--- conflicted
+++ resolved
@@ -873,13 +873,8 @@
          "${cxx_std_flag} ${CMAKE_CXX_FLAGS_${BUILD_TYPE}} ${CMAKE_CXX_FLAGS}"
          MFEM_CXXFLAGS)
   set(MFEM_TPLFLAGS "")
-<<<<<<< HEAD
-  foreach(dir ${MFEM_TPL_INCLUDE_DIRS})
+  foreach(dir ${TPL_INCLUDE_DIRS})
     set(MFEM_TPLFLAGS "${MFEM_TPLFLAGS} -I${dir}" CACHE STRING "" FORCE)
-=======
-  foreach(dir ${TPL_INCLUDE_DIRS})
-    set(MFEM_TPLFLAGS "${MFEM_TPLFLAGS} -I${dir}")
->>>>>>> 00b2a070
   endforeach()
   # TODO: MFEM_TPLFLAGS: add other TPL flags, in addition to the -I flags.
   set(MFEM_INCFLAGS "-I\$(MFEM_INC_DIR) \$(MFEM_TPLFLAGS)" CACHE STRING "" FORCE)
