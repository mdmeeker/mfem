--- conflicted
+++ resolved
@@ -842,18 +842,6 @@
 
   # Convert Boolean vars to YES/NO without writing the values to cache
   set(CONFIG_MK_BOOL_VARS MFEM_USE_MPI MFEM_USE_METIS MFEM_USE_METIS_5
-<<<<<<< HEAD
-      MFEM_DEBUG MFEM_USE_EXCEPTIONS MFEM_USE_ZLIB MFEM_USE_LIBUNWIND
-      MFEM_USE_LAPACK MFEM_THREAD_SAFE MFEM_USE_LEGACY_OPENMP MFEM_USE_OPENMP
-      MFEM_USE_MEMALLOC MFEM_USE_SUNDIALS MFEM_USE_SUITESPARSE
-      MFEM_USE_SUPERLU MFEM_USE_SUPERLU5 MFEM_USE_MUMPS MFEM_USE_STRUMPACK
-      MFEM_USE_GINKGO MFEM_USE_AMGX MFEM_USE_GNUTLS MFEM_USE_NETCDF
-      MFEM_USE_PETSC MFEM_USE_SLEPC MFEM_USE_MPFR MFEM_USE_SIDRE MFEM_USE_FMS
-      MFEM_USE_CONDUIT MFEM_USE_PUMI MFEM_USE_HIOP MFEM_USE_GSLIB MFEM_USE_CUDA
-      MFEM_USE_HIP MFEM_USE_RAJA MFEM_USE_OCCA MFEM_USE_SYCL MFEM_USE_CEED MFEM_USE_CALIPER
-      MFEM_USE_UMPIRE MFEM_USE_SIMD MFEM_USE_ADIOS2 MFEM_USE_MKL_CPARDISO
-      MFEM_USE_ADFORWARD MFEM_USE_CODIPACK MFEM_USE_BENCHMARK MFEM_USE_PARELAG
-=======
       MFEM_USE_SINGLE MFEM_USE_DOUBLE MFEM_DEBUG MFEM_USE_EXCEPTIONS
       MFEM_USE_ZLIB MFEM_USE_LIBUNWIND MFEM_USE_LAPACK MFEM_THREAD_SAFE
       MFEM_USE_LEGACY_OPENMP MFEM_USE_OPENMP MFEM_USE_MEMALLOC MFEM_USE_SUNDIALS
@@ -861,11 +849,10 @@
       MFEM_USE_STRUMPACK MFEM_USE_GINKGO MFEM_USE_AMGX MFEM_USE_GNUTLS
       MFEM_USE_NETCDF MFEM_USE_PETSC MFEM_USE_SLEPC MFEM_USE_MPFR MFEM_USE_SIDRE
       MFEM_USE_FMS MFEM_USE_CONDUIT MFEM_USE_PUMI MFEM_USE_HIOP MFEM_USE_GSLIB
-      MFEM_USE_CUDA MFEM_USE_HIP MFEM_USE_RAJA MFEM_USE_OCCA MFEM_USE_CEED
+      MFEM_USE_CUDA MFEM_USE_HIP MFEM_USE_RAJA MFEM_USE_OCCA MFEM_USE_SYCL MFEM_USE_CEED
       MFEM_USE_CALIPER MFEM_USE_UMPIRE MFEM_USE_SIMD MFEM_USE_ADIOS2
       MFEM_USE_MKL_CPARDISO MFEM_USE_MKL_PARDISO MFEM_USE_ADFORWARD
       MFEM_USE_CODIPACK MFEM_USE_BENCHMARK MFEM_USE_PARELAG MFEM_USE_TRIBOL
->>>>>>> ce5b3620
       MFEM_USE_MOONOLITH MFEM_USE_ALGOIM MFEM_USE_ENZYME)
   foreach(var ${CONFIG_MK_BOOL_VARS})
     if (${var})
