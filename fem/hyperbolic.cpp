--- conflicted
+++ resolved
@@ -19,21 +19,12 @@
 {
 
 HyperbolicFormIntegrator::HyperbolicFormIntegrator(
-<<<<<<< HEAD
-   const RiemannSolver &rsolver,
-   const int IntOrderOffset,
-   real_t sign)
-   : NonlinearFormIntegrator(),
-     rsolver(rsolver),
-     fluxFunction(rsolver.GetFluxFunction()),
-=======
    const NumericalFlux &numFlux,
    const int IntOrderOffset,
    real_t sign)
    : NonlinearFormIntegrator(),
      numFlux(numFlux),
      fluxFunction(numFlux.GetFluxFunction()),
->>>>>>> 5e32ae87
      IntOrderOffset(IntOrderOffset),
      sign(sign),
      num_equations(fluxFunction.num_equations)
@@ -157,15 +148,9 @@
    }
 
    // loop over integration points
-<<<<<<< HEAD
-   for (int i = 0; i < ir->GetNPoints(); i++)
-   {
-      const IntegrationPoint &ip = ir->IntPoint(i);
-=======
    for (int q = 0; q < ir->GetNPoints(); q++)
    {
       const IntegrationPoint &ip = ir->IntPoint(q);
->>>>>>> 5e32ae87
       Tr.SetIntPoint(&ip);
 
       el.CalcShape(ip, shape);
@@ -303,7 +288,6 @@
 #else
    shape1.SetSize(dof1);
    shape2.SetSize(dof2);
-<<<<<<< HEAD
 #endif
 
    elmat.SetSize((dof1 + dof2) * num_equations);
@@ -351,7 +335,7 @@
       // Trial side 1
 
       // Compute hat(J) using evaluated quantities
-      rsolver.Grad(1, state1, state2, nor, Tr, JDotN);
+      numFlux.Grad(1, state1, state2, nor, Tr, JDotN);
 
       const int ioff = fluxFunction.num_equations * dof1;
 
@@ -379,7 +363,7 @@
       // Trial side 2
 
       // Compute hat(J) using evaluated quantities
-      rsolver.Grad(2, state1, state2, nor, Tr, JDotN);
+      numFlux.Grad(2, state1, state2, nor, Tr, JDotN);
 
       const int joff = ioff;
 
@@ -480,39 +464,6 @@
       // Interpolate elfun and trfun at the point
       elfun_mat.MultTranspose(shape_el, state_el);
       trfun_mat.MultTranspose(shape_tr, state_tr);
-=======
-#endif
-
-   elmat.SetSize((dof1 + dof2) * num_equations);
-   elmat = 0.0;
-
-   const DenseMatrix elfun1_mat(elfun.GetData(), dof1, num_equations);
-   const DenseMatrix elfun2_mat(elfun.GetData() + dof1 * num_equations, dof2,
-                                num_equations);
-
-   // Obtain integration rule. If integration is rule is given, then use it.
-   // Otherwise, get (2*p + IntOrderOffset) order integration rule
-   const IntegrationRule *ir = IntRule;
-   if (!ir)
-   {
-      const int order = 2*std::max(el1.GetOrder(), el2.GetOrder()) + IntOrderOffset;
-      ir = &IntRules.Get(Tr.GetGeometryType(), order);
-   }
-   // loop over integration points
-   for (int q = 0; q < ir->GetNPoints(); q++)
-   {
-      const IntegrationPoint &ip = ir->IntPoint(q);
-
-      Tr.SetAllIntPoints(&ip); // set face and element int. points
-
-      // Calculate basis functions on both elements at the face
-      el1.CalcShape(Tr.GetElement1IntPoint(), shape1);
-      el2.CalcShape(Tr.GetElement2IntPoint(), shape2);
-
-      // Interpolate elfun at the point
-      elfun1_mat.MultTranspose(shape1, state1);
-      elfun2_mat.MultTranspose(shape2, state2);
->>>>>>> 5e32ae87
 
       // Get the normal vector and the flux on the face
       if (nor.Size() == 1)  // if 1D, use 1 or -1.
@@ -525,11 +476,10 @@
       {
          CalcOrtho(Tr.Jacobian(), nor);
       }
-<<<<<<< HEAD
       if (type & 1) { nor.Neg(); }
 
       // Compute average flux hat(F)(û,u) with maximum characteristic speed
-      rsolver.Average(state_tr, state_el, nor, Tr, fluxN);
+      numFlux.Average(state_tr, state_el, nor, Tr, fluxN);
 
       // pre-multiply integration weight to flux
       if (type & (HDGFaceType::ELEM | HDGFaceType::TRACE))
@@ -634,7 +584,7 @@
       int joff = 0;
       if (type & (HDGFaceType::ELEM | HDGFaceType::CONSTR))
       {
-         rsolver.AverageGrad(2, state_tr, state_el, nor, Tr, JDotN);
+         numFlux.AverageGrad(2, state_tr, state_el, nor, Tr, JDotN);
 
          // pre-multiply integration weight to Jacobians
          const real_t w = -ip.weight*sign;
@@ -666,7 +616,7 @@
       }
       if (type & (HDGFaceType::TRACE | HDGFaceType::FACE))
       {
-         rsolver.AverageGrad(1, state_tr, state_el, nor, Tr, JDotN);
+         numFlux.AverageGrad(1, state_tr, state_el, nor, Tr, JDotN);
 
          // pre-multiply integration weight to Jacobians
          const real_t w = -ip.weight*sign;
@@ -695,64 +645,6 @@
                      }
          }
       }
-=======
-
-      // Trial side 1
-
-      // Compute hat(J) using evaluated quantities
-      numFlux.Grad(1, state1, state2, nor, Tr, JDotN);
-
-      const int ioff = fluxFunction.num_equations * dof1;
-
-      for (int di = 0; di < fluxFunction.num_equations; di++)
-         for (int dj = 0; dj < fluxFunction.num_equations; dj++)
-         {
-            // pre-multiply integration weight to Jacobian
-            const real_t w = -ip.weight * sign * JDotN(di,dj);
-            for (int j = 0; j < dof1; j++)
-            {
-               // Test side 1
-               for (int i = 0; i < dof1; i++)
-               {
-                  elmat(i+dof1*di, j+dof1*dj) += w * shape1(i) * shape1(j);
-               }
-
-               // Test side 2
-               for (int i = 0; i < dof2; i++)
-               {
-                  elmat(ioff+i+dof2*di, j+dof1*dj) -= w * shape2(i) * shape1(j);
-               }
-            }
-         }
-
-      // Trial side 2
-
-      // Compute hat(J) using evaluated quantities
-      numFlux.Grad(2, state1, state2, nor, Tr, JDotN);
-
-      const int joff = ioff;
-
-      for (int di = 0; di < fluxFunction.num_equations; di++)
-         for (int dj = 0; dj < fluxFunction.num_equations; dj++)
-         {
-            // pre-multiply integration weight to Jacobian
-            const real_t w = +ip.weight * sign * JDotN(di,dj);
-            for (int j = 0; j < dof2; j++)
-            {
-               // Test side 1
-               for (int i = 0; i < dof1; i++)
-               {
-                  elmat(i+dof1*di, joff+j+dof2*dj) += w * shape1(i) * shape2(j);
-               }
-
-               // Test side 2
-               for (int i = 0; i < dof2; i++)
-               {
-                  elmat(ioff+i+dof2*di, joff+j+dof2*dj) -= w * shape2(i) * shape2(j);
-               }
-            }
-         }
->>>>>>> 5e32ae87
    }
 }
 
@@ -803,8 +695,6 @@
       JDotN.AddMatrix(normal(d), J(d), 0, 0);
    }
 }
-<<<<<<< HEAD
-=======
 
 RusanovFlux::RusanovFlux(const FluxFunction &fluxFunction)
    : NumericalFlux(fluxFunction)
@@ -814,7 +704,6 @@
    fluxN2.SetSize(fluxFunction.num_equations);
 #endif
 }
->>>>>>> 5e32ae87
 
 real_t RusanovFlux::Eval(const Vector &state1, const Vector &state2,
                          const Vector &nor, FaceElementTransformations &Tr,
@@ -842,12 +731,6 @@
 {
 #ifdef MFEM_THREAD_SAFE
    Vector fluxN1(fluxFunction.num_equations), fluxN2(fluxFunction.num_equations);
-<<<<<<< HEAD
-   DenseMatrix JDotN(fluxFunction.num_equations);
-#else
-   JDotN.SetSize(fluxFunction.num_equations);
-=======
->>>>>>> 5e32ae87
 #endif
 
    const real_t speed1 = fluxFunction.ComputeFluxDotN(state1, nor, Tr, fluxN1);
@@ -858,44 +741,22 @@
    // here, nor.Norml2() is multiplied to match the scale with fluxN
    const real_t scaledMaxE = maxE * nor.Norml2();
 
-<<<<<<< HEAD
-   grad = 0.;
-
    if (side == 1)
    {
-      fluxFunction.ComputeFluxJacobianDotN(state1, nor, Tr, JDotN);
+      fluxFunction.ComputeFluxJacobianDotN(state1, nor, Tr, grad);
 
       for (int i = 0; i < fluxFunction.num_equations; i++)
       {
-         // Only diagonal terms of J are considered
-         grad(i,i) = 0.5 * (JDotN(i,i) + scaledMaxE);
-=======
-   if (side == 1)
-   {
-      fluxFunction.ComputeFluxJacobianDotN(state1, nor, Tr, grad);
+         grad(i,i) += 0.5 * scaledMaxE;
+      }
+   }
+   else
+   {
+      fluxFunction.ComputeFluxJacobianDotN(state2, nor, Tr, grad);
 
       for (int i = 0; i < fluxFunction.num_equations; i++)
       {
-         grad(i,i) += 0.5 * scaledMaxE;
->>>>>>> 5e32ae87
-      }
-   }
-   else
-   {
-<<<<<<< HEAD
-      fluxFunction.ComputeFluxJacobianDotN(state2, nor, Tr, JDotN);
-
-      for (int i = 0; i < fluxFunction.num_equations; i++)
-      {
-         // Only diagonal terms of J are considered
-         grad(i,i) = 0.5 * (JDotN(i,i) - scaledMaxE);
-=======
-      fluxFunction.ComputeFluxJacobianDotN(state2, nor, Tr, grad);
-
-      for (int i = 0; i < fluxFunction.num_equations; i++)
-      {
          grad(i,i) -= 0.5 * scaledMaxE;
->>>>>>> 5e32ae87
       }
    }
 }
@@ -915,7 +776,6 @@
    // here, nor.Norml2() is multiplied to match the scale with fluxN
    const real_t scaledMaxE = maxE * nor.Norml2() * 0.5;
    for (int i = 0; i < fluxFunction.num_equations; i++)
-<<<<<<< HEAD
    {
       flux(i) = 0.5*(scaledMaxE*(state1(i) - state2(i)) + (fluxN1(i) + fluxN2(i)));
    }
@@ -993,9 +853,21 @@
    }
 }
 
-real_t GodunovFlux::Eval(const Vector &state1, const Vector &state2,
-                         const Vector &nor, FaceElementTransformations &Tr,
-                         Vector &flux) const
+ComponentwiseUpwindFlux::ComponentwiseUpwindFlux(
+   const FluxFunction &fluxFunction)
+   : NumericalFlux(fluxFunction)
+{
+#ifndef MFEM_THREAD_SAFE
+   fluxN1.SetSize(fluxFunction.num_equations);
+   fluxN2.SetSize(fluxFunction.num_equations);
+#endif
+   if (fluxFunction.dim > 1)
+      MFEM_WARNING("Upwinded flux is implemented only component-wise.")
+   }
+
+real_t ComponentwiseUpwindFlux::Eval(const Vector &state1, const Vector &state2,
+                                     const Vector &nor, FaceElementTransformations &Tr,
+                                     Vector &flux) const
 {
 #ifdef MFEM_THREAD_SAFE
    Vector fluxN1(fluxFunction.num_equations), fluxN2(fluxFunction.num_equations);
@@ -1018,9 +890,10 @@
    return std::max(speed1, speed2);
 }
 
-void GodunovFlux::Grad(int side, const Vector &state1, const Vector &state2,
-                       const Vector &nor, FaceElementTransformations &Tr,
-                       DenseMatrix &grad) const
+void ComponentwiseUpwindFlux::Grad(int side, const Vector &state1,
+                                   const Vector &state2,
+                                   const Vector &nor, FaceElementTransformations &Tr,
+                                   DenseMatrix &grad) const
 {
 #ifdef MFEM_THREAD_SAFE
    DenseMatrix JDotN(fluxFunction.num_equations);
@@ -1037,7 +910,7 @@
       for (int i = 0; i < fluxFunction.num_equations; i++)
       {
          // Only diagonal terms of J are considered
-         grad(i,i) = std::max(JDotN(i,i), 0.);
+         grad(i,i) = std::max(JDotN(i,i), 0_r);
       }
    }
    else
@@ -1047,14 +920,15 @@
       for (int i = 0; i < fluxFunction.num_equations; i++)
       {
          // Only diagonal terms of J are considered
-         grad(i,i) = std::min(JDotN(i,i), 0.);
-      }
-   }
-}
-
-real_t GodunovFlux::Average(const Vector &state1, const Vector &state2,
-                            const Vector &nor, FaceElementTransformations &Tr,
-                            Vector &flux) const
+         grad(i,i) = std::min(JDotN(i,i), 0_r);
+      }
+   }
+}
+
+real_t ComponentwiseUpwindFlux::Average(const Vector &state1,
+                                        const Vector &state2,
+                                        const Vector &nor, FaceElementTransformations &Tr,
+                                        Vector &flux) const
 {
 #ifdef MFEM_THREAD_SAFE
    Vector fluxN1(fluxFunction.num_equations), fluxN2(fluxFunction.num_equations);
@@ -1078,10 +952,10 @@
    return std::max(speed1, speed2);
 }
 
-void GodunovFlux::AverageGrad(int side, const Vector &state1,
-                              const Vector &state2,
-                              const Vector &nor, FaceElementTransformations &Tr,
-                              DenseMatrix &grad) const
+void ComponentwiseUpwindFlux::AverageGrad(int side, const Vector &state1,
+                                          const Vector &state2,
+                                          const Vector &nor, FaceElementTransformations &Tr,
+                                          DenseMatrix &grad) const
 {
 #ifdef MFEM_THREAD_SAFE
    Vector fluxN1(fluxFunction.num_equations), fluxN2(fluxFunction.num_equations);
@@ -1153,7 +1027,7 @@
          const real_t gr12 = (!equal_check(state1(i), state2(i)))?
                              (fluxN2(i) - fluxN1(i)) / (state2(i) - state1(i))
                              :(0.5 * JDotN(i,i));
-         grad(i,i) = std::min(gr12, 0.);
+         grad(i,i) = std::min(gr12, 0_r);
       }
    }
 }
@@ -1182,185 +1056,10 @@
    for (int i = 0; i < fluxFunction.num_equations; i++)
    {
       flux(i) += Ctau * (state2(i) - state1(i)) * nor.Norml2();
-=======
-   {
-      flux(i) = 0.5*(scaledMaxE*(state1(i) - state2(i)) + (fluxN1(i) + fluxN2(i)));
->>>>>>> 5e32ae87
-   }
-   return maxE;
-}
-
-void RusanovFlux::AverageGrad(int side, const Vector &state1,
-                              const Vector &state2,
-                              const Vector &nor, FaceElementTransformations &Tr,
-                              DenseMatrix &grad) const
-{
-#ifdef MFEM_THREAD_SAFE
-   Vector fluxN1(fluxFunction.num_equations), fluxN2(fluxFunction.num_equations);
-#endif
-
-#if defined(MFEM_USE_DOUBLE)
-   constexpr real_t tol = 1e-12;
-#elif defined(MFEM_USE_SINGLE)
-   constexpr real_t tol = 4e-6;
-#else
-#error "Only single and double precision are supported!"
-   constexpr real_t tol = 1.;
-#endif
-
-   auto equal_check = [=](real_t a, real_t b) -> bool { return std::abs(a - b) <= tol * std::abs(a + b); };
-
-   if (side == 1)
-   {
-#ifdef MFEM_THREAD_SAFE
-      DenseMatrix JDotN(fluxFunction.num_equations);
-#else
-      JDotN.SetSize(fluxFunction.num_equations);
-#endif
-      const real_t speed1 = fluxFunction.ComputeFluxDotN(state1, nor, Tr, fluxN1);
-      const real_t speed2 = fluxFunction.ComputeAvgFluxDotN(state1, state2, nor, Tr,
-                                                            fluxN2);
-      fluxFunction.ComputeFluxJacobianDotN(state1, nor, Tr, JDotN);
-
-      // NOTE: nor in general is not a unit normal
-      const real_t maxE = std::max(speed1, speed2);
-      // here, nor.Norml2() is multiplied to match the scale with fluxN
-      const real_t scaledMaxE = maxE * nor.Norml2() * 0.5;
-
-      grad = 0.;
-
-      for (int i = 0; i < fluxFunction.num_equations; i++)
-      {
-         // Only diagonal terms of J are considered
-         // lim_{u → u⁻} (F̄(u⁻,u)n - F(u⁻)n) / (u - u⁻) = ½λ
-         if (equal_check(state1(i), state2(i))) { continue; }
-         grad(i,i) = 0.5 * ((fluxN2(i) - fluxN1(i)) / (state2(i) - state1(i))
-                            - JDotN(i,i) + scaledMaxE);
-      }
-   }
-   else
-   {
-      const real_t speed1 = fluxFunction.ComputeAvgFluxDotN(state1, state2, nor, Tr,
-                                                            fluxN1);
-      const real_t speed2 = fluxFunction.ComputeFluxDotN(state2, nor, Tr, fluxN2);
-
-      // NOTE: nor in general is not a unit normal
-      const real_t maxE = std::max(speed1, speed2);
-      // here, nor.Norml2() is multiplied to match the scale with fluxN
-      const real_t scaledMaxE = maxE * nor.Norml2() * 0.5;
-
-      grad = 0.;
-
-      for (int i = 0; i < fluxFunction.num_equations; i++)
-      {
-         // lim_{u → u⁻} (F(u)n - F̄(u⁻,u)n) / (u - u⁻) = ½λ
-         if (equal_check(state1(i), state2(i))) { continue; }
-         grad(i,i) = 0.5 * ((fluxN2(i) - fluxN1(i)) / (state2(i) - state1(i))
-                            - scaledMaxE);
-      }
-   }
-}
-
-ComponentwiseUpwindFlux::ComponentwiseUpwindFlux(
-   const FluxFunction &fluxFunction)
-   : NumericalFlux(fluxFunction)
-{
-#ifndef MFEM_THREAD_SAFE
-   fluxN1.SetSize(fluxFunction.num_equations);
-   fluxN2.SetSize(fluxFunction.num_equations);
-#endif
-   if (fluxFunction.dim > 1)
-      MFEM_WARNING("Upwinded flux is implemented only component-wise.")
-   }
-
-real_t ComponentwiseUpwindFlux::Eval(const Vector &state1, const Vector &state2,
-                                     const Vector &nor, FaceElementTransformations &Tr,
-                                     Vector &flux) const
-{
-#ifdef MFEM_THREAD_SAFE
-   Vector fluxN1(fluxFunction.num_equations), fluxN2(fluxFunction.num_equations);
-#endif
-   const real_t speed1 = fluxFunction.ComputeFluxDotN(state1, nor, Tr, fluxN1);
-   const real_t speed2 = fluxFunction.ComputeFluxDotN(state2, nor, Tr, fluxN2);
-
-   for (int i = 0; i < fluxFunction.num_equations; i++)
-   {
-      if (state1(i) <= state2(i))
-      {
-         flux(i) = std::min(fluxN1(i), fluxN2(i));
-      }
-      else
-      {
-         flux(i) = std::max(fluxN1(i), fluxN2(i));
-      }
-   }
-
+   }
    return std::max(speed1, speed2);
 }
 
-void ComponentwiseUpwindFlux::Grad(int side, const Vector &state1,
-                                   const Vector &state2,
-                                   const Vector &nor, FaceElementTransformations &Tr,
-                                   DenseMatrix &grad) const
-{
-#ifdef MFEM_THREAD_SAFE
-   DenseMatrix JDotN(fluxFunction.num_equations);
-#else
-   JDotN.SetSize(fluxFunction.num_equations);
-#endif
-
-   grad = 0.;
-
-   if (side == 1)
-   {
-      fluxFunction.ComputeFluxJacobianDotN(state1, nor, Tr, JDotN);
-
-      for (int i = 0; i < fluxFunction.num_equations; i++)
-      {
-         // Only diagonal terms of J are considered
-         grad(i,i) = std::max(JDotN(i,i), 0_r);
-      }
-   }
-   else
-   {
-      fluxFunction.ComputeFluxJacobianDotN(state2, nor, Tr, JDotN);
-
-      for (int i = 0; i < fluxFunction.num_equations; i++)
-      {
-         // Only diagonal terms of J are considered
-         grad(i,i) = std::min(JDotN(i,i), 0_r);
-      }
-   }
-}
-
-real_t ComponentwiseUpwindFlux::Average(const Vector &state1,
-                                        const Vector &state2,
-                                        const Vector &nor, FaceElementTransformations &Tr,
-                                        Vector &flux) const
-{
-#ifdef MFEM_THREAD_SAFE
-   Vector fluxN1(fluxFunction.num_equations), fluxN2(fluxFunction.num_equations);
-#endif
-   const real_t speed1 = fluxFunction.ComputeFluxDotN(state1, nor, Tr, fluxN1);
-   const real_t speed2 = fluxFunction.ComputeAvgFluxDotN(state1, state2, nor, Tr,
-                                                         fluxN2);
-
-   for (int i = 0; i < fluxFunction.num_equations; i++)
-   {
-      if (state1(i) <= state2(i))
-      {
-         flux(i) = std::min(fluxN1(i), fluxN2(i));
-      }
-      else
-      {
-         flux(i) = std::max(fluxN1(i), fluxN2(i));
-      }
-   }
-
-   return std::max(speed1, speed2);
-}
-
-<<<<<<< HEAD
 void HDGFlux::AverageGrad(int side, const Vector &state1, const Vector &state2,
                           const Vector &nor, FaceElementTransformations &Tr,
                           DenseMatrix &grad) const
@@ -1395,86 +1094,6 @@
       {
          grad(i,i) += Ctau * nor.Norml2();
       }
-=======
-void ComponentwiseUpwindFlux::AverageGrad(int side, const Vector &state1,
-                                          const Vector &state2,
-                                          const Vector &nor, FaceElementTransformations &Tr,
-                                          DenseMatrix &grad) const
-{
-#ifdef MFEM_THREAD_SAFE
-   Vector fluxN1(fluxFunction.num_equations), fluxN2(fluxFunction.num_equations);
-#endif
-
-#if defined(MFEM_USE_DOUBLE)
-   constexpr real_t tol = 1e-12;
-#elif defined(MFEM_USE_SINGLE)
-   constexpr real_t tol = 4e-6;
-#else
-#error "Only single and double precision are supported!"
-   constexpr real_t tol = 1.;
-#endif
-
-   auto equal_check = [=](real_t a, real_t b) -> bool { return std::abs(a - b) <= tol * std::abs(a + b); };
-
-   if (side == 1)
-   {
-#ifdef MFEM_THREAD_SAFE
-      DenseMatrix JDotN(fluxFunction.num_equations);
-#else
-      JDotN.SetSize(fluxFunction.num_equations);
-#endif
-      fluxFunction.ComputeFluxDotN(state1, nor, Tr, fluxN1);
-      fluxFunction.ComputeAvgFluxDotN(state1, state2, nor, Tr, fluxN2);
-      fluxFunction.ComputeFluxJacobianDotN(state1, nor, Tr, JDotN);
-
-      grad = 0.;
-
-      for (int i = 0; i < fluxFunction.num_equations; i++)
-      {
-         // Only diagonal terms of J are considered
-         // lim_{u → u⁻} (F̄(u⁻,u)n - F(u⁻)n) / (u - u⁻) = ½J(u⁻)n
-         const real_t gr12 = (!equal_check(state1(i), state2(i)))?
-                             (fluxN2(i) - fluxN1(i)) / (state2(i) - state1(i))
-                             :(0.5 * JDotN(i,i));
-         grad(i,i) = (gr12 >= 0.)?(JDotN(i,i)):(gr12);
-      }
-   }
-   else
-   {
-#ifdef MFEM_THREAD_SAFE
-      DenseMatrix JDotN;
-#endif
-      fluxFunction.ComputeAvgFluxDotN(state1, state2, nor, Tr, fluxN1);
-      fluxFunction.ComputeFluxDotN(state2, nor, Tr, fluxN2);
-
-      // Jacobian is not needed except the limit case when u⁺=u⁻
-      bool J_needed = false;
-      for (int i = 0; i < fluxFunction.num_equations; i++)
-         if (equal_check(state1(i), state2(i)))
-         {
-            J_needed = true;
-            break;
-         }
-
-      if (J_needed)
-      {
-         JDotN.SetSize(fluxFunction.num_equations);
-         fluxFunction.ComputeFluxJacobianDotN(state1, nor, Tr, JDotN);
-      }
-
-      grad = 0.;
-
-      for (int i = 0; i < fluxFunction.num_equations; i++)
-      {
-         // Only diagonal terms of J are considered
-         // lim_{u → u⁻} (F(u)n - F̄(u⁻,u)n) / (u - u⁻) = ½J(u⁻)n
-         const real_t gr12 = (!equal_check(state1(i), state2(i)))?
-                             (fluxN2(i) - fluxN1(i)) / (state2(i) - state1(i))
-                             :(0.5 * JDotN(i,i));
-         grad(i,i) = std::min(gr12, 0_r);
-      }
-   }
->>>>>>> 5e32ae87
 }
 
 real_t AdvectionFlux::ComputeFlux(const Vector &U,
@@ -1561,7 +1180,6 @@
                                 DenseMatrix &FU) const
 {
    FU = U(0) * U(0) * 0.5;
-<<<<<<< HEAD
    return std::fabs(U(0));
 }
 
@@ -1574,20 +1192,6 @@
    return std::fabs(U(0));
 }
 
-=======
-   return std::fabs(U(0));
-}
-
-real_t BurgersFlux::ComputeFluxDotN(const Vector &U,
-                                    const Vector &normal,
-                                    FaceElementTransformations &Tr,
-                                    Vector &FDotN) const
-{
-   FDotN(0) = U(0) * U(0) * 0.5 * normal.Sum();
-   return std::fabs(U(0));
-}
-
->>>>>>> 5e32ae87
 real_t BurgersFlux::ComputeAvgFlux(const Vector &U1,
                                    const Vector &U2,
                                    ElementTransformation &Tr,
