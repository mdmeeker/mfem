--- conflicted
+++ resolved
@@ -2354,7 +2354,7 @@
 template <int DLO, int DHI>
 static void SmemProlongation3D(const int NE,
                                const Vector& localL, Vector& localH,
-                               const Array<double> &b, const Vector& mask)
+                               const Array<real_t> &b, const Vector& mask)
 {
    auto u_lo = Reshape(localL.Read(), DLO, DLO, DLO, NE);
    auto u_hi = Reshape(localH.Write(), DHI, DHI, DHI, NE);
@@ -2364,13 +2364,13 @@
    mfem::forall_2D(NE, DHI, DHI, [=] MFEM_HOST_DEVICE (int e)
    {
       // Load B into shared memory
-      MFEM_SHARED double s_B[DHI*DLO];
+      MFEM_SHARED real_t s_B[DHI*DLO];
       kernels::internal::LoadBt<DLO,DHI>(DLO,DHI,d_b,s_B);
       const DeviceMatrix B(s_B, DHI, DLO);
 
-      MFEM_SHARED double s_u[DHI*DHI*DLO];
+      MFEM_SHARED real_t s_u[DHI*DHI*DLO];
       const DeviceCube u(s_u, DHI, DHI, DLO);
-      double v[DHI];
+      real_t v[DHI];
 
       MFEM_FOREACH_THREAD(lx,x,DLO)
       {
@@ -2379,7 +2379,7 @@
             for (int hz = 0; hz < DHI; ++hz) { v[hz] = 0.0; }
             for (int lz = 0; lz < DLO; ++lz)
             {
-               const double XYZ = u_lo(lx,ly,lz,e);
+               const real_t XYZ = u_lo(lx,ly,lz,e);
                for (int hz = 0; hz < DHI; ++hz) { v[hz] += XYZ * B(hz,lz); }
             }
             for (int hz = 0; hz < DHI; ++hz) { u(hz,ly,lx) = v[hz]; }
@@ -2393,7 +2393,7 @@
             for (int hy = 0; hy < DHI; ++hy) { v[hy] = 0.0; }
             for (int ly = 0; ly < DLO; ++ly)
             {
-               const double zYX = u(hz,ly,lx);
+               const real_t zYX = u(hz,ly,lx);
                for (int hy = 0; hy < DHI; ++hy) { v[hy] += zYX * B(hy,ly); }
             }
             for (int hy = 0; hy < DHI; ++hy) { u(hz,hy,lx) = v[hy]; }
@@ -2407,7 +2407,7 @@
             for (int hx = 0; hx < DHI; ++hx) { v[hx] = 0.0; }
             for (int lx = 0; lx < DLO; ++lx)
             {
-               const double zyX = u(hz,hy,lx);
+               const real_t zyX = u(hz,hy,lx);
                for (int hx = 0; hx < DHI; ++hx) { v[hx] += zyX * B(hx,lx); }
             }
             for (int hx = 0; hx < DHI; ++hx)
@@ -2500,15 +2500,9 @@
    });
 }
 
-<<<<<<< HEAD
 void ProlongationTranspose2D(const int NE, const int D1D, const int Q1D,
                              const Vector& localH, Vector& localL,
-                             const Array<double>& Bt, const Vector& mask)
-=======
-void Restriction2D(const int NE, const int D1D, const int Q1D,
-                   const Vector& localH, Vector& localL,
-                   const Array<real_t>& Bt, const Vector& mask)
->>>>>>> d17f75a8
+                             const Array<real_t>& Bt, const Vector& mask)
 {
    auto x_ = Reshape(localH.Read(), Q1D, Q1D, NE);
    auto y_ = Reshape(localL.Write(), D1D, D1D, NE);
@@ -2551,12 +2545,11 @@
       }
    });
 }
-<<<<<<< HEAD
 
 template <int DLO, int DHI>
 static void SmemProlongationTranspose3D(
    const int NE, const Vector& localH, Vector& localL,
-   const Array<double>& bt, const Vector& mask)
+   const Array<real_t>& bt, const Vector& mask)
 {
    auto u_h = Reshape(localH.Read(), DHI, DHI, DHI, NE);
    auto u_l = Reshape(localL.Write(), DLO, DLO, DLO, NE);
@@ -2566,13 +2559,13 @@
    mfem::forall_2D(NE, DHI, DHI, [=] MFEM_HOST_DEVICE (int e)
    {
       // Load Bt into shared memory
-      MFEM_SHARED double s_Bt[DHI*DLO];
+      MFEM_SHARED real_t s_Bt[DHI*DLO];
       kernels::internal::LoadBt<DHI,DLO>(DHI,DLO,d_bt,s_Bt);
       const DeviceMatrix Bt(s_Bt, DLO, DHI);
 
-      MFEM_SHARED double s_u[DLO*DHI*DHI];
+      MFEM_SHARED real_t s_u[DLO*DHI*DHI];
       const DeviceCube u(s_u, DLO, DHI, DHI);
-      double v[DLO];
+      real_t v[DLO];
 
       MFEM_FOREACH_THREAD(hx,x,DHI)
       {
@@ -2581,7 +2574,7 @@
             for (int lz = 0; lz < DLO; ++lz) { v[lz] = 0.0; }
             for (int hz = 0; hz < DHI; ++hz)
             {
-               const double XYZ = m_(hx,hy,hz,e)*u_h(hx,hy,hz,e);
+               const real_t XYZ = m_(hx,hy,hz,e)*u_h(hx,hy,hz,e);
                for (int lz = 0; lz < DLO; ++lz) { v[lz] += XYZ * Bt(lz,hz); }
             }
             for (int lz = 0; lz < DLO; ++lz) { u(lz,hy,hx) = v[lz]; }
@@ -2595,7 +2588,7 @@
             for (int ly = 0; ly < DLO; ++ly) { v[ly] = 0.0; }
             for (int hy = 0; hy < DHI; ++hy)
             {
-               const double zYX = u(lz,hy,hx);
+               const real_t zYX = u(lz,hy,hx);
                for (int ly = 0; ly < DLO; ++ly) { v[ly] += zYX * Bt(ly,hy); }
             }
             for (int ly = 0; ly < DLO; ++ly) { u(lz,ly,hx) = v[ly]; }
@@ -2609,7 +2602,7 @@
             for (int lx = 0; lx < DLO; ++lx) { v[lx] = 0.0; }
             for (int hx = 0; hx < DHI; ++hx)
             {
-               const double zyX = u(lz,ly,hx);
+               const real_t zyX = u(lz,ly,hx);
                for (int lx = 0; lx < DLO; ++lx) { v[lx] += zyX * Bt(lx,hx); }
             }
             for (int lx = 0; lx < DLO; ++lx)
@@ -2623,12 +2616,7 @@
 
 void ProlongationTranspose3D(const int NE, const int D1D, const int Q1D,
                              const Vector& localH, Vector& localL,
-                             const Array<double>& Bt, const Vector& mask)
-=======
-void Restriction3D(const int NE, const int D1D, const int Q1D,
-                   const Vector& localH, Vector& localL,
-                   const Array<real_t>& Bt, const Vector& mask)
->>>>>>> d17f75a8
+                             const Array<real_t>& Bt, const Vector& mask)
 {
    auto x_ = Reshape(localH.Read(), Q1D, Q1D, Q1D, NE);
    auto y_ = Reshape(localL.Write(), D1D, D1D, D1D, NE);
