--- conflicted
+++ resolved
@@ -283,11 +283,7 @@
                           pfes->GetComm());
    }
 
-<<<<<<< HEAD
-   // Returns ||grad u_ex - grad u_h||_L2 for H1 or L2 elements
-=======
    /// Returns ||grad u_ex - grad u_h||_L2 for H1 or L2 elements
->>>>>>> 2a5fcacb
    virtual double ComputeGradError(VectorCoefficient *exgrad,
                                    const IntegrationRule *irs[] = NULL) const
    {
@@ -295,11 +291,7 @@
                           pfes->GetComm());
    }
 
-<<<<<<< HEAD
-   // Returns ||curl u_ex - curl u_h||_L2 for ND elements
-=======
    /// Returns ||curl u_ex - curl u_h||_L2 for ND elements
->>>>>>> 2a5fcacb
    virtual double ComputeCurlError(VectorCoefficient *excurl,
                                    const IntegrationRule *irs[] = NULL) const
    {
@@ -307,11 +299,7 @@
                           pfes->GetComm());
    }
 
-<<<<<<< HEAD
-   // Returns ||div u_ex - div u_h||_L2 for RT elements
-=======
    /// Returns ||div u_ex - div u_h||_L2 for RT elements
->>>>>>> 2a5fcacb
    virtual double ComputeDivError(Coefficient *exdiv,
                                   const IntegrationRule *irs[] = NULL) const
    {
@@ -319,24 +307,15 @@
                           pfes->GetComm());
    }
 
-<<<<<<< HEAD
-   // Returns the Face Jumps error for L2 elements
-=======
    /// Returns the Face Jumps error for L2 elements
->>>>>>> 2a5fcacb
    virtual double ComputeDGFaceJumpError(Coefficient *exsol,
                                          Coefficient *ell_coeff,
                                          double Nu,
                                          const IntegrationRule *irs[]=NULL)
    const;
 
-<<<<<<< HEAD
-   // Returns either the H1-seminorm or the DG Face Jumps error
-   // or both depending on norm_type = 1, 2, 3
-=======
    /// Returns either the H1-seminorm or the DG Face Jumps error or both
    /// depending on norm_type = 1, 2, 3
->>>>>>> 2a5fcacb
    virtual double ComputeH1Error(Coefficient *exsol, VectorCoefficient *exgrad,
                                  Coefficient *ell_coef, double Nu,
                                  int norm_type) const
@@ -347,13 +326,8 @@
                           pfes->GetComm());
    }
 
-<<<<<<< HEAD
-   // Returns the error measured in H1-norm for H1 elements or
-   // in "broken" H1-norm for L2 elements
-=======
    /// Returns the error measured in H1-norm for H1 elements or in "broken"
    /// H1-norm for L2 elements
->>>>>>> 2a5fcacb
    virtual double ComputeH1Error(Coefficient *exsol, VectorCoefficient *exgrad,
                                  const IntegrationRule *irs[] = NULL) const
    {
@@ -361,11 +335,7 @@
                           pfes->GetComm());
    }
 
-<<<<<<< HEAD
-   // Returns the error measured H(div)-norm for RT elements
-=======
    /// Returns the error measured H(div)-norm for RT elements
->>>>>>> 2a5fcacb
    virtual double ComputeHDivError(VectorCoefficient *exsol,
                                    Coefficient *exdiv,
                                    const IntegrationRule *irs[] = NULL) const
@@ -374,11 +344,7 @@
                           pfes->GetComm());
    }
 
-<<<<<<< HEAD
-   // Returns the error measured H(curl)-norm for ND elements
-=======
    /// Returns the error measured H(curl)-norm for ND elements
->>>>>>> 2a5fcacb
    virtual double ComputeHCurlError(VectorCoefficient *exsol,
                                     VectorCoefficient *excurl,
                                     const IntegrationRule *irs[] = NULL) const
@@ -425,7 +391,7 @@
                                  const IntegrationRule *irs[] = NULL) const
    {
       return GlobalLpNorm(p, GridFunction::ComputeLpError(
-                             p, exsol, weight, v_weight, irs),pfes->GetComm());
+                             p, exsol, weight, v_weight, irs), pfes->GetComm());
    }
 
    virtual void ComputeFlux(BilinearFormIntegrator &blfi,
