// Copyright (c) 2010-2022, Lawrence Livermore National Security, LLC. Produced
// at the Lawrence Livermore National Laboratory. All Rights reserved. See files
// LICENSE and NOTICE for details. LLNL-CODE-806117.
//
// This file is part of the MFEM library. For more information and source code
// availability visit https://mfem.org.
//
// MFEM is free software; you can redistribute it and/or modify it under the
// terms of the BSD-3 license. We welcome feedback and contributions, see file
// CONTRIBUTING.md for details.

#include "../general/forall.hpp"
#include "bilininteg.hpp"
#include "gridfunc.hpp"
#include "restriction.hpp"

using namespace std;

namespace mfem
{
// PA DG Trace Integrator
static void PADGTraceSetup2D(const int Q1D,
                             const int NF,
                             const Array<double> &w,
                             const Vector &det,
                             const Vector &nor,
                             const Vector &rho,
                             const Vector &vel,
                             const double alpha,
                             const double beta,
                             Vector &op)
{
   const int VDIM = 2;

   auto d = Reshape(det.Read(), Q1D, NF);
   auto n = Reshape(nor.Read(), Q1D, VDIM, NF);
   const bool const_r = rho.Size() == 1;
   auto R =
      const_r ? Reshape(rho.Read(), 1,1) : Reshape(rho.Read(), Q1D,NF);
   const bool const_v = vel.Size() == 2;
   auto V =
      const_v ? Reshape(vel.Read(), 2,1,1) : Reshape(vel.Read(), 2,Q1D,NF);
   auto W = w.Read();
   auto qd = Reshape(op.Write(), Q1D, 2, 2, NF);

   MFEM_FORALL(f, NF, // can be optimized with Q1D thread for NF blocks
   {
      for (int q = 0; q < Q1D; ++q)
      {
         const double r = const_r ? R(0,0) : R(q,f);
         const double v0 = const_v ? V(0,0,0) : V(0,q,f);
         const double v1 = const_v ? V(1,0,0) : V(1,q,f);
         const double dot = n(q,0,f) * v0 + n(q,1,f) * v1;
         const double abs = dot > 0.0 ? dot : -dot;
         const double w = W[q]*r*d(q,f);
         qd(q,0,0,f) = w*( alpha/2 * dot + beta * abs );
         qd(q,1,0,f) = w*( alpha/2 * dot - beta * abs );
         qd(q,0,1,f) = w*(-alpha/2 * dot - beta * abs );
         qd(q,1,1,f) = w*(-alpha/2 * dot + beta * abs );
      }
   });
}

static void PADGTraceSetup3D(const int Q1D,
                             const int NF,
                             const Array<double> &w,
                             const Vector &det,
                             const Vector &nor,
                             const Vector &rho,
                             const Vector &vel,
                             const double alpha,
                             const double beta,
                             Vector &op)
{
   const int VDIM = 3;

   auto d = Reshape(det.Read(), Q1D, Q1D, NF);
   auto n = Reshape(nor.Read(), Q1D, Q1D, VDIM, NF);
   const bool const_r = rho.Size() == 1;
   auto R =
      const_r ? Reshape(rho.Read(), 1,1,1) : Reshape(rho.Read(), Q1D,Q1D,NF);
   const bool const_v = vel.Size() == 3;
   auto V =
      const_v ? Reshape(vel.Read(), 3,1,1,1) : Reshape(vel.Read(), 3,Q1D,Q1D,NF);
   auto W = w.Read();
   auto qd = Reshape(op.Write(), Q1D, Q1D, 2, 2, NF);

   MFEM_FORALL(f, NF, // can be optimized with Q1D*Q1D threads for NF blocks
   {
      for (int q1 = 0; q1 < Q1D; ++q1)
      {
         for (int q2 = 0; q2 < Q1D; ++q2)
         {
            const double r = const_r ? R(0,0,0) : R(q1,q2,f);
            const double v0 = const_v ? V(0,0,0,0) : V(0,q1,q2,f);
            const double v1 = const_v ? V(1,0,0,0) : V(1,q1,q2,f);
            const double v2 = const_v ? V(2,0,0,0) : V(2,q1,q2,f);
            const double dot = n(q1,q2,0,f) * v0 + n(q1,q2,1,f) * v1 +
            /* */              n(q1,q2,2,f) * v2;
            const double abs = dot > 0.0 ? dot : -dot;
            const double w = W[q1+q2*Q1D]*r*d(q1,q2,f);
            qd(q1,q2,0,0,f) = w*( alpha/2 * dot + beta * abs );
            qd(q1,q2,1,0,f) = w*( alpha/2 * dot - beta * abs );
            qd(q1,q2,0,1,f) = w*(-alpha/2 * dot - beta * abs );
            qd(q1,q2,1,1,f) = w*(-alpha/2 * dot + beta * abs );
         }
      }
   });
}

static void PADGTraceSetup(const int dim,
                           const int D1D,
                           const int Q1D,
                           const int NF,
                           const Array<double> &W,
                           const Vector &det,
                           const Vector &nor,
                           const Vector &rho,
                           const Vector &u,
                           const double alpha,
                           const double beta,
                           Vector &op)
{
   if (dim == 1) { MFEM_ABORT("dim==1 not supported in PADGTraceSetup"); }
   if (dim == 2)
   {
      PADGTraceSetup2D(Q1D, NF, W, det, nor, rho, u, alpha, beta, op);
   }
   if (dim == 3)
   {
      PADGTraceSetup3D(Q1D, NF, W, det, nor, rho, u, alpha, beta, op);
   }
}

void DGTraceIntegrator::SetupPA(const FiniteElementSpace &fes, FaceType type)
{
   nf = fes.GetNFbyType(type);
   if (nf==0) { return; }
   // Assumes tensor-product elements
   Mesh *mesh = fes.GetMesh();
   const FiniteElement &el =
      *fes.GetTraceElement(0, fes.GetMesh()->GetFaceBaseGeometry(0));
   FaceElementTransformations &T0 =
      *fes.GetMesh()->GetFaceElementTransformations(0);
   const IntegrationRule *ir = IntRule?
                               IntRule:
                               &GetRule(el.GetGeomType(), el.GetOrder(), T0);
   const int symmDims = 4;
   nq = ir->GetNPoints();
   dim = mesh->Dimension();
   geom = mesh->GetFaceGeometricFactors(
             *ir,
             FaceGeometricFactors::DETERMINANTS |
             FaceGeometricFactors::NORMALS, type);
   maps = &el.GetDofToQuad(*ir, DofToQuad::TENSOR);
   dofs1D = maps->ndof;
   quad1D = maps->nqpt;
   pa_data.SetSize(symmDims * nq * nf, Device::GetMemoryType());
   Vector vel;
   if (VectorConstantCoefficient *c_u = dynamic_cast<VectorConstantCoefficient*>
                                        (u))
   {
      vel = c_u->GetVec();
   }
   else if (VectorQuadratureFunctionCoefficient* qf_u =
               dynamic_cast<VectorQuadratureFunctionCoefficient*>(u))
   {
      // Assumed to be in lexicographical ordering
      const QuadratureFunction &qFun = qf_u->GetQuadFunction();
      MFEM_VERIFY(qFun.Size() == dim * nq * nf,
                  "Incompatible QuadratureFunction dimension \n");

      MFEM_VERIFY(ir == &qFun.GetSpace()->GetElementIntRule(0),
                  "IntegrationRule used within integrator and in"
                  " QuadratureFunction appear to be different");
      qFun.Read();
      vel.MakeRef(const_cast<QuadratureFunction &>(qFun),0);
   }
   else
   {
      vel.SetSize(dim * nq * nf);
      auto C = Reshape(vel.HostWrite(), dim, nq, nf);
      Vector Vq(dim);
      int f_ind = 0;
      for (int f = 0; f < mesh->GetNumFacesWithGhost(); ++f)
      {
         Mesh::FaceInformation face = mesh->GetFaceInformation(f);
         if (face.IsNonconformingCoarse())
         {
            // We skip nonconforming coarse faces as they are treated
            // by the corresponding nonconforming fine faces.
            continue;
         }
         else if ( face.IsOfFaceType(type) )
         {
            const int mask = FaceElementTransformations::HAVE_ELEM1 |
                             FaceElementTransformations::HAVE_LOC1;
            FaceElementTransformations &T =
               *fes.GetMesh()->GetFaceElementTransformations(f, mask);
            for (int q = 0; q < nq; ++q)
            {
               // Convert to lexicographic ordering
               int iq = ToLexOrdering(dim, face.element[0].local_face_id,
                                      quad1D, q);
               T.SetAllIntPoints(&ir->IntPoint(q));
               const IntegrationPoint &eip1 = T.GetElement1IntPoint();
               u->Eval(Vq, *T.Elem1, eip1);
               for (int i = 0; i < dim; ++i)
               {
                  C(i,iq,f_ind) = Vq(i);
               }
            }
            f_ind++;
         }
      }
      MFEM_VERIFY(f_ind==nf, "Incorrect number of faces.");
   }
   Vector r;
   if (rho==nullptr)
   {
      r.SetSize(1);
      r(0) = 1.0;
   }
   else if (ConstantCoefficient *c_rho = dynamic_cast<ConstantCoefficient*>(rho))
   {
      r.SetSize(1);
      r(0) = c_rho->constant;
   }
   else if (QuadratureFunctionCoefficient* qf_rho =
               dynamic_cast<QuadratureFunctionCoefficient*>(rho))
   {
      const QuadratureFunction &qFun = qf_rho->GetQuadFunction();
      MFEM_VERIFY(qFun.Size() == nq * nf,
                  "Incompatible QuadratureFunction dimension \n");

      MFEM_VERIFY(ir == &qFun.GetSpace()->GetElementIntRule(0),
                  "IntegrationRule used within integrator and in"
                  " QuadratureFunction appear to be different");
      qFun.Read();
      r.MakeRef(const_cast<QuadratureFunction &>(qFun),0);
   }
   else
   {
      r.SetSize(nq * nf);
      auto C_vel = Reshape(vel.HostRead(), dim, nq, nf);
      auto n = Reshape(geom->normal.HostRead(), nq, dim, nf);
      auto C = Reshape(r.HostWrite(), nq, nf);
      int f_ind = 0;
      for (int f = 0; f < mesh->GetNumFacesWithGhost(); ++f)
      {
         Mesh::FaceInformation face = mesh->GetFaceInformation(f);
         if (face.IsNonconformingCoarse())
         {
            // We skip nonconforming coarse faces as they are treated
            // by the corresponding nonconforming fine faces.
            continue;
         }
         else if ( face.IsOfFaceType(type) )
         {
            FaceElementTransformations &T =
               *fes.GetMesh()->GetFaceElementTransformations(f);
            for (int q = 0; q < nq; ++q)
            {
               // Convert to lexicographic ordering
               int iq = ToLexOrdering(dim, face.element[0].local_face_id,
                                      quad1D, q);

               T.SetAllIntPoints(&ir->IntPoint(q));
               const IntegrationPoint &eip1 = T.GetElement1IntPoint();
               const IntegrationPoint &eip2 = T.GetElement2IntPoint();
               double rq;

               if ( face.IsBoundary() )
               {
                  rq = rho->Eval(*T.Elem1, eip1);
               }
               else
               {
                  double udotn = 0.0;
                  for (int d=0; d<dim; ++d)
                  {
                     udotn += C_vel(d,iq,f_ind)*n(iq,d,f_ind);
                  }
                  if (udotn >= 0.0) { rq = rho->Eval(*T.Elem2, eip2); }
                  else { rq = rho->Eval(*T.Elem1, eip1); }
               }
               C(iq,f_ind) = rq;
            }
            f_ind++;
         }
      }
      MFEM_VERIFY(f_ind==nf, "Incorrect number of faces.");
   }
   PADGTraceSetup(dim, dofs1D, quad1D, nf, ir->GetWeights(),
                  geom->detJ, geom->normal, r, vel,
                  alpha, beta, pa_data);
}

void DGTraceIntegrator::AssemblePAInteriorFaces(const FiniteElementSpace& fes)
{
   SetupPA(fes, FaceType::Interior);
}

void DGTraceIntegrator::AssemblePABoundaryFaces(const FiniteElementSpace& fes)
{
   SetupPA(fes, FaceType::Boundary);
}

// PA DGTrace Apply 2D kernel for Gauss-Lobatto/Bernstein
template<int T_D1D = 0, int T_Q1D = 0> static
void PADGTraceApply2D(const int NF,
                      const Array<double> &b,
                      const Array<double> &bt,
                      const Vector &op_,
                      const Vector &x_,
                      Vector &y_,
                      const int d1d = 0,
                      const int q1d = 0)
{
   const int VDIM = 1;
   const int D1D = T_D1D ? T_D1D : d1d;
   const int Q1D = T_Q1D ? T_Q1D : q1d;
   MFEM_VERIFY(D1D <= MAX_D1D, "");
   MFEM_VERIFY(Q1D <= MAX_Q1D, "");
   auto B = Reshape(b.Read(), Q1D, D1D);
   auto Bt = Reshape(bt.Read(), D1D, Q1D);
   auto op = Reshape(op_.Read(), Q1D, 2, 2, NF);
   auto x = Reshape(x_.Read(), D1D, VDIM, 2, NF);
   auto y = Reshape(y_.ReadWrite(), D1D, VDIM, 2, NF);

   MFEM_FORALL(f, NF,
   {
      const int VDIM = 1;
      const int D1D = T_D1D ? T_D1D : d1d;
      const int Q1D = T_Q1D ? T_Q1D : q1d;
      // the following variables are evaluated at compile time
      constexpr int max_D1D = T_D1D ? T_D1D : MAX_D1D;
      constexpr int max_Q1D = T_Q1D ? T_Q1D : MAX_Q1D;
      double u0[max_D1D][VDIM];
      double u1[max_D1D][VDIM];
      for (int d = 0; d < D1D; d++)
      {
         for (int c = 0; c < VDIM; c++)
         {
            u0[d][c] = x(d,c,0,f);
            u1[d][c] = x(d,c,1,f);
         }
      }
      double Bu0[max_Q1D][VDIM];
      double Bu1[max_Q1D][VDIM];
      for (int q = 0; q < Q1D; ++q)
      {
         for (int c = 0; c < VDIM; c++)
         {
            Bu0[q][c] = 0.0;
            Bu1[q][c] = 0.0;
         }
         for (int d = 0; d < D1D; ++d)
         {
            const double b = B(q,d);
            for (int c = 0; c < VDIM; c++)
            {
               Bu0[q][c] += b*u0[d][c];
               Bu1[q][c] += b*u1[d][c];
            }
         }
      }
      double DBu[max_Q1D][VDIM];
      for (int q = 0; q < Q1D; ++q)
      {
         for (int c = 0; c < VDIM; c++)
         {
            DBu[q][c] = op(q,0,0,f)*Bu0[q][c] + op(q,1,0,f)*Bu1[q][c];
         }
      }
      double BDBu[max_D1D][VDIM];
      for (int d = 0; d < D1D; ++d)
      {
         for (int c = 0; c < VDIM; c++)
         {
            BDBu[d][c] = 0.0;
         }
         for (int q = 0; q < Q1D; ++q)
         {
            const double b = Bt(d,q);
            for (int c = 0; c < VDIM; c++)
            {
               BDBu[d][c] += b*DBu[q][c];
            }
         }
         for (int c = 0; c < VDIM; c++)
         {
            y(d,c,0,f) +=  BDBu[d][c];
            y(d,c,1,f) += -BDBu[d][c];
         }
      }
   });
}

// PA DGTrace Apply 3D kernel for Gauss-Lobatto/Bernstein
template<int T_D1D = 0, int T_Q1D = 0> static
void PADGTraceApply3D(const int NF,
                      const Array<double> &b,
                      const Array<double> &bt,
                      const Vector &op_,
                      const Vector &x_,
                      Vector &y_,
                      const int d1d = 0,
                      const int q1d = 0)
{
   const int VDIM = 1;
   const int D1D = T_D1D ? T_D1D : d1d;
   const int Q1D = T_Q1D ? T_Q1D : q1d;
   MFEM_VERIFY(D1D <= MAX_D1D, "");
   MFEM_VERIFY(Q1D <= MAX_Q1D, "");
   auto B = Reshape(b.Read(), Q1D, D1D);
   auto Bt = Reshape(bt.Read(), D1D, Q1D);
   auto op = Reshape(op_.Read(), Q1D, Q1D, 2, 2, NF);
   auto x = Reshape(x_.Read(), D1D, D1D, VDIM, 2, NF);
   auto y = Reshape(y_.ReadWrite(), D1D, D1D, VDIM, 2, NF);

   MFEM_FORALL(f, NF,
   {
      const int VDIM = 1;
      const int D1D = T_D1D ? T_D1D : d1d;
      const int Q1D = T_Q1D ? T_Q1D : q1d;
      // the following variables are evaluated at compile time
      constexpr int max_D1D = T_D1D ? T_D1D : MAX_D1D;
      constexpr int max_Q1D = T_Q1D ? T_Q1D : MAX_Q1D;
      double u0[max_D1D][max_D1D][VDIM];
      double u1[max_D1D][max_D1D][VDIM];
      for (int d1 = 0; d1 < D1D; d1++)
      {
         for (int d2 = 0; d2 < D1D; d2++)
         {
            for (int c = 0; c < VDIM; c++)
            {
               u0[d1][d2][c] = x(d1,d2,c,0,f);
               u1[d1][d2][c] = x(d1,d2,c,1,f);
            }
         }
      }
      double Bu0[max_Q1D][max_D1D][VDIM];
      double Bu1[max_Q1D][max_D1D][VDIM];
      for (int q = 0; q < Q1D; ++q)
      {
         for (int d2 = 0; d2 < D1D; d2++)
         {
            for (int c = 0; c < VDIM; c++)
            {
               Bu0[q][d2][c] = 0.0;
               Bu1[q][d2][c] = 0.0;
            }
            for (int d1 = 0; d1 < D1D; ++d1)
            {
               const double b = B(q,d1);
               for (int c = 0; c < VDIM; c++)
               {
                  Bu0[q][d2][c] += b*u0[d1][d2][c];
                  Bu1[q][d2][c] += b*u1[d1][d2][c];
               }
            }
         }
      }
      double BBu0[max_Q1D][max_Q1D][VDIM];
      double BBu1[max_Q1D][max_Q1D][VDIM];
      for (int q1 = 0; q1 < Q1D; ++q1)
      {
         for (int q2 = 0; q2 < Q1D; q2++)
         {
            for (int c = 0; c < VDIM; c++)
            {
               BBu0[q1][q2][c] = 0.0;
               BBu1[q1][q2][c] = 0.0;
            }
            for (int d2 = 0; d2 < D1D; ++d2)
            {
               const double b = B(q2,d2);
               for (int c = 0; c < VDIM; c++)
               {
                  BBu0[q1][q2][c] += b*Bu0[q1][d2][c];
                  BBu1[q1][q2][c] += b*Bu1[q1][d2][c];
               }
            }
         }
      }
      double DBBu[max_Q1D][max_Q1D][VDIM];
      for (int q1 = 0; q1 < Q1D; ++q1)
      {
         for (int q2 = 0; q2 < Q1D; q2++)
         {
            for (int c = 0; c < VDIM; c++)
            {
               DBBu[q1][q2][c] = op(q1,q2,0,0,f)*BBu0[q1][q2][c] +
                                 op(q1,q2,1,0,f)*BBu1[q1][q2][c];
            }
         }
      }
      double BDBBu[max_Q1D][max_D1D][VDIM];
      for (int q1 = 0; q1 < Q1D; ++q1)
      {
         for (int d2 = 0; d2 < D1D; d2++)
         {
            for (int c = 0; c < VDIM; c++)
            {
               BDBBu[q1][d2][c] = 0.0;
            }
            for (int q2 = 0; q2 < Q1D; ++q2)
            {
               const double b = Bt(d2,q2);
               for (int c = 0; c < VDIM; c++)
               {
                  BDBBu[q1][d2][c] += b*DBBu[q1][q2][c];
               }
            }
         }
      }
      double BBDBBu[max_D1D][max_D1D][VDIM];
      for (int d1 = 0; d1 < D1D; ++d1)
      {
         for (int d2 = 0; d2 < D1D; d2++)
         {
            for (int c = 0; c < VDIM; c++)
            {
               BBDBBu[d1][d2][c] = 0.0;
            }
            for (int q1 = 0; q1 < Q1D; ++q1)
            {
               const double b = Bt(d1,q1);
               for (int c = 0; c < VDIM; c++)
               {
                  BBDBBu[d1][d2][c] += b*BDBBu[q1][d2][c];
               }
            }
            for (int c = 0; c < VDIM; c++)
            {
               y(d1,d2,c,0,f) +=  BBDBBu[d1][d2][c];
               y(d1,d2,c,1,f) += -BBDBBu[d1][d2][c];
            }
         }
      }
   });
}

// Optimized PA DGTrace Apply 3D kernel for Gauss-Lobatto/Bernstein
template<int T_D1D = 0, int T_Q1D = 0, int T_NBZ = 0> static
void SmemPADGTraceApply3D(const int NF,
                          const Array<double> &b,
                          const Array<double> &bt,
                          const Vector &op_,
                          const Vector &x_,
                          Vector &y_,
                          const int d1d = 0,
                          const int q1d = 0)
{
   const int D1D = T_D1D ? T_D1D : d1d;
   const int Q1D = T_Q1D ? T_Q1D : q1d;
   constexpr int NBZ = T_NBZ ? T_NBZ : 1;
   MFEM_VERIFY(D1D <= MAX_D1D, "");
   MFEM_VERIFY(Q1D <= MAX_Q1D, "");
   auto B = Reshape(b.Read(), Q1D, D1D);
   auto Bt = Reshape(bt.Read(), D1D, Q1D);
   auto op = Reshape(op_.Read(), Q1D, Q1D, 2, 2, NF);
   auto x = Reshape(x_.Read(), D1D, D1D, 2, NF);
   auto y = Reshape(y_.ReadWrite(), D1D, D1D, 2, NF);

   MFEM_FORALL_2D(f, NF, Q1D, Q1D, NBZ,
   {
      const int tidz = MFEM_THREAD_ID(z);
      const int D1D = T_D1D ? T_D1D : d1d;
      const int Q1D = T_Q1D ? T_Q1D : q1d;
      // the following variables are evaluated at compile time
      constexpr int NBZ = T_NBZ ? T_NBZ : 1;
      constexpr int max_D1D = T_D1D ? T_D1D : MAX_D1D;
      constexpr int max_Q1D = T_Q1D ? T_Q1D : MAX_Q1D;
      MFEM_SHARED double u0[NBZ][max_D1D][max_D1D];
      MFEM_SHARED double u1[NBZ][max_D1D][max_D1D];
      MFEM_FOREACH_THREAD(d1,x,D1D)
      {
         MFEM_FOREACH_THREAD(d2,y,D1D)
         {
            u0[tidz][d1][d2] = x(d1,d2,0,f);
            u1[tidz][d1][d2] = x(d1,d2,1,f);
         }
      }
      MFEM_SYNC_THREAD;
      MFEM_SHARED double Bu0[NBZ][max_Q1D][max_D1D];
      MFEM_SHARED double Bu1[NBZ][max_Q1D][max_D1D];
      MFEM_FOREACH_THREAD(q1,x,Q1D)
      {
         MFEM_FOREACH_THREAD(d2,y,D1D)
         {
            double Bu0_ = 0.0;
            double Bu1_ = 0.0;
            for (int d1 = 0; d1 < D1D; ++d1)
            {
               const double b = B(q1,d1);
               Bu0_ += b*u0[tidz][d1][d2];
               Bu1_ += b*u1[tidz][d1][d2];
            }
            Bu0[tidz][q1][d2] = Bu0_;
            Bu1[tidz][q1][d2] = Bu1_;
         }
      }
      MFEM_SYNC_THREAD;
      MFEM_SHARED double BBu0[NBZ][max_Q1D][max_Q1D];
      MFEM_SHARED double BBu1[NBZ][max_Q1D][max_Q1D];
      MFEM_FOREACH_THREAD(q1,x,Q1D)
      {
         MFEM_FOREACH_THREAD(q2,y,Q1D)
         {
            double BBu0_ = 0.0;
            double BBu1_ = 0.0;
            for (int d2 = 0; d2 < D1D; ++d2)
            {
               const double b = B(q2,d2);
               BBu0_ += b*Bu0[tidz][q1][d2];
               BBu1_ += b*Bu1[tidz][q1][d2];
            }
            BBu0[tidz][q1][q2] = BBu0_;
            BBu1[tidz][q1][q2] = BBu1_;
         }
      }
      MFEM_SYNC_THREAD;
      MFEM_SHARED double DBBu[NBZ][max_Q1D][max_Q1D];
      MFEM_FOREACH_THREAD(q1,x,Q1D)
      {
         MFEM_FOREACH_THREAD(q2,y,Q1D)
         {
            DBBu[tidz][q1][q2] = op(q1,q2,0,0,f)*BBu0[tidz][q1][q2] +
                                 op(q1,q2,1,0,f)*BBu1[tidz][q1][q2];
         }
      }
      MFEM_SYNC_THREAD;
      MFEM_SHARED double BDBBu[NBZ][max_Q1D][max_D1D];
      MFEM_FOREACH_THREAD(q1,x,Q1D)
      {
         MFEM_FOREACH_THREAD(d2,y,D1D)
         {
            double BDBBu_ = 0.0;
            for (int q2 = 0; q2 < Q1D; ++q2)
            {
               const double b = Bt(d2,q2);
               BDBBu_ += b*DBBu[tidz][q1][q2];
            }
            BDBBu[tidz][q1][d2] = BDBBu_;
         }
      }
      MFEM_SYNC_THREAD;
      MFEM_FOREACH_THREAD(d1,x,D1D)
      {
         MFEM_FOREACH_THREAD(d2,y,D1D)
         {
            double BBDBBu_ = 0.0;
            for (int q1 = 0; q1 < Q1D; ++q1)
            {
               const double b = Bt(d1,q1);
               BBDBBu_ += b*BDBBu[tidz][q1][d2];
            }
            y(d1,d2,0,f) +=  BBDBBu_;
            y(d1,d2,1,f) += -BBDBBu_;
         }
      }
   });
}

static void PADGTraceApply(const int dim,
                           const int D1D,
                           const int Q1D,
                           const int NF,
                           const Array<double> &B,
                           const Array<double> &Bt,
                           const Vector &op,
                           const Vector &x,
                           Vector &y)
{
   if (dim == 2)
   {
      switch ((D1D << 4 ) | Q1D)
      {
         case 0x22: return PADGTraceApply2D<2,2>(NF,B,Bt,op,x,y);
         case 0x33: return PADGTraceApply2D<3,3>(NF,B,Bt,op,x,y);
         case 0x44: return PADGTraceApply2D<4,4>(NF,B,Bt,op,x,y);
         case 0x55: return PADGTraceApply2D<5,5>(NF,B,Bt,op,x,y);
         case 0x66: return PADGTraceApply2D<6,6>(NF,B,Bt,op,x,y);
         case 0x77: return PADGTraceApply2D<7,7>(NF,B,Bt,op,x,y);
         case 0x88: return PADGTraceApply2D<8,8>(NF,B,Bt,op,x,y);
         case 0x99: return PADGTraceApply2D<9,9>(NF,B,Bt,op,x,y);
         default:   return PADGTraceApply2D(NF,B,Bt,op,x,y,D1D,Q1D);
      }
   }
   else if (dim == 3)
   {
      switch ((D1D << 4 ) | Q1D)
      {
         case 0x23: return SmemPADGTraceApply3D<2,3,1>(NF,B,Bt,op,x,y);
         case 0x34: return SmemPADGTraceApply3D<3,4,2>(NF,B,Bt,op,x,y);
         case 0x45: return SmemPADGTraceApply3D<4,5,2>(NF,B,Bt,op,x,y);
         case 0x56: return SmemPADGTraceApply3D<5,6,1>(NF,B,Bt,op,x,y);
         case 0x67: return SmemPADGTraceApply3D<6,7,1>(NF,B,Bt,op,x,y);
         case 0x78: return SmemPADGTraceApply3D<7,8,1>(NF,B,Bt,op,x,y);
         case 0x89: return SmemPADGTraceApply3D<8,9,1>(NF,B,Bt,op,x,y);
         default:   return PADGTraceApply3D(NF,B,Bt,op,x,y,D1D,Q1D);
      }
   }
   MFEM_ABORT("Unknown kernel.");
}

// PA DGTrace Apply 2D kernel for Gauss-Lobatto/Bernstein
template<int T_D1D = 0, int T_Q1D = 0> static
void PADGTraceApplyTranspose2D(const int NF,
                               const Array<double> &b,
                               const Array<double> &bt,
                               const Vector &op_,
                               const Vector &x_,
                               Vector &y_,
                               const int d1d = 0,
                               const int q1d = 0)
{
   const int VDIM = 1;
   const int D1D = T_D1D ? T_D1D : d1d;
   const int Q1D = T_Q1D ? T_Q1D : q1d;
   MFEM_VERIFY(D1D <= MAX_D1D, "");
   MFEM_VERIFY(Q1D <= MAX_Q1D, "");
   auto B = Reshape(b.Read(), Q1D, D1D);
   auto Bt = Reshape(bt.Read(), D1D, Q1D);
   auto op = Reshape(op_.Read(), Q1D, 2, 2, NF);
   auto x = Reshape(x_.Read(), D1D, VDIM, 2, NF);
   auto y = Reshape(y_.ReadWrite(), D1D, VDIM, 2, NF);

   MFEM_FORALL(f, NF,
   {
      const int VDIM = 1;
      const int D1D = T_D1D ? T_D1D : d1d;
      const int Q1D = T_Q1D ? T_Q1D : q1d;
      // the following variables are evaluated at compile time
      constexpr int max_D1D = T_D1D ? T_D1D : MAX_D1D;
      constexpr int max_Q1D = T_Q1D ? T_Q1D : MAX_Q1D;
      double u0[max_D1D][VDIM];
      double u1[max_D1D][VDIM];
      for (int d = 0; d < D1D; d++)
      {
         for (int c = 0; c < VDIM; c++)
         {
            u0[d][c] = x(d,c,0,f);
            u1[d][c] = x(d,c,1,f);
         }
      }
      double Bu0[max_Q1D][VDIM];
      double Bu1[max_Q1D][VDIM];
      for (int q = 0; q < Q1D; ++q)
      {
         for (int c = 0; c < VDIM; c++)
         {
            Bu0[q][c] = 0.0;
            Bu1[q][c] = 0.0;
         }
         for (int d = 0; d < D1D; ++d)
         {
            const double b = B(q,d);
            for (int c = 0; c < VDIM; c++)
            {
               Bu0[q][c] += b*u0[d][c];
               Bu1[q][c] += b*u1[d][c];
            }
         }
      }
      double DBu0[max_Q1D][VDIM];
      double DBu1[max_Q1D][VDIM];
      for (int q = 0; q < Q1D; ++q)
      {
         for (int c = 0; c < VDIM; c++)
         {
            DBu0[q][c] = op(q,0,0,f)*Bu0[q][c] + op(q,0,1,f)*Bu1[q][c];
            DBu1[q][c] = op(q,1,0,f)*Bu0[q][c] + op(q,1,1,f)*Bu1[q][c];
         }
      }
      double BDBu0[max_D1D][VDIM];
      double BDBu1[max_D1D][VDIM];
      for (int d = 0; d < D1D; ++d)
      {
         for (int c = 0; c < VDIM; c++)
         {
            BDBu0[d][c] = 0.0;
            BDBu1[d][c] = 0.0;
         }
         for (int q = 0; q < Q1D; ++q)
         {
            const double b = Bt(d,q);
            for (int c = 0; c < VDIM; c++)
            {
               BDBu0[d][c] += b*DBu0[q][c];
               BDBu1[d][c] += b*DBu1[q][c];
            }
         }
         for (int c = 0; c < VDIM; c++)
         {
            y(d,c,0,f) += BDBu0[d][c];
            y(d,c,1,f) += BDBu1[d][c];
         }
      }
   });
}

// PA DGTrace Apply Transpose 3D kernel for Gauss-Lobatto/Bernstein
template<int T_D1D = 0, int T_Q1D = 0> static
void PADGTraceApplyTranspose3D(const int NF,
                               const Array<double> &b,
                               const Array<double> &bt,
                               const Vector &op_,
                               const Vector &x_,
                               Vector &y_,
                               const int d1d = 0,
                               const int q1d = 0)
{
   const int VDIM = 1;
   const int D1D = T_D1D ? T_D1D : d1d;
   const int Q1D = T_Q1D ? T_Q1D : q1d;
   MFEM_VERIFY(D1D <= MAX_D1D, "");
   MFEM_VERIFY(Q1D <= MAX_Q1D, "");
   auto B = Reshape(b.Read(), Q1D, D1D);
   auto Bt = Reshape(bt.Read(), D1D, Q1D);
   auto op = Reshape(op_.Read(), Q1D, Q1D, 2, 2, NF);
   auto x = Reshape(x_.Read(), D1D, D1D, VDIM, 2, NF);
   auto y = Reshape(y_.ReadWrite(), D1D, D1D, VDIM, 2, NF);

   MFEM_FORALL(f, NF,
   {
      const int VDIM = 1;
      const int D1D = T_D1D ? T_D1D : d1d;
      const int Q1D = T_Q1D ? T_Q1D : q1d;
      // the following variables are evaluated at compile time
      constexpr int max_D1D = T_D1D ? T_D1D : MAX_D1D;
      constexpr int max_Q1D = T_Q1D ? T_Q1D : MAX_Q1D;
      double u0[max_D1D][max_D1D][VDIM];
      double u1[max_D1D][max_D1D][VDIM];
      for (int d1 = 0; d1 < D1D; d1++)
      {
         for (int d2 = 0; d2 < D1D; d2++)
         {
            for (int c = 0; c < VDIM; c++)
            {
               u0[d1][d2][c] = x(d1,d2,c,0,f);
               u1[d1][d2][c] = x(d1,d2,c,1,f);
            }
         }
      }
      double Bu0[max_Q1D][max_D1D][VDIM];
      double Bu1[max_Q1D][max_D1D][VDIM];
      for (int q1 = 0; q1 < Q1D; ++q1)
      {
         for (int d2 = 0; d2 < D1D; ++d2)
         {
            for (int c = 0; c < VDIM; c++)
            {
               Bu0[q1][d2][c] = 0.0;
               Bu1[q1][d2][c] = 0.0;
            }
            for (int d1 = 0; d1 < D1D; ++d1)
            {
               const double b = B(q1,d1);
               for (int c = 0; c < VDIM; c++)
               {
                  Bu0[q1][d2][c] += b*u0[d1][d2][c];
                  Bu1[q1][d2][c] += b*u1[d1][d2][c];
               }
            }
         }
      }
      double BBu0[max_Q1D][max_Q1D][VDIM];
      double BBu1[max_Q1D][max_Q1D][VDIM];
      for (int q1 = 0; q1 < Q1D; ++q1)
      {
         for (int q2 = 0; q2 < Q1D; ++q2)
         {
            for (int c = 0; c < VDIM; c++)
            {
               BBu0[q1][q2][c] = 0.0;
               BBu1[q1][q2][c] = 0.0;
            }
            for (int d2 = 0; d2 < D1D; ++d2)
            {
               const double b = B(q2,d2);
               for (int c = 0; c < VDIM; c++)
               {
                  BBu0[q1][q2][c] += b*Bu0[q1][d2][c];
                  BBu1[q1][q2][c] += b*Bu1[q1][d2][c];
               }
            }
         }
      }
      double DBu0[max_Q1D][max_Q1D][VDIM];
      double DBu1[max_Q1D][max_Q1D][VDIM];
      for (int q1 = 0; q1 < Q1D; ++q1)
      {
         for (int q2 = 0; q2 < Q1D; ++q2)
         {
            const double D00 = op(q1,q2,0,0,f);
            const double D01 = op(q1,q2,0,1,f);
            const double D10 = op(q1,q2,1,0,f);
            const double D11 = op(q1,q2,1,1,f);
            for (int c = 0; c < VDIM; c++)
            {
               DBu0[q1][q2][c] = D00*BBu0[q1][q2][c] + D01*BBu1[q1][q2][c];
               DBu1[q1][q2][c] = D10*BBu0[q1][q2][c] + D11*BBu1[q1][q2][c];
            }
         }
      }
      double BDBu0[max_D1D][max_Q1D][VDIM];
      double BDBu1[max_D1D][max_Q1D][VDIM];
      for (int d1 = 0; d1 < D1D; ++d1)
      {
         for (int q2 = 0; q2 < Q1D; ++q2)
         {
            for (int c = 0; c < VDIM; c++)
            {
               BDBu0[d1][q2][c] = 0.0;
               BDBu1[d1][q2][c] = 0.0;
            }
            for (int q1 = 0; q1 < Q1D; ++q1)
            {
               const double b = Bt(d1,q1);
               for (int c = 0; c < VDIM; c++)
               {
                  BDBu0[d1][q2][c] += b*DBu0[q1][q2][c];
                  BDBu1[d1][q2][c] += b*DBu1[q1][q2][c];
               }
            }
         }
      }
      double BBDBu0[max_D1D][max_D1D][VDIM];
      double BBDBu1[max_D1D][max_D1D][VDIM];
      for (int d1 = 0; d1 < D1D; ++d1)
      {
         for (int d2 = 0; d2 < D1D; ++d2)
         {
            for (int c = 0; c < VDIM; c++)
            {
               BBDBu0[d1][d2][c] = 0.0;
               BBDBu1[d1][d2][c] = 0.0;
            }
            for (int q2 = 0; q2 < Q1D; ++q2)
            {
               const double b = Bt(d2,q2);
               for (int c = 0; c < VDIM; c++)
               {
                  BBDBu0[d1][d2][c] += b*BDBu0[d1][q2][c];
                  BBDBu1[d1][d2][c] += b*BDBu1[d1][q2][c];
               }
            }
            for (int c = 0; c < VDIM; c++)
            {
               y(d1,d2,c,0,f) += BBDBu0[d1][d2][c];
               y(d1,d2,c,1,f) += BBDBu1[d1][d2][c];
            }
         }
      }
   });
}

// Optimized PA DGTrace Apply Transpose 3D kernel for Gauss-Lobatto/Bernstein
template<int T_D1D = 0, int T_Q1D = 0, int T_NBZ = 0> static
void SmemPADGTraceApplyTranspose3D(const int NF,
                                   const Array<double> &b,
                                   const Array<double> &bt,
                                   const Vector &op_,
                                   const Vector &x_,
                                   Vector &y_,
                                   const int d1d = 0,
                                   const int q1d = 0)
{
   const int D1D = T_D1D ? T_D1D : d1d;
   const int Q1D = T_Q1D ? T_Q1D : q1d;
   constexpr int NBZ = T_NBZ ? T_NBZ : 1;
   MFEM_VERIFY(D1D <= MAX_D1D, "");
   MFEM_VERIFY(Q1D <= MAX_Q1D, "");
   auto B = Reshape(b.Read(), Q1D, D1D);
   auto Bt = Reshape(bt.Read(), D1D, Q1D);
   auto op = Reshape(op_.Read(), Q1D, Q1D, 2, 2, NF);
   auto x = Reshape(x_.Read(), D1D, D1D, 2, NF);
   auto y = Reshape(y_.ReadWrite(), D1D, D1D, 2, NF);

   MFEM_FORALL_2D(f, NF, Q1D, Q1D, NBZ,
   {
      const int tidz = MFEM_THREAD_ID(z);
      const int D1D = T_D1D ? T_D1D : d1d;
      const int Q1D = T_Q1D ? T_Q1D : q1d;
      // the following variables are evaluated at compile time
      constexpr int NBZ = T_NBZ ? T_NBZ : 1;
      constexpr int max_D1D = T_D1D ? T_D1D : MAX_D1D;
      constexpr int max_Q1D = T_Q1D ? T_Q1D : MAX_Q1D;
      MFEM_SHARED double u0[NBZ][max_D1D][max_D1D];
      MFEM_SHARED double u1[NBZ][max_D1D][max_D1D];
      MFEM_FOREACH_THREAD(d1,x,D1D)
      {
         MFEM_FOREACH_THREAD(d2,y,D1D)
         {
            u0[tidz][d1][d2] = x(d1,d2,0,f);
            u1[tidz][d1][d2] = x(d1,d2,1,f);
         }
      }
      MFEM_SYNC_THREAD;
      MFEM_SHARED double Bu0[NBZ][max_Q1D][max_D1D];
      MFEM_SHARED double Bu1[NBZ][max_Q1D][max_D1D];
      MFEM_FOREACH_THREAD(q1,x,Q1D)
      {
         MFEM_FOREACH_THREAD(d2,y,D1D)
         {
            double Bu0_ = 0.0;
            double Bu1_ = 0.0;
            for (int d1 = 0; d1 < D1D; ++d1)
            {
               const double b = B(q1,d1);
               Bu0_ += b*u0[tidz][d1][d2];
               Bu1_ += b*u1[tidz][d1][d2];
            }
            Bu0[tidz][q1][d2] = Bu0_;
            Bu1[tidz][q1][d2] = Bu1_;
         }
      }
      MFEM_SYNC_THREAD;
      MFEM_SHARED double BBu0[NBZ][max_Q1D][max_Q1D];
      MFEM_SHARED double BBu1[NBZ][max_Q1D][max_Q1D];
      MFEM_FOREACH_THREAD(q1,x,Q1D)
      {
         MFEM_FOREACH_THREAD(q2,y,Q1D)
         {
            double BBu0_ = 0.0;
            double BBu1_ = 0.0;
            for (int d2 = 0; d2 < D1D; ++d2)
            {
               const double b = B(q2,d2);
               BBu0_ += b*Bu0[tidz][q1][d2];
               BBu1_ += b*Bu1[tidz][q1][d2];
            }
            BBu0[tidz][q1][q2] = BBu0_;
            BBu1[tidz][q1][q2] = BBu1_;
         }
      }
      MFEM_SYNC_THREAD;
      MFEM_SHARED double DBBu0[NBZ][max_Q1D][max_Q1D];
      MFEM_SHARED double DBBu1[NBZ][max_Q1D][max_Q1D];
      MFEM_FOREACH_THREAD(q1,x,Q1D)
      {
         MFEM_FOREACH_THREAD(q2,y,Q1D)
         {
<<<<<<< HEAD
            const double D00 = op(q1,q2,0,0,f+tidz);
            const double D01 = op(q1,q2,0,1,f+tidz);
            const double D10 = op(q1,q2,1,0,f+tidz);
            const double D11 = op(q1,q2,1,1,f+tidz);
=======
            const double D00 = op(q1,q2,0,0,f);
            const double D01 = op(q1,q2,0,1,f);
            const double D10 = op(q1,q2,1,0,f);
            const double D11 = op(q1,q2,1,1,f);
>>>>>>> aa9a4887
            const double u0q = BBu0[tidz][q1][q2];
            const double u1q = BBu1[tidz][q1][q2];
            DBBu0[tidz][q1][q2] = D00*u0q + D01*u1q;
            DBBu1[tidz][q1][q2] = D10*u0q + D11*u1q;
         }
      }
      MFEM_SYNC_THREAD;
      MFEM_SHARED double BDBBu0[NBZ][max_Q1D][max_D1D];
      MFEM_SHARED double BDBBu1[NBZ][max_Q1D][max_D1D];
      MFEM_FOREACH_THREAD(q1,x,Q1D)
      {
         MFEM_FOREACH_THREAD(d2,y,D1D)
         {
            double BDBBu0_ = 0.0;
            double BDBBu1_ = 0.0;
            for (int q2 = 0; q2 < Q1D; ++q2)
            {
               const double b = Bt(d2,q2);
               BDBBu0_ += b*DBBu0[tidz][q1][q2];
               BDBBu1_ += b*DBBu1[tidz][q1][q2];
            }
            BDBBu0[tidz][q1][d2] = BDBBu0_;
            BDBBu1[tidz][q1][d2] = BDBBu1_;
         }
      }
      MFEM_SYNC_THREAD;
      MFEM_FOREACH_THREAD(d1,x,D1D)
      {
         MFEM_FOREACH_THREAD(d2,y,D1D)
         {
            double BBDBBu0_ = 0.0;
            double BBDBBu1_ = 0.0;
            for (int q1 = 0; q1 < Q1D; ++q1)
            {
               const double b = Bt(d1,q1);
               BBDBBu0_ += b*BDBBu0[tidz][q1][d2];
               BBDBBu1_ += b*BDBBu1[tidz][q1][d2];
            }
            y(d1,d2,0,f) += BBDBBu0_;
            y(d1,d2,1,f) += BBDBBu1_;
         }
      }
   });
}

static void PADGTraceApplyTranspose(const int dim,
                                    const int D1D,
                                    const int Q1D,
                                    const int NF,
                                    const Array<double> &B,
                                    const Array<double> &Bt,
                                    const Vector &op,
                                    const Vector &x,
                                    Vector &y)
{
   if (dim == 2)
   {
      switch ((D1D << 4 ) | Q1D)
      {
         case 0x22: return PADGTraceApplyTranspose2D<2,2>(NF,B,Bt,op,x,y);
         case 0x33: return PADGTraceApplyTranspose2D<3,3>(NF,B,Bt,op,x,y);
         case 0x44: return PADGTraceApplyTranspose2D<4,4>(NF,B,Bt,op,x,y);
         case 0x55: return PADGTraceApplyTranspose2D<5,5>(NF,B,Bt,op,x,y);
         case 0x66: return PADGTraceApplyTranspose2D<6,6>(NF,B,Bt,op,x,y);
         case 0x77: return PADGTraceApplyTranspose2D<7,7>(NF,B,Bt,op,x,y);
         case 0x88: return PADGTraceApplyTranspose2D<8,8>(NF,B,Bt,op,x,y);
         case 0x99: return PADGTraceApplyTranspose2D<9,9>(NF,B,Bt,op,x,y);
         default: return PADGTraceApplyTranspose2D(NF,B,Bt,op,x,y,D1D,Q1D);
      }
   }
   else if (dim == 3)
   {
      switch ((D1D << 4 ) | Q1D)
      {
         case 0x23: return SmemPADGTraceApplyTranspose3D<2,3>(NF,B,Bt,op,x,y);
         case 0x34: return SmemPADGTraceApplyTranspose3D<3,4>(NF,B,Bt,op,x,y);
         case 0x45: return SmemPADGTraceApplyTranspose3D<4,5>(NF,B,Bt,op,x,y);
         case 0x56: return SmemPADGTraceApplyTranspose3D<5,6>(NF,B,Bt,op,x,y);
         case 0x67: return SmemPADGTraceApplyTranspose3D<6,7>(NF,B,Bt,op,x,y);
         case 0x78: return SmemPADGTraceApplyTranspose3D<7,8>(NF,B,Bt,op,x,y);
         case 0x89: return SmemPADGTraceApplyTranspose3D<8,9>(NF,B,Bt,op,x,y);
         default: return PADGTraceApplyTranspose3D(NF,B,Bt,op,x,y,D1D,Q1D);
      }
   }
   MFEM_ABORT("Unknown kernel.");
}

// PA DGTraceIntegrator Apply kernel
void DGTraceIntegrator::AddMultPA(const Vector &x, Vector &y) const
{
   PADGTraceApply(dim, dofs1D, quad1D, nf,
                  maps->B, maps->Bt,
                  pa_data, x, y);
}

void DGTraceIntegrator::AddMultTransposePA(const Vector &x, Vector &y) const
{
   PADGTraceApplyTranspose(dim, dofs1D, quad1D, nf,
                           maps->B, maps->Bt,
                           pa_data, x, y);
}

} // namespace mfem<|MERGE_RESOLUTION|>--- conflicted
+++ resolved
@@ -1044,17 +1044,10 @@
       {
          MFEM_FOREACH_THREAD(q2,y,Q1D)
          {
-<<<<<<< HEAD
-            const double D00 = op(q1,q2,0,0,f+tidz);
-            const double D01 = op(q1,q2,0,1,f+tidz);
-            const double D10 = op(q1,q2,1,0,f+tidz);
-            const double D11 = op(q1,q2,1,1,f+tidz);
-=======
             const double D00 = op(q1,q2,0,0,f);
             const double D01 = op(q1,q2,0,1,f);
             const double D10 = op(q1,q2,1,0,f);
             const double D11 = op(q1,q2,1,1,f);
->>>>>>> aa9a4887
             const double u0q = BBu0[tidz][q1][q2];
             const double u1q = BBu1[tidz][q1][q2];
             DBBu0[tidz][q1][q2] = D00*u0q + D01*u1q;
