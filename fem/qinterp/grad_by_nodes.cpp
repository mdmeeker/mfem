--- conflicted
+++ resolved
@@ -21,7 +21,6 @@
 namespace quadrature_interpolator
 {
 
-<<<<<<< HEAD
 static void DynamicSmemDerivatives3D(const int NE,
                                      const double *b_,
                                      const double *g_,
@@ -133,111 +132,6 @@
                                                const Vector &e_vec,
                                                Vector &q_der)
 {
-   if (NE == 0) { return; }
-   const int dim = maps.FE->GetDim();
-   const int D1D = maps.ndof;
-   const int Q1D = maps.nqpt;
-   const real_t *B = maps.B.Read();
-   const real_t *G = maps.G.Read();
-   const real_t *J = nullptr; // not used in DERIVATIVES (non-GRAD_PHYS) mode
-   const real_t *X = e_vec.Read();
-   real_t *Y = q_der.Write();
-
-   constexpr QVectorLayout L = QVectorLayout::byNODES;
-   constexpr bool P = false; // GRAD_PHYS
-
-   const int id = (vdim<<8) | (D1D<<4) | Q1D;
-
-   if (dim == 1)
-   {
-      return Derivatives1D<L,P>(NE,G,J,X,Y,dim,vdim,D1D,Q1D);
-   }
-   if (dim == 2)
-   {
-      switch (id)
-      {
-         case 0x133: return Derivatives2D<L,P,1,3,3,16>(NE,B,G,J,X,Y);
-         case 0x134: return Derivatives2D<L,P,1,3,4,16>(NE,B,G,J,X,Y);
-         case 0x143: return Derivatives2D<L,P,1,4,3,16>(NE,B,G,J,X,Y);
-         case 0x144: return Derivatives2D<L,P,1,4,4,16>(NE,B,G,J,X,Y);
-
-         case 0x222: return Derivatives2D<L,P,2,2,2,16>(NE,B,G,J,X,Y);
-         case 0x223: return Derivatives2D<L,P,2,2,3,8>(NE,B,G,J,X,Y);
-         case 0x224: return Derivatives2D<L,P,2,2,4,4>(NE,B,G,J,X,Y);
-         case 0x225: return Derivatives2D<L,P,2,2,5,4>(NE,B,G,J,X,Y);
-         case 0x226: return Derivatives2D<L,P,2,2,6,2>(NE,B,G,J,X,Y);
-
-         case 0x233: return Derivatives2D<L,P,2,3,3,2>(NE,B,G,J,X,Y);
-         case 0x234: return Derivatives2D<L,P,2,3,4,4>(NE,B,G,J,X,Y);
-         case 0x243: return Derivatives2D<L,P,2,4,3,4>(NE,B,G,J,X,Y);
-         case 0x236: return Derivatives2D<L,P,2,3,6,2>(NE,B,G,J,X,Y);
-
-         case 0x244: return Derivatives2D<L,P,2,4,4,2>(NE,B,G,J,X,Y);
-         case 0x245: return Derivatives2D<L,P,2,4,5,2>(NE,B,G,J,X,Y);
-         case 0x246: return Derivatives2D<L,P,2,4,6,2>(NE,B,G,J,X,Y);
-         case 0x247: return Derivatives2D<L,P,2,4,7,2>(NE,B,G,J,X,Y);
-
-         case 0x256: return Derivatives2D<L,P,2,5,6,2>(NE,B,G,J,X,Y);
-         default:
-         {
-            const int MD = DeviceDofQuadLimits::Get().MAX_D1D;
-            const int MQ = DeviceDofQuadLimits::Get().MAX_Q1D;
-            if (D1D > MD || Q1D > MQ)
-            {
-               MFEM_ABORT("");
-            }
-            Derivatives2D<L,P>(NE,B,G,J,X,Y,dim,vdim,D1D,Q1D);
-            return;
-         }
-      }
-   }
-   if (dim == 3)
-   {
-      switch (id)
-      {
-         case 0x124: return Derivatives3D<L,P,1,2,4>(NE,B,G,J,X,Y);
-         case 0x133: return Derivatives3D<L,P,1,3,3>(NE,B,G,J,X,Y);
-         case 0x134: return Derivatives3D<L,P,1,3,4>(NE,B,G,J,X,Y);
-         case 0x136: return Derivatives3D<L,P,1,3,6>(NE,B,G,J,X,Y);
-         case 0x144: return Derivatives3D<L,P,1,4,4>(NE,B,G,J,X,Y);
-         case 0x148: return Derivatives3D<L,P,1,4,8>(NE,B,G,J,X,Y);
-
-         case 0x323: return Derivatives3D<L,P,3,2,3>(NE,B,G,J,X,Y);
-         case 0x324: return Derivatives3D<L,P,3,2,4>(NE,B,G,J,X,Y);
-         case 0x325: return Derivatives3D<L,P,3,2,5>(NE,B,G,J,X,Y);
-         case 0x326: return Derivatives3D<L,P,3,2,6>(NE,B,G,J,X,Y);
-
-         case 0x333: return Derivatives3D<L,P,3,3,3>(NE,B,G,J,X,Y);
-         case 0x334: return Derivatives3D<L,P,3,3,4>(NE,B,G,J,X,Y);
-         case 0x335: return Derivatives3D<L,P,3,3,5>(NE,B,G,J,X,Y);
-         case 0x336: return Derivatives3D<L,P,3,3,6>(NE,B,G,J,X,Y);
-         case 0x344: return Derivatives3D<L,P,3,4,4>(NE,B,G,J,X,Y);
-         case 0x346: return Derivatives3D<L,P,3,4,6>(NE,B,G,J,X,Y);
-         case 0x347: return Derivatives3D<L,P,3,4,7>(NE,B,G,J,X,Y);
-         case 0x348: return Derivatives3D<L,P,3,4,8>(NE,B,G,J,X,Y);
-         default:
-#if 0
-         {
-            const int MD = DeviceDofQuadLimits::Get().MAX_INTERP_1D;
-            const int MQ = DeviceDofQuadLimits::Get().MAX_INTERP_1D;
-            MFEM_VERIFY(D1D <= MD, "Orders higher than " << MD-1
-                        << " are not supported!");
-            MFEM_VERIFY(Q1D <= MQ, "Quadrature rules with more than "
-                        << MQ << " 1D points are not supported!");
-            Derivatives3D<L,P>(NE,B,G,J,X,Y,vdim,D1D,Q1D);
-            return;
-         }
-#else
-         return DynamicSmemDerivatives3D(NE,B,G,X,Y,vdim,D1D,Q1D);
-#endif
-      }
-   }
-   mfem::out << "Unknown kernel 0x" << std::hex << id << std::endl;
-   MFEM_ABORT("Kernel not supported yet");
-=======
-template <bool P>
-void InitGradByNodesKernels()
-{
    using k = QuadratureInterpolator::GradKernels;
    constexpr auto L = QVectorLayout::byNODES;
    // 2D
@@ -306,11 +200,112 @@
    k2::Specialization<3,L,P,3,2>::Add();
    k2::Specialization<3,L,P,3,3>::Add();
    k2::Specialization<3,L,P,3,4>::Add();
->>>>>>> 6105a4e1
 }
 
 template void InitGradByNodesKernels<true>();
 template void InitGradByNodesKernels<false>();
+if (NE == 0) { return; }
+const int dim = maps.FE->GetDim();
+const int D1D = maps.ndof;
+const int Q1D = maps.nqpt;
+const real_t *B = maps.B.Read();
+const real_t *G = maps.G.Read();
+const real_t *J = nullptr; // not used in DERIVATIVES (non-GRAD_PHYS) mode
+const real_t *X = e_vec.Read();
+real_t *Y = q_der.Write();
+
+constexpr QVectorLayout L = QVectorLayout::byNODES;
+constexpr bool P = false; // GRAD_PHYS
+
+const int id = (vdim<<8) | (D1D<<4) | Q1D;
+
+if (dim == 1)
+{
+   return Derivatives1D<L,P>(NE,G,J,X,Y,dim,vdim,D1D,Q1D);
+}
+if (dim == 2)
+{
+   switch (id)
+   {
+      case 0x133: return Derivatives2D<L,P,1,3,3,16>(NE,B,G,J,X,Y);
+      case 0x134: return Derivatives2D<L,P,1,3,4,16>(NE,B,G,J,X,Y);
+      case 0x143: return Derivatives2D<L,P,1,4,3,16>(NE,B,G,J,X,Y);
+      case 0x144: return Derivatives2D<L,P,1,4,4,16>(NE,B,G,J,X,Y);
+
+      case 0x222: return Derivatives2D<L,P,2,2,2,16>(NE,B,G,J,X,Y);
+      case 0x223: return Derivatives2D<L,P,2,2,3,8>(NE,B,G,J,X,Y);
+      case 0x224: return Derivatives2D<L,P,2,2,4,4>(NE,B,G,J,X,Y);
+      case 0x225: return Derivatives2D<L,P,2,2,5,4>(NE,B,G,J,X,Y);
+      case 0x226: return Derivatives2D<L,P,2,2,6,2>(NE,B,G,J,X,Y);
+
+      case 0x233: return Derivatives2D<L,P,2,3,3,2>(NE,B,G,J,X,Y);
+      case 0x234: return Derivatives2D<L,P,2,3,4,4>(NE,B,G,J,X,Y);
+      case 0x243: return Derivatives2D<L,P,2,4,3,4>(NE,B,G,J,X,Y);
+      case 0x236: return Derivatives2D<L,P,2,3,6,2>(NE,B,G,J,X,Y);
+
+      case 0x244: return Derivatives2D<L,P,2,4,4,2>(NE,B,G,J,X,Y);
+      case 0x245: return Derivatives2D<L,P,2,4,5,2>(NE,B,G,J,X,Y);
+      case 0x246: return Derivatives2D<L,P,2,4,6,2>(NE,B,G,J,X,Y);
+      case 0x247: return Derivatives2D<L,P,2,4,7,2>(NE,B,G,J,X,Y);
+
+      case 0x256: return Derivatives2D<L,P,2,5,6,2>(NE,B,G,J,X,Y);
+      default:
+      {
+         const int MD = DeviceDofQuadLimits::Get().MAX_D1D;
+         const int MQ = DeviceDofQuadLimits::Get().MAX_Q1D;
+         if (D1D > MD || Q1D > MQ)
+         {
+            MFEM_ABORT("");
+         }
+         Derivatives2D<L,P>(NE,B,G,J,X,Y,dim,vdim,D1D,Q1D);
+         return;
+      }
+   }
+}
+if (dim == 3)
+{
+   switch (id)
+   {
+      case 0x124: return Derivatives3D<L,P,1,2,4>(NE,B,G,J,X,Y);
+      case 0x133: return Derivatives3D<L,P,1,3,3>(NE,B,G,J,X,Y);
+      case 0x134: return Derivatives3D<L,P,1,3,4>(NE,B,G,J,X,Y);
+      case 0x136: return Derivatives3D<L,P,1,3,6>(NE,B,G,J,X,Y);
+      case 0x144: return Derivatives3D<L,P,1,4,4>(NE,B,G,J,X,Y);
+      case 0x148: return Derivatives3D<L,P,1,4,8>(NE,B,G,J,X,Y);
+
+      case 0x323: return Derivatives3D<L,P,3,2,3>(NE,B,G,J,X,Y);
+      case 0x324: return Derivatives3D<L,P,3,2,4>(NE,B,G,J,X,Y);
+      case 0x325: return Derivatives3D<L,P,3,2,5>(NE,B,G,J,X,Y);
+      case 0x326: return Derivatives3D<L,P,3,2,6>(NE,B,G,J,X,Y);
+
+      case 0x333: return Derivatives3D<L,P,3,3,3>(NE,B,G,J,X,Y);
+      case 0x334: return Derivatives3D<L,P,3,3,4>(NE,B,G,J,X,Y);
+      case 0x335: return Derivatives3D<L,P,3,3,5>(NE,B,G,J,X,Y);
+      case 0x336: return Derivatives3D<L,P,3,3,6>(NE,B,G,J,X,Y);
+      case 0x344: return Derivatives3D<L,P,3,4,4>(NE,B,G,J,X,Y);
+      case 0x346: return Derivatives3D<L,P,3,4,6>(NE,B,G,J,X,Y);
+      case 0x347: return Derivatives3D<L,P,3,4,7>(NE,B,G,J,X,Y);
+      case 0x348: return Derivatives3D<L,P,3,4,8>(NE,B,G,J,X,Y);
+      default:
+#if 0
+      {
+         const int MD = DeviceDofQuadLimits::Get().MAX_INTERP_1D;
+         const int MQ = DeviceDofQuadLimits::Get().MAX_INTERP_1D;
+         MFEM_VERIFY(D1D <= MD, "Orders higher than " << MD-1
+                     << " are not supported!");
+         MFEM_VERIFY(Q1D <= MQ, "Quadrature rules with more than "
+                     << MQ << " 1D points are not supported!");
+         Derivatives3D<L,P>(NE,B,G,J,X,Y,vdim,D1D,Q1D);
+         return;
+      }
+#else
+      return DynamicSmemDerivatives3D(NE,B,G,X,Y,vdim,D1D,Q1D);
+#endif
+   }
+}
+mfem::out << "Unknown kernel 0x" << std::hex << id << std::endl;
+MFEM_ABORT("Kernel not supported yet");
+}
 
 } // namespace quadrature_interpolator
 } // namespace internal
