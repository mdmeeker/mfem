// Copyright (c) 2010-2021, Lawrence Livermore National Security, LLC. Produced
// at the Lawrence Livermore National Laboratory. All Rights reserved. See files
// LICENSE and NOTICE for details. LLNL-CODE-806117.
//
// This file is part of the MFEM library. For more information and source code
// availability visit https://mfem.org.
//
// MFEM is free software; you can redistribute it and/or modify it under the
// terms of the BSD-3 license. We welcome feedback and contributions, see file
// CONTRIBUTING.md for details.

#include "restriction.hpp"
#include "gridfunc.hpp"
#include "fespace.hpp"
#include "../general/forall.hpp"
#include <climits>

#ifdef MFEM_USE_MPI

#include "pfespace.hpp"

#endif

namespace mfem
{

ElementRestriction::ElementRestriction(const FiniteElementSpace &f,
                                       ElementDofOrdering e_ordering)
   : fes(f),
     ne(fes.GetNE()),
     vdim(fes.GetVDim()),
     byvdim(fes.GetOrdering() == Ordering::byVDIM),
     ndofs(fes.GetNDofs()),
     dof(ne > 0 ? fes.GetFE(0)->GetDof() : 0),
     nedofs(ne*dof),
     offsets(ndofs+1),
     indices(ne*dof),
     gather_map(ne*dof)
{
   // Assuming all finite elements are the same.
   height = vdim*ne*dof;
   width = fes.GetVSize();
   const bool dof_reorder = (e_ordering == ElementDofOrdering::LEXICOGRAPHIC);
   const int *dof_map = NULL;
   if (dof_reorder && ne > 0)
   {
      for (int e = 0; e < ne; ++e)
      {
         const FiniteElement *fe = fes.GetFE(e);
         const TensorBasisElement* el =
            dynamic_cast<const TensorBasisElement*>(fe);
         if (el) { continue; }
         MFEM_ABORT("Finite element not suitable for lexicographic ordering");
      }
      const FiniteElement *fe = fes.GetFE(0);
      const TensorBasisElement* el =
         dynamic_cast<const TensorBasisElement*>(fe);
      const Array<int> &fe_dof_map = el->GetDofMap();
      MFEM_VERIFY(fe_dof_map.Size() > 0, "invalid dof map");
      dof_map = fe_dof_map.GetData();
   }
   const Table& e2dTable = fes.GetElementToDofTable();
   const int* element_map = e2dTable.GetJ();
   // We will be keeping a count of how many local nodes point to its global dof
   for (int i = 0; i <= ndofs; ++i)
   {
      offsets[i] = 0;
   }
   for (int e = 0; e < ne; ++e)
   {
      for (int d = 0; d < dof; ++d)
      {
         const int sgid = element_map[dof*e + d];  // signed
         const int gid = (sgid >= 0) ? sgid : -1 - sgid;
         ++offsets[gid + 1];
      }
   }
   // Aggregate to find offsets for each global dof
   for (int i = 1; i <= ndofs; ++i)
   {
      offsets[i] += offsets[i - 1];
   }
   // For each global dof, fill in all local nodes that point to it
   for (int e = 0; e < ne; ++e)
   {
      for (int d = 0; d < dof; ++d)
      {
         const int sdid = dof_reorder ? dof_map[d] : 0;  // signed
         const int did = (!dof_reorder)?d:(sdid >= 0 ? sdid : -1-sdid);
         const int sgid = element_map[dof*e + did];  // signed
         const int gid = (sgid >= 0) ? sgid : -1-sgid;
         const int lid = dof*e + d;
         const bool plus = (sgid >= 0 && sdid >= 0) || (sgid < 0 && sdid < 0);
         gather_map[lid] = plus ? gid : -1-gid;
         indices[offsets[gid]++] = plus ? lid : -1-lid;
      }
   }
   // We shifted the offsets vector by 1 by using it as a counter.
   // Now we shift it back.
   for (int i = ndofs; i > 0; --i)
   {
      offsets[i] = offsets[i - 1];
   }
   offsets[0] = 0;
}

void ElementRestriction::Mult(const Vector& x, Vector& y) const
{
   // Assumes all elements have the same number of dofs
   const int nd = dof;
   const int vd = vdim;
   const bool t = byvdim;
   auto d_x = Reshape(x.Read(), t?vd:ndofs, t?ndofs:vd);
   auto d_y = Reshape(y.Write(), nd, vd, ne);
   auto d_gather_map = gather_map.Read();
   MFEM_FORALL(i, dof*ne,
   {
      const int gid = d_gather_map[i];
      const bool plus = gid >= 0;
      const int j = plus ? gid : -1-gid;
      for (int c = 0; c < vd; ++c)
      {
         const double dof_value = d_x(t?c:j, t?j:c);
         d_y(i % nd, c, i / nd) = plus ? dof_value : -dof_value;
      }
   });
}

void ElementRestriction::MultUnsigned(const Vector& x, Vector& y) const
{
   // Assumes all elements have the same number of dofs
   const int nd = dof;
   const int vd = vdim;
   const bool t = byvdim;
   auto d_x = Reshape(x.Read(), t?vd:ndofs, t?ndofs:vd);
   auto d_y = Reshape(y.Write(), nd, vd, ne);
   auto d_gather_map = gather_map.Read();

   MFEM_FORALL(i, dof*ne,
   {
      const int gid = d_gather_map[i];
      const int j = gid >= 0 ? gid : -1-gid;
      for (int c = 0; c < vd; ++c)
      {
         d_y(i % nd, c, i / nd) = d_x(t?c:j, t?j:c);
      }
   });
}

void ElementRestriction::MultTranspose(const Vector& x, Vector& y) const
{
   // Assumes all elements have the same number of dofs
   const int nd = dof;
   const int vd = vdim;
   const bool t = byvdim;
   auto d_offsets = offsets.Read();
   auto d_indices = indices.Read();
   auto d_x = Reshape(x.Read(), nd, vd, ne);
   auto d_y = Reshape(y.Write(), t?vd:ndofs, t?ndofs:vd);
   MFEM_FORALL(i, ndofs,
   {
      const int offset = d_offsets[i];
      const int next_offset = d_offsets[i + 1];
      for (int c = 0; c < vd; ++c)
      {
         double dof_value = 0;
         for (int j = offset; j < next_offset; ++j)
         {
            const int idx_j = (d_indices[j] >= 0) ? d_indices[j] : -1 - d_indices[j];
            dof_value += ((d_indices[j] >= 0) ? d_x(idx_j % nd, c, idx_j / nd) :
                          -d_x(idx_j % nd, c, idx_j / nd));
         }
         d_y(t?c:i,t?i:c) = dof_value;
      }
   });
}

void ElementRestriction::MultTransposeUnsigned(const Vector& x, Vector& y) const
{
   // Assumes all elements have the same number of dofs
   const int nd = dof;
   const int vd = vdim;
   const bool t = byvdim;
   auto d_offsets = offsets.Read();
   auto d_indices = indices.Read();
   auto d_x = Reshape(x.Read(), nd, vd, ne);
   auto d_y = Reshape(y.Write(), t?vd:ndofs, t?ndofs:vd);
   MFEM_FORALL(i, ndofs,
   {
      const int offset = d_offsets[i];
      const int next_offset = d_offsets[i + 1];
      for (int c = 0; c < vd; ++c)
      {
         double dof_value = 0;
         for (int j = offset; j < next_offset; ++j)
         {
            const int idx_j = (d_indices[j] >= 0) ? d_indices[j] : -1 - d_indices[j];
            dof_value += d_x(idx_j % nd, c, idx_j / nd);
         }
         d_y(t?c:i,t?i:c) = dof_value;
      }
   });
}

void ElementRestriction::MultLeftInverse(const Vector& x, Vector& y) const
{
   // Assumes all elements have the same number of dofs
   const int nd = dof;
   const int vd = vdim;
   const bool t = byvdim;
   auto d_offsets = offsets.Read();
   auto d_indices = indices.Read();
   auto d_x = Reshape(x.Read(), nd, vd, ne);
   auto d_y = Reshape(y.Write(), t?vd:ndofs, t?ndofs:vd);
   MFEM_FORALL(i, ndofs,
   {
      const int next_offset = d_offsets[i + 1];
      for (int c = 0; c < vd; ++c)
      {
         double dof_value = 0;
         const int j = next_offset - 1;
         const int idx_j = (d_indices[j] >= 0) ? d_indices[j] : -1 - d_indices[j];
         dof_value = (d_indices[j] >= 0) ? d_x(idx_j % nd, c, idx_j / nd) :
         -d_x(idx_j % nd, c, idx_j / nd);
         d_y(t?c:i,t?i:c) = dof_value;
      }
   });
}

void ElementRestriction::BooleanMask(Vector& y) const
{
   // Assumes all elements have the same number of dofs
   const int nd = dof;
   const int vd = vdim;
   const bool t = byvdim;

   Array<char> processed(vd * ndofs);
   processed = 0;

   auto d_offsets = offsets.HostRead();
   auto d_indices = indices.HostRead();
   auto d_x = Reshape(processed.HostReadWrite(), t?vd:ndofs, t?ndofs:vd);
   auto d_y = Reshape(y.HostWrite(), nd, vd, ne);
   for (int i = 0; i < ndofs; ++i)
   {
      const int offset = d_offsets[i];
      const int next_offset = d_offsets[i+1];
      for (int c = 0; c < vd; ++c)
      {
         for (int j = offset; j < next_offset; ++j)
         {
            const int idx_j = d_indices[j];
            if (d_x(t?c:i,t?i:c))
            {
               d_y(idx_j % nd, c, idx_j / nd) = 0.0;
            }
            else
            {
               d_y(idx_j % nd, c, idx_j / nd) = 1.0;
               d_x(t?c:i,t?i:c) = 1;
            }
         }
      }
   }
}

void ElementRestriction::FillSparseMatrix(const Vector &mat_ea,
                                          SparseMatrix &mat) const
{
   mat.GetMemoryI().New(mat.Height()+1, mat.GetMemoryI().GetMemoryType());
   const int nnz = FillI(mat);
   mat.GetMemoryJ().New(nnz, mat.GetMemoryJ().GetMemoryType());
   mat.GetMemoryData().New(nnz, mat.GetMemoryData().GetMemoryType());
   FillJAndData(mat_ea, mat);
}

static MFEM_HOST_DEVICE int GetMinElt(const int *my_elts, const int nbElts,
                                      const int *nbr_elts, const int nbrNbElts)
{
   // Find the minimal element index found in both my_elts[] and nbr_elts[]
   int min_el = INT_MAX;
   for (int i = 0; i < nbElts; i++)
   {
      const int e_i = my_elts[i];
      if (e_i >= min_el) { continue; }
      for (int j = 0; j < nbrNbElts; j++)
      {
         if (e_i==nbr_elts[j])
         {
            min_el = e_i; // we already know e_i < min_el
            break;
         }
      }
   }
   return min_el;
}

/** Returns the index where a non-zero entry should be added and increment the
    number of non-zeros for the row i_L. */
static MFEM_HOST_DEVICE int GetAndIncrementNnzIndex(const int i_L, int* I)
{
   int ind = AtomicAdd(I[i_L],1);
   return ind;
}

int ElementRestriction::FillI(SparseMatrix &mat) const
{
   static constexpr int Max = MaxNbNbr;
   const int all_dofs = ndofs;
   const int vd = vdim;
   const int elt_dofs = dof;
   auto I = mat.ReadWriteI();
   auto d_offsets = offsets.Read();
   auto d_indices = indices.Read();
   auto d_gather_map = gather_map.Read();
   MFEM_FORALL(i_L, vd*all_dofs+1,
   {
      I[i_L] = 0;
   });
   MFEM_FORALL(e, ne,
   {
      for (int i = 0; i < elt_dofs; i++)
      {
         int i_elts[Max];
         const int i_gm = e*elt_dofs + i;
         const int i_L = d_gather_map[i_gm];
         const int i_offset = d_offsets[i_L];
<<<<<<< HEAD
         const int i_nextOffset = d_offsets[i_L+1];
         const int i_nbElts = i_nextOffset - i_offset;
         MFEM_ASSERT_KERNEL(
            i_nbElts <= Max,
            "The connectivity of this mesh is beyond the max, increase the "
            "MaxNbNbr variable to comply with your mesh.");
=======
         const int i_next_offset = d_offsets[i_L+1];
         const int i_nbElts = i_next_offset - i_offset;
>>>>>>> 5fe211e3
         for (int e_i = 0; e_i < i_nbElts; ++e_i)
         {
            const int i_E = d_indices[i_offset+e_i];
            i_elts[e_i] = i_E/elt_dofs;
         }
         for (int j = 0; j < elt_dofs; j++)
         {
            const int j_gm = e*elt_dofs + j;
            const int j_L = d_gather_map[j_gm];
            const int j_offset = d_offsets[j_L];
            const int j_next_offset = d_offsets[j_L+1];
            const int j_nbElts = j_next_offset - j_offset;
            if (i_nbElts == 1 || j_nbElts == 1) // no assembly required
            {
               GetAndIncrementNnzIndex(i_L, I);
            }
            else // assembly required
            {
               int j_elts[Max];
               for (int e_j = 0; e_j < j_nbElts; ++e_j)
               {
                  const int j_E = d_indices[j_offset+e_j];
                  const int elt = j_E/elt_dofs;
                  j_elts[e_j] = elt;
               }
               int min_e = GetMinElt(i_elts, i_nbElts, j_elts, j_nbElts);
               if (e == min_e) // add the nnz only once
               {
                  GetAndIncrementNnzIndex(i_L, I);
               }
            }
         }
      }
   });
   // We need to sum the entries of I, we do it on CPU as it is very sequential.
   auto h_I = mat.HostReadWriteI();
   const int nTdofs = vd*all_dofs;
   int sum = 0;
   for (int i = 0; i < nTdofs; i++)
   {
      const int nnz = h_I[i];
      h_I[i] = sum;
      sum+=nnz;
   }
   h_I[nTdofs] = sum;
   // We return the number of nnz
   return h_I[nTdofs];
}

void ElementRestriction::FillJAndData(const Vector &ea_data,
                                      SparseMatrix &mat) const
{
   static constexpr int Max = MaxNbNbr;
   const int all_dofs = ndofs;
   const int vd = vdim;
   const int elt_dofs = dof;
   auto I = mat.ReadWriteI();
   auto J = mat.WriteJ();
   auto Data = mat.WriteData();
   auto d_offsets = offsets.Read();
   auto d_indices = indices.Read();
   auto d_gather_map = gather_map.Read();
   auto mat_ea = Reshape(ea_data.Read(), elt_dofs, elt_dofs, ne);
   MFEM_FORALL(e, ne,
   {
      for (int i = 0; i < elt_dofs; i++)
      {
         int i_elts[Max];
         int i_B[Max];
         const int i_gm = e*elt_dofs + i;
         const int i_L = d_gather_map[i_gm];
         const int i_offset = d_offsets[i_L];
<<<<<<< HEAD
         const int i_nextOffset = d_offsets[i_L+1];
         const int i_nbElts = i_nextOffset - i_offset;
         MFEM_ASSERT_KERNEL(
            i_nbElts <= Max,
            "The connectivity of this mesh is beyond the max, increase the "
            "MaxNbNbr variable to comply with your mesh.");
=======
         const int i_next_offset = d_offsets[i_L+1];
         const int i_nbElts = i_next_offset - i_offset;
>>>>>>> 5fe211e3
         for (int e_i = 0; e_i < i_nbElts; ++e_i)
         {
            const int i_E = d_indices[i_offset+e_i];
            i_elts[e_i] = i_E/elt_dofs;
            i_B[e_i]    = i_E%elt_dofs;
         }
         for (int j = 0; j < elt_dofs; j++)
         {
            const int j_gm = e*elt_dofs + j;
            const int j_L = d_gather_map[j_gm];
            const int j_offset = d_offsets[j_L];
            const int j_next_offset = d_offsets[j_L+1];
            const int j_nbElts = j_next_offset - j_offset;
            if (i_nbElts == 1 || j_nbElts == 1) // no assembly required
            {
               const int nnz = GetAndIncrementNnzIndex(i_L, I);
               J[nnz] = j_L;
               Data[nnz] = mat_ea(j,i,e);
            }
            else // assembly required
            {
               int j_elts[Max];
               int j_B[Max];
               for (int e_j = 0; e_j < j_nbElts; ++e_j)
               {
                  const int j_E = d_indices[j_offset+e_j];
                  const int elt = j_E/elt_dofs;
                  j_elts[e_j] = elt;
                  j_B[e_j]    = j_E%elt_dofs;
               }
               int min_e = GetMinElt(i_elts, i_nbElts, j_elts, j_nbElts);
               if (e == min_e) // add the nnz only once
               {
                  double val = 0.0;
                  for (int k = 0; k < i_nbElts; k++)
                  {
                     const int e_i = i_elts[k];
                     const int i_Bloc = i_B[k];
                     for (int l = 0; l < j_nbElts; l++)
                     {
                        const int e_j = j_elts[l];
                        const int j_Bloc = j_B[l];
                        if (e_i == e_j)
                        {
                           val += mat_ea(j_Bloc, i_Bloc, e_i);
                        }
                     }
                  }
                  const int nnz = GetAndIncrementNnzIndex(i_L, I);
                  J[nnz] = j_L;
                  Data[nnz] = val;
               }
            }
         }
      }
   });
   // We need to shift again the entries of I, we do it on CPU as it is very
   // sequential.
   auto h_I = mat.HostReadWriteI();
   const int size = vd*all_dofs;
   for (int i = 0; i < size; i++)
   {
      h_I[size-i] = h_I[size-(i+1)];
   }
   h_I[0] = 0;
}

L2ElementRestriction::L2ElementRestriction(const FiniteElementSpace &fes)
   : ne(fes.GetNE()),
     vdim(fes.GetVDim()),
     byvdim(fes.GetOrdering() == Ordering::byVDIM),
     ndof(ne > 0 ? fes.GetFE(0)->GetDof() : 0),
     ndofs(fes.GetNDofs())
{
   height = vdim*ne*ndof;
   width = vdim*ne*ndof;
}

void L2ElementRestriction::Mult(const Vector &x, Vector &y) const
{
   const int nd = ndof;
   const int vd = vdim;
   const bool t = byvdim;
   auto d_x = Reshape(x.Read(), t?vd:ndofs, t?ndofs:vd);
   auto d_y = Reshape(y.Write(), nd, vd, ne);
   MFEM_FORALL(i, ndofs,
   {
      const int idx = i;
      const int dof = idx % nd;
      const int e = idx / nd;
      for (int c = 0; c < vd; ++c)
      {
         d_y(dof, c, e) = d_x(t?c:idx, t?idx:c);
      }
   });
}

void L2ElementRestriction::MultTranspose(const Vector &x, Vector &y) const
{
   const int nd = ndof;
   const int vd = vdim;
   const bool t = byvdim;
   auto d_x = Reshape(x.Read(), nd, vd, ne);
   auto d_y = Reshape(y.Write(), t?vd:ndofs, t?ndofs:vd);
   MFEM_FORALL(i, ndofs,
   {
      const int idx = i;
      const int dof = idx % nd;
      const int e = idx / nd;
      for (int c = 0; c < vd; ++c)
      {
         d_y(t?c:idx,t?idx:c) = d_x(dof, c, e);
      }
   });
}

void L2ElementRestriction::FillI(SparseMatrix &mat) const
{
   const int elem_dofs = ndof;
   const int vd = vdim;
   auto I = mat.WriteI();
   const int isize = mat.Height() + 1;
   const int interior_dofs = ne*elem_dofs*vd;
   MFEM_FORALL(dof, isize,
   {
      I[dof] = dof<interior_dofs ? elem_dofs : 0;
   });
}

static MFEM_HOST_DEVICE int AddNnz(const int iE, int *I, const int dofs)
{
   int val = AtomicAdd(I[iE],dofs);
   return val;
}

void L2ElementRestriction::FillJAndData(const Vector &ea_data,
                                        SparseMatrix &mat) const
{
   const int elem_dofs = ndof;
   const int vd = vdim;
   auto I = mat.ReadWriteI();
   auto J = mat.WriteJ();
   auto Data = mat.WriteData();
   auto mat_ea = Reshape(ea_data.Read(), elem_dofs, elem_dofs, ne);
   MFEM_FORALL(iE, ne*elem_dofs*vd,
   {
      const int offset = AddNnz(iE,I,elem_dofs);
      const int e = iE/elem_dofs;
      const int i = iE%elem_dofs;
      for (int j = 0; j < elem_dofs; j++)
      {
         J[offset+j] = e*elem_dofs+j;
         Data[offset+j] = mat_ea(j,i,e);
      }
   });
}

/** Return the face degrees of freedom returned in Lexicographic order.
    Note: Only for quad and hex */
void GetFaceDofs(const int dim, const int face_id,
                 const int dof1d, Array<int> &face_map)
{
   switch (dim)
   {
      case 1:
         switch (face_id)
         {
            case 0: // WEST
               face_map[0] = 0;
               break;
            case 1: // EAST
               face_map[0] = dof1d-1;
               break;
         }
         break;
      case 2:
         switch (face_id)
         {
            case 0: // SOUTH
               for (int i = 0; i < dof1d; ++i)
               {
                  face_map[i] = i;
               }
               break;
            case 1: // EAST
               for (int i = 0; i < dof1d; ++i)
               {
                  face_map[i] = dof1d-1 + i*dof1d;
               }
               break;
            case 2: // NORTH
               for (int i = 0; i < dof1d; ++i)
               {
                  face_map[i] = (dof1d-1)*dof1d + i;
               }
               break;
            case 3: // WEST
               for (int i = 0; i < dof1d; ++i)
               {
                  face_map[i] = i*dof1d;
               }
               break;
         }
         break;
      case 3:
         switch (face_id)
         {
            case 0: // BOTTOM
               for (int i = 0; i < dof1d; ++i)
               {
                  for (int j = 0; j < dof1d; ++j)
                  {
                     face_map[i+j*dof1d] = i + j*dof1d;
                  }
               }
               break;
            case 1: // SOUTH
               for (int i = 0; i < dof1d; ++i)
               {
                  for (int j = 0; j < dof1d; ++j)
                  {
                     face_map[i+j*dof1d] = i + j*dof1d*dof1d;
                  }
               }
               break;
            case 2: // EAST
               for (int i = 0; i < dof1d; ++i)
               {
                  for (int j = 0; j < dof1d; ++j)
                  {
                     face_map[i+j*dof1d] = dof1d-1 + i*dof1d + j*dof1d*dof1d;
                  }
               }
               break;
            case 3: // NORTH
               for (int i = 0; i < dof1d; ++i)
               {
                  for (int j = 0; j < dof1d; ++j)
                  {
                     face_map[i+j*dof1d] = (dof1d-1)*dof1d + i + j*dof1d*dof1d;
                  }
               }
               break;
            case 4: // WEST
               for (int i = 0; i < dof1d; ++i)
               {
                  for (int j = 0; j < dof1d; ++j)
                  {
                     face_map[i+j*dof1d] = i*dof1d + j*dof1d*dof1d;
                  }
               }
               break;
            case 5: // TOP
               for (int i = 0; i < dof1d; ++i)
               {
                  for (int j = 0; j < dof1d; ++j)
                  {
                     face_map[i+j*dof1d] = (dof1d-1)*dof1d*dof1d + i + j*dof1d;
                  }
               }
               break;
         }
         break;
   }
}

H1FaceRestriction::H1FaceRestriction(const FiniteElementSpace &fes,
                                     const ElementDofOrdering e_ordering,
                                     const FaceType type,
                                     bool build)
   : fes(fes),
     nf(fes.GetNFbyType(type)),
     vdim(fes.GetVDim()),
     byvdim(fes.GetOrdering() == Ordering::byVDIM),
     face_dofs(nf > 0 ? fes.GetFaceElement(0)->GetDof() : 0),
     elem_dofs(fes.GetFE(0)->GetDof()),
     nfdofs(nf*face_dofs),
     ndofs(fes.GetNDofs()),
     scatter_indices(nf*face_dofs),
     gather_offsets(ndofs+1),
     gather_indices(nf*face_dofs),
     face_map(face_dofs)
{
   height = vdim*nf*face_dofs;
   width = fes.GetVSize();
   if (!build) { return; }
   if (nf==0) { return; }

   CheckFESpace(e_ordering);

   ComputeScatterIndicesAndOffsets(e_ordering, type);

   ComputeGatherIndices(e_ordering,type);
}

H1FaceRestriction::H1FaceRestriction(const FiniteElementSpace &fes,
                                     const ElementDofOrdering e_ordering,
                                     const FaceType type)
   : H1FaceRestriction(fes, e_ordering, type, true)
{ }

void H1FaceRestriction::Mult(const Vector& x, Vector& y) const
{
   // Assumes all elements have the same number of dofs
   const int nface_dofs = face_dofs;
   const int vd = vdim;
   const bool t = byvdim;
   auto d_indices = scatter_indices.Read();
   auto d_x = Reshape(x.Read(), t?vd:ndofs, t?ndofs:vd);
   auto d_y = Reshape(y.Write(), nface_dofs, vd, nf);
   MFEM_FORALL(i, nfdofs,
   {
      const int idx = d_indices[i];
      const int dof = i % nface_dofs;
      const int face = i / nface_dofs;
      for (int c = 0; c < vd; ++c)
      {
         d_y(dof, c, face) = d_x(t?c:idx, t?idx:c);
      }
   });
}

void H1FaceRestriction::AddMultTranspose(const Vector& x, Vector& y) const
{
   // Assumes all elements have the same number of dofs
   const int nface_dofs = face_dofs;
   const int vd = vdim;
   const bool t = byvdim;
   auto d_offsets = gather_offsets.Read();
   auto d_indices = gather_indices.Read();
   auto d_x = Reshape(x.Read(), nface_dofs, vd, nf);
   auto d_y = Reshape(y.ReadWrite(), t?vd:ndofs, t?ndofs:vd);
   MFEM_FORALL(i, ndofs,
   {
      const int offset = d_offsets[i];
      const int next_offset = d_offsets[i + 1];
      for (int c = 0; c < vd; ++c)
      {
         double dof_value = 0;
         for (int j = offset; j < next_offset; ++j)
         {
            const int idx_j = d_indices[j];
            dof_value +=  d_x(idx_j % nface_dofs, c, idx_j / nface_dofs);
         }
         d_y(t?c:i,t?i:c) += dof_value;
      }
   });
}

void H1FaceRestriction::CheckFESpace(const ElementDofOrdering e_ordering)
{
#ifdef MFEM_USE_MPI

   // If the underlying finite element space is parallel, ensure the face
   // neighbor information is generated.
   if (const ParFiniteElementSpace *pfes
       = dynamic_cast<const ParFiniteElementSpace*>(&fes))
   {
      pfes->GetParMesh()->ExchangeFaceNbrData();
   }

#endif

#ifdef MFEM_DEBUG
   // If fespace == H1
   const FiniteElement *fe0 = fes.GetFE(0);
   const TensorBasisElement *tfe = dynamic_cast<const TensorBasisElement*>(fe0);
   MFEM_VERIFY(tfe != NULL &&
               (tfe->GetBasisType()==BasisType::GaussLobatto ||
                tfe->GetBasisType()==BasisType::Positive),
               "Only Gauss-Lobatto and Bernstein basis are supported in "
               "H1FaceRestriction.");

   // Assuming all finite elements are using Gauss-Lobatto.
   const bool dof_reorder = (e_ordering == ElementDofOrdering::LEXICOGRAPHIC);
   if (dof_reorder && nf > 0)
   {
      for (int f = 0; f < fes.GetNF(); ++f)
      {
         const FiniteElement *fe = fes.GetFaceElement(f);
         const TensorBasisElement* el =
            dynamic_cast<const TensorBasisElement*>(fe);
         if (el) { continue; }
         MFEM_ABORT("Finite element not suitable for lexicographic ordering");
      }
      const FiniteElement *fe = fes.GetFaceElement(0);
      const TensorBasisElement* el =
         dynamic_cast<const TensorBasisElement*>(fe);
      const Array<int> &fe_dof_map = el->GetDofMap();
      MFEM_VERIFY(fe_dof_map.Size() > 0, "invalid dof map");
   }
#endif
}

void H1FaceRestriction::ComputeScatterIndicesAndOffsets(
   const ElementDofOrdering ordering,
   const FaceType type)
{
   Mesh &mesh = *fes.GetMesh();

   // Initialization of the offsets
   for (int i = 0; i <= ndofs; ++i)
   {
      gather_offsets[i] = 0;
   }

   // Computation of scatter indices and offsets
   int f_ind = 0;
   for (int f = 0; f < fes.GetNF(); ++f)
   {
      Mesh::FaceInformation face = mesh.GetFaceInformation(f);
      if ( face.IsNonconformingCoarse() )
      {
         // We skip nonconforming coarse faces as they are treated
         // by the corresponding nonconforming fine faces.
         continue;
      }
      else if ( face.IsOfFaceType(type) )
      {
         SetFaceDofsScatterIndices(face, f_ind, ordering);
         f_ind++;
      }
   }
   MFEM_VERIFY(f_ind==nf, "Unexpected number of faces.");

   // Summation of the offsets
   for (int i = 1; i <= ndofs; ++i)
   {
      gather_offsets[i] += gather_offsets[i - 1];
   }
}

void H1FaceRestriction::ComputeGatherIndices(
   const ElementDofOrdering ordering,
   const FaceType type)
{
   Mesh &mesh = *fes.GetMesh();

   // Computation of gather_indices
   int f_ind = 0;
   for (int f = 0; f < fes.GetNF(); ++f)
   {
      Mesh::FaceInformation face = mesh.GetFaceInformation(f);
      if ( face.IsNonconformingCoarse() )
      {
         // We skip nonconforming coarse faces as they are treated
         // by the corresponding nonconforming fine faces.
         continue;
      }
      else if ( face.IsOfFaceType(type) )
      {
         SetFaceDofsGatherIndices(face, f_ind, ordering);
         f_ind++;
      }
   }
   MFEM_VERIFY(f_ind==nf, "Unexpected number of faces.");

   // Reset offsets to their initial value
   for (int i = ndofs; i > 0; --i)
   {
      gather_offsets[i] = gather_offsets[i - 1];
   }
   gather_offsets[0] = 0;
}

void H1FaceRestriction::SetFaceDofsScatterIndices(
   const Mesh::FaceInformation &face,
   const int face_index,
   const ElementDofOrdering ordering)
{
   MFEM_ASSERT(!(face.IsNonconformingCoarse()),
               "This method should not be used on nonconforming coarse faces.");
   MFEM_ASSERT(face.element[0].orientation==0,
               "FaceRestriction used on degenerated mesh.");

   const TensorBasisElement* el =
      dynamic_cast<const TensorBasisElement*>(fes.GetFE(0));
   const int *dof_map = el->GetDofMap().GetData();
   const Table& e2dTable = fes.GetElementToDofTable();
   const int* elem_map = e2dTable.GetJ();
   const int face_id = face.element[0].local_face_id;
   const int dim = fes.GetMesh()->Dimension();
   const int dof1d = fes.GetFE(0)->GetOrder()+1;
   const int elem_index = face.element[0].index;
   const bool dof_reorder = (ordering == ElementDofOrdering::LEXICOGRAPHIC);
   GetFaceDofs(dim, face_id, dof1d, face_map); // Only for quad and hex

   for (int face_dof = 0; face_dof < face_dofs; ++face_dof)
   {
      const int nat_volume_dof = face_map[face_dof];
      const int volume_dof = (!dof_reorder)?
                             nat_volume_dof:
                             dof_map[nat_volume_dof];
      const int global_dof = elem_map[elem_index*elem_dofs + volume_dof];
      const int restriction_dof = face_dofs*face_index + face_dof;
      scatter_indices[restriction_dof] = global_dof;
      ++gather_offsets[global_dof + 1];
   }
}

void H1FaceRestriction::SetFaceDofsGatherIndices(
   const Mesh::FaceInformation &face,
   const int face_index,
   const ElementDofOrdering ordering)
{
   MFEM_ASSERT(!(face.IsNonconformingCoarse()),
               "This method should not be used on nonconforming coarse faces.");

   const TensorBasisElement* el =
      dynamic_cast<const TensorBasisElement*>(fes.GetFE(0));
   const int *dof_map = el->GetDofMap().GetData();
   const Table& e2dTable = fes.GetElementToDofTable();
   const int* elem_map = e2dTable.GetJ();
   const int face_id = face.element[0].local_face_id;
   const int dim = fes.GetMesh()->Dimension();
   const int dof1d = fes.GetFE(0)->GetOrder()+1;
   const int elem_index = face.element[0].index;
   const bool dof_reorder = (ordering == ElementDofOrdering::LEXICOGRAPHIC);
   GetFaceDofs(dim, face_id, dof1d, face_map); // Only for quad and hex

   for (int face_dof = 0; face_dof < face_dofs; ++face_dof)
   {
      const int nat_volume_dof = face_map[face_dof];
      const int volume_dof = (!dof_reorder)?nat_volume_dof:dof_map[nat_volume_dof];
      const int global_dof = elem_map[elem_index*elem_dofs + volume_dof];
      const int restriction_dof = face_dofs*face_index + face_dof;
      gather_indices[gather_offsets[global_dof]++] = restriction_dof;
   }
}

static int ToLexOrdering2D(const int face_id, const int size1d, const int i)
{
   if (face_id==2 || face_id==3)
   {
      return size1d-1-i;
   }
   else
   {
      return i;
   }
}

static int PermuteFace2D(const int face_id1, const int face_id2,
                         const int orientation,
                         const int size1d, const int index)
{
   int new_index;
   // Convert from lex ordering
   if (face_id1==2 || face_id1==3)
   {
      new_index = size1d-1-index;
   }
   else
   {
      new_index = index;
   }
   // Permute based on face orientations
   if (orientation==1)
   {
      new_index = size1d-1-new_index;
   }
   return ToLexOrdering2D(face_id2, size1d, new_index);
}

static int ToLexOrdering3D(const int face_id, const int size1d, const int i,
                           const int j)
{
   if (face_id==2 || face_id==1 || face_id==5)
   {
      return i + j*size1d;
   }
   else if (face_id==3 || face_id==4)
   {
      return (size1d-1-i) + j*size1d;
   }
   else // face_id==0
   {
      return i + (size1d-1-j)*size1d;
   }
}

static int PermuteFace3D(const int face_id1, const int face_id2,
                         const int orientation,
                         const int size1d, const int index)
{
   int i=0, j=0, new_i=0, new_j=0;
   i = index%size1d;
   j = index/size1d;
   // Convert from lex ordering
   if (face_id1==3 || face_id1==4)
   {
      i = size1d-1-i;
   }
   else if (face_id1==0)
   {
      j = size1d-1-j;
   }
   // Permute based on face orientations
   switch (orientation)
   {
      case 0:
         new_i = i;
         new_j = j;
         break;
      case 1:
         new_i = j;
         new_j = i;
         break;
      case 2:
         new_i = j;
         new_j = (size1d-1-i);
         break;
      case 3:
         new_i = (size1d-1-i);
         new_j = j;
         break;
      case 4:
         new_i = (size1d-1-i);
         new_j = (size1d-1-j);
         break;
      case 5:
         new_i = (size1d-1-j);
         new_j = (size1d-1-i);
         break;
      case 6:
         new_i = (size1d-1-j);
         new_j = i;
         break;
      case 7:
         new_i = i;
         new_j = (size1d-1-j);
         break;
   }
   return ToLexOrdering3D(face_id2, size1d, new_i, new_j);
}

// Permute dofs or quads on a face for e2 to match with the ordering of e1
int PermuteFaceL2(const int dim, const int face_id1,
                  const int face_id2, const int orientation,
                  const int size1d, const int index)
{
   switch (dim)
   {
      case 1:
         return 0;
      case 2:
         return PermuteFace2D(face_id1, face_id2, orientation, size1d, index);
      case 3:
         return PermuteFace3D(face_id1, face_id2, orientation, size1d, index);
      default:
         MFEM_ABORT("Unsupported dimension.");
         return 0;
   }
}

L2FaceRestriction::L2FaceRestriction(const FiniteElementSpace &fes,
                                     const ElementDofOrdering e_ordering,
                                     const FaceType type,
                                     const L2FaceValues m,
                                     bool build)
   : fes(fes),
     nf(fes.GetNFbyType(type)),
     ne(fes.GetNE()),
     vdim(fes.GetVDim()),
     byvdim(fes.GetOrdering() == Ordering::byVDIM),
     face_dofs(nf > 0 ?
               fes.GetTraceElement(0, fes.GetMesh()->GetFaceBaseGeometry(0))->GetDof()
               : 0),
     elem_dofs(fes.GetFE(0)->GetDof()),
     nfdofs(nf*face_dofs),
     ndofs(fes.GetNDofs()),
     type(type),
     m(m),
     scatter_indices1(nf*face_dofs),
     scatter_indices2(m==L2FaceValues::DoubleValued?nf*face_dofs:0),
     gather_offsets(ndofs+1),
     gather_indices((m==L2FaceValues::DoubleValued? 2 : 1)*nf*face_dofs),
     face_map(face_dofs)
{
   height = (m==L2FaceValues::DoubleValued? 2 : 1)*vdim*nf*face_dofs;
   width = fes.GetVSize();
   if (!build) { return; }

   CheckFESpace(e_ordering);

   ComputeScatterIndicesAndOffsets(e_ordering,type);

   ComputeGatherIndices(e_ordering, type);
}

L2FaceRestriction::L2FaceRestriction(const FiniteElementSpace &fes,
                                     const ElementDofOrdering e_ordering,
                                     const FaceType type,
                                     const L2FaceValues m)
   : L2FaceRestriction(fes, e_ordering, type, m, true)
{ }

void L2FaceRestriction::SingleValuedConformingMult(const Vector& x,
                                                   Vector& y) const
{
   MFEM_ASSERT(
      m == L2FaceValues::SingleValued,
      "This method should be called when m == L2FaceValues::SingleValued.");
   // Assumes all elements have the same number of dofs
   const int nface_dofs = face_dofs;
   const int vd = vdim;
   const bool t = byvdim;
   auto d_indices1 = scatter_indices1.Read();
   auto d_x = Reshape(x.Read(), t?vd:ndofs, t?ndofs:vd);
   auto d_y = Reshape(y.Write(), nface_dofs, vd, nf);
   MFEM_FORALL(i, nfdofs,
   {
      const int dof = i % nface_dofs;
      const int face = i / nface_dofs;
      const int idx1 = d_indices1[i];
      for (int c = 0; c < vd; ++c)
      {
         d_y(dof, c, face) = d_x(t?c:idx1, t?idx1:c);
      }
   });
}

void L2FaceRestriction::DoubleValuedConformingMult(const Vector& x,
                                                   Vector& y) const
{
   MFEM_ASSERT(
      m == L2FaceValues::DoubleValued,
      "This method should be called when m == L2FaceValues::DoubleValued.");
   // Assumes all elements have the same number of dofs
   const int nface_dofs = face_dofs;
   const int vd = vdim;
   const bool t = byvdim;
   auto d_indices1 = scatter_indices1.Read();
   auto d_indices2 = scatter_indices2.Read();
   auto d_x = Reshape(x.Read(), t?vd:ndofs, t?ndofs:vd);
   auto d_y = Reshape(y.Write(), nface_dofs, vd, 2, nf);
   MFEM_FORALL(i, nfdofs,
   {
      const int dof = i % nface_dofs;
      const int face = i / nface_dofs;
      const int idx1 = d_indices1[i];
      for (int c = 0; c < vd; ++c)
      {
         d_y(dof, c, 0, face) = d_x(t?c:idx1, t?idx1:c);
      }
      const int idx2 = d_indices2[i];
      for (int c = 0; c < vd; ++c)
      {
         d_y(dof, c, 1, face) = idx2==-1 ? 0.0 : d_x(t?c:idx2, t?idx2:c);
      }
   });
}

void L2FaceRestriction::Mult(const Vector& x, Vector& y) const
{
   if (m==L2FaceValues::DoubleValued)
   {
      DoubleValuedConformingMult(x, y);
   }
   else
   {
      SingleValuedConformingMult(x, y);
   }
}

void L2FaceRestriction::SingleValuedConformingAddMultTranspose(
   const Vector& x, Vector& y) const
{
   // Assumes all elements have the same number of dofs
   const int nface_dofs = face_dofs;
   const int vd = vdim;
   const bool t = byvdim;
   auto d_offsets = gather_offsets.Read();
   auto d_indices = gather_indices.Read();
   auto d_x = Reshape(x.Read(), nface_dofs, vd, nf);
   auto d_y = Reshape(y.ReadWrite(), t?vd:ndofs, t?ndofs:vd);
   MFEM_FORALL(i, ndofs,
   {
      const int offset = d_offsets[i];
      const int next_offset = d_offsets[i + 1];
      for (int c = 0; c < vd; ++c)
      {
         double dof_value = 0;
         for (int j = offset; j < next_offset; ++j)
         {
            int idx_j = d_indices[j];
            dof_value +=  d_x(idx_j % nface_dofs, c, idx_j / nface_dofs);
         }
         d_y(t?c:i,t?i:c) += dof_value;
      }
   });
}

void L2FaceRestriction::DoubleValuedConformingAddMultTranspose(
   const Vector& x, Vector& y) const
{
   // Assumes all elements have the same number of dofs
   const int nface_dofs = face_dofs;
   const int vd = vdim;
   const bool t = byvdim;
   const int dofs = nfdofs;
   auto d_offsets = gather_offsets.Read();
   auto d_indices = gather_indices.Read();
   auto d_x = Reshape(x.Read(), nface_dofs, vd, 2, nf);
   auto d_y = Reshape(y.ReadWrite(), t?vd:ndofs, t?ndofs:vd);
   MFEM_FORALL(i, ndofs,
   {
      const int offset = d_offsets[i];
      const int next_offset = d_offsets[i + 1];
      for (int c = 0; c < vd; ++c)
      {
         double dof_value = 0;
         for (int j = offset; j < next_offset; ++j)
         {
            int idx_j = d_indices[j];
            bool isE1 = idx_j < dofs;
            idx_j = isE1 ? idx_j : idx_j - dofs;
            dof_value +=  isE1 ?
            d_x(idx_j % nface_dofs, c, 0, idx_j / nface_dofs)
            :d_x(idx_j % nface_dofs, c, 1, idx_j / nface_dofs);
         }
         d_y(t?c:i,t?i:c) += dof_value;
      }
   });
}

void L2FaceRestriction::AddMultTranspose(const Vector& x, Vector& y) const
{
   if (m == L2FaceValues::DoubleValued)
   {
      DoubleValuedConformingAddMultTranspose(x, y);
   }
   else
   {
      SingleValuedConformingAddMultTranspose(x, y);
   }
}

void L2FaceRestriction::FillI(SparseMatrix &mat,
                              const bool keep_nbr_block) const
{
   const int nface_dofs = face_dofs;
   auto d_indices1 = scatter_indices1.Read();
   auto d_indices2 = scatter_indices2.Read();
   auto I = mat.ReadWriteI();
   MFEM_FORALL(fdof, nf*nface_dofs,
   {
      const int iE1 = d_indices1[fdof];
      const int iE2 = d_indices2[fdof];
      AddNnz(iE1,I,nface_dofs);
      AddNnz(iE2,I,nface_dofs);
   });
}

void L2FaceRestriction::FillJAndData(const Vector &fea_data,
                                     SparseMatrix &mat,
                                     const bool keep_nbr_block) const
{
   const int nface_dofs = face_dofs;
   auto d_indices1 = scatter_indices1.Read();
   auto d_indices2 = scatter_indices2.Read();
   auto I = mat.ReadWriteI();
   auto mat_fea = Reshape(fea_data.Read(), nface_dofs, nface_dofs, 2, nf);
   auto J = mat.WriteJ();
   auto Data = mat.WriteData();
   MFEM_FORALL(fdof, nf*nface_dofs,
   {
      const int f  = fdof/nface_dofs;
      const int iF = fdof%nface_dofs;
      const int iE1 = d_indices1[f*nface_dofs+iF];
      const int iE2 = d_indices2[f*nface_dofs+iF];
      const int offset1 = AddNnz(iE1,I,nface_dofs);
      const int offset2 = AddNnz(iE2,I,nface_dofs);
      for (int jF = 0; jF < nface_dofs; jF++)
      {
         const int jE1 = d_indices1[f*nface_dofs+jF];
         const int jE2 = d_indices2[f*nface_dofs+jF];
         J[offset2+jF] = jE1;
         J[offset1+jF] = jE2;
         Data[offset2+jF] = mat_fea(jF,iF,0,f);
         Data[offset1+jF] = mat_fea(jF,iF,1,f);
      }
   });
}

void L2FaceRestriction::AddFaceMatricesToElementMatrices(const Vector &fea_data,
                                                         Vector &ea_data) const
{
   const int nface_dofs = face_dofs;
   const int nelem_dofs = elem_dofs;
   const int NE = ne;
   if (m==L2FaceValues::DoubleValued)
   {
      auto d_indices1 = scatter_indices1.Read();
      auto d_indices2 = scatter_indices2.Read();
      auto mat_fea = Reshape(fea_data.Read(), nface_dofs, nface_dofs, 2, nf);
      auto mat_ea = Reshape(ea_data.ReadWrite(), nelem_dofs, nelem_dofs, ne);
      MFEM_FORALL(f, nf,
      {
         const int e1 = d_indices1[f*nface_dofs]/nelem_dofs;
         const int e2 = d_indices2[f*nface_dofs]/nelem_dofs;
         for (int j = 0; j < nface_dofs; j++)
         {
            const int jB1 = d_indices1[f*nface_dofs+j]%nelem_dofs;
            for (int i = 0; i < nface_dofs; i++)
            {
               const int iB1 = d_indices1[f*nface_dofs+i]%nelem_dofs;
               AtomicAdd(mat_ea(iB1,jB1,e1), mat_fea(i,j,0,f));
            }
         }
         if (e2 < NE)
         {
            for (int j = 0; j < nface_dofs; j++)
            {
               const int jB2 = d_indices2[f*nface_dofs+j]%nelem_dofs;
               for (int i = 0; i < nface_dofs; i++)
               {
                  const int iB2 = d_indices2[f*nface_dofs+i]%nelem_dofs;
                  AtomicAdd(mat_ea(iB2,jB2,e2), mat_fea(i,j,1,f));
               }
            }
         }
      });
   }
   else
   {
      auto d_indices = scatter_indices1.Read();
      auto mat_fea = Reshape(fea_data.Read(), nface_dofs, nface_dofs, nf);
      auto mat_ea = Reshape(ea_data.ReadWrite(), nelem_dofs, nelem_dofs, ne);
      MFEM_FORALL(f, nf,
      {
         const int e = d_indices[f*nface_dofs]/nelem_dofs;
         for (int j = 0; j < nface_dofs; j++)
         {
            const int jE = d_indices[f*nface_dofs+j]%nelem_dofs;
            for (int i = 0; i < nface_dofs; i++)
            {
               const int iE = d_indices[f*nface_dofs+i]%nelem_dofs;
               AtomicAdd(mat_ea(iE,jE,e), mat_fea(i,j,f));
            }
         }
      });
   }
}

void L2FaceRestriction::CheckFESpace(const ElementDofOrdering e_ordering)
{
#ifdef MFEM_USE_MPI

   // If the underlying finite element space is parallel, ensure the face
   // neighbor information is generated.
   if (const ParFiniteElementSpace *pfes
       = dynamic_cast<const ParFiniteElementSpace*>(&fes))
   {
      pfes->GetParMesh()->ExchangeFaceNbrData();
   }

#endif

#ifdef MFEM_DEBUG
   // If fespace == L2
   const FiniteElement *fe0 = fes.GetFE(0);
   const TensorBasisElement *tfe = dynamic_cast<const TensorBasisElement*>(fe0);
   MFEM_VERIFY(tfe != NULL &&
               (tfe->GetBasisType()==BasisType::GaussLobatto ||
                tfe->GetBasisType()==BasisType::Positive),
               "Only Gauss-Lobatto and Bernstein basis are supported in "
               "L2FaceRestriction.");
   if (nf==0) { return; }
   const bool dof_reorder = (e_ordering == ElementDofOrdering::LEXICOGRAPHIC);
   if (!dof_reorder)
   {
      MFEM_ABORT("Non-Tensor L2FaceRestriction not yet implemented.");
   }
   if (dof_reorder && nf > 0)
   {
      for (int f = 0; f < fes.GetNF(); ++f)
      {
         const FiniteElement *fe =
            fes.GetTraceElement(f, fes.GetMesh()->GetFaceBaseGeometry(f));
         const TensorBasisElement* el =
            dynamic_cast<const TensorBasisElement*>(fe);
         if (el) { continue; }
         MFEM_ABORT("Finite element not suitable for lexicographic ordering");
      }
   }
#endif
}

void L2FaceRestriction::ComputeScatterIndicesAndOffsets(
   const ElementDofOrdering ordering,
   const FaceType face_type)
{
   Mesh &mesh = *fes.GetMesh();
   // Initialization of the offsets
   for (int i = 0; i <= ndofs; ++i)
   {
      gather_offsets[i] = 0;
   }

   // Computation of scatter indices and offsets
   int f_ind=0;
   for (int f = 0; f < fes.GetNF(); ++f)
   {
      Mesh::FaceInformation face = mesh.GetFaceInformation(f);
      MFEM_ASSERT(!face.IsShared(),
                  "Unexpected shared face in L2FaceRestriction.");
      if ( face.IsOfFaceType(face_type) )
      {
         SetFaceDofsScatterIndices1(face,f_ind);
         if ( m==L2FaceValues::DoubleValued )
         {
            if ( face_type==FaceType::Interior && face.IsInterior() )
            {
               PermuteAndSetFaceDofsScatterIndices2(face,f_ind);
            }
            else if ( face_type==FaceType::Boundary && face.IsBoundary() )
            {
               SetBoundaryDofsScatterIndices2(face,f_ind);
            }
         }
         f_ind++;
      }
   }
   MFEM_VERIFY(f_ind==nf, "Unexpected number of faces.");

   // Summation of the offsets
   for (int i = 1; i <= ndofs; ++i)
   {
      gather_offsets[i] += gather_offsets[i - 1];
   }
}

void L2FaceRestriction::ComputeGatherIndices(
   const ElementDofOrdering ordering,
   const FaceType face_type)
{
   Mesh &mesh = *fes.GetMesh();
   // Computation of gather_indices
   int f_ind = 0;
   for (int f = 0; f < fes.GetNF(); ++f)
   {
      Mesh::FaceInformation face = mesh.GetFaceInformation(f);
      MFEM_ASSERT(!face.IsShared(),
                  "Unexpected shared face in L2FaceRestriction.");
      if ( face.IsOfFaceType(face_type) )
      {
         SetFaceDofsGatherIndices1(face,f_ind);
         if ( m==L2FaceValues::DoubleValued &&
              face_type==FaceType::Interior &&
              face.IsLocal())
         {
            PermuteAndSetFaceDofsGatherIndices2(face,f_ind);
         }
         f_ind++;
      }
   }
   MFEM_VERIFY(f_ind==nf, "Unexpected number of faces.");

   // Reset offsets to their correct value
   for (int i = ndofs; i > 0; --i)
   {
      gather_offsets[i] = gather_offsets[i - 1];
   }
   gather_offsets[0] = 0;
}

void L2FaceRestriction::SetFaceDofsScatterIndices1(
   const Mesh::FaceInformation &face,
   const int face_index)
{
   MFEM_ASSERT(!(face.IsNonconformingCoarse()),
               "This method should not be used on nonconforming coarse faces.");
   const Table& e2dTable = fes.GetElementToDofTable();
   const int* elem_map = e2dTable.GetJ();
   const int face_id1 = face.element[0].local_face_id;
   const int dim = fes.GetMesh()->Dimension();
   const int dof1d = fes.GetFE(0)->GetOrder()+1;
   const int elem_index = face.element[0].index;
   GetFaceDofs(dim, face_id1, dof1d, face_map); // Only for quad and hex

   for (int face_dof_elem1 = 0; face_dof_elem1 < face_dofs; ++face_dof_elem1)
   {
      const int volume_dof_elem1 = face_map[face_dof_elem1];
      const int global_dof_elem1 = elem_map[elem_index*elem_dofs + volume_dof_elem1];
      const int restriction_dof_elem1 = face_dofs*face_index + face_dof_elem1;
      scatter_indices1[restriction_dof_elem1] = global_dof_elem1;
      ++gather_offsets[global_dof_elem1 + 1];
   }
}

void L2FaceRestriction::PermuteAndSetFaceDofsScatterIndices2(
   const Mesh::FaceInformation &face,
   const int face_index)
{
   MFEM_ASSERT(face.IsLocal(),
               "This method should only be used on local faces.");
   const Table& e2dTable = fes.GetElementToDofTable();
   const int* elem_map = e2dTable.GetJ();
   const int elem_index = face.element[1].index;
   const int face_id1 = face.element[0].local_face_id;
   const int face_id2 = face.element[1].local_face_id;
   const int orientation = face.element[1].orientation;
   const int dim = fes.GetMesh()->Dimension();
   const int dof1d = fes.GetFE(0)->GetOrder()+1;
   GetFaceDofs(dim, face_id2, dof1d, face_map); // Only for quad and hex

   for (int face_dof_elem1 = 0; face_dof_elem1 < face_dofs; ++face_dof_elem1)
   {
      const int face_dof_elem2 = PermuteFaceL2(dim, face_id1, face_id2,
                                               orientation, dof1d,
                                               face_dof_elem1);
      const int volume_dof_elem2 = face_map[face_dof_elem2];
      const int global_dof_elem2 = elem_map[elem_index*elem_dofs + volume_dof_elem2];
      const int restriction_dof_elem2 = face_dofs*face_index + face_dof_elem1;
      scatter_indices2[restriction_dof_elem2] = global_dof_elem2;
      ++gather_offsets[global_dof_elem2 + 1];
   }
}

void L2FaceRestriction::PermuteAndSetSharedFaceDofsScatterIndices2(
   const Mesh::FaceInformation &face,
   const int face_index)
{
#ifdef MFEM_USE_MPI
   MFEM_ASSERT(face.IsShared(),
               "This method should only be used on shared faces.");
   const int elem_index = face.element[1].index;
   const int face_id1 = face.element[0].local_face_id;
   const int face_id2 = face.element[1].local_face_id;
   const int orientation = face.element[1].orientation;
   const int dim = fes.GetMesh()->Dimension();
   const int dof1d = fes.GetFE(0)->GetOrder()+1;
   GetFaceDofs(dim, face_id2, dof1d, face_map); // Only for quad and hex
   Array<int> face_nbr_dofs;
   const ParFiniteElementSpace &pfes =
      static_cast<const ParFiniteElementSpace&>(this->fes);
   pfes.GetFaceNbrElementVDofs(elem_index, face_nbr_dofs);

   for (int face_dof_elem1 = 0; face_dof_elem1 < face_dofs; ++face_dof_elem1)
   {
      const int face_dof_elem2 = PermuteFaceL2(dim, face_id1, face_id2,
                                               orientation, dof1d, face_dof_elem1);
      const int volume_dof_elem2 = face_map[face_dof_elem2];
      const int global_dof_elem2 = face_nbr_dofs[volume_dof_elem2];
      const int restriction_dof_elem2 = face_dofs*face_index + face_dof_elem1;
      // Trick to differentiate dof location inter/shared
      scatter_indices2[restriction_dof_elem2] = ndofs+global_dof_elem2;
   }
#endif
}

void L2FaceRestriction::SetBoundaryDofsScatterIndices2(
   const Mesh::FaceInformation &face,
   const int face_index)
{
   MFEM_ASSERT(face.IsBoundary(),
               "This method should only be used on boundary faces.");

   for (int d = 0; d < face_dofs; ++d)
   {
      const int restriction_dof_elem2 = face_dofs*face_index + d;
      scatter_indices2[restriction_dof_elem2] = -1;
   }
}

void L2FaceRestriction::SetFaceDofsGatherIndices1(
   const Mesh::FaceInformation &face,
   const int face_index)
{
   MFEM_ASSERT(!(face.IsNonconformingCoarse()),
               "This method should not be used on nonconforming coarse faces.");
   const Table& e2dTable = fes.GetElementToDofTable();
   const int* elem_map = e2dTable.GetJ();
   const int face_id1 = face.element[0].local_face_id;
   const int dim = fes.GetMesh()->Dimension();
   const int dof1d = fes.GetFE(0)->GetOrder()+1;
   const int elem_index = face.element[0].index;
   GetFaceDofs(dim, face_id1, dof1d, face_map); // Only for quad and hex

   for (int face_dof_elem1 = 0; face_dof_elem1 < face_dofs; ++face_dof_elem1)
   {
      const int volume_dof_elem1 = face_map[face_dof_elem1];
      const int global_dof_elem1 = elem_map[elem_index*elem_dofs + volume_dof_elem1];
      const int restriction_dof_elem1 = face_dofs*face_index + face_dof_elem1;
      // We don't shift restriction_dof_elem1 to express that it's elem1 of the face
      gather_indices[gather_offsets[global_dof_elem1]++] = restriction_dof_elem1;
   }
}

void L2FaceRestriction::PermuteAndSetFaceDofsGatherIndices2(
   const Mesh::FaceInformation &face,
   const int face_index)
{
   MFEM_ASSERT(face.IsLocal(),
               "This method should only be used on local faces.");
   const Table& e2dTable = fes.GetElementToDofTable();
   const int* elem_map = e2dTable.GetJ();
   const int elem_index = face.element[1].index;
   const int face_id1 = face.element[0].local_face_id;
   const int face_id2 = face.element[1].local_face_id;
   const int orientation = face.element[1].orientation;
   const int dim = fes.GetMesh()->Dimension();
   const int dof1d = fes.GetFE(0)->GetOrder()+1;
   GetFaceDofs(dim, face_id2, dof1d, face_map); // Only for quad and hex

   for (int face_dof_elem1 = 0; face_dof_elem1 < face_dofs; ++face_dof_elem1)
   {
      const int face_dof_elem2 = PermuteFaceL2(dim, face_id1, face_id2,
                                               orientation, dof1d,
                                               face_dof_elem1);
      const int volume_dof_elem2 = face_map[face_dof_elem2];
      const int global_dof_elem2 = elem_map[elem_index*elem_dofs + volume_dof_elem2];
      const int restriction_dof_elem2 = face_dofs*face_index + face_dof_elem1;
      // We shift restriction_dof_elem2 to express that it's elem2 of the face
      gather_indices[gather_offsets[global_dof_elem2]++] = nfdofs +
                                                           restriction_dof_elem2;
   }
}

InterpolationManager::InterpolationManager(const FiniteElementSpace &fes,
                                           ElementDofOrdering ordering,
                                           FaceType type)
   : fes(fes),
     ordering(ordering),
     interp_config(type==FaceType::Interior ? fes.GetNFbyType(type) : 0),
     nc_cpt(0)
{ }

void InterpolationManager::RegisterFaceConformingInterpolation(
   const Mesh::FaceInformation &face,
   int face_index)
{
   interp_config[face_index] = InterpConfig();
}

void InterpolationManager::RegisterFaceCoarseToFineInterpolation(
   const Mesh::FaceInformation &face,
   int face_index)
{
   MFEM_ASSERT(!face.IsConforming(),
               "Registering face as nonconforming even though it is not.");
   const DenseMatrix* ptMat = face.point_matrix;
   // In the case of nonconforming slave shared face the master face is elem1.
   const int master_side =
      face.element[0].conformity == Mesh::ElementConformity::Superset ? 0 : 1;
   const int face_key = (master_side == 0 ? 1000 : 0) +
                        face.element[0].local_face_id +
                        6*face.element[1].local_face_id +
                        36*face.element[1].orientation ;
   // Unfortunately we can't trust unicity of the ptMat to identify the transformation.
   Key key(ptMat, face_key);
   auto itr = interp_map.find(key);
   if ( itr == interp_map.end() )
   {
      const DenseMatrix* interpolator =
         GetCoarseToFineInterpolation(face,ptMat);
      interp_map[key] = {nc_cpt, interpolator};
      interp_config[face_index] = {master_side, nc_cpt};
      nc_cpt++;
   }
   else
   {
      interp_config[face_index] = {master_side, itr->second.first};
   }
}

const DenseMatrix* InterpolationManager::GetCoarseToFineInterpolation(
   const Mesh::FaceInformation &face,
   const DenseMatrix* ptMat)
{
   MFEM_VERIFY(ordering == ElementDofOrdering::LEXICOGRAPHIC,
               "The following interpolation operator is only implemented for"
               "lexicographic ordering.");
   MFEM_VERIFY(!face.IsConforming(),
               "This method should not be called on conforming faces.")
   const int face_id1 = face.element[0].local_face_id;
   const int face_id2 = face.element[1].local_face_id;

   const bool is_ghost_slave =
      face.element[0].conformity == Mesh::ElementConformity::Superset;
   const int master_face_id = is_ghost_slave ? face_id1 : face_id2;

   // Computation of the interpolation matrix from master
   // (coarse) face to slave (fine) face.
   // Assumes all trace elements are the same.
   const FiniteElement *trace_fe =
      fes.GetTraceElement(0, fes.GetMesh()->GetFaceGeometry(0));
   const int face_dofs = trace_fe->GetDof();
   const TensorBasisElement* el =
      dynamic_cast<const TensorBasisElement*>(trace_fe);
   const auto dof_map = el->GetDofMap();
   DenseMatrix* interpolator = new DenseMatrix(face_dofs,face_dofs);
   Vector shape(face_dofs);

   IsoparametricTransformation isotr;
   isotr.SetIdentityTransformation(trace_fe->GetGeomType());
   isotr.SetPointMat(*ptMat);
   DenseMatrix& trans_pt_mat = isotr.GetPointMat();
   // PointMatrix needs to be flipped in 2D
   if ( trace_fe->GetGeomType()==Geometry::SEGMENT && !is_ghost_slave )
   {
      std::swap(trans_pt_mat(0,0),trans_pt_mat(0,1));
   }
   DenseMatrix native_interpolator(face_dofs,face_dofs);
   trace_fe->GetLocalInterpolation(isotr, native_interpolator);
   const int dim = trace_fe->GetDim()+1;
   const int dof1d = trace_fe->GetOrder()+1;
   const int orientation = face.element[1].orientation;
   for (int i = 0; i < face_dofs; i++)
   {
      const int ni = (dof_map.Size()==0) ? i : dof_map[i];
      int li = ToLexOrdering(dim, master_face_id, dof1d, i);
      if ( !is_ghost_slave )
      {
         // master side is elem 2, so we permute to order dofs as elem 1.
         li = PermuteFaceL2(dim, face_id2, face_id1,
                            orientation, dof1d, li);
      }
      for (int j = 0; j < face_dofs; j++)
      {
         int lj = ToLexOrdering(dim, master_face_id, dof1d, j);
         if ( !is_ghost_slave )
         {
            // master side is elem 2, so we permute to order dofs as elem 1.
            lj = PermuteFaceL2(dim, face_id2, face_id1,
                               orientation, dof1d, lj);
         }
         const int nj = (dof_map.Size()==0) ? j : dof_map[j];
         (*interpolator)(li,lj) = native_interpolator(ni,nj);
      }
   }
   return interpolator;
}

void InterpolationManager::LinearizeInterpolatorMapIntoVector()
{
   // Assumes all trace elements are the same.
   const FiniteElement *trace_fe =
      fes.GetTraceElement(0, fes.GetMesh()->GetFaceBaseGeometry(0));
   const int face_dofs = trace_fe->GetDof();
   const int nc_size = interp_map.size();
   MFEM_VERIFY(nc_cpt==nc_size, "Unexpected number of interpolators.");
   interpolators.SetSize(face_dofs*face_dofs*nc_size);
   auto d_interp = Reshape(interpolators.HostWrite(),face_dofs,face_dofs,nc_size);
   for (auto val : interp_map)
   {
      const int idx = val.second.first;
      const DenseMatrix &interpolator = *val.second.second;
      for (int i = 0; i < face_dofs; i++)
      {
         for (int j = 0; j < face_dofs; j++)
         {
            d_interp(i,j,idx) = interpolator(i,j);
         }
      }
      delete val.second.second;
   }
   interp_map.clear();
}

NCL2FaceRestriction::NCL2FaceRestriction(const FiniteElementSpace &fes,
                                         const ElementDofOrdering ordering,
                                         const FaceType type,
                                         const L2FaceValues m,
                                         bool build)
   : L2FaceRestriction(fes, ordering, type, m, false),
     interpolations(fes, ordering, type)
{
   if (!build) { return; }
   x_interp.UseDevice(true);

   CheckFESpace(ordering);

   ComputeScatterIndicesAndOffsets(ordering, type);

   ComputeGatherIndices(ordering, type);
}

NCL2FaceRestriction::NCL2FaceRestriction(const FiniteElementSpace &fes,
                                         const ElementDofOrdering ordering,
                                         const FaceType type,
                                         const L2FaceValues m)
   : NCL2FaceRestriction(fes, ordering, type, m, true)
{ }

void NCL2FaceRestriction::DoubleValuedNonconformingMult(
   const Vector& x, Vector& y) const
{
   // Assumes all elements have the same number of dofs
   const int nface_dofs = face_dofs;
   const int vd = vdim;
   const bool t = byvdim;
   auto d_indices1 = scatter_indices1.Read();
   auto d_indices2 = scatter_indices2.Read();
   auto d_x = Reshape(x.Read(), t?vd:ndofs, t?ndofs:vd);
   auto d_y = Reshape(y.Write(), nface_dofs, vd, 2, nf);
   auto interp_config_ptr = interpolations.GetFaceInterpConfig().Read();
   const int nc_size = interpolations.GetNumInterpolators();
   auto d_interp = Reshape(interpolations.GetInterpolators().Read(),
                           nface_dofs, nface_dofs, nc_size);
   static constexpr int max_nd = 16*16;
   MFEM_VERIFY(nface_dofs<=max_nd, "Too many degrees of freedom.");
   MFEM_FORALL_3D(face, nf, nface_dofs, 1, 1,
   {
      MFEM_SHARED double dof_values[max_nd];
      const InterpConfig conf = interp_config_ptr[face];
      const int master_side = conf.master_side;
      const int interp_index = conf.index;
      for (int side = 0; side < 2; side++)
      {
         if ( !conf.is_non_conforming || side!=master_side )
         {
            // No interpolation needed
            MFEM_FOREACH_THREAD(dof,x,nface_dofs)
            {
               const int i = face*nface_dofs + dof;
               const int idx = side==0 ? d_indices1[i] : d_indices2[i];
               for (int c = 0; c < vd; ++c)
               {
                  d_y(dof, c, side, face) = d_x(t?c:idx, t?idx:c);
               }
            }
         }
         else // Interpolation from coarse to fine
         {
            for (int c = 0; c < vd; ++c)
            {
               MFEM_FOREACH_THREAD(dof,x,nface_dofs)
               {
                  const int i = face*nface_dofs + dof;
                  const int idx = side==0 ? d_indices1[i] : d_indices2[i];
                  dof_values[dof] = d_x(t?c:idx, t?idx:c);
               }
               MFEM_SYNC_THREAD;
               MFEM_FOREACH_THREAD(dof_out,x,nface_dofs)
               {
                  double res = 0.0;
                  for (int dof_in = 0; dof_in<nface_dofs; dof_in++)
                  {
                     res += d_interp(dof_out, dof_in, interp_index)*dof_values[dof_in];
                  }
                  d_y(dof_out, c, side, face) = res;
               }
               MFEM_SYNC_THREAD;
            }
         }
      }
   });
}

void NCL2FaceRestriction::Mult(const Vector& x, Vector& y) const
{

   if ( type==FaceType::Interior && m==L2FaceValues::DoubleValued )
   {
      DoubleValuedNonconformingMult(x, y);
   }
   else if ( type==FaceType::Boundary && m==L2FaceValues::DoubleValued )
   {
      DoubleValuedConformingMult(x, y);
   }
   else // Single valued (assumes no nonconforming master on elem1)
   {
      SingleValuedConformingMult(x, y);
   }
}

void NCL2FaceRestriction::SingleValuedNonconformingTransposeInterpolation(
   const Vector& x) const
{
   MFEM_ASSERT(
      m == L2FaceValues::SingleValued,
      "This method should be called when m == L2FaceValues::SingleValued.");
   if (x_interp.Size()==0)
   {
      x_interp.SetSize(x.Size());
   }
   x_interp = x;
   // Assumes all elements have the same number of dofs
   const int nface_dofs = face_dofs;
   const int vd = vdim;
   // Interpolation
   auto d_x = Reshape(x_interp.ReadWrite(), nface_dofs, vd, nf);
   auto interp_config_ptr = interpolations.GetFaceInterpConfig().Read();
   auto interpolators = interpolations.GetInterpolators().Read();
   const int nc_size = interpolations.GetNumInterpolators();
   auto d_interp = Reshape(interpolators, nface_dofs, nface_dofs, nc_size);
   static constexpr int max_nd = 16*16;
   MFEM_VERIFY(nface_dofs<=max_nd, "Too many degrees of freedom.");
   MFEM_FORALL_3D(face, nf, nface_dofs, 1, 1,
   {
      MFEM_SHARED double dof_values[max_nd];
      const InterpConfig conf = interp_config_ptr[face];
      const int master_side = conf.master_side;
      const int interp_index = conf.index;
      if ( conf.is_non_conforming && master_side==0 )
      {
         // Interpolation from fine to coarse
         for (int c = 0; c < vd; ++c)
         {
            MFEM_FOREACH_THREAD(dof,x,nface_dofs)
            {
               dof_values[dof] = d_x(dof, c, face);
            }
            MFEM_SYNC_THREAD;
            MFEM_FOREACH_THREAD(dof_out,x,nface_dofs)
            {
               double res = 0.0;
               for (int dof_in = 0; dof_in<nface_dofs; dof_in++)
               {
                  res += d_interp(dof_in, dof_out, interp_index)*dof_values[dof_in];
               }
               d_x(dof_out, c, face) = res;
            }
            MFEM_SYNC_THREAD;
         }
      }
   });
}

void NCL2FaceRestriction::DoubleValuedNonconformingTransposeInterpolation(
   const Vector& x) const
{
   MFEM_ASSERT(
      m == L2FaceValues::DoubleValued,
      "This method should be called when m == L2FaceValues::DoubleValued.");
   if (x_interp.Size()==0)
   {
      x_interp.SetSize(x.Size());
   }
   x_interp = x;
   // Assumes all elements have the same number of dofs
   const int nface_dofs = face_dofs;
   const int vd = vdim;
   // Interpolation
   auto d_x = Reshape(x_interp.ReadWrite(), nface_dofs, vd, 2, nf);
   auto interp_config_ptr = interpolations.GetFaceInterpConfig().Read();
   auto interpolators = interpolations.GetInterpolators().Read();
   const int nc_size = interpolations.GetNumInterpolators();
   auto d_interp = Reshape(interpolators, nface_dofs, nface_dofs, nc_size);
   static constexpr int max_nd = 16*16;
   MFEM_VERIFY(nface_dofs<=max_nd, "Too many degrees of freedom.");
   MFEM_FORALL_3D(face, nf, nface_dofs, 1, 1,
   {
      MFEM_SHARED double dof_values[max_nd];
      const InterpConfig conf = interp_config_ptr[face];
      const int master_side = conf.master_side;
      const int interp_index = conf.index;
      if ( conf.is_non_conforming )
      {
         // Interpolation from fine to coarse
         for (int c = 0; c < vd; ++c)
         {
            MFEM_FOREACH_THREAD(dof,x,nface_dofs)
            {
               dof_values[dof] = d_x(dof, c, master_side, face);
            }
            MFEM_SYNC_THREAD;
            MFEM_FOREACH_THREAD(dof_out,x,nface_dofs)
            {
               double res = 0.0;
               for (int dof_in = 0; dof_in<nface_dofs; dof_in++)
               {
                  res += d_interp(dof_in, dof_out, interp_index)*dof_values[dof_in];
               }
               d_x(dof_out, c, master_side, face) = res;
            }
            MFEM_SYNC_THREAD;
         }
      }
   });
}

void NCL2FaceRestriction::AddMultTranspose(const Vector& x, Vector& y) const
{
   if (type==FaceType::Interior)
   {
      if ( m==L2FaceValues::DoubleValued )
      {
         DoubleValuedNonconformingTransposeInterpolation(x);
         DoubleValuedConformingAddMultTranspose(x_interp, y);
      }
      else if ( m==L2FaceValues::SingleValued )
      {
         SingleValuedNonconformingTransposeInterpolation(x);
         SingleValuedConformingAddMultTranspose(x_interp, y);
      }
   }
   else
   {
      if ( m==L2FaceValues::DoubleValued )
      {
         DoubleValuedConformingAddMultTranspose(x, y);
      }
      else if ( m==L2FaceValues::SingleValued )
      {
         SingleValuedConformingAddMultTranspose(x, y);
      }
   }
}

void NCL2FaceRestriction::FillI(SparseMatrix &mat,
                                const bool keep_nbr_block) const
{
   MFEM_ABORT("Not yet implemented.");
}

void NCL2FaceRestriction::FillJAndData(const Vector &ea_data,
                                       SparseMatrix &mat,
                                       const bool keep_nbr_block) const
{
   MFEM_ABORT("Not yet implemented.");
}

void NCL2FaceRestriction::AddFaceMatricesToElementMatrices(
   const Vector &fea_data,
   Vector &ea_data)
const
{
   MFEM_ABORT("Not yet implemented.");
}

int ToLexOrdering(const int dim, const int face_id, const int size1d,
                  const int index)
{
   switch (dim)
   {
      case 1:
         return 0;
      case 2:
         return ToLexOrdering2D(face_id, size1d, index);
      case 3:
         return ToLexOrdering3D(face_id, size1d, index%size1d, index/size1d);
      default:
         MFEM_ABORT("Unsupported dimension.");
         return 0;
   }
}

void NCL2FaceRestriction::ComputeScatterIndicesAndOffsets(
   const ElementDofOrdering ordering,
   const FaceType type)
{
   Mesh &mesh = *fes.GetMesh();

   // Initialization of the offsets
   for (int i = 0; i <= ndofs; ++i)
   {
      gather_offsets[i] = 0;
   }

   // Computation of scatter and offsets indices
   int f_ind=0;
   for (int f = 0; f < fes.GetNF(); ++f)
   {
      Mesh::FaceInformation face = mesh.GetFaceInformation(f);
      if ( face.IsNonconformingCoarse() )
      {
         // We skip nonconforming coarse faces as they are treated
         // by the corresponding nonconforming fine faces.
         continue;
      }
      else if ( type==FaceType::Interior && face.IsInterior() )
      {
         SetFaceDofsScatterIndices1(face,f_ind);
         if ( m==L2FaceValues::DoubleValued )
         {
            PermuteAndSetFaceDofsScatterIndices2(face,f_ind);
            if ( face.IsConforming() )
            {
               interpolations.RegisterFaceConformingInterpolation(face,f_ind);
            }
            else // Non-conforming face
            {
               interpolations.RegisterFaceCoarseToFineInterpolation(face,f_ind);
            }
         }
         f_ind++;
      }
      else if ( type==FaceType::Boundary && face.IsBoundary() )
      {
         SetFaceDofsScatterIndices1(face,f_ind);
         if ( m==L2FaceValues::DoubleValued )
         {
            SetBoundaryDofsScatterIndices2(face,f_ind);
         }
         f_ind++;
      }
   }
   MFEM_VERIFY(f_ind==nf, "Unexpected number of " <<
               (type==FaceType::Interior? "interior" : "boundary") <<
               " faces: " << f_ind << " vs " << nf );

   // Summation of the offsets
   for (int i = 1; i <= ndofs; ++i)
   {
      gather_offsets[i] += gather_offsets[i - 1];
   }

   // Transform the interpolation matrix map into a contiguous memory structure.
   interpolations.LinearizeInterpolatorMapIntoVector();
}

void NCL2FaceRestriction::ComputeGatherIndices(
   const ElementDofOrdering ordering,
   const FaceType type)
{
   Mesh &mesh = *fes.GetMesh();
   // Computation of gather_indices
   int f_ind = 0;
   for (int f = 0; f < fes.GetNF(); ++f)
   {
      Mesh::FaceInformation face = mesh.GetFaceInformation(f);
      MFEM_ASSERT(!face.IsShared(),
                  "Unexpected shared face in NCL2FaceRestriction.");
      if ( face.IsNonconformingCoarse() )
      {
         // We skip nonconforming coarse faces as they are treated
         // by the corresponding nonconforming fine faces.
         continue;
      }
      else if ( face.IsOfFaceType(type) )
      {
         SetFaceDofsGatherIndices1(face,f_ind);
         if ( m==L2FaceValues::DoubleValued &&
              type==FaceType::Interior &&
              face.IsInterior() )
         {
            PermuteAndSetFaceDofsGatherIndices2(face,f_ind);
         }
         f_ind++;
      }
   }
   MFEM_VERIFY(f_ind==nf, "Unexpected number of " <<
               (type==FaceType::Interior? "interior" : "boundary") <<
               " faces: " << f_ind << " vs " << nf );

   // Switch back offsets to their correct value
   for (int i = ndofs; i > 0; --i)
   {
      gather_offsets[i] = gather_offsets[i - 1];
   }
   gather_offsets[0] = 0;
}

} // namespace mfem<|MERGE_RESOLUTION|>--- conflicted
+++ resolved
@@ -325,17 +325,12 @@
          const int i_gm = e*elt_dofs + i;
          const int i_L = d_gather_map[i_gm];
          const int i_offset = d_offsets[i_L];
-<<<<<<< HEAD
-         const int i_nextOffset = d_offsets[i_L+1];
-         const int i_nbElts = i_nextOffset - i_offset;
+         const int i_next_offset = d_offsets[i_L+1];
+         const int i_nbElts = i_next_offset - i_offset;
          MFEM_ASSERT_KERNEL(
             i_nbElts <= Max,
             "The connectivity of this mesh is beyond the max, increase the "
             "MaxNbNbr variable to comply with your mesh.");
-=======
-         const int i_next_offset = d_offsets[i_L+1];
-         const int i_nbElts = i_next_offset - i_offset;
->>>>>>> 5fe211e3
          for (int e_i = 0; e_i < i_nbElts; ++e_i)
          {
             const int i_E = d_indices[i_offset+e_i];
@@ -408,17 +403,12 @@
          const int i_gm = e*elt_dofs + i;
          const int i_L = d_gather_map[i_gm];
          const int i_offset = d_offsets[i_L];
-<<<<<<< HEAD
-         const int i_nextOffset = d_offsets[i_L+1];
-         const int i_nbElts = i_nextOffset - i_offset;
+         const int i_next_offset = d_offsets[i_L+1];
+         const int i_nbElts = i_next_offset - i_offset;
          MFEM_ASSERT_KERNEL(
             i_nbElts <= Max,
             "The connectivity of this mesh is beyond the max, increase the "
             "MaxNbNbr variable to comply with your mesh.");
-=======
-         const int i_next_offset = d_offsets[i_L+1];
-         const int i_nbElts = i_next_offset - i_offset;
->>>>>>> 5fe211e3
          for (int e_i = 0; e_i < i_nbElts; ++e_i)
          {
             const int i_E = d_indices[i_offset+e_i];
