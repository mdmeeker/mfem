--- conflicted
+++ resolved
@@ -184,15 +184,9 @@
   dfem/doperator.hpp
   dfem/fieldoperator.hpp
   dfem/integrate.hpp
-<<<<<<< HEAD
-  dfem/parametricspace.hpp
-  dfem/qf_derivative_dual.hpp
-  dfem/qf_derivative_enzyme.hpp
-=======
   dfem/parameterspace.hpp
   dfem/qfunction_apply.hpp
   dfem/qfunction_transform.hpp
->>>>>>> e76ec197
   dfem/tuple.hpp
   dfem/util.hpp
   eltrans.hpp
