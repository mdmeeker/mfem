--- conflicted
+++ resolved
@@ -1023,7 +1023,7 @@
   switch (qoiType_) {
   case 0:
      if( trueSolution_ == nullptr ){ mfem_error("true solution not set.");}
-     ErrorCoefficient_ = std::make_shared<Error_QoI>(&solgf_, trueSolution);
+     ErrorCoefficient_ = std::make_shared<Error_QoI>(&solgf_, trueSolution_);
      break;
   case 1:
     if( trueSolutionGrad_ == nullptr ){ mfem_error("true solution not set.");}
@@ -1347,11 +1347,7 @@
   ParLinearForm QForm(temp_fes_);
   kForm.AddDomainIntegrator(new DiffusionIntegrator(kCoef));
 
-<<<<<<< HEAD
-  QForm.AddDomainIntegrator(new DomainLFIntegrator(*QCoef_,2, 3)); //todo: change here
-=======
   QForm.AddDomainIntegrator(new DomainLFIntegrator(*QCoef_, 12,12));
->>>>>>> dd7fac00
 
   kForm.Assemble();
   QForm.Assemble();
@@ -1388,13 +1384,14 @@
 
     Array<int> ess_tdof_list(ess_tdof_list_);
 
+
     //copy BC values from the grid function to the solution vector
-    {
-      //adjgf.GetTrueDofs(rhs);
-      for(int ii=0;ii<ess_tdof_list.Size();ii++) {
-          rhs[ess_tdof_list[ii]]=0.0;
-      }
-    }
+    // {
+    //   //adjgf.GetTrueDofs(rhs);
+    //   for(int ii=0;ii<ess_tdof_list.Size();ii++) {
+    //       rhs[ess_tdof_list[ii]]=0.0;
+    //   }
+    // }
 
     //rhs *= -1.0;
 
@@ -1422,28 +1419,24 @@
     cg.SetRelTol(1e-12);
     cg.SetMaxIter(5000);
     cg.SetPreconditioner(amg);
-<<<<<<< HEAD
-    cg.SetOperator(A);
+    cg.SetOperator(*tTransOp);
     // cg.SetPrintLevel(2);
     cg.Mult(B, X);
-=======
-    cg.SetOperator(*tTransOp);
-    cg.SetPrintLevel(2);
-    cg.Mult(rhs, X);
-
-    adj_sol.SetFromTrueDofs(X);
-     
-    mfem::ParaViewDataCollection paraview_dc("Adjoint", temp_fes_->GetParMesh());
-    paraview_dc.SetLevelsOfDetail(1);
-    paraview_dc.SetDataFormat(VTKFormat::BINARY);
-    paraview_dc.SetHighOrderOutput(true);
-    paraview_dc.SetCycle(0);
-    paraview_dc.SetTime(1.0);
-    paraview_dc.RegisterField("adjoint",&adj_sol);
-    paraview_dc.Save();
+    // cg.Mult(rhs, X);
+    kForm.RecoverFEMSolution(X, rhs, adj_sol);
+
+    // adj_sol.SetFromTrueDofs(X);
+
+    // mfem::ParaViewDataCollection paraview_dc("Adjoint", temp_fes_->GetParMesh());
+    // paraview_dc.SetLevelsOfDetail(1);
+    // paraview_dc.SetDataFormat(VTKFormat::BINARY);
+    // paraview_dc.SetHighOrderOutput(true);
+    // paraview_dc.SetCycle(0);
+    // paraview_dc.SetTime(1.0);
+    // paraview_dc.RegisterField("adjoint",&adj_sol);
+    // paraview_dc.Save();
 
     //kForm.RecoverFEMSolution(X, rhs, adj_sol);
->>>>>>> dd7fac00
 
     delete tTransOp;
 
