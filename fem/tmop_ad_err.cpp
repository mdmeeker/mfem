#include "tmop_ad_err.hpp"

namespace mfem {

void IdentityMatrix(int dim, DenseMatrix &I)
{
  I.SetSize(dim, dim);
  I = 0.0;
  for (int i = 0; i < dim; i++) {
    I(i, i) = 1.0;
  }
}

void Vectorize(const DenseMatrix &A, Vector &a)
{
  int m = A.NumRows();
  int n = A.NumCols();
  a.SetSize(m * n);
  int k = 0;
  for (int j = 0; j < n; j++) {
    for (int i = 0; i < m; i++) {
      a(k++) = A(i, j);
    }
  }
}

double MatrixInnerProduct(const DenseMatrix &A, const DenseMatrix &B)
{
  double inner_product = 0.0;
  for (int i = 0; i < A.NumRows(); i++) {
    for (int j = 0; j < A.NumCols(); j++) {
      inner_product += A(i, j) * B(i, j);
    }
  }
  return inner_product;
}

void ConjugationProduct(const DenseMatrix &A, const DenseMatrix &B, const DenseMatrix &C, DenseMatrix &D)
{
  DenseMatrix CBt(C.NumRows(), B.NumRows());
  MultABt(C, B, CBt);
  Mult(A, CBt, D);
}

void KroneckerProduct(const mfem::DenseMatrix &A, const mfem::DenseMatrix &B, mfem::DenseMatrix &C)
{
    int m = A.NumRows(), n = A.NumCols();
    int p = B.NumRows(), q = B.NumCols();
    C.SetSize(m*p, n*q);
    for (int row=0; row<C.NumRows(); row++)
        for (int col=0; col<C.NumCols(); col++)
        {
            C(row, col) = A(row/p, col/q) * B(row%p, col%q);
        }
}

void IsotropicStiffnessMatrix(int dim, double mu, double lambda, mfem::DenseMatrix &C)
{
    // set C = 2*mu*P_sym
    FourthOrderSymmetrizer(dim, C);
    C *= 2*mu;

    // compute lambda*dyadic(I, I)
    mfem::DenseMatrix I, IxI;
    mfem::Vector vecI;
    IdentityMatrix(dim, I);
    Vectorize(I, vecI);
    VectorOuterProduct(vecI, vecI, IxI);
    IxI *= lambda;

    // set C = 2*mu*P_sym + lamba*dyadic(I, I)
    C += IxI;
}

void IsotropicStiffnessMatrix3D(double E, double v, mfem::DenseMatrix &C)
{
    double     mu = E   / (2*(1+v));
    double lambda = E*v / ((1+v)*(1-2*v));
    IsotropicStiffnessMatrix(3, mu, lambda, C);
}

void VectorOuterProduct(const mfem::Vector &a, const mfem::Vector &b, mfem::DenseMatrix &C)
{
    int m = a.Size();
    int n = b.Size();
    C.SetSize(m, n);
    C = 0.0;
    for (int i=0; i<C.NumRows(); i++)
        for (int j=0; j<C.NumCols(); j++)
        {
            C(i,j) = a(i)*b(j);
        }
}

void FourthOrderSymmetrizer(int dim, mfem::DenseMatrix &S)
{
    mfem::DenseMatrix I, T;
    FourthOrderIdentity(dim, I);
    FourthOrderTranspose(dim, T);
    S  = I;
    S += T;
    S *= 0.5;
}

void FourthOrderIdentity(int dim, mfem::DenseMatrix &I4)
{
    mfem::DenseMatrix I2;
    IdentityMatrix(dim, I2);
    MatrixConjugationProduct(I2, I2, I4);
}

void FourthOrderTranspose(int dim, mfem::DenseMatrix &T)
{
    T.SetSize(dim*dim, dim*dim);
    T = 0.0;
    mfem::Vector Eij, Eji;
    mfem::DenseMatrix temp;
    for (int i=0; i<dim; i++)
    {
        for (int j=0; j<dim; j++)
        {
            UnitStrain(dim, i, j, Eij);
            UnitStrain(dim, j, i, Eji);
            VectorOuterProduct(Eij, Eji, temp);
            T += temp;
        }
    }
}

void UnitStrain(int dim, int i, int j, mfem::DenseMatrix &E)
{
    E.SetSize(dim, dim);
    E       = 0.0;
    E(i, j) = 1.0;
}

// E_ij = outer(e_i, e_j)
void UnitStrain(int dim, int i, int j, mfem::Vector &E)
{
    E.SetSize(dim*dim);
    E          = 0.0;
    E(j*dim+i) = 1.0;
}

void MatrixConjugationProduct(const mfem::DenseMatrix &A, const mfem::DenseMatrix &B, mfem::DenseMatrix &C)
{
    KroneckerProduct(B, A, C);
}

LFNodeCoordinateSensitivityIntegrator::LFNodeCoordinateSensitivityIntegrator( int IntegrationOrder)
  : IntegrationOrder_(IntegrationOrder)
{}

void LFNodeCoordinateSensitivityIntegrator::AssembleRHSElementVect(const FiniteElement &el, ElementTransformation &T,
    Vector &elvect)
{
  // grab sizes
  int dof = el.GetDof();
  int dim = el.GetDim();

  // initialize storage
  DenseMatrix dN(dof, dim);
  DenseMatrix NxPhix(dof, dim);
  DenseMatrix B(dof, dim);
  DenseMatrix IxB(dof, dim);
  Vector IxBTvec(dof * dim);
  Vector IxN_vec(dof * dim);
  Vector N(dof);
  DenseMatrix graduDerivxB(dof, dim);
  Vector graduDerivxBvec(dof * dim);

  // output vector
  elvect.SetSize(dim * dof);
  elvect = 0.0;

  // set integration rule
  const IntegrationRule *ir = IntRule;

  // identity tensor
  DenseMatrix I;
  IdentityMatrix(dim, I);

  // loop over integration points
  for (int i = 0; i < ir->GetNPoints(); i++) {
    // set current integration point
    const IntegrationPoint &ip = ir->IntPoint(i);
    T.SetIntPoint(&ip);

    // evaluate gaussian integration weight
    double w = ip.weight * T.Weight();

    // evaluate shape function derivative
    el.CalcDShape(ip, dN);
    el.CalcShape(ip, N);
    DenseMatrix matN(N.GetData(), dof, 1);

    // get inverse jacobian
    DenseMatrix Jinv = T.InverseJacobian();
    Mult(dN, Jinv, B);

    // term 1 - e.g. (\grad u - \grad u*)
    Mult(B, QoI_->gradTimesexplicitSolutionGradientDerivative(T, ip), graduDerivxB);
    Vectorize(graduDerivxB, graduDerivxBvec);
    elvect.Add( -1.0 * w , graduDerivxBvec);

    // term 2 - (u-u*)^2 d(detJ)/dx
    // Mult(B, I, IxB);
    // Vectorize(IxB, IxBTvec);
    // elvect.Add( w * QoI_->Eval(T, ip), IxBTvec);
    Vector Bvec(B.GetData(), dof*dim);
    elvect.Add( w * QoI_->Eval(T, ip), Bvec);

    // term 3 - this is for when QoI has x inside e.g. (u * x - u* * x)^2
    Mult(matN, QoI_->explicitShapeDerivative(T, ip), NxPhix);
    Vectorize(NxPhix, IxN_vec);
    elvect.Add(w , IxN_vec);

    // Term 4 - custom derivative 2(u-u*)(-\phi_j du*/dx_a) w_q det(J)
    Vector v = QoI_->DerivativeExactWRTX(T, ip);
    for (int d = 0; d < dim; d++)
    {
      Vector elvect_temp(elvect.GetData() + d*dof, dof);
      elvect_temp.Add(w*v(d), N);
    }
  }
}

LFAvgErrorNodeCoordinateSensitivityIntegrator::LFAvgErrorNodeCoordinateSensitivityIntegrator(
  mfem::ParGridFunction * solutionField, GridFunctionCoefficient * elementVol, int IntegrationOrder)
  : solutionField_(solutionField), elementVol_(elementVol), IntegrationOrder_(IntegrationOrder)
{}

void LFAvgErrorNodeCoordinateSensitivityIntegrator::AssembleRHSElementVect(const mfem::FiniteElement &el, mfem::ElementTransformation &T,
    mfem::Vector &elvect)
{
  // grab sizes
  int dof = el.GetDof();
  int dim = el.GetDim();

  // initialize storage
  mfem::DenseMatrix dN(dof, dim);
  mfem::DenseMatrix NxPhix(dof, dim);
  mfem::DenseMatrix B(dof, dim);
  mfem::DenseMatrix IxB(dof, dim);
  mfem::Vector IxBTvec(dof * dim);
  mfem::Vector IxN_vec(dof * dim);
  mfem::Vector N(dof);
  mfem::DenseMatrix graduDerivxB(dof, dim);
  mfem::Vector graduDerivxBvec(dof * dim);
  mfem::Vector shapeSum(dim * dof); shapeSum = 0.0;

  // output vector
  elvect.SetSize(dim * dof);
  elvect = 0.0;

  int integrationOrder = 2 * el.GetOrder() + 3;
  if (IntegrationOrder_ != INT_MAX) {
    integrationOrder = IntegrationOrder_;
  }

  // set integration rule
  const mfem::IntegrationRule *ir = IntRule;

  // identity tensor
  mfem::DenseMatrix I;
  IdentityMatrix(dim, I);

  for (int i = 0; i < ir->GetNPoints(); i++)
  {
      const ::mfem::IntegrationPoint &ip = ir->IntPoint(i);
      T.SetIntPoint(&ip);

      double solVal = solutionField_->GetValue( T, ip );
      solVal = solVal-1.0;

      el.CalcDShape(ip, dN);

      // get inverse jacobian
      mfem::DenseMatrix Jinv = T.InverseJacobian();
      mfem::Mult(dN, Jinv, B);

      double vol = elementVol_->Eval( T, ip );

      // evaluate gaussian integration weight
      double w = ip.weight * T.Weight();
      mfem::Mult(B, I, IxB);
      Vectorize(IxB, IxBTvec);
      shapeSum.Add( w * solVal / (vol*vol), IxBTvec);
  }

  // loop over integration points
  for (int i = 0; i < ir->GetNPoints(); i++) {
    // set current integration point
    const ::mfem::IntegrationPoint &ip = ir->IntPoint(i);
    T.SetIntPoint(&ip);

    // evaluate gaussian integration weight
    double w = ip.weight * T.Weight();

    // evaluate shape function derivative
    el.CalcDShape(ip, dN);

    // get inverse jacobian
    mfem::DenseMatrix Jinv = T.InverseJacobian();
    mfem::Mult(dN, Jinv, B);

    // term 1
    // mfem::Mult(B, QoI_->gradTimesexplicitSolutionGradientDerivative(el,T, ip), graduDerivxB);
    // Vectorize(graduDerivxB, graduDerivxBvec);
    // elvect.Add( -1.0 * w , graduDerivxBvec);

    // term 2
    mfem::Mult(B, I, IxB);
    Vectorize(IxB, IxBTvec);
    elvect.Add( w * QoI_->Eval(T, ip), IxBTvec);

    const mfem::DenseMatrix & derivVal = QoI_->explicitSolutionDerivative(T, ip);
    double val = derivVal.Elem(0,0);

    elvect.Add( -1.0*w *val, shapeSum);

    // term 3
    // Mult(matN, QoI_->explicitShapeDerivative(el,T, ip), NxPhix);
    // Vectorize(NxPhix, IxN_vec);
    // elvect.Add(w , IxN_vec);
  }
}

LFErrorIntegrator::LFErrorIntegrator( int IntegrationOrder)
  : IntegrationOrder_(IntegrationOrder)
{}

void LFErrorIntegrator::AssembleRHSElementVect(const FiniteElement &el, ElementTransformation &T,
    Vector &elvect)
{
  // grab sizes
  int dof = el.GetDof();
  //int dim = el.GetDim();

  // initialize storage
  Vector N(dof);

  // output vector
  elvect.SetSize( dof);
  elvect = 0.0;

  // set integration rule
  const IntegrationRule *ir = IntRule;

  // loop over integration points
  for (int i = 0; i < ir->GetNPoints(); i++) {
    // set current integration point
    const IntegrationPoint &ip = ir->IntPoint(i);
    T.SetIntPoint(&ip);

    // evaluate gaussian integration weight
    double w = ip.weight * T.Weight();

    el.CalcShape(ip, N);

    if (gllvec_.Size() > 0)
    {
      double val = w * std::pow(gllvec_[T.ElementNo*nqptsperel+i], 2.0);
      elvect.Add(val, N);
    }
    else {
      elvect.Add(w  * QoI_->Eval(T, ip), N);
    }
  }
}

LFErrorDerivativeIntegrator::LFErrorDerivativeIntegrator( )
{}

void LFErrorDerivativeIntegrator::AssembleRHSElementVect(const FiniteElement &el, ElementTransformation &T,
    Vector &elvect)
{
  // grab sizes
  int dof = el.GetDof();
  int dim = el.GetDim();

  // initialize storage
  Vector N(dof);
  DenseMatrix dN(dof, dim);
  DenseMatrix B(dof, dim);
  DenseMatrix BT(dim, dof);
  Vector DQdgradxdNdxvec(dof);
  DenseMatrix DQdgradxdNdx(1, dof);

  // output vector
  elvect.SetSize( dof);
  elvect = 0.0;

  const IntegrationRule *ir = IntRule;

  // loop over integration points
  for (int i = 0; i < ir->GetNPoints(); i++)
  {
    // set current integration point
    const IntegrationPoint &ip = ir->IntPoint(i);
    T.SetIntPoint(&ip);

    // evaluate gaussian integration weight
    double w = ip.weight * T.Weight();

    el.CalcDShape(ip, dN);
    el.CalcShape(ip, N);
    // get inverse jacobian
    DenseMatrix Jinv = T.InverseJacobian();
    Mult(dN, Jinv, B);

    // term 1
    const DenseMatrix & SolGradDeriv = QoI_->explicitSolutionGradientDerivative(T, ip);

    BT.Transpose(B);
    Mult(SolGradDeriv, BT, DQdgradxdNdx);
    // MultABt(B, SolGradDeriv, DQdgradxdNdx);
    Vectorize(DQdgradxdNdx, DQdgradxdNdxvec);
    elvect.Add(w , DQdgradxdNdxvec);

    //term 2
    const DenseMatrix & derivVal = QoI_->explicitSolutionDerivative(T, ip);
    double val = derivVal.Elem(0,0);

    elvect.Add(w  * val, N);
  }
}

LFFilteredFieldErrorDerivativeIntegrator::LFFilteredFieldErrorDerivativeIntegrator( )
{}

void LFFilteredFieldErrorDerivativeIntegrator::AssembleRHSElementVect(const FiniteElement &el, ElementTransformation &T,
    Vector &elvect)
{
  // grab sizes
  int dof = el.GetDof();
  int dim = el.GetDim();

  // initialize storage
  Vector N(dof);

  // output vector
  elvect.SetSize(dof*dim);
  elvect = 0.0;

  const IntegrationRule *ir = IntRule;

  // loop over integration points
  for (int i = 0; i < ir->GetNPoints(); i++)
  {
    // set current integration point
    const IntegrationPoint &ip = ir->IntPoint(i);
    T.SetIntPoint(&ip);

    // evaluate gaussian integration weight
    double w = ip.weight * T.Weight();

    el.CalcShape(ip, N);

    // term 1
    const DenseMatrix & SolGradDeriv = QoI_->explicitSolutionGradientDerivative(T, ip);

    for (int k = 0; k < dim; k++)
    {
       for (int s = 0; s < dof; s++)
       {
          elvect(dof*k+s) += w * SolGradDeriv(0,k) * N(s);
       }
    }
  }
}

LFErrorDerivativeIntegrator_2::LFErrorDerivativeIntegrator_2( ParFiniteElementSpace * fespace, Array<int> count,int IntegrationOrder)
  : fespace_(fespace), count_(count), IntegrationOrder_(IntegrationOrder)
{}

void LFErrorDerivativeIntegrator_2::AssembleRHSElementVect(const FiniteElement &el, ElementTransformation &T,
    Vector &elvect)
{
  // grab sizes
  int dof = el.GetDof();
  int dim = el.GetDim();

  int integrationOrder = 2 * el.GetOrder() + 6;
  if (IntegrationOrder_ != INT_MAX) {
    integrationOrder = IntegrationOrder_;
  }

  // set integration rule
  // const IntegrationRule *ir = &IntRules.Get(el.GetGeomType(), integrationOrder);
    const IntegrationRule *ir = IntRule;

  // initialize storage
  Vector N(dof);
  Vector shape(dof);
  DenseMatrix dN(dof, dim);
  DenseMatrix B(dof, dim);
  DenseMatrix BT(dim, dof);
  Vector DQdgradxdNdxvec(dof);
  DenseMatrix DQdgradxdNdx(1, dof);

  DenseMatrix SumdNdxatNodes(dof, dof*dim); SumdNdxatNodes = 0.0;

  //-----------------------------------------------------------------------------------

  const IntegrationRule *ir_p = &el.GetNodes();
  int fnd = ir_p->GetNPoints();
  //flux.SetSize( fnd * spaceDim );

  DenseMatrix dshape(dof,dim), invdfdx(dim, dim);

  int EleNo = T.ElementNo;

  Array<int> fdofs;
  fespace_->GetElementVDofs(EleNo, fdofs);

  for (int i = 0; i < fnd; i++)
  {
      const IntegrationPoint &ip = ir_p->IntPoint(i);
      T.SetIntPoint (&ip);
      el.CalcDShape(ip, dshape);
      el.CalcShape(ip, shape);
      // dshape.MultTranspose(u, vec);

      CalcInverse(T.Jacobian(), invdfdx);
      Mult(dshape, invdfdx, B);

      for( int jj = 0; jj < dof; jj++)
      {
        // deveide here by node weights  // FIXME
        SumdNdxatNodes(jj,i) = B(jj,0) / count_[fdofs[i]];
        SumdNdxatNodes(jj,dof+i) = B(jj,1) / count_[fdofs[i]];
      }

  }

  //-----------------------------------------------------------------------------------



  // output vector
  elvect.SetSize( dof);
  elvect = 0.0;

  // loop over integration points
  for (int i = 0; i < ir->GetNPoints(); i++) {
    // set current integration point
    const IntegrationPoint &ip = ir->IntPoint(i);
    T.SetIntPoint(&ip);

    // evaluate gaussian integration weight
    double w = ip.weight * T.Weight();

    el.CalcDShape(ip, dN);
    el.CalcShape(ip, N);
    // get inverse jacobian
    DenseMatrix Jinv = T.InverseJacobian();
    Mult(dN, Jinv, B);

    // term 1
    const DenseMatrix & SolGradDeriv = QoI_->explicitSolutionGradientDerivative(T, ip);

    BT.Transpose(B);

    Mult(SolGradDeriv, BT, DQdgradxdNdx);
    Vectorize(DQdgradxdNdx, DQdgradxdNdxvec);
    elvect.Add(w , DQdgradxdNdxvec);

    //term 2
    DenseMatrix Nhelper(dof*dim, dim); Nhelper = 0.0;
    DenseMatrix NtimesSumdNdx(dof, dim); NtimesSumdNdx = 0.0;
    DenseMatrix NtimesSumdNdxT(dim, dof); NtimesSumdNdxT = 0.0;

      for( int jj = 0; jj < dof; jj++)
      {
        Nhelper(jj,0) =     N(jj);
        Nhelper(dof+jj,1) = N(jj);
      }

    Mult(SumdNdxatNodes, Nhelper, NtimesSumdNdx);


    NtimesSumdNdxT.Transpose(NtimesSumdNdx);
    Mult(SolGradDeriv, NtimesSumdNdxT, DQdgradxdNdx);
    Vectorize(DQdgradxdNdx, DQdgradxdNdxvec);
    elvect.Add(-1.0*w , DQdgradxdNdxvec);



    //term 2
    // const DenseMatrix & derivVal = QoI_->explicitSolutionDerivative(T, ip);
    // double val = derivVal.Elem(0,0);

    // elvect.Add(w  * val, N);
  }
}

LFAverageErrorDerivativeIntegrator::LFAverageErrorDerivativeIntegrator( ParFiniteElementSpace * fespace, GridFunctionCoefficient * elementVol,int IntegrationOrder)
  : fespace_(fespace), elementVol_(elementVol), IntegrationOrder_(IntegrationOrder)
{}

void LFAverageErrorDerivativeIntegrator::AssembleRHSElementVect(const mfem::FiniteElement &el, mfem::ElementTransformation &T,
    mfem::Vector &elvect)
{
  // grab sizes
  int dof = el.GetDof();
  int dim = el.GetDim();

  int integrationOrder = 2 * el.GetOrder() + 3;
  if (IntegrationOrder_ != INT_MAX) {
    integrationOrder = IntegrationOrder_;
  }

  // set integration rule
  const mfem::IntegrationRule *ir = IntRule;

  // initialize storage
  mfem::Vector N(dof);
  mfem::Vector shape(dof);
  mfem::Vector shapeSum(dof); shapeSum = 0.0;

  for (int i = 0; i < ir->GetNPoints(); i++)
  {
      const ::mfem::IntegrationPoint &ip = ir->IntPoint(i);
      T.SetIntPoint(&ip);

      // evaluate gaussian integration weight
      double w = ip.weight * T.Weight();
      el.CalcShape(ip, shape);

      double vol = elementVol_->Eval( T, ip );

      shapeSum.Add(w*vol, shape);
  }

  // /* should be this ->
  shapeSum = 0.0;
  double el_vol = 0.0;
  for (int i = 0; i < ir->GetNPoints(); i++)
  {
      const ::mfem::IntegrationPoint &ip = ir->IntPoint(i);
      T.SetIntPoint(&ip);
      el_vol += ip.weight * T.Weight();
      el.CalcShape(ip, shape);
      shapeSum.Add(ip.weight * T.Weight(), shape);
  }
  shapeSum *= 1.0/el_vol;
  // */

  // -----------------------------------------------------------------------------------

  // output vector
  elvect.SetSize( dof);
  elvect = 0.0;

  // loop over integration points
  for (int i = 0; i < ir->GetNPoints(); i++)
  {
    // set current integration point
    const ::mfem::IntegrationPoint &ip = ir->IntPoint(i);
    T.SetIntPoint(&ip);

    // evaluate gaussian integration weight
    double w = ip.weight * T.Weight();

    el.CalcShape(ip, N);

    // term 2
    const mfem::DenseMatrix & derivVal = QoI_->explicitSolutionDerivative( T, ip);
    double val = derivVal.Elem(0,0);

    elvect.Add(w * val, N);
    elvect.Add(-1.0*w * val, shapeSum);
  }
}

ThermalConductivityShapeSensitivityIntegrator::ThermalConductivityShapeSensitivityIntegrator(
  Coefficient &conductivity, const ParGridFunction &t_primal, const ParGridFunction &t_adjoint)
  : k_(&conductivity), t_primal_(&t_primal), t_adjoint_(&t_adjoint)
{}

void ThermalConductivityShapeSensitivityIntegrator::AssembleRHSElementVect(const FiniteElement &el,
    ElementTransformation &T, Vector &elvect)
{
  // grab sizes
  int dof = el.GetDof();
  int dim = el.GetDim();

  // initialize storage
  DenseMatrix dN(dof, dim);
  DenseMatrix B(dof, dim);

  DenseMatrix BBT(dof, dof);
  DenseMatrix dBBT(dof, dof);
  DenseMatrix BdBT(dof, dof);

  DenseMatrix dX_dXk(dim, dof);
  DenseMatrix dJ_dXk(dim, dim);
  DenseMatrix dJinv_dXk(dim, dim);
  DenseMatrix dB_dXk(dof, dim);

  DenseMatrix dK_dXk(dof, dof);

  Vector te_primal(dof);
  Vector te_adjoint(dof);

  Array<int> vdofs;
  t_primal_->ParFESpace()->GetElementVDofs(T.ElementNo, vdofs);
  t_primal_->GetSubVector(vdofs, te_primal);

  t_adjoint_->ParFESpace()->GetElementVDofs(T.ElementNo, vdofs);
  t_adjoint_->GetSubVector(vdofs, te_adjoint);

  // output matrix
  elvect.SetSize(dim * dof);
  elvect = 0.0;

  // set integration rule
  // const IntegrationRule *ir = &IntRules.Get(el.GetGeomType(), 2 * T.OrderGrad(&el));
  IntegrationRules IntRulesGLL(0, Quadrature1D::GaussLobatto);
  const IntegrationRule *ir = &IntRulesGLL.Get(el.GetGeomType(), 8);

  // loop over nodal coordinates (X_k)
  for (int m = 0; m < dim; m++) {
    for (int n = 0; n < dof; n++) {
      dX_dXk = 0.0;
      dX_dXk(m, n) = 1.0;

      dK_dXk = 0.0;
      // loop over integration points
      for (int i = 0; i < ir->GetNPoints(); i++) {
        const IntegrationPoint &ip = ir->IntPoint(i);
        T.SetIntPoint(&ip);

        double w = ip.weight * T.Weight();
        el.CalcDShape(ip, dN);
        Mult(dN, T.InverseJacobian(), B);

        // compute derivative of Jacobian w.r.t. nodal coordinate
        Mult(dX_dXk, dN, dJ_dXk);

        // compute derivative of J^(-1)
        DenseMatrix JinvT = T.InverseJacobian();
        JinvT.Transpose();
        ConjugationProduct(T.InverseJacobian(), JinvT, dJ_dXk, dJinv_dXk);
        dJinv_dXk *= -1.0;

        // compute derivative of B w.r.t. nodal coordinate
        Mult(dN, dJinv_dXk, dB_dXk);

        // compute derivative of stiffness matrix w.r.t. X_k
        MultAAt(B, BBT);
        MultABt(dB_dXk, B, dBBT);
        MultABt(B, dB_dXk, BdBT);

        // compute derivative of integration weight w.r.t. X_k
        double dw_dXk = w * MatrixInnerProduct(JinvT, dJ_dXk);

        // put together all terms of product rule
        double k = k_->Eval(T, ip);
        dK_dXk.Add(w * k, dBBT);
        dK_dXk.Add(w * k, BdBT);
        dK_dXk.Add(dw_dXk * k, BBT);
      }
      elvect(n + m * dof) += dK_dXk.InnerProduct(te_primal, te_adjoint);
    }
  }
}

ThermalConductivityShapeSensitivityIntegrator_new::ThermalConductivityShapeSensitivityIntegrator_new(
  Coefficient &conductivity, const ParGridFunction &t_primal, const ParGridFunction &t_adjoint)
  : k_(&conductivity), t_primal_(&t_primal), t_adjoint_(&t_adjoint)
{}

void ThermalConductivityShapeSensitivityIntegrator_new::AssembleRHSElementVect(const FiniteElement &el,
    ElementTransformation &T, Vector &elvect)
{
  // grab sizes
  int dof = el.GetDof();
  int dim = el.GetDim();

  // initialize storage
  DenseMatrix dN(dof, dim);
  DenseMatrix B(dof, dim);
  DenseMatrix IxB(dof, dim);
  Vector IxBTvec(dof * dim);

  DenseMatrix I;
  IdentityMatrix(dim, I);

  // output matrix
  elvect.SetSize(dim * dof);
  elvect = 0.0;

  // set integration rule
  // const IntegrationRule *ir = &IntRules.Get(el.GetGeomType(), 2 * T.OrderGrad(&el));
  IntegrationRules IntRulesGLL(0, Quadrature1D::GaussLobatto);
  const IntegrationRule *ir = &IntRulesGLL.Get(el.GetGeomType(), 8);

  for (int i = 0; i < ir->GetNPoints(); i++) {
    const IntegrationPoint &ip = ir->IntPoint(i);
    T.SetIntPoint(&ip);

    double w = ip.weight * T.Weight();
    el.CalcDShape(ip, dN);
    Mult(dN, T.InverseJacobian(), B);

    Vector grad_primal(dim);
    Vector grad_adjoint(dim);

    t_primal_->GetGradient(T,grad_primal);
    t_adjoint_->GetGradient(T,grad_adjoint);

    double k = k_->Eval(T, ip);

    mfem::DenseMatrix GradAdjxGradPrimOuterProd;
    VectorOuterProduct(grad_adjoint, grad_primal, GradAdjxGradPrimOuterProd);
    Mult(B, GradAdjxGradPrimOuterProd, IxB);
    Vectorize(IxB, IxBTvec);
    elvect.Add( -2.0* w * k , IxBTvec);              // 2 times because of symmetric // TODO

    real_t val_3 = grad_primal * grad_adjoint;
    Mult(B, I, IxB);
    Vectorize(IxB, IxBTvec);
    elvect.Add( w * k * val_3, IxBTvec);
  }
}

PenaltyMassShapeSensitivityIntegrator::PenaltyMassShapeSensitivityIntegrator(
  Coefficient &penalty, const ParGridFunction &t_primal, const ParGridFunction &t_adjoint)
  : penalty_(&penalty), t_primal_(&t_primal), t_adjoint_(&t_adjoint)
{}

void PenaltyMassShapeSensitivityIntegrator::AssembleRHSElementVect(const FiniteElement &el,
    ElementTransformation &T, Vector &elvect)
{
  // grab sizes
  int dof = el.GetDof();
  int dimR = el.GetDim();
  int dimS = T.GetSpaceDim();

  // initialize storage
  DenseMatrix dN(dof, dimR);
  DenseMatrix B(dof, dimS);
  DenseMatrix IxB(dof, dimS);
  Vector IxBTvec(dof * dimS);

  DenseMatrix I;
  IdentityMatrix(dimS, I);

  //I(1,1) = 0.0;

  // output matrix
  elvect.SetSize(dof * dimS);
  elvect = 0.0;

  // set integration rule
  // const IntegrationRule *ir = &IntRules.Get(el.GetGeomType(), 2 * T.OrderGrad(&el));
  IntegrationRules IntRulesGLL(0, Quadrature1D::GaussLobatto);
  const IntegrationRule *ir = &IntRulesGLL.Get(el.GetGeomType(), 8);

  for (int i = 0; i < ir->GetNPoints(); i++) {
    const IntegrationPoint &ip = ir->IntPoint(i);
    T.SetIntPoint(&ip);

    double w = ip.weight * T.Weight();

    //el.CalcPhysDShape(T, dN);
    el.CalcDShape(ip, dN);

    Mult(dN, T.InverseJacobian(), B);

    double val_prim = t_primal_->GetValue(T, ip);
    double val_adj = t_adjoint_->GetValue(T, ip);

    double k = penalty_->Eval(T, ip);

    Mult(B, I, IxB);
    Vectorize(IxB, IxBTvec);
    elvect.Add( w * k * val_prim * val_adj, IxBTvec);
  }
}

PenaltyShapeSensitivityIntegrator::PenaltyShapeSensitivityIntegrator(
  Coefficient &t_primal, const ParGridFunction &t_adjoint, Coefficient &t_penalty, mfem::VectorCoefficient *SolGrad, int oa, int ob)
  : t_primal_(&t_primal), t_adjoint_(&t_adjoint), t_penalty_(&t_penalty), SolGradCoeff_(SolGrad), oa_(oa), ob_(ob)
{}

void PenaltyShapeSensitivityIntegrator::AssembleRHSElementVect(const FiniteElement &el,
    ElementTransformation &T, Vector &elvect)
{
  // grab sizes
  int dof = el.GetDof();
  int dimR = el.GetDim();
  int dimS = T.GetSpaceDim();

  // initialize storage
  Vector N( dof);
  DenseMatrix dN(dof, dimR);
  DenseMatrix B(dof, dimS);
  DenseMatrix IxB(dof, dimS);
  Vector IxBTvec(dof * dimS);

  DenseMatrix I;
  IdentityMatrix(dimS, I);

  //(1,1) = 0.0;

  // output matrix
  elvect.SetSize(dof * dimS);
  elvect = 0.0;

  // set integration rule
  IntegrationRules IntRulesGLL(0, Quadrature1D::GaussLobatto);
  const IntegrationRule *ir = &IntRulesGLL.Get(el.GetGeomType(), 8);

  for (int i = 0; i < ir->GetNPoints(); i++) {
    const IntegrationPoint &ip = ir->IntPoint(i);
    T.SetIntPoint(&ip);

    double w = ip.weight * T.Weight();
    el.CalcShape(ip, N);
    el.CalcDShape(ip, dN);
    Mult(dN, T.InverseJacobian(), B);

    double val_adj = t_adjoint_->GetValue(T, ip);
    double val_sol = t_primal_->Eval(T, ip);

    double k = t_penalty_->Eval(T, ip);

    Mult(B, I, IxB);
    Vectorize(IxB, IxBTvec);
    elvect.Add( w * k * val_adj * val_sol, IxBTvec);

    // spatial derivative boundary condition
    if( SolGradCoeff_ != nullptr)
    {
      Vector solGrad(dimS);
      SolGradCoeff_->Eval(solGrad,T,ip);
      for (int d = 0; d < dimS; d++)
      {
        Vector elvect_temp(elvect.GetData() + d*dof, dof);
        elvect_temp.Add(w*k*val_adj*solGrad(d), N);
      }
    }
  }
}

ThermalHeatSourceShapeSensitivityIntegrator::ThermalHeatSourceShapeSensitivityIntegrator(Coefficient &heatSource,
    const ParGridFunction &t_adjoint,
    int oa, int ob)
  : Q_(&heatSource), t_adjoint_(&t_adjoint), oa_(oa), ob_(ob)
{}

void ThermalHeatSourceShapeSensitivityIntegrator::AssembleRHSElementVect(const FiniteElement &el,
    ElementTransformation &T, Vector &elvect)
{
  // grab sizes
  int dof = el.GetDof();
  int dim = el.GetDim();

  // initialize storage
  DenseMatrix dX_dXk(dim, dof);
  DenseMatrix dJ_dXk(dim, dim);
  Vector N(dof);
  DenseMatrix dN(dof, dim);
  Vector dp_dXk(dof);

  Vector te_adjoint(dof);

  Array<int> vdofs;
  t_adjoint_->ParFESpace()->GetElementVDofs(T.ElementNo, vdofs);
  t_adjoint_->GetSubVector(vdofs, te_adjoint);

  // output vector
  elvect.SetSize(dim * dof);
  elvect = 0.0;

  // set integration rule
  //const IntegrationRule *ir = &IntRules.Get(el.GetGeomType(), oa_ * el.GetOrder() + ob_);
  const IntegrationRule *ir = IntRule;

  // loop over nodal coordinates (X_k)
  for (int m = 0; m < dim; m++) {
    for (int n = 0; n < dof; n++) {
      dX_dXk = 0.0;
      dX_dXk(m, n) = 1.0;

      dp_dXk = 0.0;
      // loop over integration points
      for (int i = 0; i < ir->GetNPoints(); i++) {
        // set integration point
        const IntegrationPoint &ip = ir->IntPoint(i);
        T.SetIntPoint(&ip);
        double w = ip.weight * T.Weight();

        // evaluate shape functions and their derivatives
        el.CalcShape(ip, N);
        el.CalcDShape(ip, dN);

        // compute derivative of Jacobian w.r.t. nodal coordinate
        Mult(dX_dXk, dN, dJ_dXk);

        // compute derivative of J^(-1)
        DenseMatrix JinvT = T.InverseJacobian();
        JinvT.Transpose();

        // compute derivative of integration weight w.r.t. X_k
        double dw_dXk = w * MatrixInnerProduct(JinvT, dJ_dXk);

        // add integration point's derivative contribution
        dp_dXk.Add( dw_dXk * Q_->Eval(T, ip), N);
      }
      elvect(n + m * dof) += InnerProduct(te_adjoint, dp_dXk);
    }
  }
}

ThermalHeatSourceShapeSensitivityIntegrator_new::ThermalHeatSourceShapeSensitivityIntegrator_new(Coefficient &heatSource,
    const ParGridFunction &t_adjoint,
    int oa, int ob)
  : Q_(&heatSource), t_adjoint_(&t_adjoint), oa_(oa), ob_(ob)
{}

void ThermalHeatSourceShapeSensitivityIntegrator_new::AssembleRHSElementVect(const FiniteElement &el,
    ElementTransformation &T, Vector &elvect)
{
  // grab sizes
  int dof = el.GetDof();
  int dim = el.GetDim();

  // initialize storage
  Vector N(dof);
  DenseMatrix dN(dof, dim);
  Vector te_adjoint(dof);
  DenseMatrix B(dof, dim);
  DenseMatrix IxB(dof, dim);
  Vector IxBTvec(dof * dim);

  // output vector
  elvect.SetSize(dim * dof);
  elvect = 0.0;

  DenseMatrix I;
  IdentityMatrix(dim, I);

  // set integration rule
  const IntegrationRule *ir = &IntRules.Get(el.GetGeomType(), oa_ * el.GetOrder() + ob_);

  for (int i = 0; i < ir->GetNPoints(); i++) {
    // set current integration point
    const IntegrationPoint &ip = ir->IntPoint(i);
    T.SetIntPoint(&ip);

    // evaluate gaussian integration weight
    double w = ip.weight * T.Weight();

    // evaluate shape function derivative
    el.CalcShape(ip, N);
    el.CalcDShape(ip, dN);

    // get inverse jacobian
    DenseMatrix Jinv = T.InverseJacobian();
    Mult(dN, Jinv, B);

    double adj_val = t_adjoint_->GetValue( T, ip);

    Mult(B, I, IxB);
    Vectorize(IxB, IxBTvec);
    elvect.Add( w * adj_val * Q_->Eval(T, ip), IxBTvec);

    // term2
    Vector loadgrad(dim);
    LoadGrad_->Eval(loadgrad, T, ip);
    for (int d = 0; d < dim; d++)
    {
      Vector elvect_temp(elvect.GetData() + d*dof, dof);
      elvect_temp.Add( w * adj_val * loadgrad(d), N); //k10-trial
    }
  }
}

GradProjectionShapeSensitivityIntegrator::GradProjectionShapeSensitivityIntegrator( const ParGridFunction &t_primal, const ParGridFunction &t_adjoint, VectorCoefficient & tempCoeff)
  : t_primal_(&t_primal), t_adjoint_(&t_adjoint), tempCoeff_(&tempCoeff)
{}

void GradProjectionShapeSensitivityIntegrator::AssembleRHSElementVect(const FiniteElement &el,
    ElementTransformation &T, Vector &elvect)
{
  // grab sizes
  int dof = el.GetDof();
  int dim = el.GetDim();

  // initialize storage
  DenseMatrix dN(dof, dim);
  DenseMatrix B(dof, dim);
  DenseMatrix IxB(dof, dim);
  Vector IxBTvec(dof * dim);

  DenseMatrix I;
  IdentityMatrix(dim, I);

  // output matrix
  elvect.SetSize(dim * dof);
  elvect = 0.0;

  // set integration rule
  const IntegrationRule *ir = &IntRules.Get(el.GetGeomType(), 2 * T.OrderGrad(&el));

  for (int i = 0; i < ir->GetNPoints(); i++) {
    const IntegrationPoint &ip = ir->IntPoint(i);
    T.SetIntPoint(&ip);

    double w = ip.weight * T.Weight();
    el.CalcDShape(ip, dN);
    Mult(dN, T.InverseJacobian(), B);

    Vector val_primal(dim);
    Vector val_adjoint(dim);
    Vector val_temp(dim);

    t_primal_->GetVectorValue(T.ElementNo, ip, val_primal);
    t_adjoint_->GetVectorValue(T.ElementNo, ip , val_adjoint);
    tempCoeff_->Eval(val_temp, T, ip);

    double val_1 = val_adjoint * val_primal;
    double val_2 = val_adjoint * val_temp;

    Mult(B, I, IxB);
    Vectorize(IxB, IxBTvec);

    //term 1
    elvect.Add( w * val_1 , IxBTvec);

    //term 2
    elvect.Add(-1.0 *  w * val_2 , IxBTvec);

    //term 3
    Vectorize(B, IxBTvec);
    elvect.Add( w * val_2, IxBTvec);
  }
}

ElasticityStiffnessShapeSensitivityIntegrator::ElasticityStiffnessShapeSensitivityIntegrator(
    mfem::Coefficient &lambda, mfem::Coefficient &mu,
    const mfem::ParGridFunction &u_primal, const mfem::ParGridFunction &u_adjoint)
    : lambda_(&lambda), mu_(&mu), u_primal_(&u_primal), u_adjoint_(&u_adjoint)
{
    MFEM_ASSERT(u_primal.VectorDim() == u_adjoint.VectorDim(), "Primal and adjoint solutions are not compatible");
}

void ElasticityStiffnessShapeSensitivityIntegrator::AssembleRHSElementVect(const mfem::FiniteElement &el,
        mfem::ElementTransformation &T,
        mfem::Vector &elvect)
{
    // grab sizes
    int dof = el.GetDof();
    int dim = el.GetDim();

    // intialize intermediate matrices
    mfem::DenseMatrix                  dN(dof, dim);
    mfem::DenseMatrix                   B(dof, dim);
    mfem::DenseMatrix               Kr_IB(dim*dof, dim*dim);
    mfem::DenseMatrix                matC(dim*dim);
    mfem::DenseMatrix           KrIB_matC(dim*dof, dim*dim);

    mfem::DenseMatrix              dX_dXk(dim, dof);
    mfem::DenseMatrix              dJ_dXk(dim, dim);
    mfem::DenseMatrix           dJinv_dXk(dim, dim);
    mfem::DenseMatrix              dB_dXk(dof, dim);
    mfem::DenseMatrix              Kr_IdB(dim*dof, dim*dim);
    mfem::DenseMatrix          KrIdB_matC(dim*dof, dim*dim);
    mfem::DenseMatrix     KrIdB_matC_KrIB(dim*dof, dim*dof);
    mfem::DenseMatrix     KrIB_matC_KrIdB(dim*dof, dim*dof);
    mfem::DenseMatrix      KrIB_matC_KrIB(dim*dof, dim*dof);

    mfem::DenseMatrix              dK_dXk(dim*dof, dim*dof);

    mfem::Vector                ue_primal(dim*dof);
    mfem::Vector               ue_adjoint(dim*dof);

    mfem::Array<int> vdofs;
    u_primal_->ParFESpace()->GetElementVDofs(T.ElementNo, vdofs);
    u_primal_->GetSubVector(vdofs, ue_primal);

    u_adjoint_->ParFESpace()->GetElementVDofs(T.ElementNo, vdofs);
    u_adjoint_->GetSubVector(vdofs, ue_adjoint);

    // identity tensort
    mfem::DenseMatrix I;
    IdentityMatrix(dim, I);

    // output vector
    elvect.SetSize(dof*dim);
    elvect = 0.0;

    // set integration rule
    // const mfem::IntegrationRule *ir = &mfem::IntRules.Get(el.GetGeomType(), 2*T.OrderGrad(&el));
  IntegrationRules IntRulesGLL(0, Quadrature1D::GaussLobatto);
  const IntegrationRule *ir = &IntRulesGLL.Get(el.GetGeomType(), 8);

    // loop over nodal coordinates (X_k)
    for (int m=0; m<dim; m++)
    {
        for (int n=0; n<dof; n++)
        {
            dX_dXk = 0.0;
            dX_dXk(m, n) = 1.0;

            dK_dXk = 0.0;
            // loop over integration points
            for (int i=0; i < ir->GetNPoints(); i++)
            {
                const ::mfem::IntegrationPoint &ip = ir->IntPoint(i);
                T.SetIntPoint(&ip);                       // set current integration point
                double w = ip.weight * T.Weight();        // evaluate gaussian integration weight
                el.CalcDShape(ip, dN);                    // evaluate shape function derivative
                mfem::Mult(dN, T.InverseJacobian(), B);   // map to iso-parametric element
                KroneckerProduct(I, B, Kr_IB);  // compute Kron(B.T, I)
                IsotropicStiffnessMatrix(dim, mu_->Eval(T, ip), lambda_->Eval(T, ip), matC);

                // compute derivative of Jacobian w.r.t. nodal coordinate
                mfem::Mult(dX_dXk, dN, dJ_dXk);

                // compute derivative of J^(-1)
                mfem::DenseMatrix JinvT = T.InverseJacobian();
                JinvT.Transpose();
                ConjugationProduct(T.InverseJacobian(), JinvT, dJ_dXk, dJinv_dXk);
                dJinv_dXk *= -1.0;

                // compute derivative of B w.r.t. nodal coordinate
                mfem::Mult(dN, dJinv_dXk, dB_dXk);
                KroneckerProduct(I, dB_dXk, Kr_IdB);

                // compute derivative of stiffness matrix w.r.t. X_k
                mfem::Mult(Kr_IdB, matC, KrIdB_matC);
                mfem::Mult(Kr_IB, matC, KrIB_matC);
                mfem::MultABt(KrIdB_matC, Kr_IB, KrIdB_matC_KrIB);
                mfem::MultABt(KrIB_matC, Kr_IdB, KrIB_matC_KrIdB);
                mfem::MultABt(KrIB_matC, Kr_IB, KrIB_matC_KrIB);

                // compute derivative of integration weight w.r.t. X_k
                double dw_dXk = w * MatrixInnerProduct(JinvT, dJ_dXk);

                // put together all terms of product rule
                dK_dXk.Add(w, KrIdB_matC_KrIB);
                dK_dXk.Add(w, KrIB_matC_KrIdB);
                dK_dXk.Add(dw_dXk, KrIB_matC_KrIB);
            }
            elvect(n+m*dof) += dK_dXk.InnerProduct(ue_primal, ue_adjoint);
        }
    }
}

void QuantityOfInterest::UpdateMesh(Vector const &U)
{
  Vector Xi = X0_;
  Xi += U;
  coord_fes_->GetParMesh()->SetNodes(Xi);

  coord_fes_->GetParMesh()->DeleteGeometricFactors();
}

void Diffusion_Solver::UpdateMesh(Vector const &U)
{
  Vector Xi = X0_;
  Xi += U;
  coord_fes_->GetParMesh()->SetNodes(Xi);

  coord_fes_->GetParMesh()->DeleteGeometricFactors();
}

double QuantityOfInterest::EvalQoI()
{
  this->UpdateMesh(designVar);

  ParGridFunction oneGridFunction = ParGridFunction(temp_fes_);
  oneGridFunction = 1.0;
  ConstantCoefficient one(1.0);
  BilinearFormIntegrator *integ = nullptr;
  ParGridFunction flux(coord_fes_);

  mfem::L2_FECollection fecGF_0(0, pmesh->Dimension(), mfem::BasisType::GaussLobatto);
  mfem::ParFiniteElementSpace fesGF_0(pmesh, &fecGF_0, 1);
  mfem::GridFunctionCoefficient tL2Coeff(&solgf_);
  mfem::ConstantCoefficient tConstCoeff(1.0);

  mfem::ParLinearForm b(&fesGF_0);
  b.AddDomainIntegrator(new mfem::DomainLFIntegrator(tL2Coeff, 4, 6));
  b.Assemble();
  mfem::ParLinearForm b_Vol(&fesGF_0);
  b_Vol.AddDomainIntegrator(new mfem::DomainLFIntegrator(tConstCoeff, 4, 6));
  b_Vol.Assemble();

  for(uint Ik =0; Ik<b_Vol.Size(); Ik++)
  {
    b[Ik] = b[Ik] / b_Vol[Ik];
  }

  mfem::HypreParVector* assembledVector(b.ParallelAssemble());
  mfem::ParGridFunction b_GF(b.ParFESpace(), assembledVector);
  GridFunctionCoefficient L2Field(&b_GF);
  mfem::VectorCoefficient * gradField = nullptr;
  mfem::VectorCoefficient * gradGF = nullptr;
  ParGridFunction fiteredGradField(coord_fes_);

  Error_QoI *ErrorCoefficient_T1_;
  H1SemiError_QoI *ErrorCoefficient_T2_;
  switch (qoiType_) {
  case 0:
     if( trueSolution_ == nullptr ){ mfem_error("true solution not set.");}
     true_solgf_.ProjectCoefficient(*trueSolution_);
     true_solgradgf_.ProjectCoefficient(*trueSolutionGrad_);
      ErrorCoefficient_ = std::make_shared<Error_QoI>(&solgf_, trueSolution_, trueSolutionGrad_);
    // ErrorCoefficient_ = std::make_shared<Error_QoI>(&solgf_, trueSolution_, &true_solgradgf_coeff_);
     break;
  case 1:
    if( trueSolutionGrad_ == nullptr ){ mfem_error("true solution not set.");}
    //  ErrorCoefficient_ = std::make_shared<H1SemiError_QoI>(&solgf_, trueSolutionGrad_, trueSolutionHess_);
     true_solgf_.ProjectCoefficient(*trueSolution_);
     true_solgradgf_.ProjectCoefficient(*trueSolutionGrad_);
     MFEM_VERIFY(trueSolutionHess_ != nullptr, "trueSolutionHess_ is null");
     MFEM_VERIFY(trueSolutionHessV_ != nullptr, "trueSolutionHessV_ is null");
     true_solhessgf_.ProjectCoefficient(*trueSolutionHessV_);
     ErrorCoefficient_ = std::make_shared<H1SemiError_QoI>(&solgf_, trueSolutionGrad_, &true_solhessgf_coeff_);
    break;
  case 2:
    integ = new DiffusionIntegrator(one);
    solgf_.ComputeFlux(*integ, flux, false);
    trueSolutionGrad_ = new VectorGridFunctionCoefficient( &flux);
    ErrorCoefficient_ = std::make_shared<ZZError_QoI>(&solgf_, trueSolutionGrad_);
    break;
  case 3:
    ErrorCoefficient_ = std::make_shared<AvgError_QoI>(&solgf_, &L2Field);
    break;
  case 4:
      if( trueSolution_ == nullptr ){ mfem_error("force coeff.");}
      ErrorCoefficient_ = std::make_shared<Energy_QoI>(&solgf_, trueSolution_);
      break;
  case 5:
      if( trueSolutionGrad_ == nullptr ){ mfem_error("true solution grad not set.");}
      {
        std::vector<std::pair<int, int>> essentialBC(0);
        double mesh_poly_deg = 1.0;
        VectorHelmholtz filterSolver(pmesh, essentialBC, 0.0, mesh_poly_deg);
        gradGF= new mfem::GradientGridFunctionCoefficient(&solgf_);
        filterSolver.setLoadCoeff(gradGF);
        filterSolver.FSolve();
        fiteredGradField = filterSolver.GetSolution();

        gradField= new mfem::VectorGridFunctionCoefficient(&fiteredGradField);

        ErrorCoefficient_ = std::make_shared<ZZH1Error_QoI>(&solgf_, gradField);
      }
      break;
  case 6:
      // setup l2 first
      // true_solgf_.ProjectCoefficient(*trueSolution_);
      // true_solgradgf_.ProjectCoefficient(*trueSolutionGrad_);
      //  ErrorCoefficient_ = std::make_shared<Error_QoI>(&solgf_, trueSolution_, trueSolutionGrad_);
      ErrorCoefficient_T1_ = new Error_QoI(&solgf_, trueSolution_, &true_solgradgf_coeff_);

       true_solgf_.ProjectCoefficient(*trueSolution_);
       true_solgradgf_.ProjectCoefficient(*trueSolutionGrad_);
       MFEM_VERIFY(trueSolutionHess_ != nullptr, "trueSolutionHess_ is null");
       MFEM_VERIFY(trueSolutionHessV_ != nullptr, "trueSolutionHessV_ is null");
       true_solhessgf_.ProjectCoefficient(*trueSolutionHessV_);
       ErrorCoefficient_T2_ = new H1SemiError_QoI(&solgf_, trueSolutionGrad_, &true_solhessgf_coeff_);
      // ErrorCoefficient_T2_ = new H1SemiError_QoI(&solgf_, trueSolutionGrad_, trueSolutionHess_);

      ErrorCoefficient_ = std::make_shared<H1Error_QoI>(ErrorCoefficient_T1_, ErrorCoefficient_T2_);
      break;
  default:
    std::cout << "Unknown Error Coeff: " << qoiType_ << std::endl;
  }

  ParGridFunction ErrorGF = ParGridFunction(temp_fes_);

  ParLinearForm scalarErrorForm(temp_fes_);
  LFErrorIntegrator *lfi = new LFErrorIntegrator;
  lfi->SetQoI(ErrorCoefficient_);
  // lfi->SetIntRule(&IntRules.Get(temp_fes_->GetFE(0)->GetGeomType(), 8));
  IntegrationRules IntRulesGLL(0, Quadrature1D::GaussLobatto);
  lfi->SetIntRule(&IntRulesGLL.Get(temp_fes_->GetFE(0)->GetGeomType(), 12));


  lfi->SetGLLVec(gllvec_);
  lfi->SetNqptsPerEl(nqptsperel);
  scalarErrorForm.AddDomainIntegrator(lfi);
  scalarErrorForm.Assemble();

  delete gradField;

  return scalarErrorForm(oneGridFunction);
}

void QuantityOfInterest::EvalQoIGrad()
{
  this->UpdateMesh(designVar);

  ConstantCoefficient one(1.0);
  BilinearFormIntegrator *integ = nullptr;
  ParGridFunction flux(coord_fes_);
  IntegrationRules IntRulesGLL(0, Quadrature1D::GaussLobatto);

  mfem::L2_FECollection fecGF_0(0, pmesh->Dimension(), mfem::BasisType::GaussLobatto);
  mfem::ParFiniteElementSpace fesGF_0(pmesh, &fecGF_0, 1);
  mfem::GridFunctionCoefficient tL2Coeff(&solgf_);
  mfem::ConstantCoefficient tConstCoeff(1.0);

  mfem::ParLinearForm b(&fesGF_0);
  b.AddDomainIntegrator(new mfem::DomainLFIntegrator(tL2Coeff, 12, 12));
  b.Assemble();
  mfem::ParLinearForm b_Vol(&fesGF_0);
  b_Vol.AddDomainIntegrator(new mfem::DomainLFIntegrator(tConstCoeff, 12, 12));
  b_Vol.Assemble();

  for(uint Ik =0; Ik<b_Vol.Size(); Ik++)
  {
    b[Ik] = b[Ik] / b_Vol[Ik];
  }

  mfem::HypreParVector* assembledVector(b.ParallelAssemble());
  mfem::ParGridFunction b_GF(b.ParFESpace(), assembledVector);
  mfem::HypreParVector* assembledVector_2(b_Vol.ParallelAssemble());
  mfem::ParGridFunction bVol_GF(b.ParFESpace(), assembledVector_2);
  GridFunctionCoefficient L2Field(&b_GF);
  GridFunctionCoefficient L2VolField(&bVol_GF);

  mfem::VectorCoefficient * gradField = nullptr;
  mfem::VectorCoefficient * gradGF = nullptr;
  ParGridFunction fiteredGradField(coord_fes_);

  std::vector<std::pair<int, int>> essentialBC(0);
  double mesh_poly_deg = 1.0;
  VectorHelmholtz filterSolver(pmesh, essentialBC, 0.0, mesh_poly_deg);

  Error_QoI *ErrorCoefficient_T1_;
  H1SemiError_QoI *ErrorCoefficient_T2_;

  switch (qoiType_) {
    case 0:
      if( trueSolution_ == nullptr ){ mfem_error("true solution not set.");}
     true_solgf_.ProjectCoefficient(*trueSolution_);
     true_solgradgf_.ProjectCoefficient(*trueSolutionGrad_);

       ErrorCoefficient_ = std::make_shared<Error_QoI>(&solgf_, trueSolution_, trueSolutionGrad_);
      //  ErrorCoefficient_ = std::make_shared<Error_QoI>(&solgf_, trueSolution_, &true_solgradgf_coeff_);

      break;
    case 1:
      if( trueSolutionGrad_ == nullptr ){ mfem_error("true solution not set.");}
     true_solgf_.ProjectCoefficient(*trueSolution_);
     true_solgradgf_.ProjectCoefficient(*trueSolutionGrad_);
     MFEM_VERIFY(trueSolutionHess_ != nullptr, "trueSolutionHess_ is null");
     MFEM_VERIFY(trueSolutionHessV_ != nullptr, "trueSolutionHessV_ is null");
     true_solhessgf_.ProjectCoefficient(*trueSolutionHessV_);
      ErrorCoefficient_ = std::make_shared<H1SemiError_QoI>(&solgf_, trueSolutionGrad_, &true_solhessgf_coeff_);
      //  ErrorCoefficient_ = std::make_shared<H1SemiError_QoI>(&solgf_, trueSolutionGrad_, trueSolutionHess_);
      break;
    case 2:
      integ = new DiffusionIntegrator(one);
      solgf_.ComputeFlux(*integ, flux, false);
      trueSolutionGrad_ = new VectorGridFunctionCoefficient( &flux);
      ErrorCoefficient_ = std::make_shared<ZZError_QoI>(&solgf_, trueSolutionGrad_);
      break;
    case 3:
      ErrorCoefficient_ = std::make_shared<AvgError_QoI>(&solgf_, &L2Field);
      break;
    case 4:
      if( trueSolution_ == nullptr ){ mfem_error("force coeff.");}
      ErrorCoefficient_ = std::make_shared<Energy_QoI>(&solgf_, trueSolution_);
      break;
    case 5:
      if( trueSolutionGrad_ == nullptr ){ mfem_error("true solution grad not set.");}
      {

        gradGF= new mfem::GradientGridFunctionCoefficient(&solgf_);
        filterSolver.setLoadCoeff(gradGF);
        filterSolver.FSolve();
        fiteredGradField = filterSolver.GetSolution();

        gradField= new mfem::VectorGridFunctionCoefficient(&fiteredGradField);

        ErrorCoefficient_ = std::make_shared<ZZH1Error_QoI>(&solgf_, gradField);
      }
      break;
  case 6:
      // setup l2 first
      // true_solgf_.ProjectCoefficient(*trueSolution_);
      // true_solgradgf_.ProjectCoefficient(*trueSolutionGrad_);
      //  ErrorCoefficient_ = std::make_shared<Error_QoI>(&solgf_, trueSolution_, trueSolutionGrad_);
      ErrorCoefficient_T1_ = new Error_QoI(&solgf_, trueSolution_, &true_solgradgf_coeff_);
       true_solgf_.ProjectCoefficient(*trueSolution_);
       true_solgradgf_.ProjectCoefficient(*trueSolutionGrad_);
       MFEM_VERIFY(trueSolutionHess_ != nullptr, "trueSolutionHess_ is null");
       MFEM_VERIFY(trueSolutionHessV_ != nullptr, "trueSolutionHessV_ is null");
       true_solhessgf_.ProjectCoefficient(*trueSolutionHessV_);
       ErrorCoefficient_T2_ = new H1SemiError_QoI(&solgf_, trueSolutionGrad_, &true_solhessgf_coeff_);
       // ErrorCoefficient_T2_ = new H1SemiError_QoI(&solgf_, trueSolutionGrad_, trueSolutionHess_);
      ErrorCoefficient_ = std::make_shared<H1Error_QoI>(ErrorCoefficient_T1_, ErrorCoefficient_T2_);
      break;
    default:
      std::cout << "Unknown Error Coeff: " << qoiType_ << std::endl;
   }

  if(qoiType_ == QoIType::ZZ_ERROR)
  {
    // evaluate grad wrt temp
    {
        int nfe = temp_fes_->GetNE();


        Array<int> fdofs;
        DofTransformation *fdoftrans;
        Array<int> count(solgf_.Size()); count = 0;

        for (int i = 0; i < nfe; i++)
        {
          fdoftrans = temp_fes_->GetElementVDofs(i, fdofs);
          FiniteElementSpace::AdjustVDofs(fdofs);

          for (int j = 0; j < fdofs.Size(); j++)
          {
            count[fdofs[j]]++;
          }
        }

      ParLinearForm T_gradForm(temp_fes_);
      LFErrorDerivativeIntegrator_2 *lfi = new LFErrorDerivativeIntegrator_2(temp_fes_, count);
      lfi->SetQoI(ErrorCoefficient_);
      // IntegrationRules IntRulesGLL(0, Quadrature1D::GaussLobatto);
      // lfi->SetIntRule(&IntRulesGLL.Get(temp_fes_->GetFE(0)->GetGeomType(), 8));
      // lfi->SetIntRule(&IntRules.Get(temp_fes_->GetFE(0)->GetGeomType(), 8));
      lfi->SetIntRule(&irules->Get(temp_fes_->GetFE(0)->GetGeomType(), 8));
      T_gradForm.AddDomainIntegrator(lfi);
      T_gradForm.Assemble();
      *dQdu_ = 0.0;
      dQdu_->Add( 1.0, T_gradForm);
    }
      // evaluate grad wrt coord
    {
      LFNodeCoordinateSensitivityIntegrator *lfi = new LFNodeCoordinateSensitivityIntegrator;
      lfi->SetQoI(ErrorCoefficient_);
      // IntegrationRules IntRulesGLL(0, Quadrature1D::GaussLobatto);
      // lfi->SetIntRule(&IntRulesGLL.Get(coord_fes_->GetFE(0)->GetGeomType(), 8));
      lfi->SetIntRule(&irules->Get(coord_fes_->GetFE(0)->GetGeomType(), quad_order));

      ParLinearForm ud_gradForm(coord_fes_);
      ud_gradForm.AddDomainIntegrator(lfi);
      ud_gradForm.Assemble();
      *dQdx_ = 0.0;
      dQdx_->Add(1.0, ud_gradForm);
    }
  }
  else if(qoiType_ == QoIType::AVG_ERROR)
  {
    {
      ::mfem::ParLinearForm T_gradForm(temp_fes_);
      LFAverageErrorDerivativeIntegrator *lfi = new LFAverageErrorDerivativeIntegrator(temp_fes_, &L2VolField);
      lfi->SetQoI(ErrorCoefficient_);

      lfi->SetIntRule(&irules->Get(coord_fes_->GetFE(0)->GetGeomType(), quad_order));
      T_gradForm.AddDomainIntegrator(lfi);
      T_gradForm.Assemble();
      *dQdu_ = 0.0;
      dQdu_->Add( 1.0, T_gradForm);
    }
      // evaluate grad wrt coord
    {
      LFAvgErrorNodeCoordinateSensitivityIntegrator *lfi = new LFAvgErrorNodeCoordinateSensitivityIntegrator(&solgf_, &L2VolField);
      lfi->SetQoI(ErrorCoefficient_);

      lfi->SetIntRule(&irules->Get(coord_fes_->GetFE(0)->GetGeomType(), quad_order));

      ::mfem::ParLinearForm ud_gradForm(coord_fes_);
      ud_gradForm.AddDomainIntegrator(lfi);
      ud_gradForm.Assemble();
      *dQdx_ = 0.0;
      dQdx_->Add(1.0, ud_gradForm);
    }
  }
  else if(qoiType_ == QoIType::GZZ_ERROR)
  {
    // evaluate grad wrt temp
    {
      ParLinearForm T_gradForm(temp_fes_);
      LFErrorDerivativeIntegrator *lfi = new LFErrorDerivativeIntegrator;
      lfi->SetQoI(ErrorCoefficient_);

      lfi->SetIntRule(&irules->Get(temp_fes_->GetFE(0)->GetGeomType(), quad_order*4));
      T_gradForm.AddDomainIntegrator(lfi);
      T_gradForm.Assemble();
      *dQdu_ = 0.0;
      dQdu_->Add(1.0, T_gradForm);

      //--------------------------------------------------------------------

      ParLinearForm SmoothTForm(coord_fes_);
      LFFilteredFieldErrorDerivativeIntegrator *lfi_s = new LFFilteredFieldErrorDerivativeIntegrator;
      lfi_s->SetQoI(ErrorCoefficient_);
      lfi_s->SetIntRule(&irules->Get(temp_fes_->GetFE(0)->GetGeomType(), quad_order*4));

      SmoothTForm.AddDomainIntegrator(lfi_s);
      SmoothTForm.Assemble();

      filterSolver.ASolve( SmoothTForm, false );

     // mfem::ParLinearForm * dQsdx = filterSolver.GetImplicitDqDxshape();

      mfem::ParLinearForm * dQsdu = filterSolver.GetImplicitDqDu();

      dQdu_->Add(-1.0, *dQsdu);

    }
    // evaluate grad wrt coord
    {
      LFNodeCoordinateSensitivityIntegrator *lfi = new LFNodeCoordinateSensitivityIntegrator;
      lfi->SetQoI(ErrorCoefficient_);

      lfi->SetIntRule(&IntRulesGLL.Get(coord_fes_->GetFE(0)->GetGeomType(), 32));

      lfi->SetGLLVec(gllvec_);
      lfi->SetNqptsPerEl(nqptsperel);

      ParLinearForm ud_gradForm(coord_fes_);
      ud_gradForm.AddDomainIntegrator(lfi);
      ud_gradForm.Assemble();
      *dQdx_ = 0.0;
      dQdx_->Add(1.0, ud_gradForm);

      // must be called after fitler.Asolve
      mfem::ParLinearForm * dQsdx = filterSolver.GetImplicitDqDxshape();
      dQdx_->Add(-1.0, *dQsdx);

    }

  }
  else
  {
    // evaluate grad wrt temp
    {
      ParLinearForm T_gradForm(temp_fes_);
      LFErrorDerivativeIntegrator *lfi = new LFErrorDerivativeIntegrator;
      lfi->SetQoI(ErrorCoefficient_);

      lfi->SetIntRule(&irules->Get(temp_fes_->GetFE(0)->GetGeomType(), quad_order*4));
      T_gradForm.AddDomainIntegrator(lfi);
      T_gradForm.Assemble();
      *dQdu_ = 0.0;
      dQdu_->Add(1.0, T_gradForm);
    }

    // evaluate grad wrt coord
    {
      LFNodeCoordinateSensitivityIntegrator *lfi = new LFNodeCoordinateSensitivityIntegrator;
      lfi->SetQoI(ErrorCoefficient_);
      lfi->SetIntRule(&IntRulesGLL.Get(coord_fes_->GetFE(0)->GetGeomType(), 32));

      lfi->SetGLLVec(gllvec_);
      lfi->SetNqptsPerEl(nqptsperel);

      ParLinearForm ud_gradForm(coord_fes_);
      ud_gradForm.AddDomainIntegrator(lfi);
      ud_gradForm.Assemble();
      *dQdx_ = 0.0;
      dQdx_->Add(1.0, ud_gradForm);
    }
  }
}

void Diffusion_Solver::FSolve()
{
  this->UpdateMesh(designVar);

    Array<int> ess_tdof_list;
    if(!weakBC_)
    {
      ess_tdof_list=ess_tdof_list_;
    }

  // assemble LHS matrix
  ConstantCoefficient kCoef(1.0);
  ConstantCoefficient wCoef(1e5);
  ProductCoefficient  truesolWCoef(wCoef,*trueSolCoeff);

  ParBilinearForm kForm(temp_fes_);
  ParLinearForm QForm(temp_fes_);
  kForm.AddDomainIntegrator(new DiffusionIntegrator(kCoef));

  QForm.AddDomainIntegrator(new DomainLFIntegrator(*QCoef_, 22,22));

  if(weakBC_)
  {
    kForm.AddBoundaryIntegrator(new BoundaryMassIntegrator(wCoef));

    QForm.AddBoundaryIntegrator(new BoundaryLFIntegrator(truesolWCoef, 12, 12));
  }

  kForm.Assemble();
  QForm.Assemble();

  solgf = 0.0;

  // solve for temperature
  ParGridFunction &T = solgf;
  if (trueSolCoeff)
  {
    //T.ProjectBdrCoefficient(*trueSolCoeff, ess_bdr_attr);
  }

  HypreParMatrix A;
  Vector X, B;
  kForm.FormLinearSystem(ess_tdof_list, T, QForm, A, X, B);

  HypreBoomerAMG amg(A);
  amg.SetPrintLevel(0);

  CGSolver cg(temp_fes_->GetParMesh()->GetComm());
  cg.SetRelTol(1e-12);
  cg.SetMaxIter(5000);
  cg.SetPreconditioner(amg);
  cg.SetOperator(A);
  cg.SetPrintLevel(0);

  cg.Mult(B, X);

  kForm.RecoverFEMSolution(X, QForm, T);
}

void Diffusion_Solver::ASolve( Vector & rhs )
{
    // the nodal coordinates will default to the initial mesh
    this->UpdateMesh(designVar);

    ParGridFunction adj_sol(temp_fes_);
    ParGridFunction dQdu(temp_fes_);
    adj_sol = 0.0;
    ParGridFunction rhs_gf(temp_fes_);
    rhs_gf = 1.0;
    rhs_gf.ExchangeFaceNbrData();
    rhs_gf.SetTrueVector();
    rhs_gf.SetFromTrueVector();
    Vector &rhs_tvec = rhs_gf.GetTrueVector();

    // VisItDataCollection vis_dc("Adjoint", temp_fes_->GetParMesh());
    // vis_dc.SetCycle(0);
    // vis_dc.SetTime(0.0);
    // adj_sol = rhs;
    // vis_dc.RegisterField("adjoint",&adj_sol);
    // vis_dc.Save();
    // adj_sol = 0.0;

    Array<int> ess_tdof_list;
    if(!weakBC_)
    {
      ess_tdof_list=ess_tdof_list_;
    }

    //copy BC values from the grid function to the solution vector
    if(!weakBC_)
    {
      for(int ii=0;ii<ess_tdof_list.Size();ii++)
      {
        rhs_tvec[ess_tdof_list[ii]] = 0.0;
      }
      rhs_gf.SetFromTrueDofs(rhs_tvec);
      for (int ii = 0; ii < rhs.Size(); ii++)
      {
        rhs(ii) *= rhs_gf(ii); // zero out rhs for true dofs
      }
    }

    // assemble LHS matrix
    ConstantCoefficient kCoef(1.0);
    ConstantCoefficient wCoef(1e5);
    ProductCoefficient  truesolWCoef(wCoef,*trueSolCoeff);

    ParBilinearForm kForm(temp_fes_);
    kForm.AddDomainIntegrator(new DiffusionIntegrator(kCoef));
    if(weakBC_)
    {
      kForm.AddBoundaryIntegrator(new BoundaryMassIntegrator(wCoef));
    }
    kForm.Assemble();
    //kForm.Finalize();

    // solve adjoint problem
    HypreParMatrix A;
    Vector X, B;
    kForm.FormLinearSystem(ess_tdof_list, adj_sol, rhs, A, X, B);

    mfem::HypreParMatrix* tTransOp = reinterpret_cast<mfem::HypreParMatrix*>(&A)->Transpose();

    HypreBoomerAMG amg(*tTransOp);
    amg.SetPrintLevel(0);

    CGSolver cg(temp_fes_->GetParMesh()->GetComm());
    cg.SetRelTol(1e-12);
    cg.SetMaxIter(5000);
    cg.SetPreconditioner(amg);
    cg.SetOperator(*tTransOp);
    // cg.SetPrintLevel(2);
    cg.Mult(B, X);
    kForm.RecoverFEMSolution(X, rhs, adj_sol);

    // if (pdc_cycle % 10 == 0)
    // {
    //   vis_dc.SetCycle(pdc_cycle/10);
    //   vis_dc.SetTime((pdc_cycle++)*1.0);
    //   vis_dc.Save();
    // }
    // else
    // {
    //   pdc_cycle++;
    // }
    // MFEM_ABORT(" ");

    // for (int ii = 0; ii < rhs.Size(); ii++)
    // {
    //   adj_sol(ii) *= rhs_gf(ii); // zero out rhs for true dofs
    // }

    // adj_sol.SetFromTrueDofs(X);

    //kForm.RecoverFEMSolution(X, rhs, adj_sol);

    delete tTransOp;

    ParLinearForm LHS_sensitivity(coord_fes_);
    LHS_sensitivity.AddDomainIntegrator(new ThermalConductivityShapeSensitivityIntegrator_new(kCoef, solgf, adj_sol));
    if(weakBC_)
    {
      LHS_sensitivity.AddBoundaryIntegrator(new PenaltyMassShapeSensitivityIntegrator(wCoef, solgf, adj_sol));
    }
    LHS_sensitivity.Assemble();

    ParLinearForm RHS_sensitivity(coord_fes_);
    ThermalHeatSourceShapeSensitivityIntegrator_new *lfi = new ThermalHeatSourceShapeSensitivityIntegrator_new(*QCoef_, adj_sol);
    ParGridFunction trueSolutionGrad_gf(coord_fes_);
    trueSolutionGrad_gf.ProjectCoefficient(*trueSolutionGradCoef_);
    VectorGridFunctionCoefficient trueSolGradCoeff_Discrete(&trueSolutionGrad_gf);
    if(weakBC_)
    {
      MFEM_VERIFY(trueSolutionGradCoef_, "Set true solution gradient for boundary rhs sensitivity\n" );
      RHS_sensitivity.AddBoundaryIntegrator(new PenaltyShapeSensitivityIntegrator(*trueSolCoeff, adj_sol, wCoef, trueSolutionGradCoef_, 12, 12));
      // RHS_sensitivity.AddBoundaryIntegrator(new PenaltyShapeSensitivityIntegrator(*trueSolCoeff, adj_sol, wCoef, &trueSolGradCoeff_Discrete, 12, 12));
    }
    if (loadGradCoef_) {
      lfi->SetLoadGrad(loadGradCoef_);
      // trueloadgradgf_.ProjectCoefficient(*loadGradCoef_);
      // lfi->SetLoadGrad(&trueloadgradgf_coeff_);
    }
    IntegrationRules IntRulesGLL(0, Quadrature1D::GaussLobatto);
    lfi->SetIntRule(&IntRulesGLL.Get(temp_fes_->GetFE(0)->GetGeomType(), 24));
    RHS_sensitivity.AddDomainIntegrator(lfi);
    RHS_sensitivity.Assemble();



    *dQdx_ = 0.0;
    dQdx_->Add(-1.0, LHS_sensitivity);
    dQdx_->Add( 1.0, RHS_sensitivity);
}

void VectorHelmholtz::FSolve( )
{
  Vector Xi = X0_;
  coord_fes_->GetParMesh()->SetNodes(Xi);
  coord_fes_->GetParMesh()->DeleteGeometricFactors();

  Array<int> ess_tdof_list(ess_tdof_list_);

  ParBilinearForm a(coord_fes_);
  ParLinearForm b(coord_fes_);
  a.AddDomainIntegrator(new VectorMassIntegrator);
  a.AddDomainIntegrator(new VectorDiffusionIntegrator(*radius_));

  b.AddDomainIntegrator(new VectorDomainLFIntegrator(*QCoef_));

  a.Assemble();
  b.Assemble();

  // solve for temperature
  ParGridFunction &u = solgf;

  u = 0.0;
  HypreParMatrix A;
  Vector X, B;
  a.FormLinearSystem(ess_tdof_list, u, b, A, X, B);

  HypreBoomerAMG amg(A);
  amg.SetPrintLevel(0);

  CGSolver cg(coord_fes_->GetParMesh()->GetComm());
  cg.SetRelTol(1e-12);
  cg.SetMaxIter(5000);
  cg.SetPreconditioner(amg);
  cg.SetOperator(A);
  cg.Mult(B, X);

  a.RecoverFEMSolution(X, b, u);
}

void VectorHelmholtz::ASolve( Vector & rhs, bool isGradX )
{
    Vector Xi = X0_;
    coord_fes_->GetParMesh()->SetNodes(Xi);
    coord_fes_->GetParMesh()->DeleteGeometricFactors();

    Array<int> ess_tdof_list(ess_tdof_list_);

    ParBilinearForm a(coord_fes_);
    a.AddDomainIntegrator(new VectorMassIntegrator);
    a.AddDomainIntegrator(new VectorDiffusionIntegrator(*radius_));
    a.Assemble();

    // solve adjoint problem
    ParGridFunction adj_sol(coord_fes_);
    adj_sol = 0.0;

    HypreParMatrix A;
    Vector X, B;
    a.FormLinearSystem(ess_tdof_list, adj_sol, rhs, A, X, B);

    mfem::HypreParMatrix* tTransOp = reinterpret_cast<mfem::HypreParMatrix*>(&A)->Transpose();

    HypreBoomerAMG amg(*tTransOp);
    amg.SetPrintLevel(0);

    CGSolver cg(coord_fes_->GetParMesh()->GetComm());
    cg.SetRelTol(1e-12);
    cg.SetMaxIter(5000);
    cg.SetPreconditioner(amg);
    cg.SetOperator(*tTransOp);
    cg.Mult(B, X);

    delete tTransOp;

    a.RecoverFEMSolution(X, rhs, adj_sol);

    ::mfem::VectorGridFunctionCoefficient QF(&adj_sol);
    IntegrationRules IntRulesGLL(0, Quadrature1D::GaussLobatto);

    if(isGradX)
    {
      ParLinearForm RHS_sensitivity(coord_fes_);
      VectorDomainLFIntegrator *lfi = new VectorDomainLFIntegrator(QF);

      lfi->SetIntRule(&IntRulesGLL.Get(coord_fes_->GetFE(0)->GetGeomType(), 24));
      RHS_sensitivity.AddDomainIntegrator(lfi);
      RHS_sensitivity.Assemble();

      *dQdx_ = 0.0;
      dQdx_->Add(1.0, RHS_sensitivity);   // - because
    }
    if( !isGradX )
    {
      {
        ParLinearForm RHS_sensitivity(temp_fes_);
        DomainLFGradIntegrator *lfi = new DomainLFGradIntegrator(QF);

        lfi->SetIntRule(&IntRulesGLL.Get(temp_fes_->GetFE(0)->GetGeomType(), 24));
        RHS_sensitivity.AddDomainIntegrator(lfi);
        RHS_sensitivity.Assemble();

        *dQdu_ = 0.0;
        dQdu_->Add(1.0, RHS_sensitivity);   // - because
      }

      //-------------------------------------------------------------------

      {
        ParLinearForm RHS_sensitivity(coord_fes_);
        LinearFormIntegrator *lfi = new GradProjectionShapeSensitivityIntegrator(solgf, adj_sol, *QCoef_);

        lfi->SetIntRule(&IntRulesGLL.Get(coord_fes_->GetFE(0)->GetGeomType(), 24));
        RHS_sensitivity.AddDomainIntegrator(lfi);
        RHS_sensitivity.Assemble();

        *dQdxshape_ = 0.0;
        dQdxshape_->Add(1.0, RHS_sensitivity);   // - because
      }

    }

<<<<<<< HEAD
  //b.AddBoundaryIntegrator(new ElasticityTractionIntegrator(*f_));

  a.Assemble();
  b.Assemble();

  // solve for temperature
  ParGridFunction &u = solgf;

  u = 0.0;
  HypreParMatrix A;
  Vector X, B;
  a.FormLinearSystem(ess_tdof_list, u, b, A, X, B);

  HypreBoomerAMG amg(A);
  amg.SetPrintLevel(0);

  CGSolver cg(u_fes_->GetParMesh()->GetComm());
  cg.SetRelTol(1e-10);
  cg.SetMaxIter(500);
  cg.SetPreconditioner(amg);
  cg.SetOperator(A);
  cg.Mult(B, X);

  a.RecoverFEMSolution(X, b, u);
}

void Elasticity_Solver::ASolve( Vector & rhs )
{
    // the nodal coordinates will default to the initial mesh
    this->UpdateMesh(designVar);

    Array<int> ess_tdof_list(ess_tdof_list_);

    // make coefficients of the linear elastic properties
    ::mfem::ConstantCoefficient firstLameCoef(1.0);
    ::mfem::ConstantCoefficient secondLameCoef(0.0);

    ParBilinearForm a(u_fes_);
    a.AddDomainIntegrator(new ElasticityIntegrator(firstLameCoef, secondLameCoef));
    a.Assemble();

    // solve adjoint problem
    ParGridFunction adj_sol(u_fes_);
    adj_sol = 0.0;

    HypreParMatrix A;
    Vector X, B;
    a.FormLinearSystem(ess_tdof_list, adj_sol, rhs, A, X, B);

    HypreBoomerAMG amg(A);
    amg.SetPrintLevel(0);

    CGSolver cg(u_fes_->GetParMesh()->GetComm());
    cg.SetRelTol(1e-10);
    cg.SetMaxIter(500);
    cg.SetPreconditioner(amg);
    cg.SetOperator(A);
    cg.Mult(B, X);

    a.RecoverFEMSolution(X, rhs, adj_sol);

    // make a Parlinear form to compute sensivity w.r.t. nodal coordinates
    // here we can use sensitivity w.r.t coordinate since d/dU = d/dX * dX/dU = d/dX * 1
    ::mfem::ParLinearForm LHS_sensitivity(coord_fes_);
    LHS_sensitivity.AddDomainIntegrator(new ElasticityStiffnessShapeSensitivityIntegrator(
                                            firstLameCoef, secondLameCoef, solgf, adj_sol));
    LHS_sensitivity.Assemble();

    ::mfem::ParLinearForm RHS_sensitivity(coord_fes_);
    RHS_sensitivity.Assemble();

    *dQdx_ = 0.0;
    dQdx_->Add(-1.0, LHS_sensitivity);
    dQdx_->Add( 1.0, RHS_sensitivity);
=======
>>>>>>> f4988376
}

void Elasticity_Solver::UpdateMesh(Vector const &U)
{
  Vector Xi = X0_;
  Xi += U;
  coord_fes_->GetParMesh()->SetNodes(Xi);

  coord_fes_->GetParMesh()->DeleteGeometricFactors();
}

}<|MERGE_RESOLUTION|>--- conflicted
+++ resolved
@@ -1984,7 +1984,24 @@
 
     }
 
-<<<<<<< HEAD
+}
+
+
+void Elasticity_Solver::FSolve()
+{
+  this->UpdateMesh(designVar);
+
+  Array<int> ess_tdof_list(ess_tdof_list_);
+
+  // make coefficients of the linear elastic properties
+  ::mfem::ConstantCoefficient firstLameCoef(1.0);
+  ::mfem::ConstantCoefficient secondLameCoef(0.0);
+
+  ParBilinearForm a(u_fes_);
+  ParLinearForm b(u_fes_);
+  a.AddDomainIntegrator(new ElasticityIntegrator(firstLameCoef, secondLameCoef));
+
+
   //b.AddBoundaryIntegrator(new ElasticityTractionIntegrator(*f_));
 
   a.Assemble();
@@ -2059,8 +2076,6 @@
     *dQdx_ = 0.0;
     dQdx_->Add(-1.0, LHS_sensitivity);
     dQdx_->Add( 1.0, RHS_sensitivity);
-=======
->>>>>>> f4988376
 }
 
 void Elasticity_Solver::UpdateMesh(Vector const &U)
