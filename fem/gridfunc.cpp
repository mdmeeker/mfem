--- conflicted
+++ resolved
@@ -2375,7 +2375,6 @@
    if (delta_c == NULL)
    {
       if (fes->GetNURBSext() == NULL)
-<<<<<<< HEAD
       {
          Array<int> vdofs;
          Vector vals;
@@ -2397,26 +2396,19 @@
          Array<int> vdofs;
          Vector vals;
          real_t signal = std::numeric_limits<real_t>::min();
-=======
-      {
-         Array<int> vdofs;
-         Vector vals;
-
->>>>>>> 8153d112
+
          for (int i = 0; i < fes->GetNE(); i++)
          {
             doftrans = fes->GetElementVDofs(i, vdofs);
             vals.SetSize(vdofs.Size());
-<<<<<<< HEAD
             vals = signal;
-=======
->>>>>>> 8153d112
+
             fes->GetFE(i)->Project(coeff, *fes->GetElementTransformation(i), vals);
             if (doftrans)
             {
                doftrans->TransformPrimal(vals);
             }
-<<<<<<< HEAD
+
             // Remove values
             int s = 0;
             for (int ii = 0; ii < vals.Size(); ii++)
@@ -2438,36 +2430,6 @@
 
             SetSubVector(vdofsr, valsr);
          }
-=======
-            SetSubVector(vdofs, vals);
-         }
-      }
-      else
-      {
-         // Define and assemble linear form
-         LinearForm b(fes);
-         b.AddDomainIntegrator(new DomainLFIntegrator(coeff));
-         b.Assemble();
-
-         // Define and assemble bilinear form
-         BilinearForm a(fes);
-         a.AddDomainIntegrator(new MassIntegrator());
-         a.Assemble();
-
-         // Set solver and preconditioner
-         SparseMatrix A(a.SpMat());
-         GSSmoother  prec(A);
-         CGSolver cg;
-         cg.SetOperator(A);
-         cg.SetPreconditioner(prec);
-         cg.SetRelTol(1e-12);
-         cg.SetMaxIter(1000);
-         cg.SetPrintLevel(0);
-
-         // Solve and get solution
-         *this = 0.0;
-         cg.Mult(b,*this);
->>>>>>> 8153d112
       }
    }
    else
@@ -2508,15 +2470,6 @@
 
 void GridFunction::ProjectCoefficient(VectorCoefficient &vcoeff)
 {
-<<<<<<< HEAD
-   Array<int> vdofs;
-   Vector vals;
-
-   DofTransformation * doftrans = NULL;
-   if (fes->GetNURBSext() == NULL)
-   {
-      for (int i = 0; i < fes->GetNE(); i++)
-=======
    if (fes->GetNURBSext() == NULL)
    {
 
@@ -2527,7 +2480,6 @@
       DofTransformation * doftrans = NULL;
 
       for (i = 0; i < fes->GetNE(); i++)
->>>>>>> 8153d112
       {
          doftrans = fes->GetElementVDofs(i, vdofs);
          vals.SetSize(vdofs.Size());
@@ -2537,11 +2489,16 @@
             doftrans->TransformPrimal(vals);
          }
          SetSubVector(vdofs, vals);
-<<<<<<< HEAD
-      }
-   }
+      }
+
+   }
+
    else
    {
+      Array<int> vdofs;
+      Vector vals;
+
+      DofTransformation * doftrans = NULL;
       real_t signal = std::numeric_limits<real_t>::min();
       for (int i = 0; i < fes->GetNE(); i++)
       {
@@ -2574,37 +2531,6 @@
 
          SetSubVector(vdofsr, valsr);
       }
-=======
-      }
-
-   }
-
-   else
-   {
-      // Define and assemble linear form
-      LinearForm b(fes);
-      b.AddDomainIntegrator(new VectorFEDomainLFIntegrator(vcoeff));
-      b.Assemble();
-
-      // Define and assemble bilinear form
-      BilinearForm a(fes);
-      a.AddDomainIntegrator(new VectorFEMassIntegrator());
-      a.Assemble();
-
-      // Set solver and preconditioner
-      SparseMatrix A(a.SpMat());
-      GSSmoother  prec(A);
-      CGSolver cg;
-      cg.SetOperator(A);
-      cg.SetPreconditioner(prec);
-      cg.SetRelTol(1e-12);
-      cg.SetMaxIter(1000);
-      cg.SetPrintLevel(0);
-
-      // Solve and get solution
-      *this = 0.0;
-      cg.Mult(b,*this);
->>>>>>> 8153d112
    }
 }
 
