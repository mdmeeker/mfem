// Copyright (c) 2010-2021, Lawrence Livermore National Security, LLC. Produced
// at the Lawrence Livermore National Laboratory. All Rights reserved. See files
// LICENSE and NOTICE for details. LLNL-CODE-806117.
//
// This file is part of the MFEM library. For more information and source code
// availability visit https://mfem.org.
//
// MFEM is free software; you can redistribute it and/or modify it under the
// terms of the BSD-3 license. We welcome feedback and contributions, see file
// CONTRIBUTING.md for details.

// Implementation of GridFunction

#include "gridfunc.hpp"
#include "../mesh/nurbs.hpp"
#include "../general/text.hpp"

#ifdef MFEM_USE_MPI
#include "pfespace.hpp"
#endif

#include <limits>
#include <cstring>
#include <string>
#include <cmath>
#include <iostream>
#include <algorithm>


namespace mfem
{

using namespace std;

GridFunction::GridFunction(Mesh *m, std::istream &input)
   : Vector()
{
   // Grid functions are stored on the device
   UseDevice(true);

   fes = new FiniteElementSpace;
   fec = fes->Load(m, input);

   skip_comment_lines(input, '#');
   istream::int_type next_char = input.peek();
   if (next_char == 'N') // First letter of "NURBS_patches"
   {
      string buff;
      getline(input, buff);
      filter_dos(buff);
      if (buff == "NURBS_patches")
      {
         MFEM_VERIFY(fes->GetNURBSext(),
                     "NURBS_patches requires NURBS FE space");
         fes->GetNURBSext()->LoadSolution(input, *this);
      }
      else
      {
         MFEM_ABORT("unknown section: " << buff);
      }
   }
   else
   {
      Vector::Load(input, fes->GetVSize());

      // if the mesh is a legacy (v1.1) NC mesh, it has old vertex ordering
      if (fes->Nonconforming() &&
          fes->GetMesh()->ncmesh->IsLegacyLoaded())
      {
         LegacyNCReorder();
      }
   }
   fes_sequence = fes->GetSequence();
}

GridFunction::GridFunction(Mesh *m, GridFunction *gf_array[], int num_pieces)
{
   UseDevice(true);

   // all GridFunctions must have the same FE collection, vdim, ordering
   int vdim, ordering;

   fes = gf_array[0]->FESpace();
   fec = FiniteElementCollection::New(fes->FEColl()->Name());
   vdim = fes->GetVDim();
   ordering = fes->GetOrdering();
   fes = new FiniteElementSpace(m, fec, vdim, ordering);
   SetSize(fes->GetVSize());

   if (m->NURBSext)
   {
      m->NURBSext->MergeGridFunctions(gf_array, num_pieces, *this);
      return;
   }

   int g_ndofs  = fes->GetNDofs();
   int g_nvdofs = fes->GetNVDofs();
   int g_nedofs = fes->GetNEDofs();
   int g_nfdofs = fes->GetNFDofs();
   int g_nddofs = g_ndofs - (g_nvdofs + g_nedofs + g_nfdofs);
   int vi, ei, fi, di;
   vi = ei = fi = di = 0;
   for (int i = 0; i < num_pieces; i++)
   {
      FiniteElementSpace *l_fes = gf_array[i]->FESpace();
      int l_ndofs  = l_fes->GetNDofs();
      int l_nvdofs = l_fes->GetNVDofs();
      int l_nedofs = l_fes->GetNEDofs();
      int l_nfdofs = l_fes->GetNFDofs();
      int l_nddofs = l_ndofs - (l_nvdofs + l_nedofs + l_nfdofs);
      const double *l_data = gf_array[i]->GetData();
      double *g_data = data;
      if (ordering == Ordering::byNODES)
      {
         for (int d = 0; d < vdim; d++)
         {
            memcpy(g_data+vi, l_data, l_nvdofs*sizeof(double));
            l_data += l_nvdofs;
            g_data += g_nvdofs;
            memcpy(g_data+ei, l_data, l_nedofs*sizeof(double));
            l_data += l_nedofs;
            g_data += g_nedofs;
            memcpy(g_data+fi, l_data, l_nfdofs*sizeof(double));
            l_data += l_nfdofs;
            g_data += g_nfdofs;
            memcpy(g_data+di, l_data, l_nddofs*sizeof(double));
            l_data += l_nddofs;
            g_data += g_nddofs;
         }
      }
      else
      {
         memcpy(g_data+vdim*vi, l_data, vdim*l_nvdofs*sizeof(double));
         l_data += vdim*l_nvdofs;
         g_data += vdim*g_nvdofs;
         memcpy(g_data+vdim*ei, l_data, vdim*l_nedofs*sizeof(double));
         l_data += vdim*l_nedofs;
         g_data += vdim*g_nedofs;
         memcpy(g_data+vdim*fi, l_data, vdim*l_nfdofs*sizeof(double));
         l_data += vdim*l_nfdofs;
         g_data += vdim*g_nfdofs;
         memcpy(g_data+vdim*di, l_data, vdim*l_nddofs*sizeof(double));
         l_data += vdim*l_nddofs;
         g_data += vdim*g_nddofs;
      }
      vi += l_nvdofs;
      ei += l_nedofs;
      fi += l_nfdofs;
      di += l_nddofs;
   }
   fes_sequence = fes->GetSequence();
}

void GridFunction::Destroy()
{
   if (fec)
   {
      delete fes;
      delete fec;
      fec = NULL;
   }
}

void GridFunction::Update()
{
   if (fes->GetSequence() == fes_sequence)
   {
      return; // space and grid function are in sync, no-op
   }
   // it seems we cannot use the following, due to FESpace::Update(false)
   /*if (fes->GetSequence() != fes_sequence + 1)
   {
      MFEM_ABORT("Error in update sequence. GridFunction needs to be updated "
                 "right after the space is updated.");
   }*/
   fes_sequence = fes->GetSequence();

   const Operator *T = fes->GetUpdateOperator();
   if (T)
   {
      Vector old_data;
      old_data.Swap(*this);
      SetSize(T->Height());
      UseDevice(true);
      T->Mult(old_data, *this);
   }
   else
   {
      SetSize(fes->GetVSize());
   }
}

void GridFunction::SetSpace(FiniteElementSpace *f)
{
   if (f != fes) { Destroy(); }
   fes = f;
   SetSize(fes->GetVSize());
   fes_sequence = fes->GetSequence();
}

void GridFunction::MakeRef(FiniteElementSpace *f, double *v)
{
   if (f != fes) { Destroy(); }
   fes = f;
   NewDataAndSize(v, fes->GetVSize());
   fes_sequence = fes->GetSequence();
}

void GridFunction::MakeRef(FiniteElementSpace *f, Vector &v, int v_offset)
{
   MFEM_ASSERT(v.Size() >= v_offset + f->GetVSize(), "");
   if (f != fes) { Destroy(); }
   fes = f;
   v.UseDevice(true);
   this->Vector::MakeRef(v, v_offset, fes->GetVSize());
   fes_sequence = fes->GetSequence();
}

void GridFunction::MakeTRef(FiniteElementSpace *f, double *tv)
{
   if (IsIdentityProlongation(f->GetProlongationMatrix()))
   {
      MakeRef(f, tv);
      t_vec.NewDataAndSize(tv, size);
   }
   else
   {
      SetSpace(f); // works in parallel
      t_vec.NewDataAndSize(tv, f->GetTrueVSize());
   }
}

void GridFunction::MakeTRef(FiniteElementSpace *f, Vector &tv, int tv_offset)
{
   tv.UseDevice(true);
   if (IsIdentityProlongation(f->GetProlongationMatrix()))
   {
      MakeRef(f, tv, tv_offset);
      t_vec.NewMemoryAndSize(data, size, false);
   }
   else
   {
      MFEM_ASSERT(tv.Size() >= tv_offset + f->GetTrueVSize(), "");
      SetSpace(f); // works in parallel
      t_vec.MakeRef(tv, tv_offset, f->GetTrueVSize());
   }
}

void GridFunction::SumFluxAndCount(BilinearFormIntegrator &blfi,
                                   GridFunction &flux,
                                   Array<int>& count,
                                   bool wcoef,
                                   int subdomain)
{
   GridFunction &u = *this;

   ElementTransformation *Transf;
   DofTransformation *udoftrans;
   DofTransformation *fdoftrans;

   FiniteElementSpace *ufes = u.FESpace();
   FiniteElementSpace *ffes = flux.FESpace();

   int nfe = ufes->GetNE();
   Array<int> udofs;
   Array<int> fdofs;
   Vector ul, fl;

   flux = 0.0;
   count = 0;

   for (int i = 0; i < nfe; i++)
   {
      if (subdomain >= 0 && ufes->GetAttribute(i) != subdomain)
      {
         continue;
      }

      udoftrans = ufes->GetElementVDofs(i, udofs);
      fdoftrans = ffes->GetElementVDofs(i, fdofs);

      u.GetSubVector(udofs, ul);
      if (udoftrans)
      {
         udoftrans->InvTransformPrimal(ul);
      }

      Transf = ufes->GetElementTransformation(i);
      blfi.ComputeElementFlux(*ufes->GetFE(i), *Transf, ul,
                              *ffes->GetFE(i), fl, wcoef);

      if (fdoftrans)
      {
         fdoftrans->TransformPrimal(fl);
      }
      flux.AddElementVector(fdofs, fl);

      FiniteElementSpace::AdjustVDofs(fdofs);
      for (int j = 0; j < fdofs.Size(); j++)
      {
         count[fdofs[j]]++;
      }
   }
}

void GridFunction::ComputeFlux(BilinearFormIntegrator &blfi,
                               GridFunction &flux, bool wcoef,
                               int subdomain)
{
   Array<int> count(flux.Size());

   SumFluxAndCount(blfi, flux, count, wcoef, subdomain);

   // complete averaging
   for (int i = 0; i < count.Size(); i++)
   {
      if (count[i] != 0) { flux(i) /= count[i]; }
   }
}

int GridFunction::VectorDim() const
{
   const FiniteElement *fe;
   if (!fes->GetNE())
   {
      const FiniteElementCollection *fec = fes->FEColl();
      static const Geometry::Type geoms[3] =
      { Geometry::SEGMENT, Geometry::TRIANGLE, Geometry::TETRAHEDRON };
      fe = fec->FiniteElementForGeometry(geoms[fes->GetMesh()->Dimension()-1]);
   }
   else
   {
      fe = fes->GetFE(0);
   }
   if (!fe || fe->GetRangeType() == FiniteElement::SCALAR)
   {
      return fes->GetVDim();
   }
   return fes->GetVDim()*fes->GetMesh()->SpaceDimension();
}

void GridFunction::GetTrueDofs(Vector &tv) const
{
   const SparseMatrix *R = fes->GetRestrictionMatrix();
   if (!R || IsIdentityProlongation(fes->GetProlongationMatrix()))
   {
      // R is identity
      tv = *this; // no real copy if 'tv' and '*this' use the same data
   }
   else
   {
      tv.SetSize(R->Height());
      R->Mult(*this, tv);
   }
}

void GridFunction::SetFromTrueDofs(const Vector &tv)
{
   MFEM_ASSERT(tv.Size() == fes->GetTrueVSize(), "invalid input");
   const SparseMatrix *cP = fes->GetConformingProlongation();
   if (!cP)
   {
      *this = tv; // no real copy if 'tv' and '*this' use the same data
   }
   else
   {
      cP->Mult(tv, *this);
   }
}

void GridFunction::GetNodalValues(int i, Array<double> &nval, int vdim) const
{
   Array<int> vdofs;

   int k;

   DofTransformation * doftrans = fes->GetElementVDofs(i, vdofs);
   const FiniteElement *FElem = fes->GetFE(i);
   const IntegrationRule *ElemVert =
      Geometries.GetVertices(FElem->GetGeomType());
   int dof = FElem->GetDof();
   int n = ElemVert->GetNPoints();
   nval.SetSize(n);
   vdim--;
   Vector loc_data;
   GetSubVector(vdofs, loc_data);
   if (doftrans)
   {
      doftrans->InvTransformPrimal(loc_data);
   }

   if (FElem->GetRangeType() == FiniteElement::SCALAR)
   {
      MFEM_ASSERT(FElem->GetMapType() == FiniteElement::VALUE,
                  "invalid FE map type");
      Vector shape(dof);
      for (k = 0; k < n; k++)
      {
         FElem->CalcShape(ElemVert->IntPoint(k), shape);
         nval[k] = shape * ((const double *)loc_data + dof * vdim);
      }
   }
   else
   {
      ElementTransformation *Tr = fes->GetElementTransformation(i);
      DenseMatrix vshape(dof, FElem->GetDim());
      for (k = 0; k < n; k++)
      {
         Tr->SetIntPoint(&ElemVert->IntPoint(k));
         FElem->CalcVShape(*Tr, vshape);
         nval[k] = loc_data * (&vshape(0,vdim));
      }
   }
}

double GridFunction::GetValue(int i, const IntegrationPoint &ip, int vdim)
const
{
   Array<int> dofs;
   DofTransformation * doftrans = fes->GetElementDofs(i, dofs);
   fes->DofsToVDofs(vdim-1, dofs);
   Vector DofVal(dofs.Size()), LocVec;
   const FiniteElement *fe = fes->GetFE(i);
   if (fe->GetMapType() == FiniteElement::VALUE)
   {
      fe->CalcShape(ip, DofVal);
   }
   else
   {
      ElementTransformation *Tr = fes->GetElementTransformation(i);
      Tr->SetIntPoint(&ip);
      fe->CalcPhysShape(*Tr, DofVal);
   }
   GetSubVector(dofs, LocVec);
   if (doftrans)
   {
      doftrans->InvTransformPrimal(LocVec);
   }

   return (DofVal * LocVec);
}

void GridFunction::GetVectorValue(int i, const IntegrationPoint &ip,
                                  Vector &val) const
{
   const FiniteElement *FElem = fes->GetFE(i);
   int dof = FElem->GetDof();
   Array<int> vdofs;
   DofTransformation * doftrans = fes->GetElementVDofs(i, vdofs);
   Vector loc_data;
   GetSubVector(vdofs, loc_data);
   if (doftrans)
   {
      doftrans->InvTransformPrimal(loc_data);
   }
   if (FElem->GetRangeType() == FiniteElement::SCALAR)
   {
      Vector shape(dof);
      if (FElem->GetMapType() == FiniteElement::VALUE)
      {
         FElem->CalcShape(ip, shape);
      }
      else
      {
         ElementTransformation *Tr = fes->GetElementTransformation(i);
         Tr->SetIntPoint(&ip);
         FElem->CalcPhysShape(*Tr, shape);
      }
      int vdim = fes->GetVDim();
      val.SetSize(vdim);
      for (int k = 0; k < vdim; k++)
      {
         val(k) = shape * ((const double *)loc_data + dof * k);
      }
   }
   else
   {
      int spaceDim = fes->GetMesh()->SpaceDimension();
      DenseMatrix vshape(dof, spaceDim);
      ElementTransformation *Tr = fes->GetElementTransformation(i);
      Tr->SetIntPoint(&ip);
      FElem->CalcVShape(*Tr, vshape);
      val.SetSize(spaceDim);
      vshape.MultTranspose(loc_data, val);
   }
}

void GridFunction::GetValues(int i, const IntegrationRule &ir, Vector &vals,
                             int vdim)
const
{
   Array<int> dofs;
   int n = ir.GetNPoints();
   vals.SetSize(n);
   DofTransformation * doftrans = fes->GetElementDofs(i, dofs);
   fes->DofsToVDofs(vdim-1, dofs);
   const FiniteElement *FElem = fes->GetFE(i);
   int dof = FElem->GetDof();
   Vector DofVal(dof), loc_data(dof);
   GetSubVector(dofs, loc_data);
   if (doftrans)
   {
      doftrans->InvTransformPrimal(loc_data);
   }
   for (int k = 0; k < n; k++)
      if (FElem->GetMapType() == FiniteElement::VALUE)
      {
         for (int k = 0; k < n; k++)
         {
            FElem->CalcShape(ir.IntPoint(k), DofVal);
            vals(k) = DofVal * loc_data;
         }
      }
      else
      {
         ElementTransformation *Tr = fes->GetElementTransformation(i);
         for (int k = 0; k < n; k++)
         {
            Tr->SetIntPoint(&ir.IntPoint(k));
            FElem->CalcPhysShape(*Tr, DofVal);
            vals(k) = DofVal * loc_data;
         }
      }
}

void GridFunction::GetValues(int i, const IntegrationRule &ir, Vector &vals,
                             DenseMatrix &tr, int vdim)
const
{
   ElementTransformation *ET;
   ET = fes->GetElementTransformation(i);
   ET->Transform(ir, tr);

   GetValues(i, ir, vals, vdim);
}

void GridFunction::GetLaplacians(int i, const IntegrationRule &ir, Vector &laps,
                                 int vdim)
const
{
   Array<int> dofs;
   int n = ir.GetNPoints();
   laps.SetSize(n);
   fes->GetElementDofs(i, dofs);
   fes->DofsToVDofs(vdim-1, dofs);
   const FiniteElement *FElem = fes->GetFE(i);
   ElementTransformation *ET;
   ET = fes->GetElementTransformation(i);
   MFEM_ASSERT(FElem->GetMapType() == FiniteElement::VALUE,
               "invalid FE map type");

   int dof = FElem->GetDof();
   Vector DofLap(dof), loc_data(dof);
   GetSubVector(dofs, loc_data);
   for (int k = 0; k < n; k++)
   {
      const IntegrationPoint &ip = ir.IntPoint(k);
      ET->SetIntPoint(&ip);
      FElem->CalcPhysLaplacian(*ET, DofLap);
      laps(k) = DofLap * loc_data;
   }
}

void GridFunction::GetLaplacians(int i, const IntegrationRule &ir, Vector &laps,
                                 DenseMatrix &tr, int vdim)
const
{
   ElementTransformation *ET;
   ET = fes->GetElementTransformation(i);
   ET->Transform(ir, tr);

   GetLaplacians(i, ir, laps, vdim);
}


void GridFunction::GetHessians(int i, const IntegrationRule &ir,
                               DenseMatrix &hess,
                               int vdim)
const
{

   Array<int> dofs;
   int n = ir.GetNPoints();
   fes->GetElementDofs(i, dofs);
   fes->DofsToVDofs(vdim-1, dofs);
   const FiniteElement *FElem = fes->GetFE(i);
   ElementTransformation *ET;
   ET = fes->GetElementTransformation(i);
   int dim = FElem->GetDim();
   int size = (dim*(dim+1))/2;

   MFEM_ASSERT(FElem->GetMapType() == FiniteElement::VALUE,
               "invalid FE map type");

   int dof = FElem->GetDof();
   DenseMatrix DofHes(dof, size);
   hess.SetSize(n, size);

   Vector loc_data(dof);
   GetSubVector(dofs, loc_data);

   hess = 0.0;
   for (int k = 0; k < n; k++)
   {
      const IntegrationPoint &ip = ir.IntPoint(k);
      ET->SetIntPoint(&ip);
      FElem->CalcPhysHessian(*ET, DofHes);

      for (int i = 0; i < size; i++)
      {
         for (int d = 0; d < dof; d++)
         {
            hess(k,i) += DofHes(d,i) * loc_data[d];
         }
      }
   }
}

void GridFunction::GetHessians(int i, const IntegrationRule &ir,
                               DenseMatrix &hess,
                               DenseMatrix &tr, int vdim)
const
{
   ElementTransformation *ET;
   ET = fes->GetElementTransformation(i);
   ET->Transform(ir, tr);

   GetHessians(i, ir, hess, vdim);
}


int GridFunction::GetFaceValues(int i, int side, const IntegrationRule &ir,
                                Vector &vals, DenseMatrix &tr,
                                int vdim) const
{
   int n, dir;
   FaceElementTransformations *Transf;

   n = ir.GetNPoints();
   IntegrationRule eir(n);  // ---
   if (side == 2) // automatic choice of side
   {
      Transf = fes->GetMesh()->GetFaceElementTransformations(i, 0);
      if (Transf->Elem2No < 0 ||
          fes->GetAttribute(Transf->Elem1No) <=
          fes->GetAttribute(Transf->Elem2No))
      {
         dir = 0;
      }
      else
      {
         dir = 1;
      }
   }
   else
   {
      if (side == 1 && !fes->GetMesh()->FaceIsInterior(i))
      {
         dir = 0;
      }
      else
      {
         dir = side;
      }
   }
   if (dir == 0)
   {
      Transf = fes->GetMesh()->GetFaceElementTransformations(i, 4);
      Transf->Loc1.Transform(ir, eir);
      GetValues(Transf->Elem1No, eir, vals, tr, vdim);
   }
   else
   {
      Transf = fes->GetMesh()->GetFaceElementTransformations(i, 8);
      Transf->Loc2.Transform(ir, eir);
      GetValues(Transf->Elem2No, eir, vals, tr, vdim);
   }

   return dir;
}

void GridFunction::GetVectorValues(int i, const IntegrationRule &ir,
                                   DenseMatrix &vals, DenseMatrix &tr) const
{
   ElementTransformation *Tr = fes->GetElementTransformation(i);
   Tr->Transform(ir, tr);

   GetVectorValues(*Tr, ir, vals);
}

void be_to_bfe(Geometry::Type geom, int o, const IntegrationPoint &ip,
               IntegrationPoint &fip)
{
   if (geom == Geometry::TRIANGLE)
   {
      if (o == 2)
      {
         fip.x = 1.0 - ip.x - ip.y;
         fip.y = ip.x;
      }
      else if (o == 4)
      {
         fip.x = ip.y;
         fip.y = 1.0 - ip.x - ip.y;
      }
      else
      {
         fip.x = ip.x;
         fip.y = ip.y;
      }
      fip.z = ip.z;
   }
   else
   {
      if (o == 2)
      {
         fip.x = ip.y;
         fip.y = 1.0 - ip.x;
      }
      else if (o == 4)
      {
         fip.x = 1.0 - ip.x;
         fip.y = 1.0 - ip.y;
      }
      else if (o == 6)
      {
         fip.x = 1.0 - ip.y;
         fip.y = ip.x;
      }
      else
      {
         fip.x = ip.x;
         fip.y = ip.y;
      }
      fip.z = ip.z;
   }
   fip.weight = ip.weight;
   fip.index  = ip.index;
}

double GridFunction::GetValue(ElementTransformation &T,
                              const IntegrationPoint &ip,
                              int comp, Vector *tr) const
{
   if (tr)
   {
      T.SetIntPoint(&ip);
      T.Transform(ip, *tr);
   }

   const FiniteElement * fe = NULL;
   Array<int> dofs;

   switch (T.ElementType)
   {
      case ElementTransformation::ELEMENT:
         fe = fes->GetFE(T.ElementNo);
         fes->GetElementDofs(T.ElementNo, dofs);
         break;
      case ElementTransformation::EDGE:
         if (fes->FEColl()->GetContType() ==
             FiniteElementCollection::CONTINUOUS)
         {
            fe = fes->GetEdgeElement(T.ElementNo);
            fes->GetEdgeDofs(T.ElementNo, dofs);
         }
         else
         {
            MFEM_ABORT("GridFunction::GetValue: Field continuity type \""
                       << fes->FEColl()->GetContType() << "\" not supported "
                       << "on mesh edges.");
            return NAN;
         }
         break;
      case ElementTransformation::FACE:
         if (fes->FEColl()->GetContType() ==
             FiniteElementCollection::CONTINUOUS)
         {
            fe = fes->GetFaceElement(T.ElementNo);
            fes->GetFaceDofs(T.ElementNo, dofs);
         }
         else
         {
            MFEM_ABORT("GridFunction::GetValue: Field continuity type \""
                       << fes->FEColl()->GetContType() << "\" not supported "
                       << "on mesh faces.");
            return NAN;
         }
         break;
      case ElementTransformation::BDR_ELEMENT:
      {
         if (fes->FEColl()->GetContType() ==
             FiniteElementCollection::CONTINUOUS)
         {
            // This is a continuous field so we can evaluate it on the boundary.
            fe = fes->GetBE(T.ElementNo);
            fes->GetBdrElementDofs(T.ElementNo, dofs);
         }
         else
         {
            // This is a discontinuous field which cannot be evaluated on the
            // boundary so we'll evaluate it in the neighboring element.
            FaceElementTransformations * FET =
               fes->GetMesh()->GetBdrFaceTransformations(T.ElementNo);

            // Boundary elements and Boundary Faces may have different
            // orientations so adjust the integration point if necessary.
            int o = 0;
            if (fes->GetMesh()->Dimension() == 3)
            {
               int f;
               fes->GetMesh()->GetBdrElementFace(T.ElementNo, &f, &o);
            }

            IntegrationPoint fip;
            be_to_bfe(FET->GetGeometryType(), o, ip, fip);

            // Compute and set the point in element 1 from fip
            FET->SetAllIntPoints(&fip);
            ElementTransformation & T1 = FET->GetElement1Transformation();
            return GetValue(T1, T1.GetIntPoint(), comp);
         }
      }
      break;
      case ElementTransformation::BDR_FACE:
      {
         FaceElementTransformations * FET =
            dynamic_cast<FaceElementTransformations *>(&T);

         // Evaluate in neighboring element for both continuous and
         // discontinuous fields (the integration point in T1 should have
         // already been set).
         ElementTransformation & T1 = FET->GetElement1Transformation();
         return GetValue(T1, T1.GetIntPoint(), comp);
      }
      default:
      {
         MFEM_ABORT("GridFunction::GetValue: Unsupported element type \""
                    << T.ElementType << "\"");
         return NAN;
      }
   }

   fes->DofsToVDofs(comp-1, dofs);
   Vector DofVal(dofs.Size()), LocVec;
   if (fe->GetMapType() == FiniteElement::VALUE)
   {
      fe->CalcShape(ip, DofVal);
   }
   else
   {
      fe->CalcPhysShape(T, DofVal);
   }
   GetSubVector(dofs, LocVec);

   return (DofVal * LocVec);
}

void GridFunction::GetValues(ElementTransformation &T,
                             const IntegrationRule &ir,
                             Vector &vals, int comp,
                             DenseMatrix *tr) const
{
   if (tr)
   {
      T.Transform(ir, *tr);
   }

   int nip = ir.GetNPoints();
   vals.SetSize(nip);
   for (int j = 0; j < nip; j++)
   {
      const IntegrationPoint &ip = ir.IntPoint(j);
      T.SetIntPoint(&ip);
      vals[j] = GetValue(T, ip, comp);
   }
}

void GridFunction::GetVectorValue(ElementTransformation &T,
                                  const IntegrationPoint &ip,
                                  Vector &val, Vector *tr) const
{
   if (tr)
   {
      T.SetIntPoint(&ip);
      T.Transform(ip, *tr);
   }

   Array<int> vdofs;
   const FiniteElement *fe = NULL;
   DofTransformation * doftrans = NULL;

   switch (T.ElementType)
   {
      case ElementTransformation::ELEMENT:
         doftrans = fes->GetElementVDofs(T.ElementNo, vdofs);
         fe = fes->GetFE(T.ElementNo);
         break;
      case ElementTransformation::EDGE:
         if (fes->FEColl()->GetContType() ==
             FiniteElementCollection::CONTINUOUS)
         {
            fe = fes->GetEdgeElement(T.ElementNo);
            fes->GetEdgeVDofs(T.ElementNo, vdofs);
         }
         else
         {
            MFEM_ABORT("GridFunction::GetVectorValue: Field continuity type \""
                       << fes->FEColl()->GetContType() << "\" not supported "
                       << "on mesh edges.");
            return;
         }
         break;
      case ElementTransformation::FACE:
         if (fes->FEColl()->GetContType() ==
             FiniteElementCollection::CONTINUOUS)
         {
            fe = fes->GetFaceElement(T.ElementNo);
            fes->GetFaceVDofs(T.ElementNo, vdofs);
         }
         else
         {
            MFEM_ABORT("GridFunction::GetVectorValue: Field continuity type \""
                       << fes->FEColl()->GetContType() << "\" not supported "
                       << "on mesh faces.");
            return;
         }
         break;
      case ElementTransformation::BDR_ELEMENT:
      {
         if (fes->FEColl()->GetContType() ==
             FiniteElementCollection::CONTINUOUS)
         {
            // This is a continuous field so we can evaluate it on the boundary.
            fes->GetBdrElementVDofs(T.ElementNo, vdofs);
            fe = fes->GetBE(T.ElementNo);
         }
         else
         {
            // This is a discontinuous vector field which cannot be evaluated on
            // the boundary so we'll evaluate it in the neighboring element.
            FaceElementTransformations * FET =
               fes->GetMesh()->GetBdrFaceTransformations(T.ElementNo);

            // Boundary elements and Boundary Faces may have different
            // orientations so adjust the integration point if necessary.
            int o = 0;
            if (fes->GetMesh()->Dimension() == 3)
            {
               int f;
               fes->GetMesh()->GetBdrElementFace(T.ElementNo, &f, &o);
            }

            IntegrationPoint fip;
            be_to_bfe(FET->GetGeometryType(), o, ip, fip);

            // Compute and set the point in element 1 from fip
            FET->SetAllIntPoints(&fip);
            ElementTransformation & T1 = FET->GetElement1Transformation();
            return GetVectorValue(T1, T1.GetIntPoint(), val);
         }
      }
      break;
      case ElementTransformation::BDR_FACE:
      {
         FaceElementTransformations * FET =
            dynamic_cast<FaceElementTransformations *>(&T);

         // Evaluate in neighboring element for both continuous and
         // discontinuous fields (the integration point in T1 should have
         // already been set).
         ElementTransformation & T1 = FET->GetElement1Transformation();
         return GetVectorValue(T1, T1.GetIntPoint(), val);
      }
      default:
      {
         MFEM_ABORT("GridFunction::GetVectorValue: Unsupported element type \""
                    << T.ElementType << "\"");
         if (val.Size() > 0) { val = NAN; }
         return;
      }
   }

   int dof = fe->GetDof();
   Vector loc_data;
   GetSubVector(vdofs, loc_data);
   if (doftrans)
   {
      doftrans->InvTransformPrimal(loc_data);
   }
   if (fe->GetRangeType() == FiniteElement::SCALAR)
   {
      Vector shape(dof);
      if (fe->GetMapType() == FiniteElement::VALUE)
      {
         fe->CalcShape(ip, shape);
      }
      else
      {
         fe->CalcPhysShape(T, shape);
      }
      int vdim = fes->GetVDim();
      val.SetSize(vdim);
      for (int k = 0; k < vdim; k++)
      {
         val(k) = shape * ((const double *)loc_data + dof * k);
      }
   }
   else
   {
      int spaceDim = fes->GetMesh()->SpaceDimension();
      DenseMatrix vshape(dof, spaceDim);
      fe->CalcVShape(T, vshape);
      val.SetSize(spaceDim);
      vshape.MultTranspose(loc_data, val);
   }
}

void GridFunction::GetVectorValues(ElementTransformation &T,
                                   const IntegrationRule &ir,
                                   DenseMatrix &vals,
                                   DenseMatrix *tr) const
{
   if (tr)
   {
      T.Transform(ir, *tr);
   }

   const FiniteElement *FElem = fes->GetFE(T.ElementNo);
   int dof = FElem->GetDof();

   Array<int> vdofs;
   DofTransformation * doftrans = fes->GetElementVDofs(T.ElementNo, vdofs);
   Vector loc_data;
   GetSubVector(vdofs, loc_data);
   if (doftrans)
   {
      doftrans->InvTransformPrimal(loc_data);
   }

   int nip = ir.GetNPoints();

   if (FElem->GetRangeType() == FiniteElement::SCALAR)
   {
      Vector shape(dof);
      int vdim = fes->GetVDim();
      vals.SetSize(vdim, nip);
      for (int j = 0; j < nip; j++)
      {
         const IntegrationPoint &ip = ir.IntPoint(j);
         T.SetIntPoint(&ip);
         FElem->CalcPhysShape(T, shape);

         for (int k = 0; k < vdim; k++)
         {
            vals(k,j) = shape * ((const double *)loc_data + dof * k);
         }
      }
   }
   else
   {
      int spaceDim = fes->GetMesh()->SpaceDimension();
      DenseMatrix vshape(dof, spaceDim);

      vals.SetSize(spaceDim, nip);
      Vector val_j;

      for (int j = 0; j < nip; j++)
      {
         const IntegrationPoint &ip = ir.IntPoint(j);
         T.SetIntPoint(&ip);
         FElem->CalcVShape(T, vshape);

         vals.GetColumnReference(j, val_j);
         vshape.MultTranspose(loc_data, val_j);
      }
   }
}

int GridFunction::GetFaceVectorValues(
   int i, int side, const IntegrationRule &ir,
   DenseMatrix &vals, DenseMatrix &tr) const
{
   int n, di;
   FaceElementTransformations *Transf;

   n = ir.GetNPoints();
   IntegrationRule eir(n);  // ---
   Transf = fes->GetMesh()->GetFaceElementTransformations(i, 0);
   if (side == 2)
   {
      if (Transf->Elem2No < 0 ||
          fes->GetAttribute(Transf->Elem1No) <=
          fes->GetAttribute(Transf->Elem2No))
      {
         di = 0;
      }
      else
      {
         di = 1;
      }
   }
   else
   {
      di = side;
   }
   if (di == 0)
   {
      Transf = fes->GetMesh()->GetFaceElementTransformations(i, 5);
      Transf->Loc1.Transform(ir, eir);
      GetVectorValues(*Transf->Elem1, eir, vals, &tr);
   }
   else
   {
      Transf = fes->GetMesh()->GetFaceElementTransformations(i, 10);
      Transf->Loc2.Transform(ir, eir);
      GetVectorValues(*Transf->Elem2, eir, vals, &tr);
   }

   return di;
}

void GridFunction::GetValuesFrom(const GridFunction &orig_func)
{
   // Without averaging ...

   const FiniteElementSpace *orig_fes = orig_func.FESpace();
   DofTransformation * doftrans;
   DofTransformation * orig_doftrans;
   Array<int> vdofs, orig_vdofs;
   Vector shape, loc_values, orig_loc_values;
   int i, j, d, ne, dof, odof, vdim;

   ne = fes->GetNE();
   vdim = fes->GetVDim();
   for (i = 0; i < ne; i++)
   {
      doftrans = fes->GetElementVDofs(i, vdofs);
      orig_doftrans = orig_fes->GetElementVDofs(i, orig_vdofs);
      orig_func.GetSubVector(orig_vdofs, orig_loc_values);
      if (orig_doftrans)
      {
         orig_doftrans->InvTransformPrimal(orig_loc_values);
      }
      const FiniteElement *fe = fes->GetFE(i);
      const FiniteElement *orig_fe = orig_fes->GetFE(i);
      dof = fe->GetDof();
      odof = orig_fe->GetDof();
      loc_values.SetSize(dof * vdim);
      shape.SetSize(odof);
      const IntegrationRule &ir = fe->GetNodes();
      for (j = 0; j < dof; j++)
      {
         const IntegrationPoint &ip = ir.IntPoint(j);
         orig_fe->CalcShape(ip, shape);
         for (d = 0; d < vdim; d++)
         {
            loc_values(d*dof+j) =
               shape * ((const double *)orig_loc_values + d * odof) ;
         }
      }
      if (doftrans)
      {
         doftrans->TransformPrimal(loc_values);
      }
      SetSubVector(vdofs, loc_values);
   }
}

void GridFunction::GetBdrValuesFrom(const GridFunction &orig_func)
{
   // Without averaging ...

   const FiniteElementSpace *orig_fes = orig_func.FESpace();
   // DofTransformation * doftrans;
   // DofTransformation * orig_doftrans;
   Array<int> vdofs, orig_vdofs;
   Vector shape, loc_values, loc_values_t, orig_loc_values, orig_loc_values_t;
   int i, j, d, nbe, dof, odof, vdim;

   nbe = fes->GetNBE();
   vdim = fes->GetVDim();
   for (i = 0; i < nbe; i++)
   {
      fes->GetBdrElementVDofs(i, vdofs);
      orig_fes->GetBdrElementVDofs(i, orig_vdofs);
      orig_func.GetSubVector(orig_vdofs, orig_loc_values);
      const FiniteElement *fe = fes->GetBE(i);
      const FiniteElement *orig_fe = orig_fes->GetBE(i);
      dof = fe->GetDof();
      odof = orig_fe->GetDof();
      loc_values.SetSize(dof * vdim);
      shape.SetSize(odof);
      const IntegrationRule &ir = fe->GetNodes();
      for (j = 0; j < dof; j++)
      {
         const IntegrationPoint &ip = ir.IntPoint(j);
         orig_fe->CalcShape(ip, shape);
         for (d = 0; d < vdim; d++)
         {
            loc_values(d*dof+j) =
               shape * ((const double *)orig_loc_values + d * odof);
         }
      }
      SetSubVector(vdofs, loc_values);
   }
}

void GridFunction::GetVectorFieldValues(
   int i, const IntegrationRule &ir, DenseMatrix &vals,
   DenseMatrix &tr, int comp) const
{
   Array<int> vdofs;
   ElementTransformation *transf;

   int d, k, n, sdim, dof;

   n = ir.GetNPoints();
   DofTransformation * doftrans = fes->GetElementVDofs(i, vdofs);
   const FiniteElement *fe = fes->GetFE(i);
   dof = fe->GetDof();
   sdim = fes->GetMesh()->SpaceDimension();
   // int *dofs = &vdofs[comp*dof];
   transf = fes->GetElementTransformation(i);
   transf->Transform(ir, tr);
   vals.SetSize(n, sdim);
   DenseMatrix vshape(dof, sdim);
   Vector loc_data, val(sdim);
   GetSubVector(vdofs, loc_data);
   if (doftrans)
   {
      doftrans->InvTransformPrimal(loc_data);
   }
   for (k = 0; k < n; k++)
   {
      const IntegrationPoint &ip = ir.IntPoint(k);
      transf->SetIntPoint(&ip);
      fe->CalcVShape(*transf, vshape);
      vshape.MultTranspose(loc_data, val);
      for (d = 0; d < sdim; d++)
      {
         vals(k,d) = val(d);
      }
   }
}

void GridFunction::ReorderByNodes()
{
   if (fes->GetOrdering() == Ordering::byNODES)
   {
      return;
   }

   int i, j, k;
   int vdim = fes->GetVDim();
   int ndofs = fes->GetNDofs();
   double *temp = new double[size];

   k = 0;
   for (j = 0; j < ndofs; j++)
      for (i = 0; i < vdim; i++)
      {
         temp[j+i*ndofs] = data[k++];
      }

   for (i = 0; i < size; i++)
   {
      data[i] = temp[i];
   }

   delete [] temp;
}

void GridFunction::GetVectorFieldNodalValues(Vector &val, int comp) const
{
   int i, k;
   Array<int> overlap(fes->GetNV());
   Array<int> vertices;
   DenseMatrix vals, tr;

   val.SetSize(overlap.Size());
   overlap = 0;
   val = 0.0;

   comp--;
   for (i = 0; i < fes->GetNE(); i++)
   {
      const IntegrationRule *ir =
         Geometries.GetVertices(fes->GetFE(i)->GetGeomType());
      fes->GetElementVertices(i, vertices);
      GetVectorFieldValues(i, *ir, vals, tr);
      for (k = 0; k < ir->GetNPoints(); k++)
      {
         val(vertices[k]) += vals(k, comp);
         overlap[vertices[k]]++;
      }
   }

   for (i = 0; i < overlap.Size(); i++)
   {
      val(i) /= overlap[i];
   }
}

void GridFunction::ProjectVectorFieldOn(GridFunction &vec_field, int comp)
{
   FiniteElementSpace *new_fes = vec_field.FESpace();

   int d, i, k, ind, dof, sdim;
   Array<int> overlap(new_fes->GetVSize());
   Array<int> new_vdofs;
   DenseMatrix vals, tr;

   sdim = fes->GetMesh()->SpaceDimension();
   overlap = 0;
   vec_field = 0.0;

   for (i = 0; i < new_fes->GetNE(); i++)
   {
      const FiniteElement *fe = new_fes->GetFE(i);
      const IntegrationRule &ir = fe->GetNodes();
      GetVectorFieldValues(i, ir, vals, tr, comp);
      new_fes->GetElementVDofs(i, new_vdofs);
      dof = fe->GetDof();
      for (d = 0; d < sdim; d++)
      {
         for (k = 0; k < dof; k++)
         {
            if ( (ind=new_vdofs[dof*d+k]) < 0 )
            {
               ind = -1-ind, vals(k, d) = - vals(k, d);
            }
            vec_field(ind) += vals(k, d);
            overlap[ind]++;
         }
      }
   }

   for (i = 0; i < overlap.Size(); i++)
   {
      vec_field(i) /= overlap[i];
   }
}

void GridFunction::GetDerivative(int comp, int der_comp, GridFunction &der)
{
   FiniteElementSpace * der_fes = der.FESpace();
   ElementTransformation * transf;
   Array<int> overlap(der_fes->GetVSize());
   Array<int> der_dofs, vdofs;
   DenseMatrix dshape, inv_jac;
   Vector pt_grad, loc_func;
   int i, j, k, dim, dof, der_dof, ind;
   double a;

   for (i = 0; i < overlap.Size(); i++)
   {
      overlap[i] = 0;
   }
   der = 0.0;

   comp--;
   for (i = 0; i < der_fes->GetNE(); i++)
   {
      const FiniteElement *der_fe = der_fes->GetFE(i);
      const FiniteElement *fe = fes->GetFE(i);
      const IntegrationRule &ir = der_fe->GetNodes();
      der_fes->GetElementDofs(i, der_dofs);
      fes->GetElementVDofs(i, vdofs);
      dim = fe->GetDim();
      dof = fe->GetDof();
      der_dof = der_fe->GetDof();
      dshape.SetSize(dof, dim);
      inv_jac.SetSize(dim);
      pt_grad.SetSize(dim);
      loc_func.SetSize(dof);
      transf = fes->GetElementTransformation(i);
      for (j = 0; j < dof; j++)
         loc_func(j) = ( (ind=vdofs[comp*dof+j]) >= 0 ) ?
                       (data[ind]) : (-data[-1-ind]);
      for (k = 0; k < der_dof; k++)
      {
         const IntegrationPoint &ip = ir.IntPoint(k);
         fe->CalcDShape(ip, dshape);
         dshape.MultTranspose(loc_func, pt_grad);
         transf->SetIntPoint(&ip);
         CalcInverse(transf->Jacobian(), inv_jac);
         a = 0.0;
         for (j = 0; j < dim; j++)
         {
            a += inv_jac(j, der_comp) * pt_grad(j);
         }
         der(der_dofs[k]) += a;
         overlap[der_dofs[k]]++;
      }
   }

   for (i = 0; i < overlap.Size(); i++)
   {
      der(i) /= overlap[i];
   }
}


void GridFunction::GetVectorGradientHat(
   ElementTransformation &T, DenseMatrix &gh) const
{
   int elNo = T.ElementNo;
   const FiniteElement *FElem = fes->GetFE(elNo);
   int dim = FElem->GetDim(), dof = FElem->GetDof();
   Array<int> vdofs;
   DofTransformation * doftrans = fes->GetElementVDofs(elNo, vdofs);
   Vector loc_data;
   GetSubVector(vdofs, loc_data);
   if (doftrans)
   {
      doftrans->InvTransformPrimal(loc_data);
   }
   // assuming scalar FE
   int vdim = fes->GetVDim();
   DenseMatrix dshape(dof, dim);
   FElem->CalcDShape(T.GetIntPoint(), dshape);
   gh.SetSize(vdim, dim);
   DenseMatrix loc_data_mat(loc_data.GetData(), dof, vdim);
   MultAtB(loc_data_mat, dshape, gh);
}

double GridFunction::GetDivergence(ElementTransformation &T) const
{
   switch (T.ElementType)
   {
      case ElementTransformation::ELEMENT:
      {
         int elNo = T.ElementNo;
         const FiniteElement *fe = fes->GetFE(elNo);
         if (fe->GetRangeType() == FiniteElement::SCALAR)
         {
            MFEM_ASSERT(fe->GetMapType() == FiniteElement::VALUE,
                        "invalid FE map type");
            DenseMatrix grad_hat;
            GetVectorGradientHat(T, grad_hat);
            const DenseMatrix &Jinv = T.InverseJacobian();
            double div_v = 0.0;
            for (int i = 0; i < Jinv.Width(); i++)
            {
               for (int j = 0; j < Jinv.Height(); j++)
               {
                  div_v += grad_hat(i, j) * Jinv(j, i);
               }
            }
            return div_v;
         }
         else
         {
            // Assuming RT-type space
            Array<int> dofs;
            DofTransformation * doftrans = fes->GetElementDofs(elNo, dofs);
            Vector loc_data, divshape(fe->GetDof());
            GetSubVector(dofs, loc_data);
            if (doftrans)
            {
               doftrans->InvTransformPrimal(loc_data);
            }
            fe->CalcDivShape(T.GetIntPoint(), divshape);
            return (loc_data * divshape) / T.Weight();
         }
      }
      break;
      case ElementTransformation::BDR_ELEMENT:
      {
         // In order to properly capture the derivative of the normal component
         // of the field (as well as the transverse divergence of the
         // tangential components) we must evaluate it in the neighboring
         // element.
         FaceElementTransformations * FET =
            fes->GetMesh()->GetBdrFaceTransformations(T.ElementNo);

         // Boundary elements and Boundary Faces may have different
         // orientations so adjust the integration point if necessary.
         int o = 0;
         if (fes->GetMesh()->Dimension() == 3)
         {
            int f;
            fes->GetMesh()->GetBdrElementFace(T.ElementNo, &f, &o);
         }

         IntegrationPoint fip;
         be_to_bfe(FET->GetGeometryType(), o, T.GetIntPoint(), fip);

         // Compute and set the point in element 1 from fip
         FET->SetAllIntPoints(&fip);
         ElementTransformation & T1 = FET->GetElement1Transformation();

         return GetDivergence(T1);
      }
      break;
      case ElementTransformation::BDR_FACE:
      {
         // This must be a DG context so this dynamic cast must succeed.
         FaceElementTransformations * FET =
            dynamic_cast<FaceElementTransformations *>(&T);

         // Evaluate in neighboring element (the integration point in T1 should
         // have already been set).
         ElementTransformation & T1 = FET->GetElement1Transformation();
         return GetDivergence(T1);
      }
      break;
      default:
      {
         MFEM_ABORT("GridFunction::GetDivergence: Unsupported element type \""
                    << T.ElementType << "\"");
      }
   }
   return 0.0; // never reached
}

void GridFunction::GetCurl(ElementTransformation &T, Vector &curl) const
{
   switch (T.ElementType)
   {
      case ElementTransformation::ELEMENT:
      {
         int elNo = T.ElementNo;
         const FiniteElement *fe = fes->GetFE(elNo);
         if (fe->GetRangeType() == FiniteElement::SCALAR)
         {
            MFEM_ASSERT(fe->GetMapType() == FiniteElement::VALUE,
                        "invalid FE map type");
            DenseMatrix grad_hat;
            GetVectorGradientHat(T, grad_hat);
            const DenseMatrix &Jinv = T.InverseJacobian();
            // Dimensions of grad are vdim x FElem->Dim
            DenseMatrix grad(grad_hat.Height(), Jinv.Width());
            Mult(grad_hat, Jinv, grad);
            MFEM_ASSERT(grad.Height() == grad.Width(), "");
            if (grad.Height() == 3)
            {
               curl.SetSize(3);
               curl(0) = grad(2,1) - grad(1,2);
               curl(1) = grad(0,2) - grad(2,0);
               curl(2) = grad(1,0) - grad(0,1);
            }
            else if (grad.Height() == 2)
            {
               curl.SetSize(1);
               curl(0) = grad(1,0) - grad(0,1);
            }
         }
         else
         {
            // Assuming ND-type space
            Array<int> dofs;
            DofTransformation * doftrans = fes->GetElementDofs(elNo, dofs);
            Vector loc_data;
            GetSubVector(dofs, loc_data);
            if (doftrans)
            {
               doftrans->InvTransformPrimal(loc_data);
            }
            DenseMatrix curl_shape(fe->GetDof(), fe->GetDim() == 3 ? 3 : 1);
            fe->CalcCurlShape(T.GetIntPoint(), curl_shape);
            curl.SetSize(curl_shape.Width());
            if (curl_shape.Width() == 3)
            {
               double curl_hat[3];
               curl_shape.MultTranspose(loc_data, curl_hat);
               T.Jacobian().Mult(curl_hat, curl);
            }
            else
            {
               curl_shape.MultTranspose(loc_data, curl);
            }
            curl /= T.Weight();
         }
      }
      break;
      case ElementTransformation::BDR_ELEMENT:
      {
         // In order to capture the tangential components of the curl we
         // must evaluate it in the neighboring element.
         FaceElementTransformations * FET =
            fes->GetMesh()->GetBdrFaceTransformations(T.ElementNo);

         // Boundary elements and Boundary Faces may have different
         // orientations so adjust the integration point if necessary.
         int o = 0;
         if (fes->GetMesh()->Dimension() == 3)
         {
            int f;
            fes->GetMesh()->GetBdrElementFace(T.ElementNo, &f, &o);
         }

         IntegrationPoint fip;
         be_to_bfe(FET->GetGeometryType(), o, T.GetIntPoint(), fip);

         // Compute and set the point in element 1 from fip
         FET->SetAllIntPoints(&fip);
         ElementTransformation & T1 = FET->GetElement1Transformation();

         GetCurl(T1, curl);
      }
      break;
      case ElementTransformation::BDR_FACE:
      {
         // This must be a DG context so this dynamic cast must succeed.
         FaceElementTransformations * FET =
            dynamic_cast<FaceElementTransformations *>(&T);

         // Evaluate in neighboring element (the integration point in T1 should
         // have already been set).
         ElementTransformation & T1 = FET->GetElement1Transformation();
         GetCurl(T1, curl);
      }
      break;
      default:
      {
         MFEM_ABORT("GridFunction::GetCurl: Unsupported element type \""
                    << T.ElementType << "\"");
      }
   }
}

void GridFunction::GetGradient(ElementTransformation &T, Vector &grad) const
{
   switch (T.ElementType)
   {
      case ElementTransformation::ELEMENT:
      {
         const FiniteElement *fe = fes->GetFE(T.ElementNo);
         MFEM_ASSERT(fe->GetMapType() == FiniteElement::VALUE,
                     "invalid FE map type");
         int spaceDim = fes->GetMesh()->SpaceDimension();
         int dim = fe->GetDim(), dof = fe->GetDof();
         DenseMatrix dshape(dof, dim);
         Vector lval, gh(dim);

         grad.SetSize(spaceDim);
         GetElementDofValues(T.ElementNo, lval);
         fe->CalcDShape(T.GetIntPoint(), dshape);
         dshape.MultTranspose(lval, gh);
         T.InverseJacobian().MultTranspose(gh, grad);
      }
      break;
      case ElementTransformation::BDR_ELEMENT:
      {
         // In order to properly capture the normal component of the gradient
         // as well as its tangential components we must evaluate it in the
         // neighboring element.
         FaceElementTransformations * FET =
            fes->GetMesh()->GetBdrFaceTransformations(T.ElementNo);

         // Boundary elements and Boundary Faces may have different
         // orientations so adjust the integration point if necessary.
         int o = 0;
         if (fes->GetMesh()->Dimension() == 3)
         {
            int f;
            fes->GetMesh()->GetBdrElementFace(T.ElementNo, &f, &o);
         }

         IntegrationPoint fip;
         be_to_bfe(FET->GetGeometryType(), o, T.GetIntPoint(), fip);

         // Compute and set the point in element 1 from fip
         FET->SetAllIntPoints(&fip);
         ElementTransformation & T1 = FET->GetElement1Transformation();

         GetGradient(T1, grad);
      }
      break;
      case ElementTransformation::BDR_FACE:
      {
         // This must be a DG context so this dynamic cast must succeed.
         FaceElementTransformations * FET =
            dynamic_cast<FaceElementTransformations *>(&T);

         // Evaluate in neighboring element (the integration point in T1 should
         // have already been set).
         ElementTransformation & T1 = FET->GetElement1Transformation();
         GetGradient(T1, grad);
      }
      break;
      default:
      {
         MFEM_ABORT("GridFunction::GetGradient: Unsupported element type \""
                    << T.ElementType << "\"");
      }
   }
}

void GridFunction::GetGradients(ElementTransformation &tr,
                                const IntegrationRule &ir,
                                DenseMatrix &grad) const
{
   int elNo = tr.ElementNo;
   const FiniteElement *fe = fes->GetFE(elNo);
   MFEM_ASSERT(fe->GetMapType() == FiniteElement::VALUE, "invalid FE map type");
   DenseMatrix dshape(fe->GetDof(), fe->GetDim());
   Vector lval, gh(fe->GetDim()), gcol;
   Array<int> dofs;
   DofTransformation * doftrans = fes->GetElementDofs(elNo, dofs);
   GetSubVector(dofs, lval);
   if (doftrans)
   {
      doftrans->InvTransformPrimal(lval);
   }
   grad.SetSize(fe->GetDim(), ir.GetNPoints());
   for (int i = 0; i < ir.GetNPoints(); i++)
   {
      const IntegrationPoint &ip = ir.IntPoint(i);
      fe->CalcDShape(ip, dshape);
      dshape.MultTranspose(lval, gh);
      tr.SetIntPoint(&ip);
      grad.GetColumnReference(i, gcol);
      const DenseMatrix &Jinv = tr.InverseJacobian();
      Jinv.MultTranspose(gh, gcol);
   }
}

void GridFunction::GetVectorGradient(
   ElementTransformation &T, DenseMatrix &grad) const
{
   switch (T.ElementType)
   {
      case ElementTransformation::ELEMENT:
      {
         MFEM_ASSERT(fes->GetFE(T.ElementNo)->GetMapType() ==
                     FiniteElement::VALUE, "invalid FE map type");
         DenseMatrix grad_hat;
         GetVectorGradientHat(T, grad_hat);
         const DenseMatrix &Jinv = T.InverseJacobian();
         grad.SetSize(grad_hat.Height(), Jinv.Width());
         Mult(grad_hat, Jinv, grad);
      }
      break;
      case ElementTransformation::BDR_ELEMENT:
      {
         // In order to capture the normal component of the gradient we
         // must evaluate it in the neighboring element.
         FaceElementTransformations * FET =
            fes->GetMesh()->GetBdrFaceTransformations(T.ElementNo);

         // Boundary elements and Boundary Faces may have different
         // orientations so adjust the integration point if necessary.
         int o = 0;
         if (fes->GetMesh()->Dimension() == 3)
         {
            int f;
            fes->GetMesh()->GetBdrElementFace(T.ElementNo, &f, &o);
         }

         IntegrationPoint fip;
         be_to_bfe(FET->GetGeometryType(), o, T.GetIntPoint(), fip);

         // Compute and set the point in element 1 from fip
         FET->SetAllIntPoints(&fip);
         ElementTransformation & T1 = FET->GetElement1Transformation();

         GetVectorGradient(T1, grad);
      }
      break;
      case ElementTransformation::BDR_FACE:
      {
         // This must be a DG context so this dynamic cast must succeed.
         FaceElementTransformations * FET =
            dynamic_cast<FaceElementTransformations *>(&T);

         // Evaluate in neighboring element (the integration point in T1 should
         // have already been set).
         ElementTransformation & T1 = FET->GetElement1Transformation();
         GetVectorGradient(T1, grad);
      }
      break;
      default:
      {
         MFEM_ABORT("GridFunction::GetVectorGradient: "
                    "Unsupported element type \"" << T.ElementType << "\"");
      }
   }
}

void GridFunction::GetElementAverages(GridFunction &avgs) const
{
   MassIntegrator Mi;
   DenseMatrix loc_mass;
   DofTransformation * te_doftrans;
   DofTransformation * tr_doftrans;
   Array<int> te_dofs, tr_dofs;
   Vector loc_avgs, loc_this;
   Vector int_psi(avgs.Size());

   avgs = 0.0;
   int_psi = 0.0;
   for (int i = 0; i < fes->GetNE(); i++)
   {
      Mi.AssembleElementMatrix2(*fes->GetFE(i), *avgs.FESpace()->GetFE(i),
                                *fes->GetElementTransformation(i), loc_mass);
      tr_doftrans = fes->GetElementDofs(i, tr_dofs);
      te_doftrans = avgs.FESpace()->GetElementDofs(i, te_dofs);
      GetSubVector(tr_dofs, loc_this);
      if (tr_doftrans)
      {
         tr_doftrans->InvTransformPrimal(loc_this);
      }
      loc_avgs.SetSize(te_dofs.Size());
      loc_mass.Mult(loc_this, loc_avgs);
      if (te_doftrans)
      {
         te_doftrans->TransformPrimal(loc_avgs);
      }
      avgs.AddElementVector(te_dofs, loc_avgs);
      loc_this = 1.0; // assume the local basis for 'this' sums to 1
      loc_mass.Mult(loc_this, loc_avgs);
      int_psi.AddElementVector(te_dofs, loc_avgs);
   }
   for (int i = 0; i < avgs.Size(); i++)
   {
      avgs(i) /= int_psi(i);
   }
}

void GridFunction::GetElementDofValues(int el, Vector &dof_vals) const
{
   Array<int> dof_idx;
   DofTransformation * doftrans = fes->GetElementVDofs(el, dof_idx);
   GetSubVector(dof_idx, dof_vals);
   if (doftrans)
   {
      doftrans->InvTransformPrimal(dof_vals);
   }
}

void GridFunction::ProjectGridFunction(const GridFunction &src)
{
   Mesh *mesh = fes->GetMesh();
   bool sameP = false;
   DenseMatrix P;

   if (!mesh->GetNE()) { return; }

   Geometry::Type geom, cached_geom = Geometry::INVALID;
   if (mesh->GetNumGeometries(mesh->Dimension()) == 1)
   {
      // Assuming that the projection matrix is the same for all elements
      sameP = true;
      fes->GetFE(0)->Project(*src.fes->GetFE(0),
                             *mesh->GetElementTransformation(0), P);
   }
   const int vdim = fes->GetVDim();
   MFEM_VERIFY(vdim == src.fes->GetVDim(), "incompatible vector dimensions!");

   Array<int> src_vdofs, dest_vdofs;
   Vector src_lvec, dest_lvec(vdim*P.Height());

   for (int i = 0; i < mesh->GetNE(); i++)
   {
      // Assuming the projection matrix P depends only on the element geometry
      if ( !sameP && (geom = mesh->GetElementBaseGeometry(i)) != cached_geom )
      {
         fes->GetFE(i)->Project(*src.fes->GetFE(i),
                                *mesh->GetElementTransformation(i), P);
         dest_lvec.SetSize(vdim*P.Height());
         cached_geom = geom;
      }

      DofTransformation * src_doftrans = src.fes->GetElementVDofs(i, src_vdofs);
      src.GetSubVector(src_vdofs, src_lvec);
      if (src_doftrans)
      {
         src_doftrans->InvTransformPrimal(src_lvec);
      }
      for (int vd = 0; vd < vdim; vd++)
      {
         P.Mult(&src_lvec[vd*P.Width()], &dest_lvec[vd*P.Height()]);
      }
      DofTransformation * doftrans = fes->GetElementVDofs(i, dest_vdofs);
      if (doftrans)
      {
         doftrans->TransformPrimal(dest_lvec);
      }
      SetSubVector(dest_vdofs, dest_lvec);
   }
}

void GridFunction::ImposeBounds(int i, const Vector &weights,
                                const Vector &lo_, const Vector &hi_)
{
   Array<int> vdofs;
   DofTransformation * doftrans = fes->GetElementVDofs(i, vdofs);
   int size = vdofs.Size();
   Vector vals, new_vals(size);

   GetSubVector(vdofs, vals);
   if (doftrans)
   {
      doftrans->InvTransformPrimal(vals);
   }

   MFEM_ASSERT(weights.Size() == size, "Different # of weights and dofs.");
   MFEM_ASSERT(lo_.Size() == size, "Different # of lower bounds and dofs.");
   MFEM_ASSERT(hi_.Size() == size, "Different # of upper bounds and dofs.");

   int max_iter = 30;
   double tol = 1.e-12;
   SLBQPOptimizer slbqp;
   slbqp.SetMaxIter(max_iter);
   slbqp.SetAbsTol(1.0e-18);
   slbqp.SetRelTol(tol);
   slbqp.SetBounds(lo_, hi_);
   slbqp.SetLinearConstraint(weights, weights * vals);
   slbqp.SetPrintLevel(0); // print messages only if not converged
   slbqp.Mult(vals, new_vals);

   if (doftrans)
   {
      doftrans->TransformPrimal(new_vals);
   }
   SetSubVector(vdofs, new_vals);
}

void GridFunction::ImposeBounds(int i, const Vector &weights,
                                double min_, double max_)
{
   Array<int> vdofs;
   DofTransformation * doftrans = fes->GetElementVDofs(i, vdofs);
   int size = vdofs.Size();
   Vector vals, new_vals(size);
   GetSubVector(vdofs, vals);
   if (doftrans)
   {
      doftrans->InvTransformPrimal(vals);
   }

   double max_val = vals.Max();
   double min_val = vals.Min();

   if (max_val <= min_)
   {
      new_vals = min_;
      if (doftrans)
      {
         doftrans->TransformPrimal(new_vals);
      }
      SetSubVector(vdofs, new_vals);
      return;
   }

   if (min_ <= min_val && max_val <= max_)
   {
      return;
   }

   Vector minv(size), maxv(size);
   minv = (min_ > min_val) ? min_ : min_val;
   maxv = (max_ < max_val) ? max_ : max_val;

   ImposeBounds(i, weights, minv, maxv);
}

void GridFunction::RestrictConforming()
{
   const SparseMatrix *R = fes->GetRestrictionMatrix();
   const Operator *P = fes->GetProlongationMatrix();

   if (P && R)
   {
      Vector tmp(R->Height());
      R->Mult(*this, tmp);
      P->Mult(tmp, *this);
   }
}

void GridFunction::GetNodalValues(Vector &nval, int vdim) const
{
   int i, j;
   Array<int> vertices;
   Array<double> values;
   Array<int> overlap(fes->GetNV());
   nval.SetSize(fes->GetNV());

   nval = 0.0;
   overlap = 0;
   for (i = 0; i < fes->GetNE(); i++)
   {
      fes->GetElementVertices(i, vertices);
      GetNodalValues(i, values, vdim);
      for (j = 0; j < vertices.Size(); j++)
      {
         nval(vertices[j]) += values[j];
         overlap[vertices[j]]++;
      }
   }
   for (i = 0; i < overlap.Size(); i++)
   {
      nval(i) /= overlap[i];
   }
}

void GridFunction::AccumulateAndCountZones(Coefficient &coeff,
                                           AvgType type,
                                           Array<int> &zones_per_vdof)
{
   zones_per_vdof.SetSize(fes->GetVSize());
   zones_per_vdof = 0;

   // Local interpolation
   Array<int> vdofs;
   Vector vals;
   *this = 0.0;

   HostReadWrite();

   for (int i = 0; i < fes->GetNE(); i++)
   {
      fes->GetElementVDofs(i, vdofs);
      // Local interpolation of coeff.
      vals.SetSize(vdofs.Size());
      fes->GetFE(i)->Project(coeff, *fes->GetElementTransformation(i), vals);

      // Accumulate values in all dofs, count the zones.
      for (int j = 0; j < vdofs.Size(); j++)
      {
         if (type == HARMONIC)
         {
            MFEM_VERIFY(vals[j] != 0.0,
                        "Coefficient has zeros, harmonic avg is undefined!");
            (*this)(vdofs[j]) += 1.0 / vals[j];
         }
         else if (type == ARITHMETIC)
         {
            (*this)(vdofs[j]) += vals[j];
         }
         else { MFEM_ABORT("Not implemented"); }

         zones_per_vdof[vdofs[j]]++;
      }
   }
}

void GridFunction::AccumulateAndCountZones(VectorCoefficient &vcoeff,
                                           AvgType type,
                                           Array<int> &zones_per_vdof)
{
   zones_per_vdof.SetSize(fes->GetVSize());
   zones_per_vdof = 0;

   // Local interpolation
   Array<int> vdofs;
   Vector vals;
   *this = 0.0;

   HostReadWrite();

   for (int i = 0; i < fes->GetNE(); i++)
   {
      fes->GetElementVDofs(i, vdofs);
      // Local interpolation of coeff.
      vals.SetSize(vdofs.Size());
      fes->GetFE(i)->Project(vcoeff, *fes->GetElementTransformation(i), vals);

      // Accumulate values in all dofs, count the zones.
      for (int j = 0; j < vdofs.Size(); j++)
      {
         int ldof;
         int isign;
         if (vdofs[j] < 0 )
         {
            ldof = -1-vdofs[j];
            isign = -1;
         }
         else
         {
            ldof = vdofs[j];
            isign = 1;
         }

         if (type == HARMONIC)
         {
            MFEM_VERIFY(vals[j] != 0.0,
                        "Coefficient has zeros, harmonic avg is undefined!");
            (*this)(ldof) += isign / vals[j];
         }
         else if (type == ARITHMETIC)
         {
            (*this)(ldof) += isign*vals[j];

         }
         else { MFEM_ABORT("Not implemented"); }

         zones_per_vdof[ldof]++;
      }
   }
}

void GridFunction::AccumulateAndCountBdrValues(
   Coefficient *coeff[], VectorCoefficient *vcoeff, Array<int> &attr,
   Array<int> &values_counter)
{
   int i, j, fdof, d, ind, vdim;
   double val;
   const FiniteElement *fe;
   ElementTransformation *transf;
   Array<int> vdofs;
   Vector vc;

   values_counter.SetSize(Size());
   values_counter = 0;

   vdim = fes->GetVDim();

   HostReadWrite();

   for (i = 0; i < fes->GetNBE(); i++)
   {
      if (attr[fes->GetBdrAttribute(i) - 1] == 0) { continue; }

      fe = fes->GetBE(i);
      fdof = fe->GetDof();
      transf = fes->GetBdrElementTransformation(i);
      const IntegrationRule &ir = fe->GetNodes();
      fes->GetBdrElementVDofs(i, vdofs);

      for (j = 0; j < fdof; j++)
      {
         const IntegrationPoint &ip = ir.IntPoint(j);
         transf->SetIntPoint(&ip);
         if (vcoeff) { vcoeff->Eval(vc, *transf, ip); }
         for (d = 0; d < vdim; d++)
         {
            if (!vcoeff && !coeff[d]) { continue; }

            val = vcoeff ? vc(d) : coeff[d]->Eval(*transf, ip);
            if ( (ind = vdofs[fdof*d+j]) < 0 )
            {
               val = -val, ind = -1-ind;
            }
            if (++values_counter[ind] == 1)
            {
               (*this)(ind) = val;
            }
            else
            {
               (*this)(ind) += val;
            }
         }
      }
   }

   // In the case of partially conforming space, i.e. (fes->cP != NULL), we need
   // to set the values of all dofs on which the dofs set above depend.
   // Dependency is defined from the matrix A = cP.cR: dof i depends on dof j
   // iff A_ij != 0. It is sufficient to resolve just the first level of
   // dependency, since A is a projection matrix: A^n = A due to cR.cP = I.
   // Cases like these arise in 3D when boundary edges are constrained by
   // (depend on) internal faces/elements. We use the virtual method
   // GetBoundaryClosure from NCMesh to resolve the dependencies.

   if (fes->Nonconforming() && fes->GetMesh()->Dimension() == 3)
   {
      Vector vals;
      Mesh *mesh = fes->GetMesh();
      NCMesh *ncmesh = mesh->ncmesh;
      Array<int> bdr_edges, bdr_vertices;
      ncmesh->GetBoundaryClosure(attr, bdr_vertices, bdr_edges);

      for (i = 0; i < bdr_edges.Size(); i++)
      {
         int edge = bdr_edges[i];
         fes->GetEdgeVDofs(edge, vdofs);
         if (vdofs.Size() == 0) { continue; }

         transf = mesh->GetEdgeTransformation(edge);
         transf->Attribute = -1; // TODO: set the boundary attribute
         fe = fes->GetEdgeElement(edge);
         if (!vcoeff)
         {
            vals.SetSize(fe->GetDof());
            for (d = 0; d < vdim; d++)
            {
               if (!coeff[d]) { continue; }

               fe->Project(*coeff[d], *transf, vals);
               for (int k = 0; k < vals.Size(); k++)
               {
                  ind = vdofs[d*vals.Size()+k];
                  if (++values_counter[ind] == 1)
                  {
                     (*this)(ind) = vals(k);
                  }
                  else
                  {
                     (*this)(ind) += vals(k);
                  }
               }
            }
         }
         else // vcoeff != NULL
         {
            vals.SetSize(vdim*fe->GetDof());
            fe->Project(*vcoeff, *transf, vals);
            for (int k = 0; k < vals.Size(); k++)
            {
               ind = vdofs[k];
               if (++values_counter[ind] == 1)
               {
                  (*this)(ind) = vals(k);
               }
               else
               {
                  (*this)(ind) += vals(k);
               }
            }
         }
      }
   }
}

static void accumulate_dofs(const Array<int> &dofs, const Vector &vals,
                            Vector &gf, Array<int> &values_counter)
{
   for (int i = 0; i < dofs.Size(); i++)
   {
      int k = dofs[i];
      double val = vals(i);
      if (k < 0) { k = -1 - k; val = -val; }
      if (++values_counter[k] == 1)
      {
         gf(k) = val;
      }
      else
      {
         gf(k) += val;
      }
   }
}

void GridFunction::AccumulateAndCountBdrTangentValues(
   VectorCoefficient &vcoeff, Array<int> &bdr_attr,
   Array<int> &values_counter)
{
   const FiniteElement *fe;
   ElementTransformation *T;
   Array<int> dofs;
   Vector lvec;

   values_counter.SetSize(Size());
   values_counter = 0;

   HostReadWrite();

   for (int i = 0; i < fes->GetNBE(); i++)
   {
      if (bdr_attr[fes->GetBdrAttribute(i)-1] == 0)
      {
         continue;
      }
      fe = fes->GetBE(i);
      T = fes->GetBdrElementTransformation(i);
      fes->GetBdrElementDofs(i, dofs);
      lvec.SetSize(fe->GetDof());
      fe->Project(vcoeff, *T, lvec);
      accumulate_dofs(dofs, lvec, *this, values_counter);
   }

   if (fes->Nonconforming() && fes->GetMesh()->Dimension() == 3)
   {
      Mesh *mesh = fes->GetMesh();
      NCMesh *ncmesh = mesh->ncmesh;
      Array<int> bdr_edges, bdr_vertices;
      ncmesh->GetBoundaryClosure(bdr_attr, bdr_vertices, bdr_edges);

      for (int i = 0; i < bdr_edges.Size(); i++)
      {
         int edge = bdr_edges[i];
         fes->GetEdgeDofs(edge, dofs);
         if (dofs.Size() == 0) { continue; }

         T = mesh->GetEdgeTransformation(edge);
         T->Attribute = -1; // TODO: set the boundary attribute
         fe = fes->GetEdgeElement(edge);
         lvec.SetSize(fe->GetDof());
         fe->Project(vcoeff, *T, lvec);
         accumulate_dofs(dofs, lvec, *this, values_counter);
      }
   }
}

void GridFunction::ComputeMeans(AvgType type, Array<int> &zones_per_vdof)
{
   switch (type)
   {
      case ARITHMETIC:
         for (int i = 0; i < size; i++)
         {
            const int nz = zones_per_vdof[i];
            if (nz) { (*this)(i) /= nz; }
         }
         break;

      case HARMONIC:
         for (int i = 0; i < size; i++)
         {
            const int nz = zones_per_vdof[i];
            if (nz) { (*this)(i) = nz/(*this)(i); }
         }
         break;

      default:
         MFEM_ABORT("invalid AvgType");
   }
}

void GridFunction::ProjectDeltaCoefficient(DeltaCoefficient &delta_coeff,
                                           double &integral)
{
   if (!fes->GetNE())
   {
      integral = 0.0;
      return;
   }

   Mesh *mesh = fes->GetMesh();
   const int dim = mesh->Dimension();
   const double *center = delta_coeff.Center();
   const double *vert = mesh->GetVertex(0);
   double min_dist, dist;
   int v_idx = 0;

   // find the vertex closest to the center of the delta function
   min_dist = Distance(center, vert, dim);
   for (int i = 0; i < mesh->GetNV(); i++)
   {
      vert = mesh->GetVertex(i);
      dist = Distance(center, vert, dim);
      if (dist < min_dist)
      {
         min_dist = dist;
         v_idx = i;
      }
   }

   (*this) = 0.0;
   integral = 0.0;

   if (min_dist >= delta_coeff.Tol())
   {
      return;
   }

   // find the elements that have 'v_idx' as a vertex
   MassIntegrator Mi(*delta_coeff.Weight());
   DenseMatrix loc_mass;
   Array<int> vdofs, vertices;
   Vector vals, loc_mass_vals;
   for (int i = 0; i < mesh->GetNE(); i++)
   {
      mesh->GetElementVertices(i, vertices);
      for (int j = 0; j < vertices.Size(); j++)
         if (vertices[j] == v_idx)
         {
            const FiniteElement *fe = fes->GetFE(i);
            Mi.AssembleElementMatrix(*fe, *fes->GetElementTransformation(i),
                                     loc_mass);
            vals.SetSize(fe->GetDof());
            fe->ProjectDelta(j, vals);
            fes->GetElementVDofs(i, vdofs);
            SetSubVector(vdofs, vals);
            loc_mass_vals.SetSize(vals.Size());
            loc_mass.Mult(vals, loc_mass_vals);
            integral += loc_mass_vals.Sum(); // partition of unity basis
            break;
         }
   }
}

void GridFunction::ProjectCoefficient(Coefficient &coeff)
{
   DeltaCoefficient *delta_c = dynamic_cast<DeltaCoefficient *>(&coeff);
   DofTransformation * doftrans = NULL;

   if (delta_c == NULL)
   {
      Array<int> vdofs;
      Vector vals;

      for (int i = 0; i < fes->GetNE(); i++)
      {
         doftrans = fes->GetElementVDofs(i, vdofs);
         vals.SetSize(vdofs.Size());
         fes->GetFE(i)->Project(coeff, *fes->GetElementTransformation(i), vals);
         if (doftrans)
         {
            doftrans->TransformPrimal(vals);
         }
         SetSubVector(vdofs, vals);
      }
   }
   else
   {
      double integral;

      ProjectDeltaCoefficient(*delta_c, integral);

      (*this) *= (delta_c->Scale() / integral);
   }
}

void GridFunction::ProjectCoefficient(
   Coefficient &coeff, Array<int> &dofs, int vd)
{
   int el = -1;
   ElementTransformation *T = NULL;
   const FiniteElement *fe = NULL;

   fes->BuildDofToArrays(); // ensures GetElementForDof(), GetLocalDofForDof() initialized.

   for (int i = 0; i < dofs.Size(); i++)
   {
      int dof = dofs[i], j = fes->GetElementForDof(dof);
      if (el != j)
      {
         el = j;
         T = fes->GetElementTransformation(el);
         fe = fes->GetFE(el);
      }
      int vdof = fes->DofToVDof(dof, vd);
      int ld = fes->GetLocalDofForDof(dof);
      const IntegrationPoint &ip = fe->GetNodes().IntPoint(ld);
      T->SetIntPoint(&ip);
      (*this)(vdof) = coeff.Eval(*T, ip);
   }
}

void GridFunction::ProjectCoefficient(VectorCoefficient &vcoeff)
{
   int i;
   Array<int> vdofs;
   Vector vals;

   DofTransformation * doftrans = NULL;

   for (i = 0; i < fes->GetNE(); i++)
   {
      doftrans = fes->GetElementVDofs(i, vdofs);
      vals.SetSize(vdofs.Size());
      fes->GetFE(i)->Project(vcoeff, *fes->GetElementTransformation(i), vals);
      if (doftrans)
<<<<<<< HEAD
      {
         doftrans->TransformPrimal(vals);
      }
      SetSubVector(vdofs, vals);
   }
}

void GridFunction::ProjectCoefficientRevDiff(const GridFunction &adjoint,
                                             VectorCoefficient &vcoeff)
{
   Array<int> vdofs, mesh_vdofs;
   Vector psi;
   Vector vals;

   *this = 0.0;

   /// switch loop order
   // for (int i = (fes->GetNE() - 1); i >= 0; i--)
   for (int i = 0; i < fes->GetNE(); i++)
   {
      fes->GetElementVDofs(i, mesh_vdofs);

      adjoint.FESpace()->GetElementVDofs(i, vdofs);
      adjoint.GetSubVector(vdofs, psi);
      int dim = adjoint.FESpace()->GetFE(i)->GetDim();
      int ndofs = vdofs.Size();
      int mesh_ndofs = mesh_vdofs.Size() / dim;

      DenseMatrix PointMat_bar(dim, mesh_ndofs);
      PointMat_bar = 0.0;

      adjoint.FESpace()->GetFE(i)->ProjectRevDiff(
         psi, vcoeff,
         *adjoint.FESpace()->GetElementTransformation(i),
         PointMat_bar);

      vals.SetSize(mesh_vdofs.Size());
      vals = 0.0;
      for (int j = 0; j < mesh_ndofs; ++j)
=======
>>>>>>> 692b904b
      {
         doftrans->TransformPrimal(vals);
      }
      SetSubVector(vdofs, vals);
   }
}

void GridFunction::ProjectCoefficient(
   VectorCoefficient &vcoeff, Array<int> &dofs)
{
   int el = -1;
   ElementTransformation *T = NULL;
   const FiniteElement *fe = NULL;

   Vector val;

   fes->BuildDofToArrays(); // ensures GetElementForDof(), GetLocalDofForDof() initialized.

   for (int i = 0; i < dofs.Size(); i++)
   {
      int dof = dofs[i], j = fes->GetElementForDof(dof);
      if (el != j)
      {
         el = j;
         T = fes->GetElementTransformation(el);
         fe = fes->GetFE(el);
      }
      int ld = fes->GetLocalDofForDof(dof);
      const IntegrationPoint &ip = fe->GetNodes().IntPoint(ld);
      T->SetIntPoint(&ip);
      vcoeff.Eval(val, *T, ip);
      for (int vd = 0; vd < fes->GetVDim(); vd ++)
      {
         int vdof = fes->DofToVDof(dof, vd);
         (*this)(vdof) = val(vd);
      }
   }
}

void GridFunction::ProjectCoefficient(VectorCoefficient &vcoeff, int attribute)
{
   int i;
   Array<int> vdofs;
   Vector vals;

   for (i = 0; i < fes->GetNE(); i++)
   {
      if (fes->GetAttribute(i) != attribute)
      {
         continue;
      }

      fes->GetElementVDofs(i, vdofs);
      vals.SetSize(vdofs.Size());
      fes->GetFE(i)->Project(vcoeff, *fes->GetElementTransformation(i), vals);
      SetSubVector(vdofs, vals);
   }
}

void GridFunction::ProjectCoefficient(Coefficient *coeff[])
{
   int i, j, fdof, d, ind, vdim;
   double val;
   const FiniteElement *fe;
   ElementTransformation *transf;
   // DofTransformation * doftrans;
   Array<int> vdofs;

   vdim = fes->GetVDim();
   for (i = 0; i < fes->GetNE(); i++)
   {
      fe = fes->GetFE(i);
      fdof = fe->GetDof();
      transf = fes->GetElementTransformation(i);
      const IntegrationRule &ir = fe->GetNodes();
      // doftrans = fes->GetElementVDofs(i, vdofs);
      fes->GetElementVDofs(i, vdofs);
      for (j = 0; j < fdof; j++)
      {
         const IntegrationPoint &ip = ir.IntPoint(j);
         transf->SetIntPoint(&ip);
         for (d = 0; d < vdim; d++)
         {
            if (!coeff[d]) { continue; }

            val = coeff[d]->Eval(*transf, ip);
            if ( (ind = vdofs[fdof*d+j]) < 0 )
            {
               val = -val, ind = -1-ind;
            }
            (*this)(ind) = val;
         }
      }
   }
}

void GridFunction::ProjectDiscCoefficient(VectorCoefficient &coeff,
                                          Array<int> &dof_attr)
{
   Array<int> vdofs;
   Vector vals;

   HostWrite();
   // maximal element attribute for each dof
   dof_attr.SetSize(fes->GetVSize());
   dof_attr = -1;

   // local projection
   for (int i = 0; i < fes->GetNE(); i++)
   {
      fes->GetElementVDofs(i, vdofs);
      vals.SetSize(vdofs.Size());
      fes->GetFE(i)->Project(coeff, *fes->GetElementTransformation(i), vals);

      // the values in shared dofs are determined from the element with maximal
      // attribute
      int attr = fes->GetAttribute(i);
      for (int j = 0; j < vdofs.Size(); j++)
      {
         if (attr > dof_attr[vdofs[j]])
         {
            (*this)(vdofs[j]) = vals[j];
            dof_attr[vdofs[j]] = attr;
         }
      }
   }
}

void GridFunction::ProjectDiscCoefficient(VectorCoefficient &coeff)
{
   Array<int> dof_attr;
   ProjectDiscCoefficient(coeff, dof_attr);
}

void GridFunction::ProjectDiscCoefficient(Coefficient &coeff, AvgType type)
{
   // Harmonic  (x1 ... xn) = [ (1/x1 + ... + 1/xn) / n ]^-1.
   // Arithmetic(x1 ... xn) = (x1 + ... + xn) / n.

   Array<int> zones_per_vdof;
   AccumulateAndCountZones(coeff, type, zones_per_vdof);

   ComputeMeans(type, zones_per_vdof);
}

void GridFunction::ProjectDiscCoefficient(VectorCoefficient &coeff,
                                          AvgType type)
{
   Array<int> zones_per_vdof;
   AccumulateAndCountZones(coeff, type, zones_per_vdof);

   ComputeMeans(type, zones_per_vdof);
}

void GridFunction::ProjectBdrCoefficient(VectorCoefficient &vcoeff,
                                         Array<int> &attr)
{
   Array<int> values_counter;
   AccumulateAndCountBdrValues(NULL, &vcoeff, attr, values_counter);
   ComputeMeans(ARITHMETIC, values_counter);

#ifdef MFEM_DEBUG
   Array<int> ess_vdofs_marker;
   fes->GetEssentialVDofs(attr, ess_vdofs_marker);
   for (int i = 0; i < values_counter.Size(); i++)
   {
      MFEM_ASSERT(bool(values_counter[i]) == bool(ess_vdofs_marker[i]),
                  "internal error");
   }
#endif
}

void GridFunction::ProjectBdrCoefficient(Coefficient *coeff[], Array<int> &attr)
{
   Array<int> values_counter;
   // this->HostReadWrite(); // done inside the next call
   AccumulateAndCountBdrValues(coeff, NULL, attr, values_counter);
   ComputeMeans(ARITHMETIC, values_counter);

#ifdef MFEM_DEBUG
   Array<int> ess_vdofs_marker;
   fes->GetEssentialVDofs(attr, ess_vdofs_marker);
   for (int i = 0; i < values_counter.Size(); i++)
   {
      MFEM_ASSERT(bool(values_counter[i]) == bool(ess_vdofs_marker[i]),
                  "internal error");
   }
#endif
}

void GridFunction::ProjectBdrCoefficientNormal(
   VectorCoefficient &vcoeff, Array<int> &bdr_attr)
{
#if 0
   // implementation for the case when the face dofs are integrals of the
   // normal component.
   const FiniteElement *fe;
   ElementTransformation *T;
   Array<int> dofs;
   int dim = vcoeff.GetVDim();
   Vector vc(dim), nor(dim), lvec, shape;

   for (int i = 0; i < fes->GetNBE(); i++)
   {
      if (bdr_attr[fes->GetBdrAttribute(i)-1] == 0)
      {
         continue;
      }
      fe = fes->GetBE(i);
      T = fes->GetBdrElementTransformation(i);
      int intorder = 2*fe->GetOrder(); // !!!
      const IntegrationRule &ir = IntRules.Get(fe->GetGeomType(), intorder);
      int nd = fe->GetDof();
      lvec.SetSize(nd);
      shape.SetSize(nd);
      lvec = 0.0;
      for (int j = 0; j < ir.GetNPoints(); j++)
      {
         const IntegrationPoint &ip = ir.IntPoint(j);
         T->SetIntPoint(&ip);
         vcoeff.Eval(vc, *T, ip);
         CalcOrtho(T->Jacobian(), nor);
         fe->CalcShape(ip, shape);
         lvec.Add(ip.weight * (vc * nor), shape);
      }
      fes->GetBdrElementDofs(i, dofs);
      SetSubVector(dofs, lvec);
   }
#else
   // implementation for the case when the face dofs are scaled point
   // values of the normal component.
   const FiniteElement *fe;
   ElementTransformation *T;
   Array<int> dofs;
   int dim = vcoeff.GetVDim();
   Vector vc(dim), nor(dim), lvec;

   for (int i = 0; i < fes->GetNBE(); i++)
   {
      if (bdr_attr[fes->GetBdrAttribute(i)-1] == 0)
      {
         continue;
      }
      fe = fes->GetBE(i);
      T = fes->GetBdrElementTransformation(i);
      const IntegrationRule &ir = fe->GetNodes();
      lvec.SetSize(fe->GetDof());
      for (int j = 0; j < ir.GetNPoints(); j++)
      {
         const IntegrationPoint &ip = ir.IntPoint(j);
         T->SetIntPoint(&ip);
         vcoeff.Eval(vc, *T, ip);
         CalcOrtho(T->Jacobian(), nor);
         lvec(j) = (vc * nor);
      }
      fes->GetBdrElementDofs(i, dofs);
      SetSubVector(dofs, lvec);
   }
#endif
}

void GridFunction::ProjectBdrCoefficientTangent(
   VectorCoefficient &vcoeff, Array<int> &bdr_attr)
{
   Array<int> values_counter;
   AccumulateAndCountBdrTangentValues(vcoeff, bdr_attr, values_counter);
   ComputeMeans(ARITHMETIC, values_counter);
#ifdef MFEM_DEBUG
   Array<int> ess_vdofs_marker;
   fes->GetEssentialVDofs(bdr_attr, ess_vdofs_marker);
   for (int i = 0; i < values_counter.Size(); i++)
   {
      MFEM_ASSERT(bool(values_counter[i]) == bool(ess_vdofs_marker[i]),
                  "internal error");
   }
#endif
}

double GridFunction::ComputeL2Error(
   Coefficient *exsol[], const IntegrationRule *irs[]) const
{
   double error = 0.0, a;
   const FiniteElement *fe;
   ElementTransformation *transf;
   Vector shape;
   Array<int> vdofs;
   int fdof, d, i, intorder, j, k;

   for (i = 0; i < fes->GetNE(); i++)
   {
      fe = fes->GetFE(i);
      fdof = fe->GetDof();
      transf = fes->GetElementTransformation(i);
      shape.SetSize(fdof);
      intorder = 2*fe->GetOrder() + 3; // <----------
      const IntegrationRule *ir;
      if (irs)
      {
         ir = irs[fe->GetGeomType()];
      }
      else
      {
         ir = &(IntRules.Get(fe->GetGeomType(), intorder));
      }
      fes->GetElementVDofs(i, vdofs);
      for (j = 0; j < ir->GetNPoints(); j++)
      {
         const IntegrationPoint &ip = ir->IntPoint(j);
         fe->CalcShape(ip, shape);
         for (d = 0; d < fes->GetVDim(); d++)
         {
            a = 0;
            for (k = 0; k < fdof; k++)
               if (vdofs[fdof*d+k] >= 0)
               {
                  a += (*this)(vdofs[fdof*d+k]) * shape(k);
               }
               else
               {
                  a -= (*this)(-1-vdofs[fdof*d+k]) * shape(k);
               }
            transf->SetIntPoint(&ip);
            a -= exsol[d]->Eval(*transf, ip);
            error += ip.weight * transf->Weight() * a * a;
         }
      }
   }

   return (error < 0.0) ? -sqrt(-error) : sqrt(error);
}

double GridFunction::ComputeL2Error(
   VectorCoefficient &exsol, const IntegrationRule *irs[],
   Array<int> *elems) const
{
   double error = 0.0;
   const FiniteElement *fe;
   ElementTransformation *T;
   DenseMatrix vals, exact_vals;
   Vector loc_errs;

   for (int i = 0; i < fes->GetNE(); i++)
   {
      if (elems != NULL && (*elems)[i] == 0) { continue; }
      fe = fes->GetFE(i);
      int intorder = 2*fe->GetOrder() + 3; // <----------
      const IntegrationRule *ir;
      if (irs)
      {
         ir = irs[fe->GetGeomType()];
      }
      else
      {
         ir = &(IntRules.Get(fe->GetGeomType(), intorder));
      }
      T = fes->GetElementTransformation(i);
      GetVectorValues(*T, *ir, vals);
      exsol.Eval(exact_vals, *T, *ir);
      vals -= exact_vals;
      loc_errs.SetSize(vals.Width());
      vals.Norm2(loc_errs);
      for (int j = 0; j < ir->GetNPoints(); j++)
      {
         const IntegrationPoint &ip = ir->IntPoint(j);
         T->SetIntPoint(&ip);
         error += ip.weight * T->Weight() * (loc_errs(j) * loc_errs(j));
      }
   }

   return (error < 0.0) ? -sqrt(-error) : sqrt(error);
}

double GridFunction::ComputeGradError(VectorCoefficient *exgrad,
                                      const IntegrationRule *irs[]) const
{
   double error = 0.0;
   const FiniteElement *fe;
   ElementTransformation *Tr;
   Array<int> dofs;
   Vector grad;
   int intorder;
   int dim = fes->GetMesh()->SpaceDimension();
   Vector vec(dim);

   for (int i = 0; i < fes->GetNE(); i++)
   {
      fe = fes->GetFE(i);
      Tr = fes->GetElementTransformation(i);
      intorder = 2*fe->GetOrder() + 3; // <--------
      const IntegrationRule *ir;
      if (irs)
      {
         ir = irs[fe->GetGeomType()];
      }
      else
      {
         ir = &(IntRules.Get(fe->GetGeomType(), intorder));
      }
      fes->GetElementDofs(i, dofs);
      for (int j = 0; j < ir->GetNPoints(); j++)
      {
         const IntegrationPoint &ip = ir->IntPoint(j);
         Tr->SetIntPoint(&ip);
         GetGradient(*Tr,grad);
         exgrad->Eval(vec,*Tr,ip);
         vec-=grad;
         error += ip.weight * Tr->Weight() * (vec * vec);
      }
   }
   return (error < 0.0) ? -sqrt(-error) : sqrt(error);
}

double GridFunction::ComputeCurlError(VectorCoefficient *excurl,
                                      const IntegrationRule *irs[]) const
{
   double error = 0.0;
   const FiniteElement *fe;
   ElementTransformation *Tr;
   Array<int> dofs;
   Vector curl;
   int intorder;
   int dim = fes->GetMesh()->SpaceDimension();
   int n = (dim == 3) ? dim : 1;
   Vector vec(n);

   for (int i = 0; i < fes->GetNE(); i++)
   {
      fe = fes->GetFE(i);
      Tr = fes->GetElementTransformation(i);
      intorder = 2*fe->GetOrder() + 3;
      const IntegrationRule *ir;
      if (irs)
      {
         ir = irs[fe->GetGeomType()];
      }
      else
      {
         ir = &(IntRules.Get(fe->GetGeomType(), intorder));
      }
      fes->GetElementDofs(i, dofs);
      for (int j = 0; j < ir->GetNPoints(); j++)
      {
         const IntegrationPoint &ip = ir->IntPoint(j);
         Tr->SetIntPoint(&ip);
         GetCurl(*Tr,curl);
         excurl->Eval(vec,*Tr,ip);
         vec-=curl;
         error += ip.weight * Tr->Weight() * ( vec * vec );
      }
   }

   return (error < 0.0) ? -sqrt(-error) : sqrt(error);
}

double GridFunction::ComputeDivError(
   Coefficient *exdiv, const IntegrationRule *irs[]) const
{
   double error = 0.0, a;
   const FiniteElement *fe;
   ElementTransformation *Tr;
   Array<int> dofs;
   int intorder;

   for (int i = 0; i < fes->GetNE(); i++)
   {
      fe = fes->GetFE(i);
      Tr = fes->GetElementTransformation(i);
      intorder = 2*fe->GetOrder() + 3;
      const IntegrationRule *ir;
      if (irs)
      {
         ir = irs[fe->GetGeomType()];
      }
      else
      {
         ir = &(IntRules.Get(fe->GetGeomType(), intorder));
      }
      fes->GetElementDofs(i, dofs);
      for (int j = 0; j < ir->GetNPoints(); j++)
      {
         const IntegrationPoint &ip = ir->IntPoint(j);
         Tr->SetIntPoint (&ip);
         a = GetDivergence(*Tr) - exdiv->Eval(*Tr, ip);
         error += ip.weight * Tr->Weight() * a * a;
      }
   }

   return (error < 0.0) ? -sqrt(-error) : sqrt(error);
}

double GridFunction::ComputeDGFaceJumpError(Coefficient *exsol,
                                            Coefficient *ell_coeff,
                                            class JumpScaling jump_scaling,
                                            const IntegrationRule *irs[])  const
{
   int fdof, intorder, k;
   Mesh *mesh;
   const FiniteElement *fe;
   ElementTransformation *transf;
   FaceElementTransformations *face_elem_transf;
   Vector shape, el_dofs, err_val, ell_coeff_val;
   Array<int> vdofs;
   IntegrationPoint eip;
   double error = 0.0;

   mesh = fes->GetMesh();

   for (int i = 0; i < mesh->GetNumFaces(); i++)
   {
      int i1, i2;
      mesh->GetFaceElements(i, &i1, &i2);
      double h = mesh->GetElementSize(i1);
      intorder = fes->GetFE(i1)->GetOrder();
      if (i2 >= 0)
      {
         if ( (k = fes->GetFE(i2)->GetOrder()) > intorder )
         {
            intorder = k;
         }
         h = std::min(h, mesh->GetElementSize(i2));
      }
      int p = intorder;
      intorder = 2 * intorder;  // <-------------
      face_elem_transf = mesh->GetFaceElementTransformations(i, 5);
      const IntegrationRule *ir;
      if (irs)
      {
         ir = irs[face_elem_transf->GetGeometryType()];
      }
      else
      {
         ir = &(IntRules.Get(face_elem_transf->GetGeometryType(), intorder));
      }
      err_val.SetSize(ir->GetNPoints());
      ell_coeff_val.SetSize(ir->GetNPoints());
      // side 1
      transf = face_elem_transf->Elem1;
      fe = fes->GetFE(i1);
      fdof = fe->GetDof();
      fes->GetElementVDofs(i1, vdofs);
      shape.SetSize(fdof);
      el_dofs.SetSize(fdof);
      for (k = 0; k < fdof; k++)
         if (vdofs[k] >= 0)
         {
            el_dofs(k) =   (*this)(vdofs[k]);
         }
         else
         {
            el_dofs(k) = - (*this)(-1-vdofs[k]);
         }
      for (int j = 0; j < ir->GetNPoints(); j++)
      {
         face_elem_transf->Loc1.Transform(ir->IntPoint(j), eip);
         fe->CalcShape(eip, shape);
         transf->SetIntPoint(&eip);
         ell_coeff_val(j) = ell_coeff->Eval(*transf, eip);
         err_val(j) = exsol->Eval(*transf, eip) - (shape * el_dofs);
      }
      if (i2 >= 0)
      {
         // side 2
         face_elem_transf = mesh->GetFaceElementTransformations(i, 10);
         transf = face_elem_transf->Elem2;
         fe = fes->GetFE(i2);
         fdof = fe->GetDof();
         fes->GetElementVDofs(i2, vdofs);
         shape.SetSize(fdof);
         el_dofs.SetSize(fdof);
         for (k = 0; k < fdof; k++)
            if (vdofs[k] >= 0)
            {
               el_dofs(k) =   (*this)(vdofs[k]);
            }
            else
            {
               el_dofs(k) = - (*this)(-1-vdofs[k]);
            }
         for (int j = 0; j < ir->GetNPoints(); j++)
         {
            face_elem_transf->Loc2.Transform(ir->IntPoint(j), eip);
            fe->CalcShape(eip, shape);
            transf->SetIntPoint(&eip);
            ell_coeff_val(j) += ell_coeff->Eval(*transf, eip);
            ell_coeff_val(j) *= 0.5;
            err_val(j) -= (exsol->Eval(*transf, eip) - (shape * el_dofs));
         }
      }
      face_elem_transf = mesh->GetFaceElementTransformations(i, 16);
      transf = face_elem_transf;
      for (int j = 0; j < ir->GetNPoints(); j++)
      {
         const IntegrationPoint &ip = ir->IntPoint(j);
         transf->SetIntPoint(&ip);
         double nu = jump_scaling.Eval(h, p);
         error += (ip.weight * nu * ell_coeff_val(j) *
                   transf->Weight() *
                   err_val(j) * err_val(j));
      }
   }

   return (error < 0.0) ? -sqrt(-error) : sqrt(error);
}

double GridFunction::ComputeDGFaceJumpError(Coefficient *exsol,
                                            Coefficient *ell_coeff,
                                            double Nu,
                                            const IntegrationRule *irs[])  const
{
   return ComputeDGFaceJumpError(
             exsol, ell_coeff, {Nu, JumpScaling::ONE_OVER_H}, irs);
}

double GridFunction::ComputeH1Error(Coefficient *exsol,
                                    VectorCoefficient *exgrad,
                                    Coefficient *ell_coef, double Nu,
                                    int norm_type) const
{
   double error1 = 0.0;
   double error2 = 0.0;
   if (norm_type & 1) { error1 = GridFunction::ComputeGradError(exgrad); }
   if (norm_type & 2)
   {
      error2 = GridFunction::ComputeDGFaceJumpError(
                  exsol, ell_coef, {Nu, JumpScaling::ONE_OVER_H});
   }

   return sqrt(error1 * error1 + error2 * error2);
}

double GridFunction::ComputeH1Error(Coefficient *exsol,
                                    VectorCoefficient *exgrad,
                                    const IntegrationRule *irs[]) const
{
   double L2error = GridFunction::ComputeLpError(2.0,*exsol,NULL,irs);
   double GradError = GridFunction::ComputeGradError(exgrad,irs);
   return sqrt(L2error*L2error + GradError*GradError);
}

double GridFunction::ComputeHDivError(VectorCoefficient *exsol,
                                      Coefficient *exdiv,
                                      const IntegrationRule *irs[]) const
{
   double L2error = GridFunction::ComputeLpError(2.0,*exsol,NULL,NULL,irs);
   double DivError = GridFunction::ComputeDivError(exdiv,irs);
   return sqrt(L2error*L2error + DivError*DivError);
}

double GridFunction::ComputeHCurlError(VectorCoefficient *exsol,
                                       VectorCoefficient *excurl,
                                       const IntegrationRule *irs[]) const
{
   double L2error = GridFunction::ComputeLpError(2.0,*exsol,NULL,NULL,irs);
   double CurlError = GridFunction::ComputeCurlError(excurl,irs);
   return sqrt(L2error*L2error + CurlError*CurlError);
}

double GridFunction::ComputeMaxError(
   Coefficient *exsol[], const IntegrationRule *irs[]) const
{
   double error = 0.0, a;
   const FiniteElement *fe;
   ElementTransformation *transf;
   Vector shape;
   Array<int> vdofs;
   int fdof, d, i, intorder, j, k;

   for (i = 0; i < fes->GetNE(); i++)
   {
      fe = fes->GetFE(i);
      fdof = fe->GetDof();
      transf = fes->GetElementTransformation(i);
      shape.SetSize(fdof);
      intorder = 2*fe->GetOrder() + 3; // <----------
      const IntegrationRule *ir;
      if (irs)
      {
         ir = irs[fe->GetGeomType()];
      }
      else
      {
         ir = &(IntRules.Get(fe->GetGeomType(), intorder));
      }
      fes->GetElementVDofs(i, vdofs);
      for (j = 0; j < ir->GetNPoints(); j++)
      {
         const IntegrationPoint &ip = ir->IntPoint(j);
         fe->CalcShape(ip, shape);
         transf->SetIntPoint(&ip);
         for (d = 0; d < fes->GetVDim(); d++)
         {
            a = 0;
            for (k = 0; k < fdof; k++)
               if (vdofs[fdof*d+k] >= 0)
               {
                  a += (*this)(vdofs[fdof*d+k]) * shape(k);
               }
               else
               {
                  a -= (*this)(-1-vdofs[fdof*d+k]) * shape(k);
               }
            a -= exsol[d]->Eval(*transf, ip);
            a = fabs(a);
            if (error < a)
            {
               error = a;
            }
         }
      }
   }
   return error;
}

double GridFunction::ComputeW11Error(
   Coefficient *exsol, VectorCoefficient *exgrad, int norm_type,
   Array<int> *elems, const IntegrationRule *irs[]) const
{
   // assuming vdim is 1
   int i, fdof, dim, intorder, j, k;
   Mesh *mesh;
   const FiniteElement *fe;
   ElementTransformation *transf;
   Vector e_grad, a_grad, shape, el_dofs, err_val, ell_coeff_val;
   DenseMatrix dshape, dshapet, Jinv;
   Array<int> vdofs;
   double a, error = 0.0;

   mesh = fes->GetMesh();
   dim = mesh->Dimension();
   e_grad.SetSize(dim);
   a_grad.SetSize(dim);
   Jinv.SetSize(dim);

   if (norm_type & 1) // L_1 norm
      for (i = 0; i < mesh->GetNE(); i++)
      {
         if (elems != NULL && (*elems)[i] == 0) { continue; }
         fe = fes->GetFE(i);
         fdof = fe->GetDof();
         transf = fes->GetElementTransformation(i);
         el_dofs.SetSize(fdof);
         shape.SetSize(fdof);
         intorder = 2*fe->GetOrder() + 1; // <----------
         const IntegrationRule *ir;
         if (irs)
         {
            ir = irs[fe->GetGeomType()];
         }
         else
         {
            ir = &(IntRules.Get(fe->GetGeomType(), intorder));
         }
         fes->GetElementVDofs(i, vdofs);
         for (k = 0; k < fdof; k++)
            if (vdofs[k] >= 0)
            {
               el_dofs(k) = (*this)(vdofs[k]);
            }
            else
            {
               el_dofs(k) = -(*this)(-1-vdofs[k]);
            }
         for (j = 0; j < ir->GetNPoints(); j++)
         {
            const IntegrationPoint &ip = ir->IntPoint(j);
            fe->CalcShape(ip, shape);
            transf->SetIntPoint(&ip);
            a = (el_dofs * shape) - (exsol->Eval(*transf, ip));
            error += ip.weight * transf->Weight() * fabs(a);
         }
      }

   if (norm_type & 2) // W^1_1 seminorm
      for (i = 0; i < mesh->GetNE(); i++)
      {
         if (elems != NULL && (*elems)[i] == 0) { continue; }
         fe = fes->GetFE(i);
         fdof = fe->GetDof();
         transf = mesh->GetElementTransformation(i);
         el_dofs.SetSize(fdof);
         dshape.SetSize(fdof, dim);
         dshapet.SetSize(fdof, dim);
         intorder = 2*fe->GetOrder() + 1; // <----------
         const IntegrationRule *ir;
         if (irs)
         {
            ir = irs[fe->GetGeomType()];
         }
         else
         {
            ir = &(IntRules.Get(fe->GetGeomType(), intorder));
         }
         fes->GetElementVDofs(i, vdofs);
         for (k = 0; k < fdof; k++)
            if (vdofs[k] >= 0)
            {
               el_dofs(k) = (*this)(vdofs[k]);
            }
            else
            {
               el_dofs(k) = -(*this)(-1-vdofs[k]);
            }
         for (j = 0; j < ir->GetNPoints(); j++)
         {
            const IntegrationPoint &ip = ir->IntPoint(j);
            fe->CalcDShape(ip, dshape);
            transf->SetIntPoint(&ip);
            exgrad->Eval(e_grad, *transf, ip);
            CalcInverse(transf->Jacobian(), Jinv);
            Mult(dshape, Jinv, dshapet);
            dshapet.MultTranspose(el_dofs, a_grad);
            e_grad -= a_grad;
            error += ip.weight * transf->Weight() * e_grad.Norml1();
         }
      }

   return error;
}

double GridFunction::ComputeLpError(const double p, Coefficient &exsol,
                                    Coefficient *weight,
                                    const IntegrationRule *irs[]) const
{
   double error = 0.0;
   const FiniteElement *fe;
   ElementTransformation *T;
   Vector vals;

   for (int i = 0; i < fes->GetNE(); i++)
   {
      fe = fes->GetFE(i);
      const IntegrationRule *ir;
      if (irs)
      {
         ir = irs[fe->GetGeomType()];
      }
      else
      {
         int intorder = 2*fe->GetOrder() + 3; // <----------
         ir = &(IntRules.Get(fe->GetGeomType(), intorder));
      }
      GetValues(i, *ir, vals);
      T = fes->GetElementTransformation(i);
      for (int j = 0; j < ir->GetNPoints(); j++)
      {
         const IntegrationPoint &ip = ir->IntPoint(j);
         T->SetIntPoint(&ip);
         double err = fabs(vals(j) - exsol.Eval(*T, ip));
         if (p < infinity())
         {
            err = pow(err, p);
            if (weight)
            {
               err *= weight->Eval(*T, ip);
            }
            error += ip.weight * T->Weight() * err;
         }
         else
         {
            if (weight)
            {
               err *= weight->Eval(*T, ip);
            }
            error = std::max(error, err);
         }
      }
   }

   if (p < infinity())
   {
      // negative quadrature weights may cause the error to be negative
      if (error < 0.)
      {
         error = -pow(-error, 1./p);
      }
      else
      {
         error = pow(error, 1./p);
      }
   }

   return error;
}

void GridFunction::ComputeElementLpErrors(const double p, Coefficient &exsol,
                                          Vector &error,
                                          Coefficient *weight,
                                          const IntegrationRule *irs[]) const
{
   MFEM_ASSERT(error.Size() == fes->GetNE(),
               "Incorrect size for result vector");

   error = 0.0;
   const FiniteElement *fe;
   ElementTransformation *T;
   Vector vals;

   for (int i = 0; i < fes->GetNE(); i++)
   {
      fe = fes->GetFE(i);
      const IntegrationRule *ir;
      if (irs)
      {
         ir = irs[fe->GetGeomType()];
      }
      else
      {
         int intorder = 2*fe->GetOrder() + 3; // <----------
         ir = &(IntRules.Get(fe->GetGeomType(), intorder));
      }
      GetValues(i, *ir, vals);
      T = fes->GetElementTransformation(i);
      for (int j = 0; j < ir->GetNPoints(); j++)
      {
         const IntegrationPoint &ip = ir->IntPoint(j);
         T->SetIntPoint(&ip);
         double err = fabs(vals(j) - exsol.Eval(*T, ip));
         if (p < infinity())
         {
            err = pow(err, p);
            if (weight)
            {
               err *= weight->Eval(*T, ip);
            }
            error[i] += ip.weight * T->Weight() * err;
         }
         else
         {
            if (weight)
            {
               err *= weight->Eval(*T, ip);
            }
            error[i] = std::max(error[i], err);
         }
      }
      if (p < infinity())
      {
         // negative quadrature weights may cause the error to be negative
         if (error[i] < 0.)
         {
            error[i] = -pow(-error[i], 1./p);
         }
         else
         {
            error[i] = pow(error[i], 1./p);
         }
      }
   }
}

double GridFunction::ComputeLpError(const double p, VectorCoefficient &exsol,
                                    Coefficient *weight,
                                    VectorCoefficient *v_weight,
                                    const IntegrationRule *irs[]) const
{
   double error = 0.0;
   const FiniteElement *fe;
   ElementTransformation *T;
   DenseMatrix vals, exact_vals;
   Vector loc_errs;

   for (int i = 0; i < fes->GetNE(); i++)
   {
      fe = fes->GetFE(i);
      const IntegrationRule *ir;
      if (irs)
      {
         ir = irs[fe->GetGeomType()];
      }
      else
      {
         int intorder = 2*fe->GetOrder() + 3; // <----------
         ir = &(IntRules.Get(fe->GetGeomType(), intorder));
      }
      T = fes->GetElementTransformation(i);
      GetVectorValues(*T, *ir, vals);
      exsol.Eval(exact_vals, *T, *ir);
      vals -= exact_vals;
      loc_errs.SetSize(vals.Width());
      if (!v_weight)
      {
         // compute the lengths of the errors at the integration points
         // thus the vector norm is rotationally invariant
         vals.Norm2(loc_errs);
      }
      else
      {
         v_weight->Eval(exact_vals, *T, *ir);
         // column-wise dot product of the vector error (in vals) and the
         // vector weight (in exact_vals)
         for (int j = 0; j < vals.Width(); j++)
         {
            double err = 0.0;
            for (int d = 0; d < vals.Height(); d++)
            {
               err += vals(d,j)*exact_vals(d,j);
            }
            loc_errs(j) = fabs(err);
         }
      }
      for (int j = 0; j < ir->GetNPoints(); j++)
      {
         const IntegrationPoint &ip = ir->IntPoint(j);
         T->SetIntPoint(&ip);
         double err = loc_errs(j);
         if (p < infinity())
         {
            err = pow(err, p);
            if (weight)
            {
               err *= weight->Eval(*T, ip);
            }
            error += ip.weight * T->Weight() * err;
         }
         else
         {
            if (weight)
            {
               err *= weight->Eval(*T, ip);
            }
            error = std::max(error, err);
         }
      }
   }

   if (p < infinity())
   {
      // negative quadrature weights may cause the error to be negative
      if (error < 0.)
      {
         error = -pow(-error, 1./p);
      }
      else
      {
         error = pow(error, 1./p);
      }
   }

   return error;
}

void GridFunction::ComputeElementLpErrors(const double p,
                                          VectorCoefficient &exsol,
                                          Vector &error,
                                          Coefficient *weight,
                                          VectorCoefficient *v_weight,
                                          const IntegrationRule *irs[]) const
{
   MFEM_ASSERT(error.Size() == fes->GetNE(),
               "Incorrect size for result vector");

   error = 0.0;
   const FiniteElement *fe;
   ElementTransformation *T;
   DenseMatrix vals, exact_vals;
   Vector loc_errs;

   for (int i = 0; i < fes->GetNE(); i++)
   {
      fe = fes->GetFE(i);
      const IntegrationRule *ir;
      if (irs)
      {
         ir = irs[fe->GetGeomType()];
      }
      else
      {
         int intorder = 2*fe->GetOrder() + 3; // <----------
         ir = &(IntRules.Get(fe->GetGeomType(), intorder));
      }
      T = fes->GetElementTransformation(i);
      GetVectorValues(*T, *ir, vals);
      exsol.Eval(exact_vals, *T, *ir);
      vals -= exact_vals;
      loc_errs.SetSize(vals.Width());
      if (!v_weight)
      {
         // compute the lengths of the errors at the integration points thus the
         // vector norm is rotationally invariant
         vals.Norm2(loc_errs);
      }
      else
      {
         v_weight->Eval(exact_vals, *T, *ir);
         // column-wise dot product of the vector error (in vals) and the vector
         // weight (in exact_vals)
         for (int j = 0; j < vals.Width(); j++)
         {
            double err = 0.0;
            for (int d = 0; d < vals.Height(); d++)
            {
               err += vals(d,j)*exact_vals(d,j);
            }
            loc_errs(j) = fabs(err);
         }
      }
      for (int j = 0; j < ir->GetNPoints(); j++)
      {
         const IntegrationPoint &ip = ir->IntPoint(j);
         T->SetIntPoint(&ip);
         double err = loc_errs(j);
         if (p < infinity())
         {
            err = pow(err, p);
            if (weight)
            {
               err *= weight->Eval(*T, ip);
            }
            error[i] += ip.weight * T->Weight() * err;
         }
         else
         {
            if (weight)
            {
               err *= weight->Eval(*T, ip);
            }
            error[i] = std::max(error[i], err);
         }
      }
      if (p < infinity())
      {
         // negative quadrature weights may cause the error to be negative
         if (error[i] < 0.)
         {
            error[i] = -pow(-error[i], 1./p);
         }
         else
         {
            error[i] = pow(error[i], 1./p);
         }
      }
   }
}

GridFunction & GridFunction::operator=(double value)
{
   Vector::operator=(value);
   return *this;
}

GridFunction & GridFunction::operator=(const Vector &v)
{
   MFEM_ASSERT(fes && v.Size() == fes->GetVSize(), "");
   Vector::operator=(v);
   return *this;
}

void GridFunction::Save(std::ostream &out) const
{
   fes->Save(out);
   out << '\n';
#if 0
   // Testing: write NURBS GridFunctions using "NURBS_patches" format.
   if (fes->GetNURBSext())
   {
      out << "NURBS_patches\n";
      fes->GetNURBSext()->PrintSolution(*this, out);
      out.flush();
      return;
   }
#endif
   if (fes->GetOrdering() == Ordering::byNODES)
   {
      Vector::Print(out, 1);
   }
   else
   {
      Vector::Print(out, fes->GetVDim());
   }
   out.flush();
}

void GridFunction::Save(const char *fname, int precision) const
{
   ofstream ofs(fname);
   ofs.precision(precision);
   Save(ofs);
}

#ifdef MFEM_USE_ADIOS2
void GridFunction::Save(adios2stream &out,
                        const std::string& variable_name,
                        const adios2stream::data_type type) const
{
   out.Save(*this, variable_name, type);
}
#endif

void GridFunction::SaveVTK(std::ostream &out, const std::string &field_name,
                           int ref)
{
   Mesh *mesh = fes->GetMesh();
   RefinedGeometry *RefG;
   Vector val;
   DenseMatrix vval, pmat;
   int vec_dim = VectorDim();

   if (vec_dim == 1)
   {
      // scalar data
      out << "SCALARS " << field_name << " double 1\n"
          << "LOOKUP_TABLE default\n";
      for (int i = 0; i < mesh->GetNE(); i++)
      {
         RefG = GlobGeometryRefiner.Refine(
                   mesh->GetElementBaseGeometry(i), ref, 1);

         GetValues(i, RefG->RefPts, val, pmat);

         for (int j = 0; j < val.Size(); j++)
         {
            out << val(j) << '\n';
         }
      }
   }
   else if ( (vec_dim == 2 || vec_dim == 3) && mesh->SpaceDimension() > 1)
   {
      // vector data
      out << "VECTORS " << field_name << " double\n";
      for (int i = 0; i < mesh->GetNE(); i++)
      {
         RefG = GlobGeometryRefiner.Refine(
                   mesh->GetElementBaseGeometry(i), ref, 1);

         // GetVectorValues(i, RefG->RefPts, vval, pmat);
         ElementTransformation * T = mesh->GetElementTransformation(i);
         GetVectorValues(*T, RefG->RefPts, vval, &pmat);

         for (int j = 0; j < vval.Width(); j++)
         {
            out << vval(0, j) << ' ' << vval(1, j) << ' ';
            if (vval.Height() == 2)
            {
               out << 0.0;
            }
            else
            {
               out << vval(2, j);
            }
            out << '\n';
         }
      }
   }
   else
   {
      // other data: save the components as separate scalars
      for (int vd = 0; vd < vec_dim; vd++)
      {
         out << "SCALARS " << field_name << vd << " double 1\n"
             << "LOOKUP_TABLE default\n";
         for (int i = 0; i < mesh->GetNE(); i++)
         {
            RefG = GlobGeometryRefiner.Refine(
                      mesh->GetElementBaseGeometry(i), ref, 1);

            GetValues(i, RefG->RefPts, val, pmat, vd + 1);

            for (int j = 0; j < val.Size(); j++)
            {
               out << val(j) << '\n';
            }
         }
      }
   }
   out.flush();
}

void GridFunction::SaveSTLTri(std::ostream &out, double p1[], double p2[],
                              double p3[])
{
   double v1[3] = { p2[0] - p1[0], p2[1] - p1[1], p2[2] - p1[2] };
   double v2[3] = { p3[0] - p1[0], p3[1] - p1[1], p3[2] - p1[2] };
   double n[] = {  v1[1] * v2[2] - v1[2] * v2[1],
                   v1[2] * v2[0] - v1[0] * v2[2],
                   v1[0] * v2[1] - v1[1] * v2[0]
                };
   double rl = 1.0 / sqrt(n[0] * n[0] + n[1] * n[1] + n[2] * n[2]);
   n[0] *= rl; n[1] *= rl; n[2] *= rl;

   out << " facet normal " << n[0] << ' ' << n[1] << ' ' << n[2]
       << "\n  outer loop"
       << "\n   vertex " << p1[0] << ' ' << p1[1] << ' ' << p1[2]
       << "\n   vertex " << p2[0] << ' ' << p2[1] << ' ' << p2[2]
       << "\n   vertex " << p3[0] << ' ' << p3[1] << ' ' << p3[2]
       << "\n  endloop\n endfacet\n";
}

void GridFunction::SaveSTL(std::ostream &out, int TimesToRefine)
{
   Mesh *mesh = fes->GetMesh();

   if (mesh->Dimension() != 2)
   {
      return;
   }

   int i, j, k, l, n;
   DenseMatrix pointmat;
   Vector values;
   RefinedGeometry * RefG;
   double pts[4][3], bbox[3][2];

   out << "solid GridFunction\n";

   bbox[0][0] = bbox[0][1] = bbox[1][0] = bbox[1][1] =
                                             bbox[2][0] = bbox[2][1] = 0.0;
   for (i = 0; i < mesh->GetNE(); i++)
   {
      Geometry::Type geom = mesh->GetElementBaseGeometry(i);
      RefG = GlobGeometryRefiner.Refine(geom, TimesToRefine);
      GetValues(i, RefG->RefPts, values, pointmat);
      Array<int> &RG = RefG->RefGeoms;
      n = Geometries.NumBdr(geom);
      for (k = 0; k < RG.Size()/n; k++)
      {
         for (j = 0; j < n; j++)
         {
            l = RG[n*k+j];
            pts[j][0] = pointmat(0,l);
            pts[j][1] = pointmat(1,l);
            pts[j][2] = values(l);
         }

         if (n == 3)
         {
            SaveSTLTri(out, pts[0], pts[1], pts[2]);
         }
         else
         {
            SaveSTLTri(out, pts[0], pts[1], pts[2]);
            SaveSTLTri(out, pts[0], pts[2], pts[3]);
         }
      }

      if (i == 0)
      {
         bbox[0][0] = pointmat(0,0);
         bbox[0][1] = pointmat(0,0);
         bbox[1][0] = pointmat(1,0);
         bbox[1][1] = pointmat(1,0);
         bbox[2][0] = values(0);
         bbox[2][1] = values(0);
      }

      for (j = 0; j < values.Size(); j++)
      {
         if (bbox[0][0] > pointmat(0,j))
         {
            bbox[0][0] = pointmat(0,j);
         }
         if (bbox[0][1] < pointmat(0,j))
         {
            bbox[0][1] = pointmat(0,j);
         }
         if (bbox[1][0] > pointmat(1,j))
         {
            bbox[1][0] = pointmat(1,j);
         }
         if (bbox[1][1] < pointmat(1,j))
         {
            bbox[1][1] = pointmat(1,j);
         }
         if (bbox[2][0] > values(j))
         {
            bbox[2][0] = values(j);
         }
         if (bbox[2][1] < values(j))
         {
            bbox[2][1] = values(j);
         }
      }
   }

   mfem::out << "[xmin,xmax] = [" << bbox[0][0] << ',' << bbox[0][1] << "]\n"
             << "[ymin,ymax] = [" << bbox[1][0] << ',' << bbox[1][1] << "]\n"
             << "[zmin,zmax] = [" << bbox[2][0] << ',' << bbox[2][1] << ']'
             << endl;

   out << "endsolid GridFunction" << endl;
}

std::ostream &operator<<(std::ostream &out, const GridFunction &sol)
{
   sol.Save(out);
   return out;
}

void GridFunction::LegacyNCReorder()
{
   const Mesh* mesh = fes->GetMesh();
   MFEM_ASSERT(mesh->Nonconforming(), "");

   // get the mapping (old_vertex_index -> new_vertex_index)
   Array<int> new_vertex, old_vertex;
   mesh->ncmesh->LegacyToNewVertexOrdering(new_vertex);
   MFEM_ASSERT(new_vertex.Size() == mesh->GetNV(), "");

   // get the mapping (new_vertex_index -> old_vertex_index)
   old_vertex.SetSize(new_vertex.Size());
   for (int i = 0; i < new_vertex.Size(); i++)
   {
      old_vertex[new_vertex[i]] = i;
   }

   Vector tmp = *this;

   // reorder vertex DOFs
   Array<int> old_vdofs, new_vdofs;
   for (int i = 0; i < mesh->GetNV(); i++)
   {
      fes->GetVertexVDofs(i, old_vdofs);
      fes->GetVertexVDofs(new_vertex[i], new_vdofs);

      for (int j = 0; j < new_vdofs.Size(); j++)
      {
         tmp(new_vdofs[j]) = (*this)(old_vdofs[j]);
      }
   }

   // reorder edge DOFs -- edge orientation has changed too
   Array<int> dofs, ev;
   for (int i = 0; i < mesh->GetNEdges(); i++)
   {
      mesh->GetEdgeVertices(i, ev);
      if (old_vertex[ev[0]] > old_vertex[ev[1]])
      {
         const int *ind = fec->DofOrderForOrientation(Geometry::SEGMENT, -1);

         fes->GetEdgeInteriorDofs(i, dofs);
         for (int k = 0; k < dofs.Size(); k++)
         {
            int new_dof = dofs[k];
            int old_dof = dofs[(ind[k] < 0) ? -1-ind[k] : ind[k]];

            for (int j = 0; j < fes->GetVDim(); j++)
            {
               int new_vdof = fes->DofToVDof(new_dof, j);
               int old_vdof = fes->DofToVDof(old_dof, j);

               double sign = (ind[k] < 0) ? -1.0 : 1.0;
               tmp(new_vdof) = sign * (*this)(old_vdof);
            }
         }
      }
   }

   Vector::Swap(tmp);
}


QuadratureFunction::QuadratureFunction(Mesh *mesh, std::istream &in)
{
   const char *msg = "invalid input stream";
   string ident;

   qspace = new QuadratureSpace(mesh, in);
   own_qspace = true;

   in >> ident; MFEM_VERIFY(ident == "VDim:", msg);
   in >> vdim;

   Load(in, vdim*qspace->GetSize());
}

QuadratureFunction & QuadratureFunction::operator=(double value)
{
   Vector::operator=(value);
   return *this;
}

QuadratureFunction & QuadratureFunction::operator=(const Vector &v)
{
   MFEM_ASSERT(qspace && v.Size() == this->Size(), "");
   Vector::operator=(v);
   return *this;
}

QuadratureFunction & QuadratureFunction::operator=(const QuadratureFunction &v)
{
   return this->operator=((const Vector &)v);
}

void QuadratureFunction::Save(std::ostream &out) const
{
   qspace->Save(out);
   out << "VDim: " << vdim << '\n'
       << '\n';
   Vector::Print(out, vdim);
   out.flush();
}

std::ostream &operator<<(std::ostream &out, const QuadratureFunction &qf)
{
   qf.Save(out);
   return out;
}


double ZZErrorEstimator(BilinearFormIntegrator &blfi,
                        GridFunction &u,
                        GridFunction &flux, Vector &error_estimates,
                        Array<int>* aniso_flags,
                        int with_subdomains,
                        bool with_coeff)
{
   FiniteElementSpace *ufes = u.FESpace();
   FiniteElementSpace *ffes = flux.FESpace();
   ElementTransformation *Transf;

   int dim = ufes->GetMesh()->Dimension();
   int nfe = ufes->GetNE();

   Array<int> udofs;
   Array<int> fdofs;
   Vector ul, fl, fla, d_xyz;

   error_estimates.SetSize(nfe);
   if (aniso_flags)
   {
      aniso_flags->SetSize(nfe);
      d_xyz.SetSize(dim);
   }

   int nsd = 1;
   if (with_subdomains)
   {
      nsd = ufes->GetMesh()->attributes.Max();
   }

   double total_error = 0.0;
   for (int s = 1; s <= nsd; s++)
   {
      // This calls the parallel version when u is a ParGridFunction
      u.ComputeFlux(blfi, flux, with_coeff, (with_subdomains ? s : -1));

      for (int i = 0; i < nfe; i++)
      {
         if (with_subdomains && ufes->GetAttribute(i) != s) { continue; }

         ufes->GetElementVDofs(i, udofs);
         ffes->GetElementVDofs(i, fdofs);

         u.GetSubVector(udofs, ul);
         flux.GetSubVector(fdofs, fla);

         Transf = ufes->GetElementTransformation(i);
         blfi.ComputeElementFlux(*ufes->GetFE(i), *Transf, ul,
                                 *ffes->GetFE(i), fl, with_coeff);

         fl -= fla;

         double err = blfi.ComputeFluxEnergy(*ffes->GetFE(i), *Transf, fl,
                                             (aniso_flags ? &d_xyz : NULL));

         error_estimates(i) = std::sqrt(err);
         total_error += err;

         if (aniso_flags)
         {
            double sum = 0;
            for (int k = 0; k < dim; k++)
            {
               sum += d_xyz[k];
            }

            double thresh = 0.15 * 3.0/dim;
            int flag = 0;
            for (int k = 0; k < dim; k++)
            {
               if (d_xyz[k] / sum > thresh) { flag |= (1 << k); }
            }

            (*aniso_flags)[i] = flag;
         }
      }
   }
#ifdef MFEM_USE_MPI
   auto pfes = dynamic_cast<ParFiniteElementSpace*>(ufes);
   if (pfes)
   {
      auto process_local_error = total_error;
      MPI_Allreduce(&process_local_error, &total_error, 1, MPI_DOUBLE,
                    MPI_SUM, pfes->GetComm());
   }
#endif // MFEM_USE_MPI
   return std::sqrt(total_error);
}


double ComputeElementLpDistance(double p, int i,
                                GridFunction& gf1, GridFunction& gf2)
{
   double norm = 0.0;

   FiniteElementSpace *fes1 = gf1.FESpace();
   FiniteElementSpace *fes2 = gf2.FESpace();

   const FiniteElement* fe1 = fes1->GetFE(i);
   const FiniteElement* fe2 = fes2->GetFE(i);

   const IntegrationRule *ir;
   int intorder = 2*std::max(fe1->GetOrder(),fe2->GetOrder()) + 1; // <-------
   ir = &(IntRules.Get(fe1->GetGeomType(), intorder));
   int nip = ir->GetNPoints();
   Vector val1, val2;


   ElementTransformation *T = fes1->GetElementTransformation(i);
   for (int j = 0; j < nip; j++)
   {
      const IntegrationPoint &ip = ir->IntPoint(j);
      T->SetIntPoint(&ip);

      gf1.GetVectorValue(i, ip, val1);
      gf2.GetVectorValue(i, ip, val2);

      val1 -= val2;
      double err = val1.Norml2();
      if (p < infinity())
      {
         err = pow(err, p);
         norm += ip.weight * T->Weight() * err;
      }
      else
      {
         norm = std::max(norm, err);
      }
   }

   if (p < infinity())
   {
      // Negative quadrature weights may cause the norm to be negative
      if (norm < 0.)
      {
         norm = -pow(-norm, 1./p);
      }
      else
      {
         norm = pow(norm, 1./p);
      }
   }

   return norm;
}


double ExtrudeCoefficient::Eval(ElementTransformation &T,
                                const IntegrationPoint &ip)
{
   ElementTransformation *T_in =
      mesh_in->GetElementTransformation(T.ElementNo / n);
   T_in->SetIntPoint(&ip);
   return sol_in.Eval(*T_in, ip);
}


GridFunction *Extrude1DGridFunction(Mesh *mesh, Mesh *mesh2d,
                                    GridFunction *sol, const int ny)
{
   GridFunction *sol2d;

   FiniteElementCollection *solfec2d;
   const char *name = sol->FESpace()->FEColl()->Name();
   string cname = name;
   if (cname == "Linear")
   {
      solfec2d = new LinearFECollection;
   }
   else if (cname == "Quadratic")
   {
      solfec2d = new QuadraticFECollection;
   }
   else if (cname == "Cubic")
   {
      solfec2d = new CubicFECollection;
   }
   else if (!strncmp(name, "H1_", 3))
   {
      solfec2d = new H1_FECollection(atoi(name + 7), 2);
   }
   else if (!strncmp(name, "H1Pos_", 6))
   {
      // use regular (nodal) H1_FECollection
      solfec2d = new H1_FECollection(atoi(name + 10), 2);
   }
   else if (!strncmp(name, "L2_T", 4))
   {
      solfec2d = new L2_FECollection(atoi(name + 10), 2);
   }
   else if (!strncmp(name, "L2_", 3))
   {
      solfec2d = new L2_FECollection(atoi(name + 7), 2);
   }
   else
   {
      mfem::err << "Extrude1DGridFunction : unknown FE collection : "
                << cname << endl;
      return NULL;
   }
   FiniteElementSpace *solfes2d;
   // assuming sol is scalar
   solfes2d = new FiniteElementSpace(mesh2d, solfec2d);
   sol2d = new GridFunction(solfes2d);
   sol2d->MakeOwner(solfec2d);
   {
      GridFunctionCoefficient csol(sol);
      ExtrudeCoefficient c2d(mesh, csol, ny);
      sol2d->ProjectCoefficient(c2d);
   }
   return sol2d;
}

}<|MERGE_RESOLUTION|>--- conflicted
+++ resolved
@@ -2446,48 +2446,6 @@
       vals.SetSize(vdofs.Size());
       fes->GetFE(i)->Project(vcoeff, *fes->GetElementTransformation(i), vals);
       if (doftrans)
-<<<<<<< HEAD
-      {
-         doftrans->TransformPrimal(vals);
-      }
-      SetSubVector(vdofs, vals);
-   }
-}
-
-void GridFunction::ProjectCoefficientRevDiff(const GridFunction &adjoint,
-                                             VectorCoefficient &vcoeff)
-{
-   Array<int> vdofs, mesh_vdofs;
-   Vector psi;
-   Vector vals;
-
-   *this = 0.0;
-
-   /// switch loop order
-   // for (int i = (fes->GetNE() - 1); i >= 0; i--)
-   for (int i = 0; i < fes->GetNE(); i++)
-   {
-      fes->GetElementVDofs(i, mesh_vdofs);
-
-      adjoint.FESpace()->GetElementVDofs(i, vdofs);
-      adjoint.GetSubVector(vdofs, psi);
-      int dim = adjoint.FESpace()->GetFE(i)->GetDim();
-      int ndofs = vdofs.Size();
-      int mesh_ndofs = mesh_vdofs.Size() / dim;
-
-      DenseMatrix PointMat_bar(dim, mesh_ndofs);
-      PointMat_bar = 0.0;
-
-      adjoint.FESpace()->GetFE(i)->ProjectRevDiff(
-         psi, vcoeff,
-         *adjoint.FESpace()->GetElementTransformation(i),
-         PointMat_bar);
-
-      vals.SetSize(mesh_vdofs.Size());
-      vals = 0.0;
-      for (int j = 0; j < mesh_ndofs; ++j)
-=======
->>>>>>> 692b904b
       {
          doftrans->TransformPrimal(vals);
       }
