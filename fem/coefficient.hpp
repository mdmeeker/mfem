// Copyright (c) 2010-2024, Lawrence Livermore National Security, LLC. Produced
// at the Lawrence Livermore National Laboratory. All Rights reserved. See files
// LICENSE and NOTICE for details. LLNL-CODE-806117.
//
// This file is part of the MFEM library. For more information and source code
// availability visit https://mfem.org.
//
// MFEM is free software; you can redistribute it and/or modify it under the
// terms of the BSD-3 license. We welcome feedback and contributions, see file
// CONTRIBUTING.md for details.

#ifndef MFEM_COEFFICIENT
#define MFEM_COEFFICIENT

#include <functional>

#include "../config/config.hpp"
#include "../linalg/linalg.hpp"
#include "intrules.hpp"
#include "eltrans.hpp"

namespace mfem
{

class Mesh;
class QuadratureSpaceBase;
class QuadratureFunction;

#ifdef MFEM_USE_MPI
class ParMesh;
#endif


/** @brief Base class Coefficients that optionally depend on space and time.
    These are used by the BilinearFormIntegrator, LinearFormIntegrator, and
    NonlinearFormIntegrator classes to represent the physical coefficients in
    the PDEs that are being discretized. This class can also be used in a more
    general way to represent functions that don't necessarily belong to a FE
    space, e.g., to project onto GridFunctions to use as initial conditions,
    exact solutions, etc. See, e.g., ex4 or ex22 for these uses. */
class Coefficient
{
protected:
   real_t time;

public:
   Coefficient() { time = 0.; }

   /// Set the time for time dependent coefficients
   virtual void SetTime(real_t t) { time = t; }

   /// Get the time for time dependent coefficients
   real_t GetTime() { return time; }

   /** @brief Evaluate the coefficient in the element described by @a T at the
       point @a ip. */
   /** @note When this method is called, the caller must make sure that the
       IntegrationPoint associated with @a T is the same as @a ip. This can be
       achieved by calling T.SetIntPoint(&ip). */
   virtual real_t Eval(ElementTransformation &T,
                       const IntegrationPoint &ip) = 0;

   /** @brief Evaluate the coefficient in the element described by @a T at the
       point @a ip at time @a t. */
   /** @note When this method is called, the caller must make sure that the
       IntegrationPoint associated with @a T is the same as @a ip. This can be
       achieved by calling T.SetIntPoint(&ip). */
   real_t Eval(ElementTransformation &T,
               const IntegrationPoint &ip, real_t t)
   {
      SetTime(t);
      return Eval(T, ip);
   }

   /// @brief Fill the QuadratureFunction @a qf by evaluating the coefficient at
   /// the quadrature points.
   virtual void Project(QuadratureFunction &qf);

   virtual ~Coefficient() { }
};


/// A coefficient that is constant across space and time
class ConstantCoefficient : public Coefficient
{
public:
   real_t constant;

   /// c is value of constant function
   explicit ConstantCoefficient(real_t c = 1.0) { constant=c; }

   /// Evaluate the coefficient at @a ip.
   real_t Eval(ElementTransformation &T,
               const IntegrationPoint &ip) override
   { return (constant); }

   /// Fill the QuadratureFunction @a qf with the constant value.
   void Project(QuadratureFunction &qf) override;
};

/** @brief A piecewise constant coefficient with the constants keyed
    off the element attribute numbers. */
class PWConstCoefficient : public Coefficient
{
private:
   Vector constants;

public:

   /// Constructs a piecewise constant coefficient in NumOfSubD subdomains
   explicit PWConstCoefficient(int NumOfSubD = 0) : constants(NumOfSubD)
   { constants = 0.0; }

   /// Construct the constant coefficient using a vector of constants.
   /** @a c should be a vector defined by attributes, so for region with
       attribute @a i @a c[i-1] is the coefficient in that region */
   PWConstCoefficient(Vector &c)
   { constants.SetSize(c.Size()); constants=c; }

   /// Update the constants with vector @a c.
   void UpdateConstants(Vector &c) { constants.SetSize(c.Size()); constants=c; }

   /// Return a reference to the i-th constant
   real_t &operator()(int i) { return constants(i-1); }

   /// Set the constants for all attributes to constant @a c.
   void operator=(real_t c) { constants = c; }

   /// Returns the number of constants representing different attributes.
   int GetNConst() { return constants.Size(); }

   /// Evaluate the coefficient.
   real_t Eval(ElementTransformation &T,
               const IntegrationPoint &ip) override;
};

/** @brief A piecewise coefficient with the pieces keyed off the element
    attribute numbers.

    A value of zero will be returned for any missing attribute numbers.

    This object will not assume ownership of any Coefficient objects
    passed to it. Consequently, the caller must ensure that the
    individual Coefficient objects are not deleted while this
    PWCoefficient is still in use.

    \note The keys may either be domain attribute numbers or boundary
    attribute numbers. If the PWCoefficient is used with a domain
    integrator the keys are assumed to be domain attribute
    numbers. Similarly, if the PWCoefficient is used with a boundary
    integrator the keys are assumed to be boundary attribute numbers.
*/
class PWCoefficient : public Coefficient
{
private:
   /** Internal data structure to store pointers to the appropriate
       coefficients for different regions of the mesh. The keys used
       in the map are the mesh attribute numbers (either element
       attribute or boundary element attribute depending upon
       context). The values returned for any missing attributes will
       be zero. The coefficient pointers may be NULL in which case a
       value of zero is returned.

       The Coefficient objects contained in this map are NOT owned by
       this PWCoefficient object. This means that they will not be
       deleted when this object is deleted also the caller must ensure
       that the various Coefficient objects are not deleted while this
       PWCoefficient is still needed.
   */
   std::map<int, Coefficient*> pieces;

   /** Convenience function to check for compatible array lengths,
       loop over the arrays, and add their attribute/Coefficient pairs
       to the internal data structure.
   */
   void InitMap(const Array<int> & attr,
                const Array<Coefficient*> & coefs);

public:

   /// Constructs a piecewise coefficient
   explicit PWCoefficient() {}

   /// Construct the coefficient using arrays describing the pieces
   /** \param attr - an array of attribute numbers for each piece
       \param coefs - the corresponding array of Coefficient pointers
       Any missing attributes or NULL coefficient pointers will result in a
       value of zero being returned for that attribute.

       \note Ownership of the Coefficient objects will NOT be
       transferred to this object.
   */
   PWCoefficient(const Array<int> & attr,
                 const Array<Coefficient*> & coefs)
   { InitMap(attr, coefs); }

   /// Set the time for time dependent coefficients
   void SetTime(real_t t) override;

   /// Replace a set of coefficients
   void UpdateCoefficients(const Array<int> & attr,
                           const Array<Coefficient*> & coefs)
   { InitMap(attr, coefs); }

   /// Replace a single Coefficient for a particular attribute
   void UpdateCoefficient(int attr, Coefficient & coef)
   { pieces[attr] = &coef; }

   /// Remove a single Coefficient for a particular attribute
   void ZeroCoefficient(int attr)
   { pieces.erase(attr); }

   /// Evaluate the coefficient.
   real_t Eval(ElementTransformation &T,
               const IntegrationPoint &ip) override;
};

/// A general function coefficient
class FunctionCoefficient : public Coefficient
{
protected:
   std::function<real_t(const Vector &)> Function;
   std::function<real_t(const Vector &, real_t)> TDFunction;

public:
   /// Define a time-independent coefficient from a std function
   /** \param F time-independent std::function */
   FunctionCoefficient(std::function<real_t(const Vector &)> F)
      : Function(std::move(F))
   { }

   /// Define a time-dependent coefficient from a std function
   /** \param TDF time-dependent function */
   FunctionCoefficient(std::function<real_t(const Vector &, real_t)> TDF)
      : TDFunction(std::move(TDF))
   { }

   /// (DEPRECATED) Define a time-independent coefficient from a C-function
   /** @deprecated Use the method where the C-function, @a f, uses a const
       Vector argument instead of Vector. */
   MFEM_DEPRECATED FunctionCoefficient(real_t (*f)(Vector &))
   {
      Function = reinterpret_cast<real_t(*)(const Vector&)>(f);
      TDFunction = NULL;
   }

   /// (DEPRECATED) Define a time-dependent coefficient from a C-function
   /** @deprecated Use the method where the C-function, @a tdf, uses a const
       Vector argument instead of Vector. */
   MFEM_DEPRECATED FunctionCoefficient(real_t (*tdf)(Vector &, real_t))
   {
      Function = NULL;
      TDFunction = reinterpret_cast<real_t(*)(const Vector&,real_t)>(tdf);
   }

   /// Evaluate the coefficient at @a ip.
<<<<<<< HEAD
   virtual real_t Eval(ElementTransformation &T,
                       const IntegrationPoint &ip);

   const std::function<real_t(const Vector &)>& GetFunction() const { return Function; }
   const std::function<real_t(const Vector &, real_t)>& GetTDFunction() const { return TDFunction; }
=======
   real_t Eval(ElementTransformation &T,
               const IntegrationPoint &ip) override;
>>>>>>> 540c21c9
};

/// A common base class for returning individual components of the domain's
/// Cartesian coordinates.
class CartesianCoefficient : public Coefficient
{
protected:
   int comp;
   mutable Vector transip;

   /// @a comp_ index of the desired component (0 -> x, 1 -> y, 2 -> z)
   CartesianCoefficient(int comp_) : comp(comp_), transip(3) {}

public:
   /// Evaluate the coefficient at @a ip.
   real_t Eval(ElementTransformation &T,
               const IntegrationPoint &ip) override;
};

/// Scalar coefficient which returns the x-component of the evaluation point
class CartesianXCoefficient : public CartesianCoefficient
{
public:
   CartesianXCoefficient() : CartesianCoefficient(0) {}
};

/// Scalar coefficient which returns the y-component of the evaluation point
class CartesianYCoefficient : public CartesianCoefficient
{
public:
   CartesianYCoefficient() : CartesianCoefficient(1) {}
};

/// Scalar coefficient which returns the z-component of the evaluation point
class CartesianZCoefficient : public CartesianCoefficient
{
public:
   CartesianZCoefficient() : CartesianCoefficient(2) {}
};

/// Scalar coefficient which returns the radial distance from the axis of
/// the evaluation point in the cylindrical coordinate system
class CylindricalRadialCoefficient : public Coefficient
{
private:
   mutable Vector transip;

public:
   CylindricalRadialCoefficient() : transip(3) {}

   /// Evaluate the coefficient at @a ip.
   real_t Eval(ElementTransformation &T,
               const IntegrationPoint &ip) override;
};

/// Scalar coefficient which returns the angular position or azimuth (often
/// denoted by theta) of the evaluation point in the cylindrical coordinate
/// system
class CylindricalAzimuthalCoefficient : public Coefficient
{
private:
   mutable Vector transip;

public:
   CylindricalAzimuthalCoefficient() : transip(3) {}

   /// Evaluate the coefficient at @a ip.
   real_t Eval(ElementTransformation &T,
               const IntegrationPoint &ip) override;
};

/// Scalar coefficient which returns the height or altitude of
/// the evaluation point in the cylindrical coordinate system
typedef CartesianZCoefficient CylindricalZCoefficient;

/// Scalar coefficient which returns the radial distance from the origin of
/// the evaluation point in the spherical coordinate system
class SphericalRadialCoefficient : public Coefficient
{
private:
   mutable Vector transip;

public:
   SphericalRadialCoefficient() : transip(3) {}

   /// Evaluate the coefficient at @a ip.
   real_t Eval(ElementTransformation &T,
               const IntegrationPoint &ip) override;
};

/// Scalar coefficient which returns the azimuthal angle (often denoted by phi)
/// of the evaluation point in the spherical coordinate system
class SphericalAzimuthalCoefficient : public Coefficient
{
private:
   mutable Vector transip;

public:
   SphericalAzimuthalCoefficient() : transip(3) {}

   /// Evaluate the coefficient at @a ip.
   real_t Eval(ElementTransformation &T,
               const IntegrationPoint &ip) override;
};

/// Scalar coefficient which returns the polar angle (often denoted by theta)
/// of the evaluation point in the spherical coordinate system
class SphericalPolarCoefficient : public Coefficient
{
private:
   mutable Vector transip;

public:
   SphericalPolarCoefficient() : transip(3) {}

   /// Evaluate the coefficient at @a ip.
   real_t Eval(ElementTransformation &T,
               const IntegrationPoint &ip) override;
};

class GridFunction;

/// Coefficient defined by a GridFunction. This coefficient is mesh dependent.
class GridFunctionCoefficient : public Coefficient
{
private:
   const GridFunction *GridF;
   int Component;

public:
   GridFunctionCoefficient() : GridF(NULL), Component(1) { }
   /** Construct GridFunctionCoefficient from a given GridFunction, and
       optionally specify a component to use if it is a vector GridFunction. */
   GridFunctionCoefficient (const GridFunction *gf, int comp = 1)
   { GridF = gf; Component = comp; }

   /// Set the internal GridFunction
   void SetGridFunction(const GridFunction *gf) { GridF = gf; }

   /// Get the internal GridFunction
   const GridFunction * GetGridFunction() const { return GridF; }

   /// Evaluate the coefficient at @a ip.
   real_t Eval(ElementTransformation &T,
               const IntegrationPoint &ip) override;

   /// @brief Fill the QuadratureFunction @a qf by evaluating the coefficient at
   /// the quadrature points.
   ///
   /// This function uses the efficient QuadratureFunction::ProjectGridFunction
   /// to fill the QuadratureFunction.
   void Project(QuadratureFunction &qf) override;
};


/** @brief A coefficient that depends on 1 or 2 parent coefficients and a
    transformation rule represented by a C-function.

    $ C(x,t) = T(Q1(x,t)) $ or $ C(x,t) = T(Q1(x,t), Q2(x,t)) $

    where T is the transformation rule, and Q1/Q2 are the parent coefficients.*/
class TransformedCoefficient : public Coefficient
{
private:
   Coefficient * Q1;
   Coefficient * Q2;
   std::function<real_t(real_t)> Transform1;
   std::function<real_t(real_t, real_t)> Transform2;

public:
   TransformedCoefficient (Coefficient * q, std::function<real_t(real_t)> F)
      : Q1(q), Transform1(std::move(F)) { Q2 = 0; Transform2 = 0; }
   TransformedCoefficient (Coefficient * q1,Coefficient * q2,
                           std::function<real_t(real_t, real_t)> F)
      : Q1(q1), Q2(q2), Transform2(std::move(F)) { Transform1 = 0; }

   /// Set the time for internally stored coefficients
   void SetTime(real_t t) override;

   /// Evaluate the coefficient at @a ip.
   real_t Eval(ElementTransformation &T, const IntegrationPoint &ip) override;
};

/** @brief Delta function coefficient optionally multiplied by a weight
    coefficient and a scaled time dependent C-function.

    $ F(x,t) = w(x,t) s T(t) d(x - xc) $

    where w is the optional weight coefficient, @a s is a scale factor
    T is an optional time-dependent function and d is a delta function.

    WARNING this cannot be used as a normal coefficient.  The usual Eval
    method is disabled. */
class DeltaCoefficient : public Coefficient
{
protected:
   real_t center[3], scale, tol;
   Coefficient *weight;
   int sdim;
   real_t (*tdf)(real_t);

public:

   /// Construct a unit delta function centered at (0.0,0.0,0.0)
   DeltaCoefficient()
   {
      center[0] = center[1] = center[2] = 0.; scale = 1.; tol = 1e-12;
      weight = NULL; sdim = 0; tdf = NULL;
   }

   /// Construct a delta function scaled by @a s and centered at (x,0.0,0.0)
   DeltaCoefficient(real_t x, real_t s)
   {
      center[0] = x; center[1] = 0.; center[2] = 0.; scale = s; tol = 1e-12;
      weight = NULL; sdim = 1; tdf = NULL;
   }

   /// Construct a delta function scaled by @a s and centered at (x,y,0.0)
   DeltaCoefficient(real_t x, real_t y, real_t s)
   {
      center[0] = x; center[1] = y; center[2] = 0.; scale = s; tol = 1e-12;
      weight = NULL; sdim = 2; tdf = NULL;
   }

   /// Construct a delta function scaled by @a s and centered at (x,y,z)
   DeltaCoefficient(real_t x, real_t y, real_t z, real_t s)
   {
      center[0] = x; center[1] = y; center[2] = z; scale = s; tol = 1e-12;
      weight = NULL; sdim = 3; tdf = NULL;
   }

   /// Set the time for internally stored coefficients
   void SetTime(real_t t) override;

   /// Set the center location of the delta function.
   void SetDeltaCenter(const Vector& center);

   /// Set the scale value multiplying the delta function.
   void SetScale(real_t s_) { scale = s_; }

   /// Set a time-dependent function that multiplies the Scale().
   void SetFunction(real_t (*f)(real_t)) { tdf = f; }

   /** @brief Set the tolerance used during projection onto GridFunction to
       identify the Mesh vertex where the Center() of the delta function
       lies. (default 1e-12)*/
   void SetTol(real_t tol_) { tol = tol_; }

   /// Set a weight Coefficient that multiplies the DeltaCoefficient.
   /** The weight Coefficient multiplies the value returned by EvalDelta() but
       not the value returned by Scale().
       The weight Coefficient is also used as the L2-weight function when
       projecting the DeltaCoefficient onto a GridFunction, so that the weighted
       integral of the projection is exactly equal to the Scale(). */
   void SetWeight(Coefficient *w) { weight = w; }

   /// Return a pointer to a c-array representing the center of the delta
   /// function.
   const real_t *Center() { return center; }

   /** @brief Return the scale factor times the optional time dependent
       function.  Returns $ s T(t) $ with $ T(t) = 1 $ when
       not set by the user. */
   real_t Scale() { return tdf ? (*tdf)(GetTime())*scale : scale; }

   /// Return the tolerance used to identify the mesh vertices
   real_t Tol() { return tol; }

   /// See SetWeight() for description of the weight Coefficient.
   Coefficient *Weight() { return weight; }

   /// Write the center of the delta function into @a center.
   void GetDeltaCenter(Vector& center);

   /// The value of the function assuming we are evaluating at the delta center.
   virtual real_t EvalDelta(ElementTransformation &T, const IntegrationPoint &ip);
   /** @brief A DeltaFunction cannot be evaluated. Calling this method will
       cause an MFEM error, terminating the application. */
   real_t Eval(ElementTransformation &T, const IntegrationPoint &ip) override
   { mfem_error("DeltaCoefficient::Eval"); return 0.; }
   virtual ~DeltaCoefficient() { delete weight; }
};

/** @brief Derived coefficient that takes the value of the parent coefficient
    for the active attributes and is zero otherwise. */
class RestrictedCoefficient : public Coefficient
{
private:
   Coefficient *c;
   Array<int> active_attr;

public:
   /** @brief Construct with a parent coefficient and an array with
       ones marking the attributes on which this coefficient should be
       active. */
   RestrictedCoefficient(Coefficient &c_, Array<int> &attr)
   { c = &c_; attr.Copy(active_attr); }

   /// Set the time for internally stored coefficients
   void SetTime(real_t t) override;

   /// Evaluate the coefficient at @a ip.
   real_t Eval(ElementTransformation &T, const IntegrationPoint &ip) override
   { return active_attr[T.Attribute-1] ? c->Eval(T, ip, GetTime()) : 0.0; }
};

/// Base class for vector Coefficients that optionally depend on time and space.
class VectorCoefficient
{
protected:
   int vdim;
   real_t time;

public:
   /// Initialize the VectorCoefficient with vector dimension @a vd.
   VectorCoefficient(int vd) { vdim = vd; time = 0.; }

   /// Set the time for time dependent coefficients
   virtual void SetTime(real_t t) { time = t; }

   /// Get the time for time dependent coefficients
   real_t GetTime() { return time; }

   /// Returns dimension of the vector.
   int GetVDim() { return vdim; }

   /** @brief Evaluate the vector coefficient in the element described by @a T
       at the point @a ip, storing the result in @a V. */
   /** @note When this method is called, the caller must make sure that the
       IntegrationPoint associated with @a T is the same as @a ip. This can be
       achieved by calling T.SetIntPoint(&ip). */
   virtual void Eval(Vector &V, ElementTransformation &T,
                     const IntegrationPoint &ip) = 0;

   /** @brief Evaluate the vector coefficient in the element described by @a T
       at all points of @a ir, storing the result in @a M. */
   /** The dimensions of @a M are GetVDim() by ir.GetNPoints() and they must be
       set by the implementation of this method.

       The general implementation provided by the base class (using the Eval
       method for one IntegrationPoint at a time) can be overloaded for more
       efficient implementation.

       @note The IntegrationPoint associated with @a T is not used, and this
       method will generally modify this IntegrationPoint associated with @a T.
   */
   virtual void Eval(DenseMatrix &M, ElementTransformation &T,
                     const IntegrationRule &ir);

   /// @brief Fill the QuadratureFunction @a qf by evaluating the coefficient at
   /// the quadrature points.
   ///
   /// The @a vdim of the VectorCoefficient should be equal to the @a vdim of
   /// the QuadratureFunction.
   virtual void Project(QuadratureFunction &qf);

   virtual ~VectorCoefficient() { }
};


/// Vector coefficient that is constant in space and time.
class VectorConstantCoefficient : public VectorCoefficient
{
private:
   Vector vec;
public:
   /// Construct the coefficient with constant vector @a v.
   VectorConstantCoefficient(const Vector &v)
      : VectorCoefficient(v.Size()), vec(v) { }
   using VectorCoefficient::Eval;

   ///  Evaluate the vector coefficient at @a ip.
   void Eval(Vector &V, ElementTransformation &T,
             const IntegrationPoint &ip) override { V = vec; }

   /// Return a reference to the constant vector in this class.
   const Vector& GetVec() const { return vec; }
};

/** @brief A piecewise vector-valued coefficient with the pieces keyed off the
    element attribute numbers.

    A value of zero will be returned for any missing attribute numbers.

    This object will not assume ownership of any VectorCoefficient
    objects passed to it. Consequently, the caller must ensure that
    the individual VectorCoefficient objects are not deleted while
    this PWVectorCoefficient is still in use.

    \note The keys may either be domain attribute numbers or boundary
    attribute numbers. If the PWVectorCoefficient is used with a
    domain integrator the keys are assumed to be domain attribute
    numbers. Similarly, if the PWVectorCoefficient is used with a
    boundary integrator the keys are assumed to be boundary attribute
    numbers.
*/
class PWVectorCoefficient : public VectorCoefficient
{
private:
   /** Internal data structure to store pointers to the appropriate
       coefficients for different regions of the mesh. The keys used
       in the map are the mesh attribute numbers (either element
       attribute or boundary element attribute depending upon
       context). The values returned for any missing attributes will
       be zero. The coefficient pointers may be NULL in which case a
       value of zero is returned.

       The VectorCoefficient objects contained in this map are NOT
       owned by this PWVectorCoefficient object. This means that they
       will not be deleted when this object is deleted also the caller
       must ensure that the various VectorCoefficient objects are not
       deleted while this PWVectorCoefficient is still needed.
   */
   std::map<int, VectorCoefficient*> pieces;

   /** Convenience function to check for compatible array lengths,
       loop over the arrays, and add their attribute/VectorCoefficient
       pairs to the internal data structure.
   */
   void InitMap(const Array<int> & attr,
                const Array<VectorCoefficient*> & coefs);

public:

   /// Constructs a piecewise vector coefficient of dimension vd
   explicit PWVectorCoefficient(int vd): VectorCoefficient(vd) {}

   /// Construct the coefficient using arrays describing the pieces
   /** \param vd - dimension of the vector-valued result
       \param attr - an array of attribute numbers for each piece
       \param coefs - the corresponding array of VectorCoefficient pointers
       Any missing attributes or NULL coefficient pointers will result in a
       zero vector being returned for that attribute.

       \note Ownership of the VectorCoefficient objects will NOT be
       transferred to this object.
   */
   PWVectorCoefficient(int vd, const Array<int> & attr,
                       const Array<VectorCoefficient*> & coefs)
      : VectorCoefficient(vd) { InitMap(attr, coefs); }

   /// Set the time for time dependent coefficients
   void SetTime(real_t t) override;

   /// Replace a set of coefficients
   void UpdateCoefficients(const Array<int> & attr,
                           const Array<VectorCoefficient*> & coefs)
   { InitMap(attr, coefs); }

   /// Replace a single Coefficient for a particular attribute
   void UpdateCoefficient(int attr, VectorCoefficient & coef);

   /// Remove a single VectorCoefficient for a particular attribute
   void ZeroCoefficient(int attr)
   { pieces.erase(attr); }

   /// Evaluate the coefficient.
   void Eval(Vector &V, ElementTransformation &T,
             const IntegrationPoint &ip) override;
   using VectorCoefficient::Eval;
};

/// A vector coefficient which returns the physical location of the
/// evaluation point in the Cartesian coordinate system.
class PositionVectorCoefficient : public VectorCoefficient
{
public:

   PositionVectorCoefficient(int dim) : VectorCoefficient(dim) {}

   using VectorCoefficient::Eval;
   /// Evaluate the vector coefficient at @a ip.
   void Eval(Vector &V, ElementTransformation &T,
             const IntegrationPoint &ip) override;

   virtual ~PositionVectorCoefficient() { }
};

/// A general vector function coefficient
class VectorFunctionCoefficient : public VectorCoefficient
{
private:
   std::function<void(const Vector &, Vector &)> Function;
   std::function<void(const Vector &, real_t, Vector &)> TDFunction;
   Coefficient *Q;

public:
   /// Define a time-independent vector coefficient from a std function
   /** \param dim - the size of the vector
       \param F - time-independent function
       \param q - optional scalar Coefficient to scale the vector coefficient */
   VectorFunctionCoefficient(int dim,
                             std::function<void(const Vector &, Vector &)> F,
                             Coefficient *q = nullptr)
      : VectorCoefficient(dim), Function(std::move(F)), Q(q)
   { }

   /// Define a time-dependent vector coefficient from a std function
   /** \param dim - the size of the vector
       \param TDF - time-dependent function
       \param q - optional scalar Coefficient to scale the vector coefficient */
   VectorFunctionCoefficient(int dim,
                             std::function<void(const Vector &, real_t, Vector &)> TDF,
                             Coefficient *q = nullptr)
      : VectorCoefficient(dim), TDFunction(std::move(TDF)), Q(q)
   { }

   using VectorCoefficient::Eval;
   /// Evaluate the vector coefficient at @a ip.
   void Eval(Vector &V, ElementTransformation &T,
             const IntegrationPoint &ip) override;

   const std::function<void(const Vector &, Vector &)>& GetFunction() const { return Function; }
   const std::function<void(const Vector &, real_t, Vector &)>& GetTDFunction()
   const { return TDFunction; }

   virtual ~VectorFunctionCoefficient() { }
};

/** @brief Vector coefficient defined by an array of scalar coefficients.
    Coefficients that are not set will evaluate to zero in the vector. This
    object takes ownership of the array of coefficients inside it and deletes
    them at object destruction. */
class VectorArrayCoefficient : public VectorCoefficient
{
private:
   Array<Coefficient*> Coeff;
   Array<bool> ownCoeff;

public:
   /** @brief Construct vector of dim coefficients.  The actual coefficients
       still need to be added with Set(). */
   explicit VectorArrayCoefficient(int dim);

   /// Set the time for internally stored coefficients
   void SetTime(real_t t) override;

   /// Returns i'th coefficient.
   Coefficient* GetCoeff(int i) { return Coeff[i]; }

   /// Returns the entire array of coefficients.
   Coefficient **GetCoeffs() { return Coeff; }

   /// Sets coefficient in the vector.
   void Set(int i, Coefficient *c, bool own=true);

   /// Evaluates i'th component of the vector of coefficients and returns the
   /// value.
   real_t Eval(int i, ElementTransformation &T, const IntegrationPoint &ip)
   { return Coeff[i] ? Coeff[i]->Eval(T, ip, GetTime()) : 0.0; }

   using VectorCoefficient::Eval;
   /** @brief Evaluate the coefficient. Each element of vector V comes from the
       associated array of scalar coefficients. */
   void Eval(Vector &V, ElementTransformation &T,
             const IntegrationPoint &ip) override;

   /// Destroys vector coefficient.
   virtual ~VectorArrayCoefficient();
};

/// Vector coefficient defined by a vector GridFunction
class VectorGridFunctionCoefficient : public VectorCoefficient
{
protected:
   const GridFunction *GridFunc;

public:
   /** @brief Construct an empty coefficient.  Calling Eval() before the grid
       function is set will cause a segfault. */
   VectorGridFunctionCoefficient() : VectorCoefficient(0), GridFunc(NULL) { }

   /** @brief  Construct the coefficient with grid function @a gf.  The
       grid function is not owned by the coefficient. */
   VectorGridFunctionCoefficient(const GridFunction *gf);

   /** @brief Set the grid function for this coefficient. Also sets the Vector
       dimension to match that of the @a gf. */
   void SetGridFunction(const GridFunction *gf);

   ///  Returns a pointer to the grid function in this Coefficient
   const GridFunction * GetGridFunction() const { return GridFunc; }

   /// Evaluate the vector coefficient at @a ip.
   void Eval(Vector &V, ElementTransformation &T,
             const IntegrationPoint &ip) override;

   /** @brief Evaluate the vector coefficients at all of the locations in the
       integration rule and write the vectors into the columns of matrix @a
       M. */
   void Eval(DenseMatrix &M, ElementTransformation &T,
             const IntegrationRule &ir) override;

   /// @brief Fill the QuadratureFunction @a qf by evaluating the coefficient at
   /// the quadrature points.
   ///
   /// This function uses the efficient QuadratureFunction::ProjectGridFunction
   /// to fill the QuadratureFunction.
   void Project(QuadratureFunction &qf) override;

   virtual ~VectorGridFunctionCoefficient() { }
};

/// Vector coefficient defined as the Gradient of a scalar GridFunction
class GradientGridFunctionCoefficient : public VectorCoefficient
{
protected:
   const GridFunction *GridFunc;

public:

   /** @brief Construct the coefficient with a scalar grid function @a gf. The
       grid function is not owned by the coefficient. */
   GradientGridFunctionCoefficient(const GridFunction *gf);

   ///Set the scalar grid function.
   void SetGridFunction(const GridFunction *gf);

   ///Get the scalar grid function.
   const GridFunction * GetGridFunction() const { return GridFunc; }

   /// Evaluate the gradient vector coefficient at @a ip.
   void Eval(Vector &V, ElementTransformation &T,
             const IntegrationPoint &ip) override;

   /** @brief Evaluate the gradient vector coefficient at all of the locations
       in the integration rule and write the vectors into columns of matrix @a
       M. */
   void Eval(DenseMatrix &M, ElementTransformation &T,
             const IntegrationRule &ir) override;

   virtual ~GradientGridFunctionCoefficient() { }
};

/// Vector coefficient defined as the Curl of a vector GridFunction
class CurlGridFunctionCoefficient : public VectorCoefficient
{
protected:
   const GridFunction *GridFunc;

public:
   /** @brief Construct the coefficient with a vector grid function @a gf. The
       grid function is not owned by the coefficient. */
   CurlGridFunctionCoefficient(const GridFunction *gf);

   /// Set the vector grid function.
   void SetGridFunction(const GridFunction *gf);

   /// Get the vector grid function.
   const GridFunction * GetGridFunction() const { return GridFunc; }

   using VectorCoefficient::Eval;
   /// Evaluate the vector curl coefficient at @a ip.
   void Eval(Vector &V, ElementTransformation &T,
             const IntegrationPoint &ip) override;

   virtual ~CurlGridFunctionCoefficient() { }
};

/// Scalar coefficient defined as the Divergence of a vector GridFunction
class DivergenceGridFunctionCoefficient : public Coefficient
{
protected:
   const GridFunction *GridFunc;

public:
   /** @brief Construct the coefficient with a vector grid function @a gf. The
       grid function is not owned by the coefficient. */
   DivergenceGridFunctionCoefficient(const GridFunction *gf);

   /// Set the vector grid function.
   void SetGridFunction(const GridFunction *gf) { GridFunc = gf; }

   /// Get the vector grid function.
   const GridFunction * GetGridFunction() const { return GridFunc; }

   /// Evaluate the scalar divergence coefficient at @a ip.
   real_t Eval(ElementTransformation &T,
               const IntegrationPoint &ip) override;

   virtual ~DivergenceGridFunctionCoefficient() { }
};

/** @brief Vector coefficient defined by a scalar DeltaCoefficient and a
    constant vector direction.

    WARNING this cannot be used as a normal coefficient. The usual Eval method
    is disabled. */
class VectorDeltaCoefficient : public VectorCoefficient
{
protected:
   Vector dir;
   DeltaCoefficient d;

public:
   /// Construct with a vector of dimension @a vdim_.
   VectorDeltaCoefficient(int vdim_)
      : VectorCoefficient(vdim_), dir(vdim_), d() { }

   /** @brief Construct with a Vector object representing the direction and a
       unit delta function centered at (0.0,0.0,0.0) */
   VectorDeltaCoefficient(const Vector& dir_)
      : VectorCoefficient(dir_.Size()), dir(dir_), d() { }

   /** @brief Construct with a Vector object representing the direction and a
       delta function scaled by @a s and centered at (x,0.0,0.0) */
   VectorDeltaCoefficient(const Vector& dir_, real_t x, real_t s)
      : VectorCoefficient(dir_.Size()), dir(dir_), d(x,s) { }

   /** @brief Construct with a Vector object representing the direction and a
       delta function scaled by @a s and centered at (x,y,0.0) */
   VectorDeltaCoefficient(const Vector& dir_, real_t x, real_t y, real_t s)
      : VectorCoefficient(dir_.Size()), dir(dir_), d(x,y,s) { }

   /** @brief Construct with a Vector object representing the direction and a
       delta function scaled by @a s and centered at (x,y,z) */
   VectorDeltaCoefficient(const Vector& dir_, real_t x, real_t y, real_t z,
                          real_t s)
      : VectorCoefficient(dir_.Size()), dir(dir_), d(x,y,z,s) { }

   /// Set the time for internally stored coefficients
   void SetTime(real_t t) override;

   /// Replace the associated DeltaCoefficient with a new DeltaCoefficient.
   /** The new DeltaCoefficient cannot have a specified weight Coefficient, i.e.
       DeltaCoefficient::Weight() should return NULL. */
   void SetDeltaCoefficient(const DeltaCoefficient& d_) { d = d_; }

   /// Return the associated scalar DeltaCoefficient.
   DeltaCoefficient& GetDeltaCoefficient() { return d; }

   void SetScale(real_t s) { d.SetScale(s); }
   void SetTol(real_t tol) { d.SetTol(tol); }

   void SetDirection(const Vector& d_);
   void GetDirection(Vector &d_) { d_ = dir; }

   void SetDeltaCenter(const Vector& center) { d.SetDeltaCenter(center); }
   void GetDeltaCenter(Vector& center) { d.GetDeltaCenter(center); }

   /** @brief Return the specified direction vector multiplied by the value
       returned by DeltaCoefficient::EvalDelta() of the associated scalar
       DeltaCoefficient. */
   virtual void EvalDelta(Vector &V, ElementTransformation &T,
                          const IntegrationPoint &ip);

   using VectorCoefficient::Eval;
   /** @brief A VectorDeltaFunction cannot be evaluated. Calling this method
       will cause an MFEM error, terminating the application. */
   void Eval(Vector &V, ElementTransformation &T,
             const IntegrationPoint &ip) override
   { mfem_error("VectorDeltaCoefficient::Eval"); }
   virtual ~VectorDeltaCoefficient() { }
};

/** @brief Derived vector coefficient that has the value of the parent vector
    where it is active and is zero otherwise. */
class VectorRestrictedCoefficient : public VectorCoefficient
{
private:
   VectorCoefficient *c;
   Array<int> active_attr;

public:
   /** @brief Construct with a parent vector coefficient and an array of zeros
       and ones representing the attributes for which this coefficient should be
       active. */
   VectorRestrictedCoefficient(VectorCoefficient &vc, Array<int> &attr)
      : VectorCoefficient(vc.GetVDim())
   { c = &vc; attr.Copy(active_attr); }

   /// Set the time for internally stored coefficients
   void SetTime(real_t t) override;

   /// Evaluate the vector coefficient at @a ip.
   void Eval(Vector &V, ElementTransformation &T,
             const IntegrationPoint &ip) override;

   /** @brief Evaluate the vector coefficient at all of the locations in the
       integration rule and write the vectors into the columns of matrix @a
       M. */
   void Eval(DenseMatrix &M, ElementTransformation &T,
             const IntegrationRule &ir) override;
};

typedef VectorCoefficient DiagonalMatrixCoefficient;

/// Base class for Matrix Coefficients that optionally depend on time and space.
class MatrixCoefficient
{
protected:
   int height, width;
   real_t time;
   bool symmetric;  // deprecated

public:
   /// Construct a dim x dim matrix coefficient.
   explicit MatrixCoefficient(int dim, bool symm=false)
   { height = width = dim; time = 0.; symmetric = symm; }

   /// Construct a h x w matrix coefficient.
   MatrixCoefficient(int h, int w, bool symm=false) :
      height(h), width(w), time(0.), symmetric(symm) { }

   /// Set the time for time dependent coefficients
   virtual void SetTime(real_t t) { time = t; }

   /// Get the time for time dependent coefficients
   real_t GetTime() { return time; }

   /// Get the height of the matrix.
   int GetHeight() const { return height; }

   /// Get the width of the matrix.
   int GetWidth() const { return width; }

   /// For backward compatibility get the width of the matrix.
   int GetVDim() const { return width; }

   /** @deprecated Use SymmetricMatrixCoefficient instead */
   bool IsSymmetric() const { return symmetric; }

   /** @brief Evaluate the matrix coefficient in the element described by @a T
       at the point @a ip, storing the result in @a K. */
   /** @note When this method is called, the caller must make sure that the
       IntegrationPoint associated with @a T is the same as @a ip. This can be
       achieved by calling T.SetIntPoint(&ip). */
   virtual void Eval(DenseMatrix &K, ElementTransformation &T,
                     const IntegrationPoint &ip) = 0;

   /// @brief Fill the QuadratureFunction @a qf by evaluating the coefficient at
   /// the quadrature points. The matrix will be transposed or not according to
   /// the boolean argument @a transpose.
   ///
   /// The @a vdim of the QuadratureFunction should be equal to the height times
   /// the width of the matrix.
   virtual void Project(QuadratureFunction &qf, bool transpose=false);

   /// (DEPRECATED) Evaluate a symmetric matrix coefficient.
   /** @brief Evaluate the upper triangular entries of the matrix coefficient
       in the symmetric case, similarly to Eval. Matrix entry (i,j) is stored
       in K[j - i + os_i] for 0 <= i <= j < width, os_0 = 0,
       os_{i+1} = os_i + width - i. That is, K = {M(0,0), ..., M(0,w-1),
       M(1,1), ..., M(1,w-1), ..., M(w-1,w-1) with w = width.
       @deprecated Use Eval() instead. */
   virtual void EvalSymmetric(Vector &K, ElementTransformation &T,
                              const IntegrationPoint &ip)
   { mfem_error("MatrixCoefficient::EvalSymmetric"); }

   virtual ~MatrixCoefficient() { }
};


/// A matrix coefficient that is constant in space and time.
class MatrixConstantCoefficient : public MatrixCoefficient
{
private:
   DenseMatrix mat;
public:
   ///Construct using matrix @a m for the constant.
   MatrixConstantCoefficient(const DenseMatrix &m)
      : MatrixCoefficient(m.Height(), m.Width()), mat(m) { }
   using MatrixCoefficient::Eval;
   /// Evaluate the matrix coefficient at @a ip.
   void Eval(DenseMatrix &M, ElementTransformation &T,
             const IntegrationPoint &ip) override { M = mat; }
   /// Return a reference to the constant matrix.
   const DenseMatrix& GetMatrix() { return mat; }
};


/** @brief A piecewise matrix-valued coefficient with the pieces keyed off the
    element attribute numbers.

    A value of zero will be returned for any missing attribute numbers.

    This object will not assume ownership of any MatrixCoefficient
    objects passed to it. Consequently, the caller must ensure that
    the individual MatrixCoefficient objects are not deleted while
    this PWMatrixCoefficient is still in use.

    \note The keys may either be domain attribute numbers or boundary
    attribute numbers. If the PWMatrixCoefficient is used with a
    domain integrator the keys are assumed to be domain attribute
    numbers. Similarly, if the PWMatrixCoefficient is used with a
    boundary integrator the keys are assumed to be boundary attribute
    numbers.
*/
class PWMatrixCoefficient : public MatrixCoefficient
{
private:
   /** Internal data structure to store pointers to the appropriate
       coefficients for different regions of the mesh. The keys used
       in the map are the mesh attribute numbers (either element
       attribute or boundary element attribute depending upon
       context). The values returned for any missing attributes will
       be zero. The coefficient pointers may be NULL in which case a
       value of zero is returned.

       The MatrixCoefficient objects contained in this map are NOT
       owned by this PWMatrixCoefficient object. This means that they
       will not be deleted when this object is deleted also the caller
       must ensure that the various MatrixCoefficient objects are not
       deleted while this PWMatrixCoefficient is still needed.
   */
   std::map<int, MatrixCoefficient*> pieces;

   /** Convenience function to check for compatible array lengths,
       loop over the arrays, and add their attribute/MatrixCoefficient
       pairs to the internal data structure.
   */
   void InitMap(const Array<int> & attr,
                const Array<MatrixCoefficient*> & coefs);

public:

   /// Constructs a piecewise matrix coefficient of dimension dim by dim
   explicit PWMatrixCoefficient(int dim, bool symm = false)
      : MatrixCoefficient(dim, symm) {}

   /// Constructs a piecewise matrix coefficient of dimension h by w
   explicit PWMatrixCoefficient(int h, int w, bool symm = false)
      : MatrixCoefficient(h, w, symm) {}

   /// Construct the coefficient using arrays describing the pieces
   /** \param dim - size of the square matrix-valued result
       \param attr - an array of attribute numbers for each piece
       \param coefs - the corresponding array of MatrixCoefficient pointers
       \param symm - true if the result will be symmetric, false otherwise
       Any missing attributes or NULL coefficient pointers will result in a
       zero matrix being returned.

       \note Ownership of the MatrixCoefficient objects will NOT be
       transferred to this object.
   */
   PWMatrixCoefficient(int dim, const Array<int> & attr,
                       const Array<MatrixCoefficient*> & coefs,
                       bool symm=false)
      : MatrixCoefficient(dim, symm) { InitMap(attr, coefs); }

   /// Construct the coefficient using arrays describing the pieces
   /** \param h - height of the matrix-valued result
       \param w - width of the matrix-valued result
       \param attr - an array of attribute numbers for each piece
       \param coefs - the corresponding array of MatrixCoefficient pointers
       \param symm - true if the result will be symmetric, false otherwise
       Any missing attributes or NULL coefficient pointers will result in a
       zero matrix being returned for that attribute.

       \note Ownership of the MatrixCoefficient objects will NOT be
       transferred to this object.
   */
   PWMatrixCoefficient(int h, int w, const Array<int> & attr,
                       const Array<MatrixCoefficient*> & coefs,
                       bool symm=false)
      : MatrixCoefficient(h, w, symm) { InitMap(attr, coefs); }

   /// Set the time for time dependent coefficients
   void SetTime(real_t t) override;

   /// Replace a set of coefficients
   void UpdateCoefficients(const Array<int> & attr,
                           const Array<MatrixCoefficient*> & coefs)
   { InitMap(attr, coefs); }

   /// Replace a single coefficient for a particular attribute
   void UpdateCoefficient(int attr, MatrixCoefficient & coef);

   /// Remove a single MatrixCoefficient for a particular attribute
   void ZeroCoefficient(int attr)
   { pieces.erase(attr); }

   /// Evaluate the coefficient.
   void Eval(DenseMatrix &K, ElementTransformation &T,
             const IntegrationPoint &ip) override;
};

/** @brief A matrix coefficient with an optional scalar coefficient multiplier
    \a q.  The matrix function can either be represented by a std function or
    a constant matrix provided when constructing this object.  */
class MatrixFunctionCoefficient : public MatrixCoefficient
{
private:
   std::function<void(const Vector &, DenseMatrix &)> Function;
   std::function<void(const Vector &, Vector &)> SymmFunction;  // deprecated
   std::function<void(const Vector &, real_t, DenseMatrix &)> TDFunction;

   Coefficient *Q;
   DenseMatrix mat;

public:
   /// Define a time-independent square matrix coefficient from a std function
   /** \param dim - the size of the matrix
       \param F - time-independent function
       \param q - optional scalar Coefficient to scale the matrix coefficient */
   MatrixFunctionCoefficient(int dim,
                             std::function<void(const Vector &, DenseMatrix &)> F,
                             Coefficient *q = nullptr)
      : MatrixCoefficient(dim), Function(std::move(F)), Q(q), mat(0)
   { }

   /// Define a constant matrix coefficient times a scalar Coefficient
   /** \param m - constant matrix
       \param q - optional scalar Coefficient to scale the matrix coefficient */
   MatrixFunctionCoefficient(const DenseMatrix &m, Coefficient &q)
      : MatrixCoefficient(m.Height(), m.Width()), Q(&q), mat(m)
   { }

   /** @brief Define a time-independent symmetric square matrix coefficient from
       a std function */
   /** \param dim - the size of the matrix
       \param SymmF - function used in EvalSymmetric
       \param q - optional scalar Coefficient to scale the matrix coefficient
       @deprecated Use another constructor without setting SymmFunction. */
   MatrixFunctionCoefficient(int dim,
                             std::function<void(const Vector &, Vector &)> SymmF,
                             Coefficient *q = NULL)
      : MatrixCoefficient(dim, true), SymmFunction(std::move(SymmF)), Q(q), mat(0)
   { }

   /// Define a time-dependent square matrix coefficient from a std function
   /** \param dim - the size of the matrix
       \param TDF - time-dependent function
       \param q - optional scalar Coefficient to scale the matrix coefficient */
   MatrixFunctionCoefficient(int dim,
                             std::function<void(const Vector &, real_t, DenseMatrix &)> TDF,
                             Coefficient *q = nullptr)
      : MatrixCoefficient(dim), TDFunction(std::move(TDF)), Q(q)
   { }

   /// Set the time for internally stored coefficients
   void SetTime(real_t t) override;

   /// Evaluate the matrix coefficient at @a ip.
   void Eval(DenseMatrix &K, ElementTransformation &T,
             const IntegrationPoint &ip) override;

   /// (DEPRECATED) Evaluate the symmetric matrix coefficient at @a ip.
   /** @deprecated Use Eval() instead. */
   void EvalSymmetric(Vector &K, ElementTransformation &T,
                      const IntegrationPoint &ip) override;

   virtual ~MatrixFunctionCoefficient() { }
};


/** @brief Matrix coefficient defined by a matrix of scalar coefficients.
    Coefficients that are not set will evaluate to zero in the vector. The
    coefficient is stored as a flat Array with indexing (i,j) -> i*width+j. */
class MatrixArrayCoefficient : public MatrixCoefficient
{
private:
   Array<Coefficient *> Coeff;
   Array<bool> ownCoeff;

public:
   /** @brief Construct a coefficient matrix of dimensions @a dim * @a dim. The
       actual coefficients still need to be added with Set(). */
   explicit MatrixArrayCoefficient (int dim);

   /// Set the time for internally stored coefficients
   void SetTime(real_t t) override;

   /// Get the coefficient located at (i,j) in the matrix.
   Coefficient* GetCoeff (int i, int j) { return Coeff[i*width+j]; }

   /** @brief Set the coefficient located at (i,j) in the matrix.  By default by
       default this will take ownership of the Coefficient passed in, but this
       can be overridden with the @a own parameter. */
   void Set(int i, int j, Coefficient * c, bool own=true);

   using MatrixCoefficient::Eval;

   /// Evaluate coefficient located at (i,j) in the matrix using integration
   /// point @a ip.
   real_t Eval(int i, int j, ElementTransformation &T, const IntegrationPoint &ip)
   { return Coeff[i*width+j] ? Coeff[i*width+j] -> Eval(T, ip, GetTime()) : 0.0; }

   /// Evaluate the matrix coefficient @a ip.
   void Eval(DenseMatrix &K, ElementTransformation &T,
             const IntegrationPoint &ip) override;

   virtual ~MatrixArrayCoefficient();
};

/** @brief Matrix coefficient defined row-wise by an array of vector
    coefficients. Rows that are not set will evaluate to zero. The
    matrix coefficient is stored as an array indexing the rows of
    the matrix. */
class MatrixArrayVectorCoefficient : public MatrixCoefficient
{
private:
   Array<VectorCoefficient *> Coeff;
   Array<bool> ownCoeff;

public:
   /** @brief Construct a coefficient matrix of dimensions @a dim * @a dim. The
       actual coefficients still need to be added with Set(). */
   explicit MatrixArrayVectorCoefficient (int dim);

   /// Set the time for internally stored coefficients
   void SetTime(real_t t) override;

   /// Get the vector coefficient located at the i-th row of the matrix
   VectorCoefficient* GetCoeff (int i) { return Coeff[i]; }

   /** @brief Set the coefficient located at the i-th row of the matrix.
       By this will take ownership of the Coefficient passed in, but this
       can be overridden with the @a own parameter. */
   void Set(int i, VectorCoefficient * c, bool own=true);

   using MatrixCoefficient::Eval;

   /// Evaluate coefficient located at the i-th row of the matrix using integration
   /// point @a ip.
   void Eval(int i, Vector &V, ElementTransformation &T,
             const IntegrationPoint &ip);

   /// Evaluate the matrix coefficient @a ip.
   void Eval(DenseMatrix &K, ElementTransformation &T,
             const IntegrationPoint &ip) override;

   virtual ~MatrixArrayVectorCoefficient();
};


/** @brief Derived matrix coefficient that has the value of the parent matrix
    coefficient where it is active and is zero otherwise. */
class MatrixRestrictedCoefficient : public MatrixCoefficient
{
private:
   MatrixCoefficient *c;
   Array<int> active_attr;

public:
   /** @brief Construct with a parent matrix coefficient and an array of zeros
       and ones representing the attributes for which this coefficient should be
       active. */
   MatrixRestrictedCoefficient(MatrixCoefficient &mc, Array<int> &attr)
      : MatrixCoefficient(mc.GetHeight(), mc.GetWidth())
   { c = &mc; attr.Copy(active_attr); }

   /// Set the time for internally stored coefficients
   void SetTime(real_t t) override;

   /// Evaluate the matrix coefficient at @a ip.
   void Eval(DenseMatrix &K, ElementTransformation &T,
             const IntegrationPoint &ip) override;
};

/// Coefficients based on sums, products, or other functions of coefficients.
///@{
/** @brief Scalar coefficient defined as the linear combination of two scalar
    coefficients or a scalar and a scalar coefficient */
class SumCoefficient : public Coefficient
{
private:
   real_t aConst;
   Coefficient * a;
   Coefficient * b;

   real_t alpha;
   real_t beta;

public:
   /// Constructor with one coefficient.  Result is alpha_ * A + beta_ * B
   SumCoefficient(real_t A, Coefficient &B,
                  real_t alpha_ = 1.0, real_t beta_ = 1.0)
      : aConst(A), a(NULL), b(&B), alpha(alpha_), beta(beta_) { }

   /// Constructor with two coefficients.  Result is alpha_ * A + beta_ * B.
   SumCoefficient(Coefficient &A, Coefficient &B,
                  real_t alpha_ = 1.0, real_t beta_ = 1.0)
      : aConst(0.0), a(&A), b(&B), alpha(alpha_), beta(beta_) { }

   /// Set the time for internally stored coefficients
   void SetTime(real_t t) override;

   /// Reset the first term in the linear combination as a constant
   void SetAConst(real_t A) { a = NULL; aConst = A; }
   /// Return the first term in the linear combination
   real_t GetAConst() const { return aConst; }

   /// Reset the first term in the linear combination
   void SetACoef(Coefficient &A) { a = &A; }
   /// Return the first term in the linear combination
   Coefficient * GetACoef() const { return a; }

   /// Reset the second term in the linear combination
   void SetBCoef(Coefficient &B) { b = &B; }
   /// Return the second term in the linear combination
   Coefficient * GetBCoef() const { return b; }

   /// Reset the factor in front of the first term in the linear combination
   void SetAlpha(real_t alpha_) { alpha = alpha_; }
   /// Return the factor in front of the first term in the linear combination
   real_t GetAlpha() const { return alpha; }

   /// Reset the factor in front of the second term in the linear combination
   void SetBeta(real_t beta_) { beta = beta_; }
   /// Return the factor in front of the second term in the linear combination
   real_t GetBeta() const { return beta; }

   /// Evaluate the coefficient at @a ip.
   real_t Eval(ElementTransformation &T,
               const IntegrationPoint &ip) override
   {
      return alpha * ((a == NULL ) ? aConst : a->Eval(T, ip) )
             + beta * b->Eval(T, ip);
   }
};


/// Base class for symmetric matrix coefficients that optionally depend on time and space.
class SymmetricMatrixCoefficient : public MatrixCoefficient
{
protected:

   /// Internal matrix used when evaluating this coefficient as a DenseMatrix.
   mutable DenseSymmetricMatrix mat_aux;
public:
   /// Construct a dim x dim matrix coefficient.
   explicit SymmetricMatrixCoefficient(int dimension)
      : MatrixCoefficient(dimension, true), mat_aux(height) { }

   /// Get the size of the matrix.
   int GetSize() const { return height; }

   /// @brief Fill the QuadratureFunction @a qf by evaluating the coefficient at
   /// the quadrature points.
   ///
   /// @note As opposed to MatrixCoefficient::Project, this function stores only
   /// the @a symmetric part of the matrix at each quadrature point.
   ///
   /// The @a vdim of the coefficient should be equal to height*(height+1)/2.
   virtual void ProjectSymmetric(QuadratureFunction &qf);

   /** @brief Evaluate the matrix coefficient in the element described by @a T
       at the point @a ip, storing the result as a symmetric matrix @a K. */
   /** @note When this method is called, the caller must make sure that the
       IntegrationPoint associated with @a T is the same as @a ip. This can be
       achieved by calling T.SetIntPoint(&ip). */
   virtual void Eval(DenseSymmetricMatrix &K, ElementTransformation &T,
                     const IntegrationPoint &ip) = 0;

   /** @brief Evaluate the matrix coefficient in the element described by @a T
       at the point @a ip, storing the result as a dense matrix @a K. */
   /** This function allows the use of SymmetricMatrixCoefficient in situations
       where the symmetry is not taken advantage of.

       @note When this method is called, the caller must make sure that the
       IntegrationPoint associated with @a T is the same as @a ip. This can be
       achieved by calling T.SetIntPoint(&ip). */
   void Eval(DenseMatrix &K, ElementTransformation &T,
             const IntegrationPoint &ip) override;


   /// @deprecated Return a reference to the internal matrix used when evaluating this coefficient as a DenseMatrix.
   MFEM_DEPRECATED const DenseSymmetricMatrix& GetMatrix() { return mat_aux; }

   virtual ~SymmetricMatrixCoefficient() { }
};


/// A matrix coefficient that is constant in space and time.
class SymmetricMatrixConstantCoefficient : public SymmetricMatrixCoefficient
{
private:
   DenseSymmetricMatrix mat;

public:
   ///Construct using matrix @a m for the constant.
   SymmetricMatrixConstantCoefficient(const DenseSymmetricMatrix &m)
      : SymmetricMatrixCoefficient(m.Height()), mat(m) { }
   using SymmetricMatrixCoefficient::Eval;
   /// Evaluate the matrix coefficient at @a ip.
   void Eval(DenseSymmetricMatrix &M, ElementTransformation &T,
             const IntegrationPoint &ip) override { M = mat; }

   /// Return a reference to the constant matrix.
   const DenseSymmetricMatrix& GetMatrix() { return mat; }

};


/** @brief A matrix coefficient with an optional scalar coefficient multiplier
    \a q.  The matrix function can either be represented by a std function or
    a constant matrix provided when constructing this object.  */
class SymmetricMatrixFunctionCoefficient : public SymmetricMatrixCoefficient
{
private:
   std::function<void(const Vector &, DenseSymmetricMatrix &)> Function;
   std::function<void(const Vector &, real_t, DenseSymmetricMatrix &)> TDFunction;

   Coefficient *Q;
   DenseSymmetricMatrix mat;

public:
   /// Define a time-independent symmetric matrix coefficient from a std function
   /** \param dim - the size of the matrix
       \param F - time-independent function
       \param q - optional scalar Coefficient to scale the matrix coefficient */
   SymmetricMatrixFunctionCoefficient(int dim,
                                      std::function<void(const Vector &, DenseSymmetricMatrix &)> F,
                                      Coefficient *q = nullptr)
      : SymmetricMatrixCoefficient(dim), Function(std::move(F)), Q(q), mat(0)
   { }

   /// Define a constant matrix coefficient times a scalar Coefficient
   /** \param m - constant matrix
       \param q - optional scalar Coefficient to scale the matrix coefficient */
   SymmetricMatrixFunctionCoefficient(const DenseSymmetricMatrix &m,
                                      Coefficient &q)
      : SymmetricMatrixCoefficient(m.Height()), Q(&q), mat(m)
   { }

   /// Define a time-dependent square matrix coefficient from a std function
   /** \param dim - the size of the matrix
       \param TDF - time-dependent function
       \param q - optional scalar Coefficient to scale the matrix coefficient */
   SymmetricMatrixFunctionCoefficient(int dim,
                                      std::function<void(const Vector &, real_t, DenseSymmetricMatrix &)> TDF,
                                      Coefficient *q = nullptr)
      : SymmetricMatrixCoefficient(dim), TDFunction(std::move(TDF)), Q(q)
   { }

   /// Set the time for internally stored coefficients
   void SetTime(real_t t) override;

   using SymmetricMatrixCoefficient::Eval;
   /// Evaluate the matrix coefficient at @a ip.
   void Eval(DenseSymmetricMatrix &K, ElementTransformation &T,
             const IntegrationPoint &ip) override;

   virtual ~SymmetricMatrixFunctionCoefficient() { }
};


/** @brief Scalar coefficient defined as the product of two scalar coefficients
    or a scalar and a scalar coefficient. */
class ProductCoefficient : public Coefficient
{
private:
   real_t aConst;
   Coefficient * a;
   Coefficient * b;

public:
   /// Constructor with one coefficient.  Result is A * B.
   ProductCoefficient(real_t A, Coefficient &B)
      : aConst(A), a(NULL), b(&B) { }

   /// Constructor with two coefficients.  Result is A * B.
   ProductCoefficient(Coefficient &A, Coefficient &B)
      : aConst(0.0), a(&A), b(&B) { }

   /// Set the time for internally stored coefficients
   void SetTime(real_t t) override;

   /// Reset the first term in the product as a constant
   void SetAConst(real_t A) { a = NULL; aConst = A; }
   /// Return the first term in the product
   real_t GetAConst() const { return aConst; }

   /// Reset the first term in the product
   void SetACoef(Coefficient &A) { a = &A; }
   /// Return the first term in the product
   Coefficient * GetACoef() const { return a; }

   /// Reset the second term in the product
   void SetBCoef(Coefficient &B) { b = &B; }
   /// Return the second term in the product
   Coefficient * GetBCoef() const { return b; }

   /// Evaluate the coefficient at @a ip.
   real_t Eval(ElementTransformation &T,
               const IntegrationPoint &ip) override
   { return ((a == NULL ) ? aConst : a->Eval(T, ip) ) * b->Eval(T, ip); }
};

/** @brief Scalar coefficient defined as the ratio of two scalars where one or
    both scalars are scalar coefficients. */
class RatioCoefficient : public Coefficient
{
private:
   real_t aConst;
   real_t bConst;
   Coefficient * a;
   Coefficient * b;

public:
   /** Initialize a coefficient which returns A / B where @a A is a
       constant and @a B is a scalar coefficient */
   RatioCoefficient(real_t A, Coefficient &B)
      : aConst(A), bConst(1.0), a(NULL), b(&B) { }
   /** Initialize a coefficient which returns A / B where @a A and @a B are both
       scalar coefficients */
   RatioCoefficient(Coefficient &A, Coefficient &B)
      : aConst(0.0), bConst(1.0), a(&A), b(&B) { }
   /** Initialize a coefficient which returns A / B where @a A is a
       scalar coefficient and @a B is a constant */
   RatioCoefficient(Coefficient &A, real_t B)
      : aConst(0.0), bConst(B), a(&A), b(NULL) { }

   /// Set the time for internally stored coefficients
   void SetTime(real_t t) override;

   /// Reset the numerator in the ratio as a constant
   void SetAConst(real_t A) { a = NULL; aConst = A; }
   /// Return the numerator of the ratio
   real_t GetAConst() const { return aConst; }

   /// Reset the denominator in the ratio as a constant
   void SetBConst(real_t B) { b = NULL; bConst = B; }
   /// Return the denominator of the ratio
   real_t GetBConst() const { return bConst; }

   /// Reset the numerator in the ratio
   void SetACoef(Coefficient &A) { a = &A; }
   /// Return the numerator of the ratio
   Coefficient * GetACoef() const { return a; }

   /// Reset the denominator in the ratio
   void SetBCoef(Coefficient &B) { b = &B; }
   /// Return the denominator of the ratio
   Coefficient * GetBCoef() const { return b; }

   /// Evaluate the coefficient
   real_t Eval(ElementTransformation &T,
               const IntegrationPoint &ip) override
   {
      real_t den = (b == NULL ) ? bConst : b->Eval(T, ip);
      MFEM_ASSERT(den != 0.0, "Division by zero in RatioCoefficient");
      return ((a == NULL ) ? aConst : a->Eval(T, ip) ) / den;
   }
};

/// Scalar coefficient defined as a scalar raised to a power
class PowerCoefficient : public Coefficient
{
private:
   Coefficient * a;

   real_t p;

public:
   /// Construct with a coefficient and a constant power @a p_.  Result is A^p.
   PowerCoefficient(Coefficient &A, real_t p_)
      : a(&A), p(p_) { }

   /// Set the time for internally stored coefficients
   void SetTime(real_t t) override;

   /// Reset the base coefficient
   void SetACoef(Coefficient &A) { a = &A; }
   /// Return the base coefficient
   Coefficient * GetACoef() const { return a; }

   /// Reset the exponent
   void SetExponent(real_t p_) { p = p_; }
   /// Return the exponent
   real_t GetExponent() const { return p; }

   /// Evaluate the coefficient at @a ip.
   real_t Eval(ElementTransformation &T,
               const IntegrationPoint &ip) override
   { return pow(a->Eval(T, ip), p); }
};


/// Scalar coefficient defined as the inner product of two vector coefficients
class InnerProductCoefficient : public Coefficient
{
private:
   VectorCoefficient * a;
   VectorCoefficient * b;

   mutable Vector va;
   mutable Vector vb;
public:
   /// Construct with the two vector coefficients.  Result is $ A \cdot B $.
   InnerProductCoefficient(VectorCoefficient &A, VectorCoefficient &B);

   /// Set the time for internally stored coefficients
   void SetTime(real_t t) override;

   /// Reset the first vector in the inner product
   void SetACoef(VectorCoefficient &A) { a = &A; }
   /// Return the first vector coefficient in the inner product
   VectorCoefficient * GetACoef() const { return a; }

   /// Reset the second vector in the inner product
   void SetBCoef(VectorCoefficient &B) { b = &B; }
   /// Return the second vector coefficient in the inner product
   VectorCoefficient * GetBCoef() const { return b; }

   /// Evaluate the coefficient at @a ip.
   real_t Eval(ElementTransformation &T,
               const IntegrationPoint &ip) override;
};

/// Scalar coefficient defined as a cross product of two vectors in the xy-plane.
class VectorRotProductCoefficient : public Coefficient
{
private:
   VectorCoefficient * a;
   VectorCoefficient * b;

   mutable Vector va;
   mutable Vector vb;

public:
   /// Constructor with two vector coefficients.  Result is $ A_x B_y - A_y * B_x; $.
   VectorRotProductCoefficient(VectorCoefficient &A, VectorCoefficient &B);

   /// Set the time for internally stored coefficients
   void SetTime(real_t t) override;

   /// Reset the first vector in the product
   void SetACoef(VectorCoefficient &A) { a = &A; }
   /// Return the first vector of the product
   VectorCoefficient * GetACoef() const { return a; }

   /// Reset the second vector in the product
   void SetBCoef(VectorCoefficient &B) { b = &B; }
   /// Return the second vector of the product
   VectorCoefficient * GetBCoef() const { return b; }

   /// Evaluate the coefficient at @a ip.
   real_t Eval(ElementTransformation &T,
               const IntegrationPoint &ip) override;
};

/// Scalar coefficient defined as the determinant of a matrix coefficient
class DeterminantCoefficient : public Coefficient
{
private:
   MatrixCoefficient * a;

   mutable DenseMatrix ma;

public:
   /// Construct with the matrix.
   DeterminantCoefficient(MatrixCoefficient &A);

   /// Set the time for internally stored coefficients
   void SetTime(real_t t) override;

   /// Reset the matrix coefficient
   void SetACoef(MatrixCoefficient &A) { a = &A; }
   /// Return the matrix coefficient
   MatrixCoefficient * GetACoef() const { return a; }

   /// Evaluate the determinant coefficient at @a ip.
   real_t Eval(ElementTransformation &T,
               const IntegrationPoint &ip) override;
};

/// Scalar coefficient defined as the trace of a matrix coefficient
class TraceCoefficient : public Coefficient
{
private:
   MatrixCoefficient * a;

   mutable DenseMatrix ma;

public:
   /// Construct with the matrix.
   TraceCoefficient(MatrixCoefficient &A);

   /// Set the time for internally stored coefficients
   void SetTime(real_t t) override;

   /// Reset the matrix coefficient
   void SetACoef(MatrixCoefficient &A) { a = &A; }
   /// Return the matrix coefficient
   MatrixCoefficient * GetACoef() const { return a; }

   /// Evaluate the trace coefficient at @a ip.
   real_t Eval(ElementTransformation &T,
               const IntegrationPoint &ip) override;
};

/// Vector coefficient defined as the linear combination of two vectors
class VectorSumCoefficient : public VectorCoefficient
{
private:
   VectorCoefficient * ACoef;
   VectorCoefficient * BCoef;

   Vector A;
   Vector B;

   Coefficient * alphaCoef;
   Coefficient * betaCoef;

   real_t alpha;
   real_t beta;

   mutable Vector va;

public:
   /** Constructor with no coefficients.
       To be used with the various "Set" methods */
   VectorSumCoefficient(int dim);

   /** Constructor with two vector coefficients.
       Result is alpha_ * A + beta_ * B */
   VectorSumCoefficient(VectorCoefficient &A, VectorCoefficient &B,
                        real_t alpha_ = 1.0, real_t beta_ = 1.0);

   /** Constructor with scalar coefficients.
       Result is alpha_ * A_ + beta_ * B_ */
   VectorSumCoefficient(VectorCoefficient &A_, VectorCoefficient &B_,
                        Coefficient &alpha_, Coefficient &beta_);

   /// Set the time for internally stored coefficients
   void SetTime(real_t t) override;

   /// Reset the first vector coefficient
   void SetACoef(VectorCoefficient &A_) { ACoef = &A_; }
   /// Return the first vector coefficient
   VectorCoefficient * GetACoef() const { return ACoef; }

   /// Reset the second vector coefficient
   void SetBCoef(VectorCoefficient &B_) { BCoef = &B_; }
   /// Return the second vector coefficient
   VectorCoefficient * GetBCoef() const { return BCoef; }

   /// Reset the factor in front of the first vector coefficient
   void SetAlphaCoef(Coefficient &A_) { alphaCoef = &A_; }
   /// Return the factor in front of the first vector coefficient
   Coefficient * GetAlphaCoef() const { return alphaCoef; }

   /// Reset the factor in front of the second vector coefficient
   void SetBetaCoef(Coefficient &B_) { betaCoef = &B_; }
   /// Return the factor in front of the second vector coefficient
   Coefficient * GetBetaCoef() const { return betaCoef; }

   /// Reset the first vector as a constant
   void SetA(const Vector &A_) { A = A_; ACoef = NULL; }
   /// Return the first vector constant
   const Vector & GetA() const { return A; }

   /// Reset the second vector as a constant
   void SetB(const Vector &B_) { B = B_; BCoef = NULL; }
   /// Return the second vector constant
   const Vector & GetB() const { return B; }

   /// Reset the factor in front of the first vector coefficient as a constant
   void SetAlpha(real_t alpha_) { alpha = alpha_; alphaCoef = NULL; }
   /// Return the factor in front of the first vector coefficient
   real_t GetAlpha() const { return alpha; }

   /// Reset the factor in front of the second vector coefficient as a constant
   void SetBeta(real_t beta_) { beta = beta_; betaCoef = NULL; }
   /// Return the factor in front of the second vector coefficient
   real_t GetBeta() const { return beta; }

   /// Evaluate the coefficient at @a ip.
   void Eval(Vector &V, ElementTransformation &T,
             const IntegrationPoint &ip) override;
   using VectorCoefficient::Eval;
};

/// Vector coefficient defined as a product of scalar and vector coefficients.
class ScalarVectorProductCoefficient : public VectorCoefficient
{
private:
   real_t aConst;
   Coefficient * a;
   VectorCoefficient * b;

public:
   /// Constructor with constant and vector coefficient.  Result is A * B.
   ScalarVectorProductCoefficient(real_t A, VectorCoefficient &B);

   /// Constructor with two coefficients.  Result is A * B.
   ScalarVectorProductCoefficient(Coefficient &A, VectorCoefficient &B);

   /// Set the time for internally stored coefficients
   void SetTime(real_t t) override;

   /// Reset the scalar factor as a constant
   void SetAConst(real_t A) { a = NULL; aConst = A; }
   /// Return the scalar factor
   real_t GetAConst() const { return aConst; }

   /// Reset the scalar factor
   void SetACoef(Coefficient &A) { a = &A; }
   /// Return the scalar factor
   Coefficient * GetACoef() const { return a; }

   /// Reset the vector factor
   void SetBCoef(VectorCoefficient &B) { b = &B; }
   /// Return the vector factor
   VectorCoefficient * GetBCoef() const { return b; }

   /// Evaluate the coefficient at @a ip.
   void Eval(Vector &V, ElementTransformation &T,
             const IntegrationPoint &ip) override;
   using VectorCoefficient::Eval;
};

/// Vector coefficient defined as a normalized vector field (returns v/|v|)
class NormalizedVectorCoefficient : public VectorCoefficient
{
private:
   VectorCoefficient * a;

   real_t tol;

public:
   /** @brief Return a vector normalized to a length of one

       This class evaluates the vector coefficient @a A and, if |A| > @a tol,
       returns the normalized vector A / |A|.  If |A| <= @a tol, the zero
       vector is returned.
   */
   NormalizedVectorCoefficient(VectorCoefficient &A, real_t tol = 1e-6);

   /// Set the time for internally stored coefficients
   void SetTime(real_t t) override;

   /// Reset the vector coefficient
   void SetACoef(VectorCoefficient &A) { a = &A; }
   /// Return the vector coefficient
   VectorCoefficient * GetACoef() const { return a; }

   /// Evaluate the coefficient at @a ip.
   void Eval(Vector &V, ElementTransformation &T,
             const IntegrationPoint &ip) override;
   using VectorCoefficient::Eval;
};

/// Vector coefficient defined as a cross product of two vectors
class VectorCrossProductCoefficient : public VectorCoefficient
{
private:
   VectorCoefficient * a;
   VectorCoefficient * b;

   mutable Vector va;
   mutable Vector vb;

public:
   /// Construct with the two coefficients.  Result is A x B.
   VectorCrossProductCoefficient(VectorCoefficient &A, VectorCoefficient &B);

   /// Set the time for internally stored coefficients
   void SetTime(real_t t) override;

   /// Reset the first term in the product
   void SetACoef(VectorCoefficient &A) { a = &A; }
   /// Return the first term in the product
   VectorCoefficient * GetACoef() const { return a; }

   /// Reset the second term in the product
   void SetBCoef(VectorCoefficient &B) { b = &B; }
   /// Return the second term in the product
   VectorCoefficient * GetBCoef() const { return b; }

   /// Evaluate the coefficient at @a ip.
   void Eval(Vector &V, ElementTransformation &T,
             const IntegrationPoint &ip) override;
   using VectorCoefficient::Eval;
};

/** @brief Vector coefficient defined as a product of a matrix coefficient and
    a vector coefficient. */
class MatrixVectorProductCoefficient : public VectorCoefficient
{
private:
   MatrixCoefficient * a;
   VectorCoefficient * b;

   mutable DenseMatrix ma;
   mutable Vector vb;

public:
   /// Constructor with two coefficients.  Result is A*B.
   MatrixVectorProductCoefficient(MatrixCoefficient &A, VectorCoefficient &B);

   /// Set the time for internally stored coefficients
   void SetTime(real_t t) override;

   /// Reset the matrix coefficient
   void SetACoef(MatrixCoefficient &A) { a = &A; }
   /// Return the matrix coefficient
   MatrixCoefficient * GetACoef() const { return a; }

   /// Reset the vector coefficient
   void SetBCoef(VectorCoefficient &B) { b = &B; }
   /// Return the vector coefficient
   VectorCoefficient * GetBCoef() const { return b; }

   /// Evaluate the vector coefficient at @a ip.
   void Eval(Vector &V, ElementTransformation &T,
             const IntegrationPoint &ip) override;
   using VectorCoefficient::Eval;
};

/// Convenient alias for the MatrixVectorProductCoefficient
typedef MatrixVectorProductCoefficient MatVecCoefficient;

/// Constant matrix coefficient defined as the identity of dimension d
class IdentityMatrixCoefficient : public MatrixCoefficient
{
private:
   int dim;

public:
   /// Construct with the dimension of the square identity matrix.
   IdentityMatrixCoefficient(int d)
      : MatrixCoefficient(d, d), dim(d) { }

   /// Evaluate the matrix coefficient at @a ip.
   void Eval(DenseMatrix &M, ElementTransformation &T,
             const IntegrationPoint &ip) override;
};

/// Matrix coefficient defined as the linear combination of two matrices
class MatrixSumCoefficient : public MatrixCoefficient
{
private:
   MatrixCoefficient * a;
   MatrixCoefficient * b;

   real_t alpha;
   real_t beta;

   mutable DenseMatrix ma;

public:
   /// Construct with the two coefficients.  Result is alpha_ * A + beta_ * B.
   MatrixSumCoefficient(MatrixCoefficient &A, MatrixCoefficient &B,
                        real_t alpha_ = 1.0, real_t beta_ = 1.0);

   /// Set the time for internally stored coefficients
   void SetTime(real_t t) override;

   /// Reset the first matrix coefficient
   void SetACoef(MatrixCoefficient &A) { a = &A; }
   /// Return the first matrix coefficient
   MatrixCoefficient * GetACoef() const { return a; }

   /// Reset the second matrix coefficient
   void SetBCoef(MatrixCoefficient &B) { b = &B; }
   /// Return the second matrix coefficient
   MatrixCoefficient * GetBCoef() const { return b; }

   /// Reset the factor in front of the first matrix coefficient
   void SetAlpha(real_t alpha_) { alpha = alpha_; }
   /// Return the factor in front of the first matrix coefficient
   real_t GetAlpha() const { return alpha; }

   /// Reset the factor in front of the second matrix coefficient
   void SetBeta(real_t beta_) { beta = beta_; }
   /// Return the factor in front of the second matrix coefficient
   real_t GetBeta() const { return beta; }

   /// Evaluate the matrix coefficient at @a ip.
   void Eval(DenseMatrix &M, ElementTransformation &T,
             const IntegrationPoint &ip) override;
};

/// Matrix coefficient defined as the product of two matrices
class MatrixProductCoefficient : public MatrixCoefficient
{
private:
   MatrixCoefficient * a;
   MatrixCoefficient * b;

   mutable DenseMatrix ma;
   mutable DenseMatrix mb;

public:
   /// Construct with the two coefficients.  Result is A * B.
   MatrixProductCoefficient(MatrixCoefficient &A, MatrixCoefficient &B);

   /// Reset the first matrix coefficient
   void SetACoef(MatrixCoefficient &A) { a = &A; }
   /// Return the first matrix coefficient
   MatrixCoefficient * GetACoef() const { return a; }

   /// Reset the second matrix coefficient
   void SetBCoef(MatrixCoefficient &B) { b = &B; }
   /// Return the second matrix coefficient
   MatrixCoefficient * GetBCoef() const { return b; }

   /// Evaluate the matrix coefficient at @a ip.
   void Eval(DenseMatrix &M, ElementTransformation &T,
             const IntegrationPoint &ip) override;
};

/** @brief Matrix coefficient defined as a product of a scalar coefficient and a
    matrix coefficient.*/
class ScalarMatrixProductCoefficient : public MatrixCoefficient
{
private:
   real_t aConst;
   Coefficient * a;
   MatrixCoefficient * b;

public:
   /// Constructor with one coefficient.  Result is A*B.
   ScalarMatrixProductCoefficient(real_t A, MatrixCoefficient &B);

   /// Constructor with two coefficients.  Result is A*B.
   ScalarMatrixProductCoefficient(Coefficient &A, MatrixCoefficient &B);

   /// Set the time for internally stored coefficients
   void SetTime(real_t t) override;

   /// Reset the scalar factor as a constant
   void SetAConst(real_t A) { a = NULL; aConst = A; }
   /// Return the scalar factor
   real_t GetAConst() const { return aConst; }

   /// Reset the scalar factor
   void SetACoef(Coefficient &A) { a = &A; }
   /// Return the scalar factor
   Coefficient * GetACoef() const { return a; }

   /// Reset the matrix factor
   void SetBCoef(MatrixCoefficient &B) { b = &B; }
   /// Return the matrix factor
   MatrixCoefficient * GetBCoef() const { return b; }

   /// Evaluate the matrix coefficient at @a ip.
   void Eval(DenseMatrix &M, ElementTransformation &T,
             const IntegrationPoint &ip) override;
};

/// Matrix coefficient defined as the transpose of a matrix coefficient
class TransposeMatrixCoefficient : public MatrixCoefficient
{
private:
   MatrixCoefficient * a;

public:
   /// Construct with the matrix coefficient.  Result is $ A^T $.
   TransposeMatrixCoefficient(MatrixCoefficient &A);

   /// Set the time for internally stored coefficients
   void SetTime(real_t t) override;

   /// Reset the matrix coefficient
   void SetACoef(MatrixCoefficient &A) { a = &A; }
   /// Return the matrix coefficient
   MatrixCoefficient * GetACoef() const { return a; }

   /// Evaluate the matrix coefficient at @a ip.
   void Eval(DenseMatrix &M, ElementTransformation &T,
             const IntegrationPoint &ip) override;
};

/// Matrix coefficient defined as the inverse of a matrix coefficient.
class InverseMatrixCoefficient : public MatrixCoefficient
{
private:
   MatrixCoefficient * a;

public:
   /// Construct with the matrix coefficient.  Result is $ A^{-1} $.
   InverseMatrixCoefficient(MatrixCoefficient &A);

   /// Set the time for internally stored coefficients
   void SetTime(real_t t) override;

   /// Reset the matrix coefficient
   void SetACoef(MatrixCoefficient &A) { a = &A; }
   /// Return the matrix coefficient
   MatrixCoefficient * GetACoef() const { return a; }

   /// Evaluate the matrix coefficient at @a ip.
   void Eval(DenseMatrix &M, ElementTransformation &T,
             const IntegrationPoint &ip) override;
};

/// Matrix coefficient defined as the exponential of a matrix coefficient.
class ExponentialMatrixCoefficient : public MatrixCoefficient
{
private:
   MatrixCoefficient * a;

public:
   /// Construct the matrix coefficient.  Result is $ \exp(A) $.
   ExponentialMatrixCoefficient(MatrixCoefficient &A);

   /// Set the time for internally stored coefficients
   void SetTime(real_t t) override;

   /// Reset the matrix coefficient
   void SetACoef(MatrixCoefficient &A) { a = &A; }
   /// Return the matrix coefficient
   MatrixCoefficient * GetACoef() const { return a; }

   /// Evaluate the matrix coefficient at @a ip.
   void Eval(DenseMatrix &M, ElementTransformation &T,
             const IntegrationPoint &ip) override;
};

/// Matrix coefficient defined as the outer product of two vector coefficients.
class OuterProductCoefficient : public MatrixCoefficient
{
private:
   VectorCoefficient * a;
   VectorCoefficient * b;

   mutable Vector va;
   mutable Vector vb;

public:
   /// Construct with two vector coefficients.  Result is $ A B^T $.
   OuterProductCoefficient(VectorCoefficient &A, VectorCoefficient &B);

   /// Set the time for internally stored coefficients
   void SetTime(real_t t) override;

   /// Reset the first vector in the outer product
   void SetACoef(VectorCoefficient &A) { a = &A; }
   /// Return the first vector coefficient in the outer product
   VectorCoefficient * GetACoef() const { return a; }

   /// Reset the second vector in the outer product
   void SetBCoef(VectorCoefficient &B) { b = &B; }
   /// Return the second vector coefficient in the outer product
   VectorCoefficient * GetBCoef() const { return b; }

   /// Evaluate the matrix coefficient at @a ip.
   void Eval(DenseMatrix &M, ElementTransformation &T,
             const IntegrationPoint &ip) override;
};

/** @brief Matrix coefficient defined as -a k x k x, for a vector k and scalar a

    This coefficient returns $a * (|k|^2 I - k \otimes k)$, where I is
    the identity matrix and $\otimes$ indicates the outer product.  This
    can be evaluated for vectors of any dimension but in three
    dimensions it corresponds to computing the cross product with k twice.
*/
class CrossCrossCoefficient : public MatrixCoefficient
{
private:
   real_t aConst;
   Coefficient * a;
   VectorCoefficient * k;

   mutable Vector vk;

public:
   CrossCrossCoefficient(real_t A, VectorCoefficient &K);
   CrossCrossCoefficient(Coefficient &A, VectorCoefficient &K);

   /// Set the time for internally stored coefficients
   void SetTime(real_t t) override;

   /// Reset the scalar factor as a constant
   void SetAConst(real_t A) { a = NULL; aConst = A; }
   /// Return the scalar factor
   real_t GetAConst() const { return aConst; }

   /// Reset the scalar factor
   void SetACoef(Coefficient &A) { a = &A; }
   /// Return the scalar factor
   Coefficient * GetACoef() const { return a; }

   /// Reset the vector factor
   void SetKCoef(VectorCoefficient &K) { k = &K; }
   /// Return the vector factor
   VectorCoefficient * GetKCoef() const { return k; }

   /// Evaluate the matrix coefficient at @a ip.
   void Eval(DenseMatrix &M, ElementTransformation &T,
             const IntegrationPoint &ip) override;
};
///@}

/** @brief Vector quadrature function coefficient which requires that the
    quadrature rules used for this vector coefficient be the same as those that
    live within the supplied QuadratureFunction. */
class VectorQuadratureFunctionCoefficient : public VectorCoefficient
{
private:
   const QuadratureFunction &QuadF; //do not own
   int index;

public:
   /// Constructor with a quadrature function as input
   VectorQuadratureFunctionCoefficient(const QuadratureFunction &qf);

   /** Set the starting index within the QuadFunc that'll be used to project
       outwards as well as the corresponding length. The projected length should
       have the bounds of 1 <= length <= (length QuadFunc - index). */
   void SetComponent(int index_, int length_);

   const QuadratureFunction& GetQuadFunction() const { return QuadF; }

   using VectorCoefficient::Eval;
   void Eval(Vector &V, ElementTransformation &T,
             const IntegrationPoint &ip) override;

   void Project(QuadratureFunction &qf) override;

   virtual ~VectorQuadratureFunctionCoefficient() { }
};

/** @brief Quadrature function coefficient which requires that the quadrature
    rules used for this coefficient be the same as those that live within the
    supplied QuadratureFunction. */
class QuadratureFunctionCoefficient : public Coefficient
{
private:
   const QuadratureFunction &QuadF;

public:
   /// Constructor with a quadrature function as input
   QuadratureFunctionCoefficient(const QuadratureFunction &qf);

   const QuadratureFunction& GetQuadFunction() const { return QuadF; }

   real_t Eval(ElementTransformation &T, const IntegrationPoint &ip) override;

   void Project(QuadratureFunction &qf) override;

   virtual ~QuadratureFunctionCoefficient() { }
};

/// Flags that determine what storage optimizations to use in CoefficientVector
enum class CoefficientStorage : int
{
   FULL = 0, ///< Store the coefficient as a full QuadratureFunction.
   CONSTANTS = 1 << 0, ///< Store constants using only @a vdim entries.
   SYMMETRIC = 1 << 1, ///< Store the triangular part of symmetric matrices.
   COMPRESSED = CONSTANTS | SYMMETRIC ///< Enable all above compressions.
};

inline CoefficientStorage operator|(CoefficientStorage a, CoefficientStorage b)
{
   return CoefficientStorage(int(a) | int(b));
}

inline int operator&(CoefficientStorage a, CoefficientStorage b)
{
   return int(a) & int(b);
}


/// @brief Class to represent a coefficient evaluated at quadrature points.
///
/// In the general case, a CoefficientVector is the same as a QuadratureFunction
/// with a coefficient projected onto it.
///
/// This class allows for some "compression" of the coefficient data, according
/// to the storage flags given by CoefficientStorage. For example, constant
/// coefficients can be stored using only @a vdim values, and symmetric matrices
/// can be stored using e.g. the upper triangular part of the matrix.
class CoefficientVector : public Vector
{
protected:
   CoefficientStorage storage; ///< Storage optimizations (see CoefficientStorage).
   int vdim; ///< Number of values per quadrature point.
   QuadratureSpaceBase &qs; ///< Associated QuadratureSpaceBase.
   QuadratureFunction *qf; ///< Internal QuadratureFunction (owned, may be NULL).
public:
   /// Create an empty CoefficientVector.
   CoefficientVector(QuadratureSpaceBase &qs_,
                     CoefficientStorage storage_ = CoefficientStorage::FULL);

   /// @brief Create a CoefficientVector from the given Coefficient and
   /// QuadratureSpaceBase.
   ///
   /// If @a coeff is NULL, it will be interpreted as a constant with value one.
   /// @sa CoefficientStorage for a description of @a storage_.
   CoefficientVector(Coefficient *coeff, QuadratureSpaceBase &qs,
                     CoefficientStorage storage_ = CoefficientStorage::FULL);

   /// @brief Create a CoefficientVector from the given Coefficient and
   /// QuadratureSpaceBase.
   ///
   /// @sa CoefficientStorage for a description of @a storage_.
   CoefficientVector(Coefficient &coeff, QuadratureSpaceBase &qs,
                     CoefficientStorage storage_ = CoefficientStorage::FULL);

   /// @brief Create a CoefficientVector from the given VectorCoefficient and
   /// QuadratureSpaceBase.
   ///
   /// @sa CoefficientStorage for a description of @a storage_.
   CoefficientVector(VectorCoefficient &coeff, QuadratureSpaceBase &qs,
                     CoefficientStorage storage_ = CoefficientStorage::FULL);

   /// @brief Create a CoefficientVector from the given MatrixCoefficient and
   /// QuadratureSpaceBase.
   ///
   /// @sa CoefficientStorage for a description of @a storage_.
   CoefficientVector(MatrixCoefficient &coeff, QuadratureSpaceBase &qs,
                     CoefficientStorage storage_ = CoefficientStorage::FULL);

   /// @brief Evaluate the given Coefficient at the quadrature points defined by
   /// @ref qs.
   void Project(Coefficient &coeff);

   /// @brief Evaluate the given VectorCoefficient at the quadrature points
   /// defined by @ref qs.
   ///
   /// @sa CoefficientVector for a description of the @a compress argument.
   void Project(VectorCoefficient &coeff);

   /// @brief Evaluate the given MatrixCoefficient at the quadrature points
   /// defined by @ref qs.
   ///
   /// @sa CoefficientVector for a description of the @a compress argument.
   void Project(MatrixCoefficient &coeff, bool transpose=false);

   /// @brief Project the transpose of @a coeff.
   ///
   /// @sa Project(MatrixCoefficient&, QuadratureSpace&, bool, bool)
   void ProjectTranspose(MatrixCoefficient &coeff);

   /// Make this vector a reference to the given QuadratureFunction.
   void MakeRef(const QuadratureFunction &qf_);

   /// Set this vector to the given constant.
   void SetConstant(real_t constant);

   /// Set this vector to the given constant vector.
   void SetConstant(const Vector &constant);

   /// Set this vector to the given constant matrix.
   void SetConstant(const DenseMatrix &constant);

   /// Set this vector to the given constant symmetric matrix.
   void SetConstant(const DenseSymmetricMatrix &constant);

   /// Return the number of values per quadrature point.
   int GetVDim() const;

   ~CoefficientVector();
};

/** @brief Compute the Lp norm of a function f.
    $ \| f \|_{Lp} = ( \int_\Omega | f |^p d\Omega)^{1/p} $ */
real_t ComputeLpNorm(real_t p, Coefficient &coeff, Mesh &mesh,
                     const IntegrationRule *irs[]);

/** @brief Compute the Lp norm of a vector function f = {f_i}_i=1...N.
    $ \| f \|_{Lp} = ( \sum_i \| f_i \|_{Lp}^p )^{1/p} $ */
real_t ComputeLpNorm(real_t p, VectorCoefficient &coeff, Mesh &mesh,
                     const IntegrationRule *irs[]);

#ifdef MFEM_USE_MPI
/** @brief Compute the global Lp norm of a function f.
    $ \| f \|_{Lp} = ( \int_\Omega | f |^p d\Omega)^{1/p} $ */
real_t ComputeGlobalLpNorm(real_t p, Coefficient &coeff, ParMesh &pmesh,
                           const IntegrationRule *irs[]);

/** @brief Compute the global Lp norm of a vector function f = {f_i}_i=1...N.
    $ \| f \|_{Lp} = ( \sum_i \| f_i \|_{Lp}^p )^{1/p} $ */
real_t ComputeGlobalLpNorm(real_t p, VectorCoefficient &coeff, ParMesh &pmesh,
                           const IntegrationRule *irs[]);
#endif

}

#endif<|MERGE_RESOLUTION|>--- conflicted
+++ resolved
@@ -254,16 +254,11 @@
    }
 
    /// Evaluate the coefficient at @a ip.
-<<<<<<< HEAD
-   virtual real_t Eval(ElementTransformation &T,
-                       const IntegrationPoint &ip);
+   real_t Eval(ElementTransformation &T,
+               const IntegrationPoint &ip) override;
 
    const std::function<real_t(const Vector &)>& GetFunction() const { return Function; }
    const std::function<real_t(const Vector &, real_t)>& GetTDFunction() const { return TDFunction; }
-=======
-   real_t Eval(ElementTransformation &T,
-               const IntegrationPoint &ip) override;
->>>>>>> 540c21c9
 };
 
 /// A common base class for returning individual components of the domain's
