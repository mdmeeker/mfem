--- conflicted
+++ resolved
@@ -1479,24 +1479,6 @@
    }
 };
 
-<<<<<<< HEAD
-   void SetACoef(Coefficient &A) { a = &A; }
-   Coefficient * GetACoef() const { return a; }
-
-   void SetBCoef(Coefficient &B) { b = &B; }
-   Coefficient * GetBCoef() const { return b; }
-
-   void SetAlpha(double _alpha) { alpha = _alpha; }
-   double GetAlpha() const { return alpha; }
-
-   void SetBeta(double _beta) { beta = _beta; }
-   double GetBeta() const { return beta; }
-
-   /// Evaluate the coefficient
-   virtual double Eval(ElementTransformation &T,
-                       const IntegrationPoint &ip)
-   { return alpha * a->Eval(T, ip) + beta * b->Eval(T, ip); }
-=======
 
 /// Base class for symmetric matrix coefficients that optionally depend on time and space.
 class SymmetricMatrixCoefficient : public MatrixCoefficient
@@ -1620,7 +1602,6 @@
              const IntegrationPoint &ip) override;
 
    virtual ~SymmetricMatrixFunctionCoefficient() { }
->>>>>>> 10c0c2da
 };
 
 
@@ -1629,35 +1610,11 @@
 class ProductCoefficient : public Coefficient
 {
 private:
-<<<<<<< HEAD
-   double aConst;
-=======
    real_t aConst;
->>>>>>> 10c0c2da
    Coefficient * a;
    Coefficient * b;
 
 public:
-<<<<<<< HEAD
-   ProductCoefficient(double A, Coefficient &B)
-      : aConst(A), a(NULL), b(&B) { }
-   ProductCoefficient(Coefficient &A, Coefficient &B)
-      : aConst(0.0), a(&A), b(&B) { }
-
-   void SetAConst(double A) { a = NULL; aConst = A; }
-   double GetAConst() const { return aConst; }
-
-   void SetACoef(Coefficient &A) { a = &A; }
-   Coefficient * GetACoef() const { return a; }
-
-   void SetBCoef(Coefficient &B) { b = &B; }
-   Coefficient * GetBCoef() const { return b; }
-
-   /// Evaluate the coefficient
-   virtual double Eval(ElementTransformation &T,
-                       const IntegrationPoint &ip)
-   { return ((a == NULL ) ? aConst : a->Eval(T, ip) ) * b->Eval(T, ip); }
-=======
    /// Constructor with one coefficient.  Result is A * B.
    ProductCoefficient(real_t A, Coefficient &B)
       : aConst(A), a(NULL), b(&B) { }
@@ -1745,7 +1702,6 @@
       MFEM_ASSERT(den != 0.0, "Division by zero in RatioCoefficient");
       return ((a == NULL ) ? aConst : a->Eval(T, ip) ) / den;
    }
->>>>>>> 10c0c2da
 };
 
 /// Scalar coefficient defined as a scalar raised to a power
@@ -1757,21 +1713,6 @@
    real_t p;
 
 public:
-<<<<<<< HEAD
-   // Result is A^p
-   PowerCoefficient(Coefficient &A, double _p)
-      : a(&A), p(_p) { }
-
-   void SetACoef(Coefficient &A) { a = &A; }
-   Coefficient * GetACoef() const { return a; }
-
-   void SetExponent(double _p) { p = _p; }
-   double GetExponent() const { return p; }
-
-   /// Evaluate the coefficient
-   virtual double Eval(ElementTransformation &T,
-                       const IntegrationPoint &ip)
-=======
    /// Construct with a coefficient and a constant power @a p_.  Result is A^p.
    PowerCoefficient(Coefficient &A, real_t p_)
       : a(&A), p(p_) { }
@@ -1792,7 +1733,6 @@
    /// Evaluate the coefficient at @a ip.
    real_t Eval(ElementTransformation &T,
                const IntegrationPoint &ip) override
->>>>>>> 10c0c2da
    { return pow(a->Eval(T, ip), p); }
 };
 
@@ -1810,17 +1750,6 @@
    /// Construct with the two vector coefficients.  Result is $ A \cdot B $.
    InnerProductCoefficient(VectorCoefficient &A, VectorCoefficient &B);
 
-<<<<<<< HEAD
-   void SetACoef(VectorCoefficient &A) { a = &A; }
-   VectorCoefficient * GetACoef() const { return a; }
-
-   void SetBCoef(VectorCoefficient &B) { b = &B; }
-   VectorCoefficient * GetBCoef() const { return b; }
-
-   /// Evaluate the coefficient
-   virtual double Eval(ElementTransformation &T,
-                       const IntegrationPoint &ip);
-=======
    /// Set the time for internally stored coefficients
    void SetTime(real_t t) override;
 
@@ -1837,7 +1766,6 @@
    /// Evaluate the coefficient at @a ip.
    real_t Eval(ElementTransformation &T,
                const IntegrationPoint &ip) override;
->>>>>>> 10c0c2da
 };
 
 /// Scalar coefficient defined as a cross product of two vectors in the xy-plane.
@@ -1854,16 +1782,6 @@
    /// Constructor with two vector coefficients.  Result is $ A_x B_y - A_y * B_x; $.
    VectorRotProductCoefficient(VectorCoefficient &A, VectorCoefficient &B);
 
-<<<<<<< HEAD
-   void SetACoef(VectorCoefficient &A) { a = &A; }
-   VectorCoefficient * GetACoef() const { return a; }
-
-   void SetBCoef(VectorCoefficient &B) { b = &B; }
-   VectorCoefficient * GetBCoef() const { return b; }
-
-   virtual double Eval(ElementTransformation &T,
-                       const IntegrationPoint &ip);
-=======
    /// Set the time for internally stored coefficients
    void SetTime(real_t t) override;
 
@@ -1880,7 +1798,6 @@
    /// Evaluate the coefficient at @a ip.
    real_t Eval(ElementTransformation &T,
                const IntegrationPoint &ip) override;
->>>>>>> 10c0c2da
 };
 
 /// Scalar coefficient defined as the determinant of a matrix coefficient
@@ -1895,14 +1812,6 @@
    /// Construct with the matrix.
    DeterminantCoefficient(MatrixCoefficient &A);
 
-<<<<<<< HEAD
-   void SetACoef(MatrixCoefficient &A) { a = &A; }
-   MatrixCoefficient * GetACoef() const { return a; }
-
-   /// Evaluate the coefficient
-   virtual double Eval(ElementTransformation &T,
-                       const IntegrationPoint &ip);
-=======
    /// Set the time for internally stored coefficients
    void SetTime(real_t t) override;
 
@@ -1914,7 +1823,6 @@
    /// Evaluate the determinant coefficient at @a ip.
    real_t Eval(ElementTransformation &T,
                const IntegrationPoint &ip) override;
->>>>>>> 10c0c2da
 };
 
 /// Scalar coefficient defined as the trace of a matrix coefficient
@@ -1965,23 +1873,6 @@
        To be used with the various "Set" methods */
    VectorSumCoefficient(int dim);
 
-<<<<<<< HEAD
-   void SetACoef(VectorCoefficient &A) { a = &A; }
-   VectorCoefficient * GetACoef() const { return a; }
-
-   void SetBCoef(VectorCoefficient &B) { b = &B; }
-   VectorCoefficient * GetBCoef() const { return b; }
-
-   void SetAlpha(double _alpha) { alpha = _alpha; }
-   double GetAlpha() const { return alpha; }
-
-   void SetBeta(double _beta) { beta = _beta; }
-   double GetBeta() const { return beta; }
-
-   /// Evaluate the coefficient
-   virtual void Eval(Vector &V, ElementTransformation &T,
-                     const IntegrationPoint &ip);
-=======
    /** Constructor with two vector coefficients.
        Result is alpha_ * A + beta_ * B */
    VectorSumCoefficient(VectorCoefficient &A, VectorCoefficient &B,
@@ -2039,38 +1930,17 @@
    void Eval(Vector &V, ElementTransformation &T,
              const IntegrationPoint &ip) override;
    using VectorCoefficient::Eval;
->>>>>>> 10c0c2da
 };
 
 /// Vector coefficient defined as a product of scalar and vector coefficients.
 class ScalarVectorProductCoefficient : public VectorCoefficient
 {
 private:
-<<<<<<< HEAD
-   double aConst;
-=======
    real_t aConst;
->>>>>>> 10c0c2da
    Coefficient * a;
    VectorCoefficient * b;
 
 public:
-<<<<<<< HEAD
-   ScalarVectorProductCoefficient(double A, VectorCoefficient &B);
-   ScalarVectorProductCoefficient(Coefficient &A, VectorCoefficient &B);
-
-   void SetAConst(double A) { a = NULL; aConst = A; }
-   double GetAConst() const { return aConst; }
-
-   void SetACoef(Coefficient &A) { a = &A; }
-   Coefficient * GetACoef() const { return a; }
-
-   void SetBCoef(VectorCoefficient &B) { b = &B; }
-   VectorCoefficient * GetBCoef() const { return b; }
-
-   virtual void Eval(Vector &V, ElementTransformation &T,
-                     const IntegrationPoint &ip);
-=======
    /// Constructor with constant and vector coefficient.  Result is A * B.
    ScalarVectorProductCoefficient(real_t A, VectorCoefficient &B);
 
@@ -2099,7 +1969,6 @@
    void Eval(Vector &V, ElementTransformation &T,
              const IntegrationPoint &ip) override;
    using VectorCoefficient::Eval;
->>>>>>> 10c0c2da
 };
 
 /// Vector coefficient defined as a normalized vector field (returns v/|v|)
@@ -2108,18 +1977,6 @@
 private:
    VectorCoefficient * a;
 
-<<<<<<< HEAD
-   double tol;
-
-public:
-   NormalizedVectorCoefficient(VectorCoefficient &A, double tol = 1e-6);
-
-   void SetACoef(VectorCoefficient &A) { a = &A; }
-   VectorCoefficient * GetACoef() const { return a; }
-
-   virtual void Eval(Vector &V, ElementTransformation &T,
-                     const IntegrationPoint &ip);
-=======
    real_t tol;
 
 public:
@@ -2143,7 +2000,6 @@
    void Eval(Vector &V, ElementTransformation &T,
              const IntegrationPoint &ip) override;
    using VectorCoefficient::Eval;
->>>>>>> 10c0c2da
 };
 
 /// Vector coefficient defined as a cross product of two vectors
@@ -2160,16 +2016,6 @@
    /// Construct with the two coefficients.  Result is A x B.
    VectorCrossProductCoefficient(VectorCoefficient &A, VectorCoefficient &B);
 
-<<<<<<< HEAD
-   void SetACoef(VectorCoefficient &A) { a = &A; }
-   VectorCoefficient * GetACoef() const { return a; }
-
-   void SetBCoef(VectorCoefficient &B) { b = &B; }
-   VectorCoefficient * GetBCoef() const { return b; }
-
-   virtual void Eval(Vector &V, ElementTransformation &T,
-                     const IntegrationPoint &ip);
-=======
    /// Set the time for internally stored coefficients
    void SetTime(real_t t) override;
 
@@ -2187,7 +2033,6 @@
    void Eval(Vector &V, ElementTransformation &T,
              const IntegrationPoint &ip) override;
    using VectorCoefficient::Eval;
->>>>>>> 10c0c2da
 };
 
 /** @brief Vector coefficient defined as a product of a matrix coefficient and
@@ -2205,16 +2050,6 @@
    /// Constructor with two coefficients.  Result is A*B.
    MatrixVectorProductCoefficient(MatrixCoefficient &A, VectorCoefficient &B);
 
-<<<<<<< HEAD
-   void SetACoef(MatrixCoefficient &A) { a = &A; }
-   MatrixCoefficient * GetACoef() const { return a; }
-
-   void SetBCoef(VectorCoefficient &B) { b = &B; }
-   VectorCoefficient * GetBCoef() const { return b; }
-
-   virtual void Eval(Vector &V, ElementTransformation &T,
-                     const IntegrationPoint &ip);
-=======
    /// Set the time for internally stored coefficients
    void SetTime(real_t t) override;
 
@@ -2232,7 +2067,6 @@
    void Eval(Vector &V, ElementTransformation &T,
              const IntegrationPoint &ip) override;
    using VectorCoefficient::Eval;
->>>>>>> 10c0c2da
 };
 
 /// Convenient alias for the MatrixVectorProductCoefficient
@@ -2299,23 +2133,6 @@
              const IntegrationPoint &ip) override;
 };
 
-<<<<<<< HEAD
-   void SetACoef(MatrixCoefficient &A) { a = &A; }
-   MatrixCoefficient * GetACoef() const { return a; }
-
-   void SetBCoef(MatrixCoefficient &B) { b = &B; }
-   MatrixCoefficient * GetBCoef() const { return b; }
-
-   void SetAlpha(double _alpha) { alpha = _alpha; }
-   double GetAlpha() const { return alpha; }
-
-   void SetBeta(double _beta) { beta = _beta; }
-   double GetBeta() const { return beta; }
-
-   /// Evaluate the coefficient
-   virtual void Eval(DenseMatrix &M, ElementTransformation &T,
-                     const IntegrationPoint &ip);
-=======
 /// Matrix coefficient defined as the product of two matrices
 class MatrixProductCoefficient : public MatrixCoefficient
 {
@@ -2343,7 +2160,6 @@
    /// Evaluate the matrix coefficient at @a ip.
    void Eval(DenseMatrix &M, ElementTransformation &T,
              const IntegrationPoint &ip) override;
->>>>>>> 10c0c2da
 };
 
 /** @brief Matrix coefficient defined as a product of a scalar coefficient and a
@@ -2351,31 +2167,11 @@
 class ScalarMatrixProductCoefficient : public MatrixCoefficient
 {
 private:
-<<<<<<< HEAD
-   double aConst;
-=======
    real_t aConst;
->>>>>>> 10c0c2da
    Coefficient * a;
    MatrixCoefficient * b;
 
 public:
-<<<<<<< HEAD
-   ScalarMatrixProductCoefficient(double A, MatrixCoefficient &B);
-   ScalarMatrixProductCoefficient(Coefficient &A, MatrixCoefficient &B);
-
-   void SetAConst(double A) { a = NULL; aConst = A; }
-   double GetAConst() const { return aConst; }
-
-   void SetACoef(Coefficient &A) { a = &A; }
-   Coefficient * GetACoef() const { return a; }
-
-   void SetBCoef(MatrixCoefficient &B) { b = &B; }
-   MatrixCoefficient * GetBCoef() const { return b; }
-
-   virtual void Eval(DenseMatrix &M, ElementTransformation &T,
-                     const IntegrationPoint &ip);
-=======
    /// Constructor with one coefficient.  Result is A*B.
    ScalarMatrixProductCoefficient(real_t A, MatrixCoefficient &B);
 
@@ -2403,7 +2199,6 @@
    /// Evaluate the matrix coefficient at @a ip.
    void Eval(DenseMatrix &M, ElementTransformation &T,
              const IntegrationPoint &ip) override;
->>>>>>> 10c0c2da
 };
 
 /// Matrix coefficient defined as the transpose of a matrix coefficient
@@ -2416,13 +2211,6 @@
    /// Construct with the matrix coefficient.  Result is $ A^T $.
    TransposeMatrixCoefficient(MatrixCoefficient &A);
 
-<<<<<<< HEAD
-   void SetACoef(MatrixCoefficient &A) { a = &A; }
-   MatrixCoefficient * GetACoef() const { return a; }
-
-   virtual void Eval(DenseMatrix &M, ElementTransformation &T,
-                     const IntegrationPoint &ip);
-=======
    /// Set the time for internally stored coefficients
    void SetTime(real_t t) override;
 
@@ -2434,7 +2222,6 @@
    /// Evaluate the matrix coefficient at @a ip.
    void Eval(DenseMatrix &M, ElementTransformation &T,
              const IntegrationPoint &ip) override;
->>>>>>> 10c0c2da
 };
 
 /// Matrix coefficient defined as the inverse of a matrix coefficient.
@@ -2447,13 +2234,6 @@
    /// Construct with the matrix coefficient.  Result is $ A^{-1} $.
    InverseMatrixCoefficient(MatrixCoefficient &A);
 
-<<<<<<< HEAD
-   void SetACoef(MatrixCoefficient &A) { a = &A; }
-   MatrixCoefficient * GetACoef() const { return a; }
-
-   virtual void Eval(DenseMatrix &M, ElementTransformation &T,
-                     const IntegrationPoint &ip);
-=======
    /// Set the time for internally stored coefficients
    void SetTime(real_t t) override;
 
@@ -2488,7 +2268,6 @@
    /// Evaluate the matrix coefficient at @a ip.
    void Eval(DenseMatrix &M, ElementTransformation &T,
              const IntegrationPoint &ip) override;
->>>>>>> 10c0c2da
 };
 
 /// Matrix coefficient defined as the outer product of two vector coefficients.
@@ -2505,16 +2284,6 @@
    /// Construct with two vector coefficients.  Result is $ A B^T $.
    OuterProductCoefficient(VectorCoefficient &A, VectorCoefficient &B);
 
-<<<<<<< HEAD
-   void SetACoef(VectorCoefficient &A) { a = &A; }
-   VectorCoefficient * GetACoef() const { return a; }
-
-   void SetBCoef(VectorCoefficient &B) { b = &B; }
-   VectorCoefficient * GetBCoef() const { return b; }
-
-   virtual void Eval(DenseMatrix &M, ElementTransformation &T,
-                     const IntegrationPoint &ip);
-=======
    /// Set the time for internally stored coefficients
    void SetTime(real_t t) override;
 
@@ -2737,7 +2506,6 @@
    int GetVDim() const;
 
    ~CoefficientVector();
->>>>>>> 10c0c2da
 };
 
 /** @brief Compute the Lp norm of a function f.
