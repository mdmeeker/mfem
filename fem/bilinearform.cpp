// Copyright (c) 2010-2021, Lawrence Livermore National Security, LLC. Produced
// at the Lawrence Livermore National Laboratory. All Rights reserved. See files
// LICENSE and NOTICE for details. LLNL-CODE-806117.
//
// This file is part of the MFEM library. For more information and source code
// availability visit https://mfem.org.
//
// MFEM is free software; you can redistribute it and/or modify it under the
// terms of the BSD-3 license. We welcome feedback and contributions, see file
// CONTRIBUTING.md for details.

// Implementation of class BilinearForm

#include "fem.hpp"
#include "../general/device.hpp"
#include <cmath>

namespace mfem
{

void BilinearForm::AllocMat()
{
   if (static_cond) { return; }

   if (precompute_sparsity == 0 || fes->GetVDim() > 1)
   {
      mat = new SparseMatrix(height);
      return;
   }

   const Table &elem_dof = fes->GetElementToDofTable();
   Table dof_dof;

   if (fbfi.Size() > 0)
   {
      // the sparsity pattern is defined from the map: face->element->dof
      Table face_dof, dof_face;
      {
         Table *face_elem = fes->GetMesh()->GetFaceToElementTable();
         mfem::Mult(*face_elem, elem_dof, face_dof);
         delete face_elem;
      }
      Transpose(face_dof, dof_face, height);
      mfem::Mult(dof_face, face_dof, dof_dof);
   }
   else
   {
      // the sparsity pattern is defined from the map: element->dof
      Table dof_elem;
      Transpose(elem_dof, dof_elem, height);
      mfem::Mult(dof_elem, elem_dof, dof_dof);
   }

   dof_dof.SortRows();

   int *I = dof_dof.GetI();
   int *J = dof_dof.GetJ();
   double *data = Memory<double>(I[height]);

   mat = new SparseMatrix(I, J, data, height, height, true, true, true);
   *mat = 0.0;

   dof_dof.LoseData();
}

BilinearForm::BilinearForm(FiniteElementSpace * f)
   : Matrix (f->GetVSize())
{
   fes = f;
   sequence = f->GetSequence();
   mat = mat_e = NULL;
   extern_bfs = 0;
   element_matrices = NULL;
   static_cond = NULL;
   hybridization = NULL;
   precompute_sparsity = 0;
   diag_policy = DIAG_KEEP;

   assembly = AssemblyLevel::LEGACY;
   batch = 1;
   ext = NULL;
}

BilinearForm::BilinearForm (FiniteElementSpace * f, BilinearForm * bf, int ps)
   : Matrix (f->GetVSize())
{
   fes = f;
   sequence = f->GetSequence();
   mat_e = NULL;
   extern_bfs = 1;
   element_matrices = NULL;
   static_cond = NULL;
   hybridization = NULL;
   precompute_sparsity = ps;
   diag_policy = DIAG_KEEP;

   assembly = AssemblyLevel::LEGACY;
   batch = 1;
   ext = NULL;

   // Copy the pointers to the integrators
   dbfi = bf->dbfi;

   bbfi = bf->bbfi;
   bbfi_marker = bf->bbfi_marker;

   fbfi = bf->fbfi;

   bfbfi = bf->bfbfi;
   bfbfi_marker = bf->bfbfi_marker;

   AllocMat();
}

void BilinearForm::SetAssemblyLevel(AssemblyLevel assembly_level)
{
   if (ext)
   {
      MFEM_ABORT("the assembly level has already been set!");
   }
   assembly = assembly_level;
   switch (assembly)
   {
      case AssemblyLevel::LEGACY:
         break;
      case AssemblyLevel::FULL:
         ext = new FABilinearFormExtension(this);
         break;
      case AssemblyLevel::ELEMENT:
         ext = new EABilinearFormExtension(this);
         break;
      case AssemblyLevel::PARTIAL:
         ext = new PABilinearFormExtension(this);
         break;
      case AssemblyLevel::NONE:
         ext = new MFBilinearFormExtension(this);
         break;
      default:
         mfem_error("Unknown assembly level");
   }
}

void BilinearForm::EnableStaticCondensation()
{
   delete static_cond;
   if (assembly != AssemblyLevel::LEGACY)
   {
      static_cond = NULL;
      MFEM_WARNING("Static condensation not supported for this assembly level");
      return;
   }
   static_cond = new StaticCondensation(fes);
   if (static_cond->ReducesTrueVSize())
   {
      bool symmetric = false;      // TODO
      bool block_diagonal = false; // TODO
      static_cond->Init(symmetric, block_diagonal);
   }
   else
   {
      delete static_cond;
      static_cond = NULL;
   }
}

void BilinearForm::EnableHybridization(FiniteElementSpace *constr_space,
                                       BilinearFormIntegrator *constr_integ,
                                       const Array<int> &ess_tdof_list)
{
   delete hybridization;
   if (assembly != AssemblyLevel::LEGACY)
   {
      delete constr_integ;
      hybridization = NULL;
      MFEM_WARNING("Hybridization not supported for this assembly level");
      return;
   }
   hybridization = new Hybridization(fes, constr_space);
   hybridization->SetConstraintIntegrator(constr_integ);
   hybridization->Init(ess_tdof_list);
}

void BilinearForm::UseSparsity(int *I, int *J, bool isSorted)
{
   if (static_cond) { return; }

   if (mat)
   {
      if (mat->Finalized() && mat->GetI() == I && mat->GetJ() == J)
      {
         return; // mat is already using the given sparsity
      }
      delete mat;
   }
   height = width = fes->GetVSize();
   mat = new SparseMatrix(I, J, NULL, height, width, false, true, isSorted);
}

void BilinearForm::UseSparsity(SparseMatrix &A)
{
   MFEM_ASSERT(A.Height() == fes->GetVSize() && A.Width() == fes->GetVSize(),
               "invalid matrix A dimensions: "
               << A.Height() << " x " << A.Width());
   MFEM_ASSERT(A.Finalized(), "matrix A must be Finalized");

   UseSparsity(A.GetI(), A.GetJ(), A.ColumnsAreSorted());
}

double& BilinearForm::Elem (int i, int j)
{
   return mat -> Elem(i,j);
}

const double& BilinearForm::Elem (int i, int j) const
{
   return mat -> Elem(i,j);
}

MatrixInverse * BilinearForm::Inverse() const
{
   return mat -> Inverse();
}

void BilinearForm::Finalize (int skip_zeros)
{
   if (assembly == AssemblyLevel::LEGACY)
   {
      if (!static_cond) { mat->Finalize(skip_zeros); }
      if (mat_e) { mat_e->Finalize(skip_zeros); }
      if (static_cond) { static_cond->Finalize(); }
      if (hybridization) { hybridization->Finalize(); }
   }
}

void BilinearForm::AddDomainIntegrator(BilinearFormIntegrator *bfi)
{
   dbfi.Append(bfi);
   dbfi_marker.Append(NULL); // NULL marker means apply everywhere
}

void BilinearForm::AddDomainIntegrator(BilinearFormIntegrator *bfi,
                                       Array<int> &elem_marker)
{
   dbfi.Append(bfi);
   dbfi_marker.Append(&elem_marker);
}

void BilinearForm::AddBoundaryIntegrator (BilinearFormIntegrator * bfi)
{
   bbfi.Append (bfi);
   bbfi_marker.Append(NULL); // NULL marker means apply everywhere
}

void BilinearForm::AddBoundaryIntegrator (BilinearFormIntegrator * bfi,
                                          Array<int> &bdr_marker)
{
   bbfi.Append (bfi);
   bbfi_marker.Append(&bdr_marker);
}

void BilinearForm::AddInteriorFaceIntegrator(BilinearFormIntegrator * bfi)
{
   fbfi.Append (bfi);
}

void BilinearForm::AddBdrFaceIntegrator(BilinearFormIntegrator *bfi)
{
   bfbfi.Append(bfi);
   bfbfi_marker.Append(NULL); // NULL marker means apply everywhere
}

void BilinearForm::AddBdrFaceIntegrator(BilinearFormIntegrator *bfi,
                                        Array<int> &bdr_marker)
{
   bfbfi.Append(bfi);
   bfbfi_marker.Append(&bdr_marker);
}

void BilinearForm::ComputeElementMatrix(int i, DenseMatrix &elmat)
{
   if (element_matrices)
   {
      elmat.SetSize(element_matrices->SizeI(), element_matrices->SizeJ());
      elmat = element_matrices->GetData(i);
      return;
   }

   if (dbfi.Size())
   {
      const FiniteElement &fe = *fes->GetFE(i);
      ElementTransformation *eltrans = fes->GetElementTransformation(i);
      dbfi[0]->AssembleElementMatrix(fe, *eltrans, elmat);
      for (int k = 1; k < dbfi.Size(); k++)
      {
         dbfi[k]->AssembleElementMatrix(fe, *eltrans, elemmat);
         elmat += elemmat;
      }
   }
   else
   {
      fes->GetElementVDofs(i, vdofs);
      elmat.SetSize(vdofs.Size());
      elmat = 0.0;
   }
}

void BilinearForm::ComputeBdrElementMatrix(int i, DenseMatrix &elmat)
{
   if (bbfi.Size())
   {
      const FiniteElement &be = *fes->GetBE(i);
      ElementTransformation *eltrans = fes->GetBdrElementTransformation(i);
      bbfi[0]->AssembleElementMatrix(be, *eltrans, elmat);
      for (int k = 1; k < bbfi.Size(); k++)
      {
         bbfi[k]->AssembleElementMatrix(be, *eltrans, elemmat);
         elmat += elemmat;
      }
   }
   else
   {
      fes->GetBdrElementVDofs(i, vdofs);
      elmat.SetSize(vdofs.Size());
      elmat = 0.0;
   }
}

void BilinearForm::AssembleElementMatrix(
   int i, const DenseMatrix &elmat, int skip_zeros)
{
   AssembleElementMatrix(i, elmat, vdofs, skip_zeros);
}

void BilinearForm::AssembleElementMatrix(
   int i, const DenseMatrix &elmat, Array<int> &vdofs, int skip_zeros)
{
   fes->GetElementVDofs(i, vdofs);
   if (static_cond)
   {
      static_cond->AssembleMatrix(i, elmat);
   }
   else
   {
      if (mat == NULL)
      {
         AllocMat();
      }
      mat->AddSubMatrix(vdofs, vdofs, elmat, skip_zeros);
      if (hybridization)
      {
         hybridization->AssembleMatrix(i, elmat);
      }
   }
}

void BilinearForm::AssembleBdrElementMatrix(
   int i, const DenseMatrix &elmat, int skip_zeros)
{
   AssembleBdrElementMatrix(i, elmat, vdofs, skip_zeros);
}

void BilinearForm::AssembleBdrElementMatrix(
   int i, const DenseMatrix &elmat, Array<int> &vdofs, int skip_zeros)
{
   fes->GetBdrElementVDofs(i, vdofs);
   if (static_cond)
   {
      static_cond->AssembleBdrMatrix(i, elmat);
   }
   else
   {
      if (mat == NULL)
      {
         AllocMat();
      }
      mat->AddSubMatrix(vdofs, vdofs, elmat, skip_zeros);
      if (hybridization)
      {
         hybridization->AssembleBdrMatrix(i, elmat);
      }
   }
}

void BilinearForm::Assemble(int skip_zeros)
{
   if (ext)
   {
      ext->Assemble();
      return;
   }

   ElementTransformation *eltrans;
   DofTransformation * doftrans;
   Mesh *mesh = fes -> GetMesh();
   DenseMatrix elmat, elmat_t, *elmat_p;

   if (mat == NULL)
   {
      AllocMat();
   }

#ifdef MFEM_USE_LEGACY_OPENMP
   int free_element_matrices = 0;
   if (!element_matrices)
   {
      ComputeElementMatrices();
      free_element_matrices = 1;
   }
#endif

   if (dbfi.Size())
   {
      for (int k = 0; k < dbfi.Size(); k++)
      {
         if (dbfi_marker[k] != NULL)
         {
            MFEM_VERIFY(mesh->attributes.Size() == dbfi_marker[k]->Size(),
                        "invalid element marker for domain integrator #"
                        << k << ", counting from zero");
         }
      }

      for (int i = 0; i < fes -> GetNE(); i++)
      {
<<<<<<< HEAD
         doftrans = fes->GetElementVDofs(i, vdofs);
=======
         int elem_attr = fes->GetMesh()->GetAttribute(i);
         fes->GetElementVDofs(i, vdofs);
>>>>>>> e3b6f847
         if (element_matrices)
         {
            elmat_p = &(*element_matrices)(i);
         }
         else
         {
            elmat.SetSize(0);
            for (int k = 0; k < dbfi.Size(); k++)
            {
               if ( dbfi_marker[k] == NULL ||
                    (*(dbfi_marker[k]))[elem_attr-1] == 1)
               {
                  const FiniteElement &fe = *fes->GetFE(i);
                  eltrans = fes->GetElementTransformation(i);
                  dbfi[k]->AssembleElementMatrix(fe, *eltrans, elemmat);
                  if (elmat.Size() == 0)
                  {
                     elmat = elemmat;
                  }
                  else
                  {
                     elmat += elemmat;
                  }
               }
            }
            if (elmat.Size() == 0)
            {
               continue;
            }
            else
            {
               elmat_p = &elmat;
            }
<<<<<<< HEAD
            if (doftrans)
            {
               doftrans->TransformDual(elmat, elmat_t);
               elmat_p = &elmat_t;
            }
            else
            {
               elmat_p = &elmat;
            }
=======
>>>>>>> e3b6f847
         }
         if (static_cond)
         {
            static_cond->AssembleMatrix(i, *elmat_p);
         }
         else
         {
            mat->AddSubMatrix(vdofs, vdofs, *elmat_p, skip_zeros);
            if (hybridization)
            {
               hybridization->AssembleMatrix(i, *elmat_p);
            }
         }
      }
   }

   if (bbfi.Size())
   {
      // Which boundary attributes need to be processed?
      Array<int> bdr_attr_marker(mesh->bdr_attributes.Size() ?
                                 mesh->bdr_attributes.Max() : 0);
      bdr_attr_marker = 0;
      for (int k = 0; k < bbfi.Size(); k++)
      {
         if (bbfi_marker[k] == NULL)
         {
            bdr_attr_marker = 1;
            break;
         }
         Array<int> &bdr_marker = *bbfi_marker[k];
         MFEM_ASSERT(bdr_marker.Size() == bdr_attr_marker.Size(),
                     "invalid boundary marker for boundary integrator #"
                     << k << ", counting from zero");
         for (int i = 0; i < bdr_attr_marker.Size(); i++)
         {
            bdr_attr_marker[i] |= bdr_marker[i];
         }
      }

      for (int i = 0; i < fes -> GetNBE(); i++)
      {
         const int bdr_attr = mesh->GetBdrAttribute(i);
         if (bdr_attr_marker[bdr_attr-1] == 0) { continue; }

         const FiniteElement &be = *fes->GetBE(i);
         doftrans = fes -> GetBdrElementVDofs (i, vdofs);
         eltrans = fes -> GetBdrElementTransformation (i);
         int k = 0;
         for (; k < bbfi.Size(); k++)
         {
            if (bbfi_marker[k] &&
                (*bbfi_marker[k])[bdr_attr-1] == 0) { continue; }

            bbfi[k]->AssembleElementMatrix(be, *eltrans, elmat);
            k++;
            break;
         }
         for (; k < bbfi.Size(); k++)
         {
            if (bbfi_marker[k] &&
                (*bbfi_marker[k])[bdr_attr-1] == 0) { continue; }

            bbfi[k]->AssembleElementMatrix(be, *eltrans, elemmat);
            elmat += elemmat;
         }
         if (doftrans)
         {
            doftrans->TransformDual(elmat, elmat_t);
            elmat_p = &elmat_t;
         }
         else
         {
            elmat_p = &elmat;
         }
         if (!static_cond)
         {
            mat->AddSubMatrix(vdofs, vdofs, *elmat_p, skip_zeros);
            if (hybridization)
            {
               hybridization->AssembleBdrMatrix(i, *elmat_p);
            }
         }
         else
         {
            static_cond->AssembleBdrMatrix(i, *elmat_p);
         }
      }
   }

   if (fbfi.Size())
   {
      FaceElementTransformations *tr;
      Array<int> vdofs2;

      int nfaces = mesh->GetNumFaces();
      for (int i = 0; i < nfaces; i++)
      {
         tr = mesh -> GetInteriorFaceTransformations (i);
         if (tr != NULL)
         {
            fes -> GetElementVDofs (tr -> Elem1No, vdofs);
            fes -> GetElementVDofs (tr -> Elem2No, vdofs2);
            vdofs.Append (vdofs2);
            for (int k = 0; k < fbfi.Size(); k++)
            {
               fbfi[k] -> AssembleFaceMatrix (*fes -> GetFE (tr -> Elem1No),
                                              *fes -> GetFE (tr -> Elem2No),
                                              *tr, elemmat);
               mat -> AddSubMatrix (vdofs, vdofs, elemmat, skip_zeros);
            }
         }
      }
   }

   if (bfbfi.Size())
   {
      FaceElementTransformations *tr;
      const FiniteElement *fe1, *fe2;

      // Which boundary attributes need to be processed?
      Array<int> bdr_attr_marker(mesh->bdr_attributes.Size() ?
                                 mesh->bdr_attributes.Max() : 0);
      bdr_attr_marker = 0;
      for (int k = 0; k < bfbfi.Size(); k++)
      {
         if (bfbfi_marker[k] == NULL)
         {
            bdr_attr_marker = 1;
            break;
         }
         Array<int> &bdr_marker = *bfbfi_marker[k];
         MFEM_ASSERT(bdr_marker.Size() == bdr_attr_marker.Size(),
                     "invalid boundary marker for boundary face integrator #"
                     << k << ", counting from zero");
         for (int i = 0; i < bdr_attr_marker.Size(); i++)
         {
            bdr_attr_marker[i] |= bdr_marker[i];
         }
      }

      for (int i = 0; i < fes -> GetNBE(); i++)
      {
         const int bdr_attr = mesh->GetBdrAttribute(i);
         if (bdr_attr_marker[bdr_attr-1] == 0) { continue; }

         tr = mesh -> GetBdrFaceTransformations (i);
         if (tr != NULL)
         {
            fes -> GetElementVDofs (tr -> Elem1No, vdofs);
            fe1 = fes -> GetFE (tr -> Elem1No);
            // The fe2 object is really a dummy and not used on the boundaries,
            // but we can't dereference a NULL pointer, and we don't want to
            // actually make a fake element.
            fe2 = fe1;
            for (int k = 0; k < bfbfi.Size(); k++)
            {
               if (bfbfi_marker[k] &&
                   (*bfbfi_marker[k])[bdr_attr-1] == 0) { continue; }

               bfbfi[k] -> AssembleFaceMatrix (*fe1, *fe2, *tr, elemmat);
               mat -> AddSubMatrix (vdofs, vdofs, elemmat, skip_zeros);
            }
         }
      }
   }

#ifdef MFEM_USE_LEGACY_OPENMP
   if (free_element_matrices)
   {
      FreeElementMatrices();
   }
#endif
}

void BilinearForm::ConformingAssemble()
{
   // Do not remove zero entries to preserve the symmetric structure of the
   // matrix which in turn will give rise to symmetric structure in the new
   // matrix. This ensures that subsequent calls to EliminateRowCol will work
   // correctly.
   Finalize(0);
   MFEM_ASSERT(mat, "the BilinearForm is not assembled");

   const SparseMatrix *P = fes->GetConformingProlongation();
   if (!P) { return; } // conforming mesh

   SparseMatrix *R = Transpose(*P);
   SparseMatrix *RA = mfem::Mult(*R, *mat);
   delete mat;
   if (mat_e)
   {
      SparseMatrix *RAe = mfem::Mult(*R, *mat_e);
      delete mat_e;
      mat_e = RAe;
   }
   delete R;
   mat = mfem::Mult(*RA, *P);
   delete RA;
   if (mat_e)
   {
      SparseMatrix *RAeP = mfem::Mult(*mat_e, *P);
      delete mat_e;
      mat_e = RAeP;
   }

   height = mat->Height();
   width = mat->Width();
}

void BilinearForm::AssembleDiagonal(Vector &diag) const
{
   MFEM_ASSERT(diag.Size() == fes->GetTrueVSize(),
               "Vector for holding diagonal has wrong size!");
   const SparseMatrix *cP = fes->GetConformingProlongation();
   if (!ext)
   {
      MFEM_ASSERT(mat, "the BilinearForm is not assembled!");
      MFEM_ASSERT(cP == nullptr || mat->Height() == cP->Width(),
                  "BilinearForm::ConformingAssemble() is not called!");
      mat->GetDiag(diag);
      return;
   }
   // Here, we have extension, ext.
   if (!cP)
   {
      ext->AssembleDiagonal(diag);
      return;
   }
   // Here, we have extension, ext, and conforming prolongation, cP.

   // For an AMR mesh, a convergent diagonal is assembled with |P^T| d_l,
   // where |P^T| has the entry-wise absolute values of the conforming
   // prolongation transpose operator.
   Vector local_diag(cP->Height());
   ext->AssembleDiagonal(local_diag);
   cP->AbsMultTranspose(local_diag, diag);
}

void BilinearForm::FormLinearSystem(const Array<int> &ess_tdof_list, Vector &x,
                                    Vector &b, OperatorHandle &A, Vector &X,
                                    Vector &B, int copy_interior)
{
   if (ext)
   {
      ext->FormLinearSystem(ess_tdof_list, x, b, A, X, B, copy_interior);
      return;
   }
   const SparseMatrix *P = fes->GetConformingProlongation();
   FormSystemMatrix(ess_tdof_list, A);

   // Transform the system and perform the elimination in B, based on the
   // essential BC values from x. Restrict the BC part of x in X, and set the
   // non-BC part to zero. Since there is no good initial guess for the Lagrange
   // multipliers, set X = 0.0 for hybridization.
   if (static_cond)
   {
      // Schur complement reduction to the exposed dofs
      static_cond->ReduceSystem(x, b, X, B, copy_interior);
   }
   else if (!P) // conforming space
   {
      if (hybridization)
      {
         // Reduction to the Lagrange multipliers system
         EliminateVDofsInRHS(ess_tdof_list, x, b);
         hybridization->ReduceRHS(b, B);
         X.SetSize(B.Size());
         X = 0.0;
      }
      else
      {
         // A, X and B point to the same data as mat, x and b
         EliminateVDofsInRHS(ess_tdof_list, x, b);
         X.NewMemoryAndSize(x.GetMemory(), x.Size(), false);
         B.NewMemoryAndSize(b.GetMemory(), b.Size(), false);
         if (!copy_interior) { X.SetSubVectorComplement(ess_tdof_list, 0.0); }
      }
   }
   else // non-conforming space
   {
      if (hybridization)
      {
         // Reduction to the Lagrange multipliers system
         const SparseMatrix *R = fes->GetConformingRestriction();
         Vector conf_b(P->Width()), conf_x(P->Width());
         P->MultTranspose(b, conf_b);
         R->Mult(x, conf_x);
         EliminateVDofsInRHS(ess_tdof_list, conf_x, conf_b);
         R->MultTranspose(conf_b, b); // store eliminated rhs in b
         hybridization->ReduceRHS(conf_b, B);
         X.SetSize(B.Size());
         X = 0.0;
      }
      else
      {
         // Variational restriction with P
         const SparseMatrix *R = fes->GetConformingRestriction();
         B.SetSize(P->Width());
         P->MultTranspose(b, B);
         X.SetSize(R->Height());
         R->Mult(x, X);
         EliminateVDofsInRHS(ess_tdof_list, X, B);
         if (!copy_interior) { X.SetSubVectorComplement(ess_tdof_list, 0.0); }
      }
   }
}

void BilinearForm::FormSystemMatrix(const Array<int> &ess_tdof_list,
                                    OperatorHandle &A)
{
   if (ext)
   {
      ext->FormSystemMatrix(ess_tdof_list, A);
      return;
   }

   // Finish the matrix assembly and perform BC elimination, storing the
   // eliminated part of the matrix.
   if (static_cond)
   {
      if (!static_cond->HasEliminatedBC())
      {
         static_cond->SetEssentialTrueDofs(ess_tdof_list);
         static_cond->Finalize(); // finalize Schur complement (to true dofs)
         static_cond->EliminateReducedTrueDofs(diag_policy);
         static_cond->Finalize(); // finalize eliminated part
      }
      A.Reset(&static_cond->GetMatrix(), false);
   }
   else
   {
      if (!mat_e)
      {
         const SparseMatrix *P = fes->GetConformingProlongation();
         if (P) { ConformingAssemble(); }
         EliminateVDofs(ess_tdof_list, diag_policy);
         const int remove_zeros = 0;
         Finalize(remove_zeros);
      }
      if (hybridization)
      {
         A.Reset(&hybridization->GetMatrix(), false);
      }
      else
      {
         A.Reset(mat, false);
      }
   }
}

void BilinearForm::RecoverFEMSolution(const Vector &X,
                                      const Vector &b, Vector &x)
{
   if (ext)
   {
      ext->RecoverFEMSolution(X, b, x);
      return;
   }

   const SparseMatrix *P = fes->GetConformingProlongation();
   if (!P) // conforming space
   {
      if (static_cond)
      {
         // Private dofs back solve
         static_cond->ComputeSolution(b, X, x);
      }
      else if (hybridization)
      {
         // Primal unknowns recovery
         hybridization->ComputeSolution(b, X, x);
      }
      else
      {
         // X and x point to the same data

         // If the validity flags of X's Memory were changed (e.g. if it was
         // moved to device memory) then we need to tell x about that.
         x.SyncMemory(X);
      }
   }
   else // non-conforming space
   {
      if (static_cond)
      {
         // Private dofs back solve
         static_cond->ComputeSolution(b, X, x);
      }
      else if (hybridization)
      {
         // Primal unknowns recovery
         Vector conf_b(P->Width()), conf_x(P->Width());
         P->MultTranspose(b, conf_b);
         const SparseMatrix *R = fes->GetConformingRestriction();
         R->Mult(x, conf_x); // get essential b.c. from x
         hybridization->ComputeSolution(conf_b, X, conf_x);
         x.SetSize(P->Height());
         P->Mult(conf_x, x);
      }
      else
      {
         // Apply conforming prolongation
         x.SetSize(P->Height());
         P->Mult(X, x);
      }
   }
}

void BilinearForm::ComputeElementMatrices()
{
   if (element_matrices || dbfi.Size() == 0 || fes->GetNE() == 0)
   {
      return;
   }

   int num_elements = fes->GetNE();
   int num_dofs_per_el = fes->GetFE(0)->GetDof() * fes->GetVDim();

   element_matrices = new DenseTensor(num_dofs_per_el, num_dofs_per_el,
                                      num_elements);

   DenseMatrix tmp;
   IsoparametricTransformation eltrans;

#ifdef MFEM_USE_LEGACY_OPENMP
   #pragma omp parallel for private(tmp,eltrans)
#endif
   for (int i = 0; i < num_elements; i++)
   {
      DenseMatrix elmat(element_matrices->GetData(i),
                        num_dofs_per_el, num_dofs_per_el);
      const FiniteElement &fe = *fes->GetFE(i);
#ifdef MFEM_DEBUG
      if (num_dofs_per_el != fe.GetDof()*fes->GetVDim())
         mfem_error("BilinearForm::ComputeElementMatrices:"
                    " all elements must have same number of dofs");
#endif
      fes->GetElementTransformation(i, &eltrans);

      dbfi[0]->AssembleElementMatrix(fe, eltrans, elmat);
      for (int k = 1; k < dbfi.Size(); k++)
      {
         // note: some integrators may not be thread-safe
         dbfi[k]->AssembleElementMatrix(fe, eltrans, tmp);
         elmat += tmp;
      }
      elmat.ClearExternalData();
   }
}

void BilinearForm::EliminateEssentialBC(const Array<int> &bdr_attr_is_ess,
                                        const Vector &sol, Vector &rhs,
                                        DiagonalPolicy dpolicy)
{
   Array<int> ess_dofs, conf_ess_dofs;
   fes->GetEssentialVDofs(bdr_attr_is_ess, ess_dofs);

   if (fes->GetVSize() == height)
   {
      EliminateEssentialBCFromDofs(ess_dofs, sol, rhs, dpolicy);
   }
   else
   {
      fes->GetRestrictionMatrix()->BooleanMult(ess_dofs, conf_ess_dofs);
      EliminateEssentialBCFromDofs(conf_ess_dofs, sol, rhs, dpolicy);
   }
}

void BilinearForm::EliminateEssentialBC(const Array<int> &bdr_attr_is_ess,
                                        DiagonalPolicy dpolicy)
{
   Array<int> ess_dofs, conf_ess_dofs;
   fes->GetEssentialVDofs(bdr_attr_is_ess, ess_dofs);

   if (fes->GetVSize() == height)
   {
      EliminateEssentialBCFromDofs(ess_dofs, dpolicy);
   }
   else
   {
      fes->GetRestrictionMatrix()->BooleanMult(ess_dofs, conf_ess_dofs);
      EliminateEssentialBCFromDofs(conf_ess_dofs, dpolicy);
   }
}

void BilinearForm::EliminateEssentialBCDiag (const Array<int> &bdr_attr_is_ess,
                                             double value)
{
   Array<int> ess_dofs, conf_ess_dofs;
   fes->GetEssentialVDofs(bdr_attr_is_ess, ess_dofs);

   if (fes->GetVSize() == height)
   {
      EliminateEssentialBCFromDofsDiag(ess_dofs, value);
   }
   else
   {
      fes->GetRestrictionMatrix()->BooleanMult(ess_dofs, conf_ess_dofs);
      EliminateEssentialBCFromDofsDiag(conf_ess_dofs, value);
   }
}

void BilinearForm::EliminateVDofs(const Array<int> &vdofs,
                                  const Vector &sol, Vector &rhs,
                                  DiagonalPolicy dpolicy)
{
   for (int i = 0; i < vdofs.Size(); i++)
   {
      int vdof = vdofs[i];
      if ( vdof >= 0 )
      {
         mat -> EliminateRowCol (vdof, sol(vdof), rhs, dpolicy);
      }
      else
      {
         mat -> EliminateRowCol (-1-vdof, sol(-1-vdof), rhs, dpolicy);
      }
   }
}

void BilinearForm::EliminateVDofs(const Array<int> &vdofs,
                                  DiagonalPolicy dpolicy)
{
   if (mat_e == NULL)
   {
      mat_e = new SparseMatrix(height);
   }

   for (int i = 0; i < vdofs.Size(); i++)
   {
      int vdof = vdofs[i];
      if ( vdof >= 0 )
      {
         mat -> EliminateRowCol (vdof, *mat_e, dpolicy);
      }
      else
      {
         mat -> EliminateRowCol (-1-vdof, *mat_e, dpolicy);
      }
   }
}

void BilinearForm::EliminateEssentialBCFromDofs(
   const Array<int> &ess_dofs, const Vector &sol, Vector &rhs,
   DiagonalPolicy dpolicy)
{
   MFEM_ASSERT(ess_dofs.Size() == height, "incorrect dof Array size");
   MFEM_ASSERT(sol.Size() == height, "incorrect sol Vector size");
   MFEM_ASSERT(rhs.Size() == height, "incorrect rhs Vector size");

   for (int i = 0; i < ess_dofs.Size(); i++)
      if (ess_dofs[i] < 0)
      {
         mat -> EliminateRowCol (i, sol(i), rhs, dpolicy);
      }
}

void BilinearForm::EliminateEssentialBCFromDofs (const Array<int> &ess_dofs,
                                                 DiagonalPolicy dpolicy)
{
   MFEM_ASSERT(ess_dofs.Size() == height, "incorrect dof Array size");

   for (int i = 0; i < ess_dofs.Size(); i++)
      if (ess_dofs[i] < 0)
      {
         mat -> EliminateRowCol (i, dpolicy);
      }
}

void BilinearForm::EliminateEssentialBCFromDofsDiag (const Array<int> &ess_dofs,
                                                     double value)
{
   MFEM_ASSERT(ess_dofs.Size() == height, "incorrect dof Array size");

   for (int i = 0; i < ess_dofs.Size(); i++)
      if (ess_dofs[i] < 0)
      {
         mat -> EliminateRowColDiag (i, value);
      }
}

void BilinearForm::EliminateVDofsInRHS(
   const Array<int> &vdofs, const Vector &x, Vector &b)
{
   mat_e->AddMult(x, b, -1.);
   mat->PartMult(vdofs, x, b);
}

void BilinearForm::Mult(const Vector &x, Vector &y) const
{
   if (ext)
   {
      ext->Mult(x, y);
   }
   else
   {
      mat->Mult(x, y);
   }
}

void BilinearForm::Update(FiniteElementSpace *nfes)
{
   bool full_update;

   if (nfes && nfes != fes)
   {
      full_update = true;
      fes = nfes;
   }
   else
   {
      // Check for different size (e.g. assembled form on non-conforming space)
      // or different sequence number.
      full_update = (fes->GetVSize() != Height() ||
                     sequence < fes->GetSequence());
   }

   delete mat_e;
   mat_e = NULL;
   FreeElementMatrices();
   delete static_cond;
   static_cond = NULL;

   if (full_update)
   {
      delete mat;
      mat = NULL;
      delete hybridization;
      hybridization = NULL;
      sequence = fes->GetSequence();
   }
   else
   {
      if (mat) { *mat = 0.0; }
      if (hybridization) { hybridization->Reset(); }
   }

   height = width = fes->GetVSize();

   if (ext) { ext->Update(); }
}

void BilinearForm::SetDiagonalPolicy(DiagonalPolicy policy)
{
   diag_policy = policy;
}

BilinearForm::~BilinearForm()
{
   delete mat_e;
   delete mat;
   delete element_matrices;
   delete static_cond;
   delete hybridization;

   if (!extern_bfs)
   {
      int k;
      for (k=0; k < dbfi.Size(); k++) { delete dbfi[k]; }
      for (k=0; k < bbfi.Size(); k++) { delete bbfi[k]; }
      for (k=0; k < fbfi.Size(); k++) { delete fbfi[k]; }
      for (k=0; k < bfbfi.Size(); k++) { delete bfbfi[k]; }
   }

   delete ext;
}


MixedBilinearForm::MixedBilinearForm (FiniteElementSpace *tr_fes,
                                      FiniteElementSpace *te_fes)
   : Matrix(te_fes->GetVSize(), tr_fes->GetVSize())
{
   trial_fes = tr_fes;
   test_fes = te_fes;
   mat = NULL;
   mat_e = NULL;
   extern_bfs = 0;
   assembly = AssemblyLevel::LEGACY;
   ext = NULL;
}

MixedBilinearForm::MixedBilinearForm (FiniteElementSpace *tr_fes,
                                      FiniteElementSpace *te_fes,
                                      MixedBilinearForm * mbf)
   : Matrix(te_fes->GetVSize(), tr_fes->GetVSize())
{
   trial_fes = tr_fes;
   test_fes = te_fes;
   mat = NULL;
   mat_e = NULL;
   extern_bfs = 1;
   ext = NULL;

   // Copy the pointers to the integrators
   dbfi = mbf->dbfi;
   bbfi = mbf->bbfi;
   tfbfi = mbf->tfbfi;
   btfbfi = mbf->btfbfi;

   bbfi_marker = mbf->bbfi_marker;
   btfbfi_marker = mbf->btfbfi_marker;

   assembly = AssemblyLevel::LEGACY;
   ext = NULL;
}

void MixedBilinearForm::SetAssemblyLevel(AssemblyLevel assembly_level)
{
   if (ext)
   {
      MFEM_ABORT("the assembly level has already been set!");
   }
   assembly = assembly_level;
   switch (assembly)
   {
      case AssemblyLevel::LEGACY:
         break;
      case AssemblyLevel::FULL:
         // ext = new FAMixedBilinearFormExtension(this);
         // Use the original BilinearForm implementation for now
         break;
      case AssemblyLevel::ELEMENT:
         mfem_error("Element assembly not supported yet... stay tuned!");
         // ext = new EAMixedBilinearFormExtension(this);
         break;
      case AssemblyLevel::PARTIAL:
         ext = new PAMixedBilinearFormExtension(this);
         break;
      case AssemblyLevel::NONE:
         mfem_error("Matrix-free action not supported yet... stay tuned!");
         // ext = new MFMixedBilinearFormExtension(this);
         break;
      default:
         mfem_error("Unknown assembly level");
   }
}

double & MixedBilinearForm::Elem (int i, int j)
{
   return (*mat)(i, j);
}

const double & MixedBilinearForm::Elem (int i, int j) const
{
   return (*mat)(i, j);
}

void MixedBilinearForm::Mult(const Vector & x, Vector & y) const
{
   y = 0.0;
   AddMult(x, y);
}

void MixedBilinearForm::AddMult(const Vector & x, Vector & y,
                                const double a) const
{
   if (ext)
   {
      ext->AddMult(x, y, a);
   }
   else
   {
      mat->AddMult(x, y, a);
   }
}

void MixedBilinearForm::MultTranspose(const Vector & x, Vector & y) const
{
   y = 0.0;
   AddMultTranspose(x, y);
}

void MixedBilinearForm::AddMultTranspose(const Vector & x, Vector & y,
                                         const double a) const
{
   if (ext)
   {
      ext->AddMultTranspose(x, y, a);
   }
   else
   {
      mat->AddMultTranspose(x, y, a);
   }
}

MatrixInverse * MixedBilinearForm::Inverse() const
{
   if (assembly != AssemblyLevel::LEGACY)
   {
      MFEM_WARNING("MixedBilinearForm::Inverse not possible with this assembly level!");
      return NULL;
   }
   else
   {
      return mat -> Inverse ();
   }
}

void MixedBilinearForm::Finalize (int skip_zeros)
{
   if (assembly == AssemblyLevel::LEGACY)
   {
      mat -> Finalize (skip_zeros);
   }
}

void MixedBilinearForm::GetBlocks(Array2D<SparseMatrix *> &blocks) const
{
   MFEM_VERIFY(trial_fes->GetOrdering() == Ordering::byNODES &&
               test_fes->GetOrdering() == Ordering::byNODES,
               "MixedBilinearForm::GetBlocks: both trial and test spaces "
               "must use Ordering::byNODES!");

   blocks.SetSize(test_fes->GetVDim(), trial_fes->GetVDim());

   mat->GetBlocks(blocks);
}

void MixedBilinearForm::AddDomainIntegrator (BilinearFormIntegrator * bfi)
{
   dbfi.Append (bfi);
}

void MixedBilinearForm::AddBoundaryIntegrator (BilinearFormIntegrator * bfi)
{
   bbfi.Append (bfi);
   bbfi_marker.Append(NULL); // NULL marker means apply everywhere
}

void MixedBilinearForm::AddBoundaryIntegrator (BilinearFormIntegrator * bfi,
                                               Array<int> &bdr_marker)
{
   bbfi.Append (bfi);
   bbfi_marker.Append(&bdr_marker);
}

void MixedBilinearForm::AddTraceFaceIntegrator (BilinearFormIntegrator * bfi)
{
   tfbfi.Append (bfi);
}

void MixedBilinearForm::AddBdrTraceFaceIntegrator(BilinearFormIntegrator *bfi)
{
   btfbfi.Append(bfi);
   btfbfi_marker.Append(NULL); // NULL marker means apply everywhere
}

void MixedBilinearForm::AddBdrTraceFaceIntegrator(BilinearFormIntegrator *bfi,
                                                  Array<int> &bdr_marker)
{
   btfbfi.Append(bfi);
   btfbfi_marker.Append(&bdr_marker);
}

void MixedBilinearForm::Assemble (int skip_zeros)
{
   if (ext)
   {
      ext->Assemble();
      return;
   }

   Array<int> tr_vdofs, te_vdofs;
   ElementTransformation *eltrans;
   DofTransformation * dom_dof_trans;
   DofTransformation * ran_dof_trans;
   DenseMatrix totelemmat, elemmat;

   Mesh *mesh = test_fes -> GetMesh();

   if (mat == NULL)
   {
      mat = new SparseMatrix(height, width);
   }

   if (dbfi.Size())
   {
      for (int i = 0; i < test_fes -> GetNE(); i++)
      {
         dom_dof_trans = trial_fes -> GetElementVDofs (i, tr_vdofs);
         ran_dof_trans = test_fes  -> GetElementVDofs (i, te_vdofs);
         eltrans = test_fes -> GetElementTransformation (i);
         dbfi[0] -> AssembleElementMatrix2 (*trial_fes -> GetFE(i),
                                            *test_fes  -> GetFE(i),
                                            *eltrans, totelemmat);
         for (int k = 1; k < dbfi.Size(); k++)
         {
            dbfi[k] -> AssembleElementMatrix2 (*trial_fes -> GetFE(i),
                                               *test_fes  -> GetFE(i),
                                               *eltrans, elemmat);
            totelemmat += elemmat;
         }
         if (ran_dof_trans || dom_dof_trans)
         {
            TransformDual(ran_dof_trans, dom_dof_trans, totelemmat, elemmat);
            mat -> AddSubMatrix (te_vdofs, tr_vdofs, elemmat, skip_zeros);
         }
         else
         {
            mat -> AddSubMatrix (te_vdofs, tr_vdofs, totelemmat, skip_zeros);
         }
      }
   }

   if (bbfi.Size())
   {
      // Which boundary attributes need to be processed?
      Array<int> bdr_attr_marker(mesh->bdr_attributes.Size() ?
                                 mesh->bdr_attributes.Max() : 0);
      bdr_attr_marker = 0;
      for (int k = 0; k < bbfi.Size(); k++)
      {
         if (bbfi_marker[k] == NULL)
         {
            bdr_attr_marker = 1;
            break;
         }
         Array<int> &bdr_marker = *bbfi_marker[k];
         MFEM_ASSERT(bdr_marker.Size() == bdr_attr_marker.Size(),
                     "invalid boundary marker for boundary integrator #"
                     << k << ", counting from zero");
         for (int i = 0; i < bdr_attr_marker.Size(); i++)
         {
            bdr_attr_marker[i] |= bdr_marker[i];
         }
      }

      for (int i = 0; i < test_fes -> GetNBE(); i++)
      {
         const int bdr_attr = mesh->GetBdrAttribute(i);
         if (bdr_attr_marker[bdr_attr-1] == 0) { continue; }

         trial_fes -> GetBdrElementVDofs (i, tr_vdofs);
         test_fes  -> GetBdrElementVDofs (i, te_vdofs);
         eltrans = test_fes -> GetBdrElementTransformation (i);
         for (int k = 0; k < bbfi.Size(); k++)
         {
            if (bbfi_marker[k] &&
                (*bbfi_marker[k])[bdr_attr-1] == 0) { continue; }

            bbfi[k] -> AssembleElementMatrix2 (*trial_fes -> GetBE(i),
                                               *test_fes  -> GetBE(i),
                                               *eltrans, elemmat);
            mat -> AddSubMatrix (te_vdofs, tr_vdofs, elemmat, skip_zeros);
         }
      }
   }

   if (tfbfi.Size())
   {
      FaceElementTransformations *ftr;
      Array<int> te_vdofs2;
      const FiniteElement *trial_face_fe, *test_fe1, *test_fe2;

      int nfaces = mesh->GetNumFaces();
      for (int i = 0; i < nfaces; i++)
      {
         ftr = mesh->GetFaceElementTransformations(i);
         trial_fes->GetFaceVDofs(i, tr_vdofs);
         test_fes->GetElementVDofs(ftr->Elem1No, te_vdofs);
         trial_face_fe = trial_fes->GetFaceElement(i);
         test_fe1 = test_fes->GetFE(ftr->Elem1No);
         if (ftr->Elem2No >= 0)
         {
            test_fes->GetElementVDofs(ftr->Elem2No, te_vdofs2);
            te_vdofs.Append(te_vdofs2);
            test_fe2 = test_fes->GetFE(ftr->Elem2No);
         }
         else
         {
            // The test_fe2 object is really a dummy and not used on the
            // boundaries, but we can't dereference a NULL pointer, and we don't
            // want to actually make a fake element.
            test_fe2 = test_fe1;
         }
         for (int k = 0; k < tfbfi.Size(); k++)
         {
            tfbfi[k]->AssembleFaceMatrix(*trial_face_fe, *test_fe1, *test_fe2,
                                         *ftr, elemmat);
            mat->AddSubMatrix(te_vdofs, tr_vdofs, elemmat, skip_zeros);
         }
      }
   }

   if (btfbfi.Size())
   {
      FaceElementTransformations *ftr;
      Array<int> te_vdofs2;
      const FiniteElement *trial_face_fe, *test_fe1, *test_fe2;

      // Which boundary attributes need to be processed?
      Array<int> bdr_attr_marker(mesh->bdr_attributes.Size() ?
                                 mesh->bdr_attributes.Max() : 0);
      bdr_attr_marker = 0;
      for (int k = 0; k < btfbfi.Size(); k++)
      {
         if (btfbfi_marker[k] == NULL)
         {
            bdr_attr_marker = 1;
            break;
         }
         Array<int> &bdr_marker = *btfbfi_marker[k];
         MFEM_ASSERT(bdr_marker.Size() == bdr_attr_marker.Size(),
                     "invalid boundary marker for boundary trace face integrator #"
                     << k << ", counting from zero");
         for (int i = 0; i < bdr_attr_marker.Size(); i++)
         {
            bdr_attr_marker[i] |= bdr_marker[i];
         }
      }

      for (int i = 0; i < trial_fes -> GetNBE(); i++)
      {
         const int bdr_attr = mesh->GetBdrAttribute(i);
         if (bdr_attr_marker[bdr_attr-1] == 0) { continue; }

         ftr = mesh->GetBdrFaceTransformations(i);
         if (ftr)
         {
            trial_fes->GetFaceVDofs(ftr->ElementNo, tr_vdofs);
            test_fes->GetElementVDofs(ftr->Elem1No, te_vdofs);
            trial_face_fe = trial_fes->GetFaceElement(ftr->ElementNo);
            test_fe1 = test_fes->GetFE(ftr->Elem1No);
            // The test_fe2 object is really a dummy and not used on the
            // boundaries, but we can't dereference a NULL pointer, and we don't
            // want to actually make a fake element.
            test_fe2 = test_fe1;
            for (int k = 0; k < btfbfi.Size(); k++)
            {
               if (btfbfi_marker[k] &&
                   (*btfbfi_marker[k])[bdr_attr-1] == 0) { continue; }

               btfbfi[k]->AssembleFaceMatrix(*trial_face_fe, *test_fe1, *test_fe2,
                                             *ftr, elemmat);
               mat->AddSubMatrix(te_vdofs, tr_vdofs, elemmat, skip_zeros);
            }
         }
      }
   }
}

void MixedBilinearForm::AssembleDiagonal_ADAt(const Vector &D,
                                              Vector &diag) const
{
   if (ext)
   {
      MFEM_ASSERT(diag.Size() == test_fes->GetTrueVSize(),
                  "Vector for holding diagonal has wrong size!");
      MFEM_ASSERT(D.Size() == trial_fes->GetTrueVSize(),
                  "Vector for holding diagonal has wrong size!");
      const Operator *P_trial = trial_fes->GetProlongationMatrix();
      const Operator *P_test = test_fes->GetProlongationMatrix();
      if (!IsIdentityProlongation(P_trial))
      {
         Vector local_D(P_trial->Height());
         P_trial->Mult(D, local_D);

         if (!IsIdentityProlongation(P_test))
         {
            Vector local_diag(P_test->Height());
            ext->AssembleDiagonal_ADAt(local_D, local_diag);
            P_test->MultTranspose(local_diag, diag);
         }
         else
         {
            ext->AssembleDiagonal_ADAt(local_D, diag);
         }
      }
      else
      {
         if (!IsIdentityProlongation(P_test))
         {
            Vector local_diag(P_test->Height());
            ext->AssembleDiagonal_ADAt(D, local_diag);
            P_test->MultTranspose(local_diag, diag);
         }
         else
         {
            ext->AssembleDiagonal_ADAt(D, diag);
         }
      }
   }
   else
   {
      MFEM_ABORT("Not implemented. Maybe assemble your bilinear form into a "
                 "matrix and use SparseMatrix functions?");
   }
}

void MixedBilinearForm::ConformingAssemble()
{
   if (assembly != AssemblyLevel::LEGACY)
   {
      MFEM_WARNING("Conforming assemble not supported for this assembly level!");
      return;
   }

   Finalize();

   const SparseMatrix *P2 = test_fes->GetConformingProlongation();
   if (P2)
   {
      SparseMatrix *R = Transpose(*P2);
      SparseMatrix *RA = mfem::Mult(*R, *mat);
      delete R;
      delete mat;
      mat = RA;
   }

   const SparseMatrix *P1 = trial_fes->GetConformingProlongation();
   if (P1)
   {
      SparseMatrix *RAP = mfem::Mult(*mat, *P1);
      delete mat;
      mat = RAP;
   }

   height = mat->Height();
   width = mat->Width();
}


void MixedBilinearForm::ComputeElementMatrix(int i, DenseMatrix &elmat)
{
   if (dbfi.Size())
   {
      const FiniteElement &trial_fe = *trial_fes->GetFE(i);
      const FiniteElement &test_fe = *test_fes->GetFE(i);
      ElementTransformation *eltrans = test_fes->GetElementTransformation(i);
      dbfi[0]->AssembleElementMatrix2(trial_fe, test_fe, *eltrans, elmat);
      for (int k = 1; k < dbfi.Size(); k++)
      {
         dbfi[k]->AssembleElementMatrix2(trial_fe, test_fe, *eltrans, elemmat);
         elmat += elemmat;
      }
   }
   else
   {
      trial_fes->GetElementVDofs(i, trial_vdofs);
      test_fes->GetElementVDofs(i, test_vdofs);
      elmat.SetSize(test_vdofs.Size(), trial_vdofs.Size());
      elmat = 0.0;
   }
}

void MixedBilinearForm::ComputeBdrElementMatrix(int i, DenseMatrix &elmat)
{
   if (bbfi.Size())
   {
      const FiniteElement &trial_be = *trial_fes->GetBE(i);
      const FiniteElement &test_be = *test_fes->GetBE(i);
      ElementTransformation *eltrans = test_fes->GetBdrElementTransformation(i);
      bbfi[0]->AssembleElementMatrix2(trial_be, test_be, *eltrans, elmat);
      for (int k = 1; k < bbfi.Size(); k++)
      {
         bbfi[k]->AssembleElementMatrix2(trial_be, test_be, *eltrans, elemmat);
         elmat += elemmat;
      }
   }
   else
   {
      trial_fes->GetBdrElementVDofs(i, trial_vdofs);
      test_fes->GetBdrElementVDofs(i, test_vdofs);
      elmat.SetSize(test_vdofs.Size(), trial_vdofs.Size());
      elmat = 0.0;
   }
}

void MixedBilinearForm::AssembleElementMatrix(
   int i, const DenseMatrix &elmat, int skip_zeros)
{
   AssembleElementMatrix(i, elmat, trial_vdofs, test_vdofs, skip_zeros);
}

void MixedBilinearForm::AssembleElementMatrix(
   int i, const DenseMatrix &elmat, Array<int> &trial_vdofs,
   Array<int> &test_vdofs, int skip_zeros)
{
   trial_fes->GetElementVDofs(i, trial_vdofs);
   test_fes->GetElementVDofs(i, test_vdofs);
   if (mat == NULL)
   {
      mat = new SparseMatrix(height, width);
   }
   mat->AddSubMatrix(test_vdofs, trial_vdofs, elmat, skip_zeros);
}

void MixedBilinearForm::AssembleBdrElementMatrix(
   int i, const DenseMatrix &elmat, int skip_zeros)
{
   AssembleBdrElementMatrix(i, elmat, trial_vdofs, test_vdofs, skip_zeros);
}

void MixedBilinearForm::AssembleBdrElementMatrix(
   int i, const DenseMatrix &elmat, Array<int> &trial_vdofs,
   Array<int> &test_vdofs, int skip_zeros)
{
   trial_fes->GetBdrElementVDofs(i, trial_vdofs);
   test_fes->GetBdrElementVDofs(i, test_vdofs);
   if (mat == NULL)
   {
      mat = new SparseMatrix(height, width);
   }
   mat->AddSubMatrix(test_vdofs, trial_vdofs, elmat, skip_zeros);
}

void MixedBilinearForm::EliminateTrialDofs (
   const Array<int> &bdr_attr_is_ess, const Vector &sol, Vector &rhs )
{
   int i, j, k;
   Array<int> tr_vdofs, cols_marker (trial_fes -> GetVSize());

   cols_marker = 0;
   for (i = 0; i < trial_fes -> GetNBE(); i++)
      if (bdr_attr_is_ess[trial_fes -> GetBdrAttribute (i)-1])
      {
         trial_fes -> GetBdrElementVDofs (i, tr_vdofs);
         for (j = 0; j < tr_vdofs.Size(); j++)
         {
            if ( (k = tr_vdofs[j]) < 0 )
            {
               k = -1-k;
            }
            cols_marker[k] = 1;
         }
      }
   mat -> EliminateCols (cols_marker, &sol, &rhs);
}

void MixedBilinearForm::EliminateEssentialBCFromTrialDofs (
   const Array<int> &marked_vdofs, const Vector &sol, Vector &rhs)
{
   mat -> EliminateCols (marked_vdofs, &sol, &rhs);
}

void MixedBilinearForm::EliminateTestDofs (const Array<int> &bdr_attr_is_ess)
{
   int i, j, k;
   Array<int> te_vdofs;

   for (i = 0; i < test_fes -> GetNBE(); i++)
      if (bdr_attr_is_ess[test_fes -> GetBdrAttribute (i)-1])
      {
         test_fes -> GetBdrElementVDofs (i, te_vdofs);
         for (j = 0; j < te_vdofs.Size(); j++)
         {
            if ( (k = te_vdofs[j]) < 0 )
            {
               k = -1-k;
            }
            mat -> EliminateRow (k);
         }
      }
}

void MixedBilinearForm::FormRectangularSystemMatrix(const Array<int>
                                                    &trial_tdof_list,
                                                    const Array<int> &test_tdof_list,
                                                    OperatorHandle &A)

{
   if (ext)
   {
      ext->FormRectangularSystemOperator(trial_tdof_list, test_tdof_list, A);
      return;
   }

   const SparseMatrix *test_P = test_fes->GetConformingProlongation();
   const SparseMatrix *trial_P = trial_fes->GetConformingProlongation();

   mat->Finalize();

   if (test_P) // TODO: Must actually check for trial_P too
   {
      SparseMatrix *m = RAP(*test_P, *mat, *trial_P);
      delete mat;
      mat = m;
   }

   Array<int> ess_trial_tdof_marker, ess_test_tdof_marker;
   FiniteElementSpace::ListToMarker(trial_tdof_list, trial_fes->GetTrueVSize(),
                                    ess_trial_tdof_marker);
   FiniteElementSpace::ListToMarker(test_tdof_list, test_fes->GetTrueVSize(),
                                    ess_test_tdof_marker);

   mat_e = new SparseMatrix(mat->Height(), mat->Width());
   mat->EliminateCols(ess_trial_tdof_marker, *mat_e);

   for (int i=0; i<test_tdof_list.Size(); ++i)
   {
      mat->EliminateRow(test_tdof_list[i]);
   }
   mat_e->Finalize();
   A.Reset(mat, false);
}

void MixedBilinearForm::FormRectangularLinearSystem(const Array<int>
                                                    &trial_tdof_list,
                                                    const Array<int> &test_tdof_list,
                                                    Vector &x, Vector &b,
                                                    OperatorHandle &A,
                                                    Vector &X, Vector &B)
{
   if (ext)
   {
      ext->FormRectangularLinearSystem(trial_tdof_list, test_tdof_list, x, b, A, X,
                                       B);
      return;
   }

   const Operator *Pi = this->GetProlongation();
   const Operator *Po = this->GetOutputProlongation();
   const Operator *Ri = this->GetRestriction();
   InitTVectors(Po, Ri, Pi, x, b, X, B);

   if (!mat_e)
   {
      FormRectangularSystemMatrix(trial_tdof_list, test_tdof_list,
                                  A); // Set A = mat_e
   }
   // Eliminate essential BCs with B -= Ab xb
   mat_e->AddMult(X, B, -1.0);

   B.SetSubVector(test_tdof_list, 0.0);
}

void MixedBilinearForm::Update()
{
   delete mat;
   mat = NULL;
   delete mat_e;
   mat_e = NULL;
   height = test_fes->GetVSize();
   width = trial_fes->GetVSize();
   if (ext) { ext->Update(); }
}

MixedBilinearForm::~MixedBilinearForm()
{
   if (mat) { delete mat; }
   if (mat_e) { delete mat_e; }
   if (!extern_bfs)
   {
      int i;
      for (i = 0; i < dbfi.Size(); i++) { delete dbfi[i]; }
      for (i = 0; i < bbfi.Size(); i++) { delete bbfi[i]; }
      for (i = 0; i < tfbfi.Size(); i++) { delete tfbfi[i]; }
      for (i = 0; i < btfbfi.Size(); i++) { delete btfbfi[i]; }
   }
   delete ext;
}

void DiscreteLinearOperator::SetAssemblyLevel(AssemblyLevel assembly_level)
{
   if (ext)
   {
      MFEM_ABORT("the assembly level has already been set!");
   }
   assembly = assembly_level;
   switch (assembly)
   {
      case AssemblyLevel::LEGACY:
      case AssemblyLevel::FULL:
         // Use the original implementation for now
         break;
      case AssemblyLevel::ELEMENT:
         mfem_error("Element assembly not supported yet... stay tuned!");
         break;
      case AssemblyLevel::PARTIAL:
         ext = new PADiscreteLinearOperatorExtension(this);
         break;
      case AssemblyLevel::NONE:
         mfem_error("Matrix-free action not supported yet... stay tuned!");
         break;
      default:
         mfem_error("Unknown assembly level");
   }
}

void DiscreteLinearOperator::Assemble(int skip_zeros)
{
   if (ext)
   {
      ext->Assemble();
      return;
   }

   Array<int> dom_vdofs, ran_vdofs;
   ElementTransformation *T;
   DofTransformation * dom_dof_trans;
   DofTransformation * ran_dof_trans;
   const FiniteElement *dom_fe, *ran_fe;
   DenseMatrix totelmat, elmat;

   if (mat == NULL)
   {
      mat = new SparseMatrix(height, width);
   }

   if (dbfi.Size() > 0)
   {
      for (int i = 0; i < test_fes->GetNE(); i++)
      {
         dom_dof_trans = trial_fes->GetElementVDofs(i, dom_vdofs);
         ran_dof_trans = test_fes->GetElementVDofs(i, ran_vdofs);
         T = test_fes->GetElementTransformation(i);
         dom_fe = trial_fes->GetFE(i);
         ran_fe = test_fes->GetFE(i);

         dbfi[0]->AssembleElementMatrix2(*dom_fe, *ran_fe, *T, totelmat);
         for (int j = 1; j < dbfi.Size(); j++)
         {
            dbfi[j]->AssembleElementMatrix2(*dom_fe, *ran_fe, *T, elmat);
            totelmat += elmat;
         }
         if (ran_dof_trans || dom_dof_trans)
         {
            TransformPrimal(ran_dof_trans, dom_dof_trans, totelmat, elmat);
            mat->SetSubMatrix(ran_vdofs, dom_vdofs, elmat, skip_zeros);
         }
         else
         {
            mat->SetSubMatrix(ran_vdofs, dom_vdofs, totelmat, skip_zeros);
         }
      }
   }

   if (tfbfi.Size())
   {
      const int nfaces = test_fes->GetMesh()->GetNumFaces();
      for (int i = 0; i < nfaces; i++)
      {
         trial_fes->GetFaceVDofs(i, dom_vdofs);
         test_fes->GetFaceVDofs(i, ran_vdofs);
         T = test_fes->GetMesh()->GetFaceTransformation(i);
         dom_fe = trial_fes->GetFaceElement(i);
         ran_fe = test_fes->GetFaceElement(i);

         tfbfi[0]->AssembleElementMatrix2(*dom_fe, *ran_fe, *T, totelmat);
         for (int j = 1; j < tfbfi.Size(); j++)
         {
            tfbfi[j]->AssembleElementMatrix2(*dom_fe, *ran_fe, *T, elmat);
            totelmat += elmat;
         }
         mat->SetSubMatrix(ran_vdofs, dom_vdofs, totelmat, skip_zeros);
      }
   }
}

}<|MERGE_RESOLUTION|>--- conflicted
+++ resolved
@@ -422,12 +422,8 @@
 
       for (int i = 0; i < fes -> GetNE(); i++)
       {
-<<<<<<< HEAD
+         int elem_attr = fes->GetMesh()->GetAttribute(i);
          doftrans = fes->GetElementVDofs(i, vdofs);
-=======
-         int elem_attr = fes->GetMesh()->GetAttribute(i);
-         fes->GetElementVDofs(i, vdofs);
->>>>>>> e3b6f847
          if (element_matrices)
          {
             elmat_p = &(*element_matrices)(i);
@@ -461,7 +457,6 @@
             {
                elmat_p = &elmat;
             }
-<<<<<<< HEAD
             if (doftrans)
             {
                doftrans->TransformDual(elmat, elmat_t);
@@ -471,8 +466,6 @@
             {
                elmat_p = &elmat;
             }
-=======
->>>>>>> e3b6f847
          }
          if (static_cond)
          {
