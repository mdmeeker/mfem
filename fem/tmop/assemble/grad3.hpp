// Copyright (c) 2010-2025, Lawrence Livermore National Security, LLC. Produced
// at the Lawrence Livermore National Laboratory. All Rights reserved. See files
// LICENSE and NOTICE for details. LLNL-CODE-806117.
//
// This file is part of the MFEM library. For more information and source code
// availability visit https://mfem.org.
//
// MFEM is free software; you can redistribute it and/or modify it under the
// terms of the BSD-3 license. We welcome feedback and contributions, see file
// CONTRIBUTING.md for details.
#pragma once

#include "../pa.hpp"
#include "../../tmop.hpp"
#include "../../../general/forall.hpp"
#include "../../../linalg/kernels.hpp"

namespace mfem
{

class TMOPAssembleGradPA3D
{
   const TMOP_Integrator *ti; // not owned
   const Vector &x;

public:
   TMOPAssembleGradPA3D(const TMOP_Integrator *ti, const Vector &x): ti(ti),
      x(x) {}

   int Ndof() const { return ti->PA.maps->ndof; }
   int Nqpt() const { return ti->PA.maps->nqpt; }

   template <typename METRIC, int T_D1D = 0, int T_Q1D = 0>
   static void Mult(TMOPAssembleGradPA3D &ker)
   {
      constexpr int DIM = 3, VDIM = 3;
      const TMOP_Integrator *ti = ker.ti;
      const real_t metric_normal = ti->metric_normal;
      const int NE = ti->PA.ne, d1d = ker.Ndof(), q1d = ti->PA.maps->nqpt;
      const int D1D = T_D1D ? T_D1D : d1d, Q1D = T_Q1D ? T_Q1D : q1d;
      MFEM_VERIFY(D1D <= DeviceDofQuadLimits::Get().MAX_D1D, "");
      MFEM_VERIFY(Q1D <= DeviceDofQuadLimits::Get().MAX_Q1D, "");

      Array<real_t> mp;
      if (auto m = dynamic_cast<TMOP_Combo_QualityMetric *>(ti->metric))
      {
         m->GetWeights(mp);
      }
      const real_t *w = mp.Read();

      const auto *b = ti->PA.maps->B.Read(), *g = ti->PA.maps->G.Read();
      const auto X = Reshape(ker.x.Read(), D1D, D1D, D1D, DIM, NE);
      const auto W = Reshape(ti->PA.ir->GetWeights().Read(), Q1D, Q1D, Q1D);
      const auto J = Reshape(ti->PA.Jtr.Read(), DIM, DIM, Q1D, Q1D, Q1D, NE);
      auto H = Reshape(ti->PA.H.Write(), DIM, DIM, DIM, DIM, Q1D, Q1D, Q1D, NE);

<<<<<<< HEAD
      const bool const_m0 = ti->PA.MC.Size() == 1;
      const auto MC = const_m0 ? Reshape(ti->PA.MC.Read(), 1, 1, 1, 1)
                      : Reshape(ti->PA.MC.Read(), Q1D, Q1D, Q1D, NE);

      mfem::forall_3D(
         NE, Q1D, Q1D, Q1D,
         [=] MFEM_HOST_DEVICE(int e)
      {
         const int D1D = T_D1D ? T_D1D : d1d;
         const int Q1D = T_Q1D ? T_Q1D : q1d;
         constexpr int MQ1 = T_Q1D ? T_Q1D : DofQuadLimits::MAX_Q1D;
         constexpr int MD1 = T_D1D ? T_D1D : DofQuadLimits::MAX_D1D;
         constexpr int MDQ = MQ1 > MD1 ? MQ1 : MD1;

         MFEM_SHARED real_t s_BG[2][MQ1 * MD1];
         MFEM_SHARED real_t sm0[9][MDQ * MDQ * MDQ];
         MFEM_SHARED real_t sm1[9][MDQ * MDQ * MDQ];

         kernels::internal::LoadX_v<MDQ>(e, D1D, X, sm0);
         kernels::internal::LoadBG<MD1, MQ1>(D1D, Q1D, B, G, s_BG);

         kernels::internal::GradX<MD1, MQ1>(D1D, Q1D, s_BG, sm0, sm1);
         kernels::internal::GradY<MD1, MQ1>(D1D, Q1D, s_BG, sm1, sm0);
         kernels::internal::GradZ<MD1, MQ1>(D1D, Q1D, s_BG, sm0, sm1);
=======
      const Vector &mc = ti->PA.MC;
      const bool const_m0 = mc.Size() == 1;
      const auto MC = const_m0
                      ? Reshape(mc.Read(), 1, 1, 1, 1)
                      : Reshape(mc.Read(), Q1D, Q1D, Q1D, NE);

      mfem::forall_2D(NE, Q1D, Q1D, [=] MFEM_HOST_DEVICE(int e)
      {
         constexpr int MD1 = SetMaxOf(T_D1D ? T_D1D : DofQuadLimits::MAX_D1D);
         constexpr int MQ1 = SetMaxOf(T_Q1D ? T_Q1D : DofQuadLimits::MAX_Q1D);

         MFEM_SHARED real_t smem[MQ1][MQ1];
         MFEM_SHARED real_t sB[MD1][MQ1], sG[MD1][MQ1];
         regs5d_t<VDIM, DIM, MQ1> r0, r1;

         LoadMatrix(D1D, Q1D, b, sB);
         LoadMatrix(D1D, Q1D, g, sG);

         LoadDofs3d(e, D1D, X, r0);
         Grad3d(D1D, Q1D, smem, sB, sG, r0, r1);
>>>>>>> 887c53a0

         for (int qz = 0; qz < Q1D; ++qz)
         {
            foreach_y_thread(Q1D, [&](int qy)
            {
               foreach_x_thread(Q1D, [&](int qx)
               {
                  const real_t *Jtr = &J(0, 0, qx, qy, qz, e);
                  const real_t detJtr = kernels::Det<3>(Jtr);
                  const real_t m_coef = const_m0 ?
                                        MC(0, 0, 0, 0) :
                                        MC(qx, qy, qz, e);
                  const real_t weight = metric_normal * m_coef * W(qx, qy, qz) * detJtr;

                  // Jrt = Jtr^{-1}
                  real_t Jrt[9];
                  kernels::CalcInverse<3>(Jtr, Jrt);

                  // Jpr = X^T.DSh
<<<<<<< HEAD
                  real_t Jpr[9];
                  kernels::internal::PullGrad<MDQ>(Q1D, qx, qy, qz, sm1,
                                                   Jpr);
=======
                  real_t Jpr[9] =
                  {
                     r1(0, 0, qz, qy, qx), r1(1, 0, qz, qy, qx), r1(2, 0, qz, qy, qx),
                     r1(0, 1, qz, qy, qx), r1(1, 1, qz, qy, qx), r1(2, 1, qz, qy, qx),
                     r1(0, 2, qz, qy, qx), r1(1, 2, qz, qy, qx), r1(2, 2, qz, qy, qx)
                  };
>>>>>>> 887c53a0

                  // Jpt = X^T . DS = (X^T.DSh) . Jrt = Jpr . Jrt
                  real_t Jpt[9];
                  kernels::Mult(3, 3, 3, Jpr, Jrt, Jpt);

                  METRIC{}.AssembleH(qx, qy, qz, e, weight, Jrt, Jpr, Jpt, w, H);
               });
            } );
         }
      });
   }
};

} // namespace mfem<|MERGE_RESOLUTION|>--- conflicted
+++ resolved
@@ -54,32 +54,6 @@
       const auto J = Reshape(ti->PA.Jtr.Read(), DIM, DIM, Q1D, Q1D, Q1D, NE);
       auto H = Reshape(ti->PA.H.Write(), DIM, DIM, DIM, DIM, Q1D, Q1D, Q1D, NE);
 
-<<<<<<< HEAD
-      const bool const_m0 = ti->PA.MC.Size() == 1;
-      const auto MC = const_m0 ? Reshape(ti->PA.MC.Read(), 1, 1, 1, 1)
-                      : Reshape(ti->PA.MC.Read(), Q1D, Q1D, Q1D, NE);
-
-      mfem::forall_3D(
-         NE, Q1D, Q1D, Q1D,
-         [=] MFEM_HOST_DEVICE(int e)
-      {
-         const int D1D = T_D1D ? T_D1D : d1d;
-         const int Q1D = T_Q1D ? T_Q1D : q1d;
-         constexpr int MQ1 = T_Q1D ? T_Q1D : DofQuadLimits::MAX_Q1D;
-         constexpr int MD1 = T_D1D ? T_D1D : DofQuadLimits::MAX_D1D;
-         constexpr int MDQ = MQ1 > MD1 ? MQ1 : MD1;
-
-         MFEM_SHARED real_t s_BG[2][MQ1 * MD1];
-         MFEM_SHARED real_t sm0[9][MDQ * MDQ * MDQ];
-         MFEM_SHARED real_t sm1[9][MDQ * MDQ * MDQ];
-
-         kernels::internal::LoadX_v<MDQ>(e, D1D, X, sm0);
-         kernels::internal::LoadBG<MD1, MQ1>(D1D, Q1D, B, G, s_BG);
-
-         kernels::internal::GradX<MD1, MQ1>(D1D, Q1D, s_BG, sm0, sm1);
-         kernels::internal::GradY<MD1, MQ1>(D1D, Q1D, s_BG, sm1, sm0);
-         kernels::internal::GradZ<MD1, MQ1>(D1D, Q1D, s_BG, sm0, sm1);
-=======
       const Vector &mc = ti->PA.MC;
       const bool const_m0 = mc.Size() == 1;
       const auto MC = const_m0
@@ -100,7 +74,6 @@
 
          LoadDofs3d(e, D1D, X, r0);
          Grad3d(D1D, Q1D, smem, sB, sG, r0, r1);
->>>>>>> 887c53a0
 
          for (int qz = 0; qz < Q1D; ++qz)
          {
@@ -120,18 +93,12 @@
                   kernels::CalcInverse<3>(Jtr, Jrt);
 
                   // Jpr = X^T.DSh
-<<<<<<< HEAD
-                  real_t Jpr[9];
-                  kernels::internal::PullGrad<MDQ>(Q1D, qx, qy, qz, sm1,
-                                                   Jpr);
-=======
                   real_t Jpr[9] =
                   {
                      r1(0, 0, qz, qy, qx), r1(1, 0, qz, qy, qx), r1(2, 0, qz, qy, qx),
                      r1(0, 1, qz, qy, qx), r1(1, 1, qz, qy, qx), r1(2, 1, qz, qy, qx),
                      r1(0, 2, qz, qy, qx), r1(1, 2, qz, qy, qx), r1(2, 2, qz, qy, qx)
                   };
->>>>>>> 887c53a0
 
                   // Jpt = X^T . DS = (X^T.DSh) . Jrt = Jpr . Jrt
                   real_t Jpt[9];
