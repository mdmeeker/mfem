--- conflicted
+++ resolved
@@ -33,20 +33,6 @@
    {
       constexpr int DIM = 3;
       constexpr int MD1 = T_D1D ? T_D1D : DofQuadLimits::MAX_D1D;
-<<<<<<< HEAD
-      constexpr int MDQ = MQ1 > MD1 ? MQ1 : MD1;
-
-      MFEM_SHARED real_t B[MQ1 * MD1];
-      MFEM_SHARED real_t sm0[3][MDQ * MDQ * MDQ];
-      MFEM_SHARED real_t sm1[3][MDQ * MDQ * MDQ];
-
-      kernels::internal::LoadX_v<MDQ>(e, D1D, X, sm0);
-      kernels::internal::LoadB<MD1, MQ1>(D1D, Q1D, b, B);
-
-      kernels::internal::EvalX<MD1, MQ1>(D1D, Q1D, B, sm0, sm1);
-      kernels::internal::EvalY<MD1, MQ1>(D1D, Q1D, B, sm1, sm0);
-      kernels::internal::EvalZ<MD1, MQ1>(D1D, Q1D, B, sm0, sm1);
-=======
       constexpr int MQ1 = T_Q1D ? T_Q1D : DofQuadLimits::MAX_Q1D;
 
       MFEM_SHARED real_t sB[MD1][MQ1];
@@ -57,7 +43,6 @@
       regs5d_t<3,1,MQ1> r0, r1; // vector X
       LoadDofs3d(e, D1D, X, r0);
       Eval3d(D1D, Q1D, smem, sB, r0, r1);
->>>>>>> 887c53a0
 
       for (int qz = 0; qz < Q1D; ++qz)
       {
@@ -66,17 +51,12 @@
             foreach_x_thread(Q1D, [&](int qx)
             {
                // Xh = X^T . Sh
-<<<<<<< HEAD
-               real_t Xh[3];
-               kernels::internal::PullEval<MQ1>(Q1D, qx, qy, qz, sm1, Xh);
-=======
                const real_t Xh[3] =
                {
                   r1(0, 0, qz, qy, qx),
                   r1(1, 0, qz, qy, qx),
                   r1(2, 0, qz, qy, qx)
                };
->>>>>>> 887c53a0
 
                real_t H_data[9];
                DeviceMatrix H(H_data, 3, 3);
@@ -91,17 +71,6 @@
                // p2 = H . Xh
                real_t p2[3];
                kernels::Mult(3, 3, H_data, Xh, p2);
-<<<<<<< HEAD
-               kernels::internal::PushEval<MQ1>(Q1D, qx, qy, qz, p2, sm0);
-            }
-         }
-      }
-      MFEM_SYNC_THREAD;
-      kernels::internal::LoadBt<MD1, MQ1>(D1D, Q1D, b, B);
-      kernels::internal::EvalXt<MD1, MQ1>(D1D, Q1D, B, sm0, sm1);
-      kernels::internal::EvalYt<MD1, MQ1>(D1D, Q1D, B, sm1, sm0);
-      kernels::internal::EvalZt<MD1, MQ1>(D1D, Q1D, B, sm0, Y, e);
-=======
                r0(0,0, qz,qy,qx) = p2[0];
                r0(0,1, qz,qy,qx) = p2[1];
                r0(0,2, qz,qy,qx) = p2[2];
@@ -111,7 +80,6 @@
       MFEM_SYNC_THREAD;
       EvalTranspose3d(D1D, Q1D, smem, sB, r0, r1);
       WriteDofs3d(e, D1D, r1, Y);
->>>>>>> 887c53a0
    });
 }
 
