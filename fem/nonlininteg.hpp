--- conflicted
+++ resolved
@@ -98,13 +98,8 @@
                                  FaceElementTransformations &Tr,
                                  const Vector &elfun, DenseMatrix &elmat);
 
-<<<<<<< HEAD
-   /// Compute the local energy/functional
-   virtual double GetElementEnergy(const FiniteElement &el,
-=======
    /// Compute the local energy
    virtual real_t GetElementEnergy(const FiniteElement &el,
->>>>>>> 8ed11a5c
                                    ElementTransformation &Tr,
                                    const Vector &elfun);
 
