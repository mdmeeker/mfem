--- conflicted
+++ resolved
@@ -525,7 +525,6 @@
    }
 }
 
-<<<<<<< HEAD
 void VectorFunctionRestrictedCoefficient::Eval(Vector &V,
                                                ElementTransformation &T,
                                                const IntegrationPoint &ip)
@@ -548,8 +547,8 @@
    {
       V *= Q->Eval(T, ip, GetTime());
    }
-
-=======
+}
+
 void PWMatrixCoefficient::InitMap(const Array<int> & attr,
                                   const Array<MatrixCoefficient*> & coefs)
 {
@@ -620,7 +619,6 @@
 {
    if (Q) { Q->SetTime(t); }
    this->MatrixCoefficient::SetTime(t);
->>>>>>> 56d092df
 }
 
 void MatrixFunctionCoefficient::Eval(DenseMatrix &K, ElementTransformation &T,
