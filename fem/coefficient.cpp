--- conflicted
+++ resolved
@@ -647,11 +647,7 @@
 
 CrossCrossCoefficient::CrossCrossCoefficient(Coefficient &A,
                                              VectorCoefficient &K)
-<<<<<<< HEAD
-   : MatrixCoefficient(K.GetVDim(), K.GetVDim()), a(&A), k(&K),
-=======
    : MatrixCoefficient(K.GetVDim(), K.GetVDim()), aConst(0.0), a(&A), k(&K),
->>>>>>> 551f5077
      vk(K.GetVDim())
 {}
 
@@ -670,11 +666,7 @@
          M(i, j) -= vk[i] * vk[j];
       }
    }
-<<<<<<< HEAD
-   M *= a->Eval(T, ip);
-=======
    M *= ((a == NULL ) ? aConst : a->Eval(T, ip) );
->>>>>>> 551f5077
 }
 
 double LpNormLoop(double p, Coefficient &coeff, Mesh &mesh,
