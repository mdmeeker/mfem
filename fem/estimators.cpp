--- conflicted
+++ resolved
@@ -52,12 +52,9 @@
 
 void LpErrorEstimator::ComputeEstimates()
 {
-<<<<<<< HEAD
-=======
    MFEM_VERIFY(coef != NULL || vcoef != NULL,
                "LpErrorEstimator has no coefficient!  Call SetCoef first.");
 
->>>>>>> 4fc13517
    error_estimates.SetSize(sol->FESpace()->GetMesh()->GetNE());
    if (coef)
    {
