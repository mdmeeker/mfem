// Copyright (c) 2010-2023, Lawrence Livermore National Security, LLC. Produced
// at the Lawrence Livermore National Laboratory. All Rights reserved. See files
// LICENSE and NOTICE for details. LLNL-CODE-806117.
//
// This file is part of the MFEM library. For more information and source code
// availability visit https://mfem.org.
//
// MFEM is free software; you can redistribute it and/or modify it under the
// terms of the BSD-3 license. We welcome feedback and contributions, see file
// CONTRIBUTING.md for details.

#include "../general/forall.hpp"
#include "../general/jit/jit.hpp" // for MFEM_JIT
#include "bilininteg.hpp"
#include "gridfunc.hpp"
#include "qfunction.hpp"
#include "ceed/integrators/diffusion/diffusion.hpp"

using namespace std;

namespace mfem
{

// PA Diffusion Integrator

// OCCA 2D Assemble kernel
#ifdef MFEM_USE_OCCA
static void OccaPADiffusionSetup2D(const int D1D,
                                   const int Q1D,
                                   const int NE,
                                   const Array<double> &W,
                                   const Vector &J,
                                   const Vector &C,
                                   Vector &op)
{
   occa::properties props;
   props["defines/D1D"] = D1D;
   props["defines/Q1D"] = Q1D;
   const occa::memory o_W = OccaMemoryRead(W.GetMemory(), W.Size());
   const occa::memory o_J = OccaMemoryRead(J.GetMemory(), J.Size());
   const occa::memory o_C = OccaMemoryRead(C.GetMemory(), C.Size());
   occa::memory o_op = OccaMemoryWrite(op.GetMemory(), op.Size());
   const bool const_c = C.Size() == 1;
   const occa_id_t id = std::make_pair(D1D,Q1D);
   static occa_kernel_t OccaDiffSetup2D_ker;
   if (OccaDiffSetup2D_ker.find(id) == OccaDiffSetup2D_ker.end())
   {
      const occa::kernel DiffusionSetup2D =
         mfem::OccaDev().buildKernel("occa://mfem/fem/occa.okl",
                                     "DiffusionSetup2D", props);
      OccaDiffSetup2D_ker.emplace(id, DiffusionSetup2D);
   }
   OccaDiffSetup2D_ker.at(id)(NE, o_W, o_J, o_C, o_op, const_c);
}

static void OccaPADiffusionSetup3D(const int D1D,
                                   const int Q1D,
                                   const int NE,
                                   const Array<double> &W,
                                   const Vector &J,
                                   const Vector &C,
                                   Vector &op)
{
   occa::properties props;
   props["defines/D1D"] = D1D;
   props["defines/Q1D"] = Q1D;
   const occa::memory o_W = OccaMemoryRead(W.GetMemory(), W.Size());
   const occa::memory o_J = OccaMemoryRead(J.GetMemory(), J.Size());
   const occa::memory o_C = OccaMemoryRead(C.GetMemory(), C.Size());
   occa::memory o_op = OccaMemoryWrite(op.GetMemory(), op.Size());
   const bool const_c = C.Size() == 1;
   const occa_id_t id = std::make_pair(D1D,Q1D);
   static occa_kernel_t OccaDiffSetup3D_ker;
   if (OccaDiffSetup3D_ker.find(id) == OccaDiffSetup3D_ker.end())
   {
      const occa::kernel DiffusionSetup3D =
         mfem::OccaDev().buildKernel("occa://mfem/fem/occa.okl",
                                     "DiffusionSetup3D", props);
      OccaDiffSetup3D_ker.emplace(id, DiffusionSetup3D);
   }
   OccaDiffSetup3D_ker.at(id)(NE, o_W, o_J, o_C, o_op, const_c);
}
#endif // MFEM_USE_OCCA

template<>
void PADiffusionSetup2D<2>(const int Q1D,
                           const int coeffDim,
                           const int NE,
                           const Array<double> &w,
                           const Vector &j,
                           const Vector &c,
                           Vector &d)
{
   const bool symmetric = (coeffDim != 4);
   const bool const_c = c.Size() == 1;
   MFEM_VERIFY(coeffDim < 3 ||
               !const_c, "Constant matrix coefficient not supported");
   const auto W = Reshape(w.Read(), Q1D,Q1D);
   const auto J = Reshape(j.Read(), Q1D,Q1D,2,2,NE);
   const auto C = const_c ? Reshape(c.Read(), 1,1,1,1) :
                  Reshape(c.Read(), coeffDim,Q1D,Q1D,NE);
   auto D = Reshape(d.Write(), Q1D,Q1D, symmetric ? 3 : 4, NE);
   mfem::forall_2D(NE, Q1D, Q1D, [=] MFEM_HOST_DEVICE (int e)
   {
      MFEM_FOREACH_THREAD(qx,x,Q1D)
      {
         MFEM_FOREACH_THREAD(qy,y,Q1D)
         {
            const double J11 = J(qx,qy,0,0,e);
            const double J21 = J(qx,qy,1,0,e);
            const double J12 = J(qx,qy,0,1,e);
            const double J22 = J(qx,qy,1,1,e);
            const double w_detJ = W(qx,qy) / ((J11*J22)-(J21*J12));
            if (coeffDim == 3 || coeffDim == 4) // Matrix coefficient
            {
               // First compute entries of R = MJ^{-T}, without det J factor.
               const double M11 = C(0,qx,qy,e);
               const double M12 = C(1,qx,qy,e);
               const double M21 = symmetric ? M12 : C(2,qx,qy,e);
               const double M22 = symmetric ? C(2,qx,qy,e) : C(3,qx,qy,e);
               const double R11 = M11*J22 - M12*J12;
               const double R21 = M21*J22 - M22*J12;
               const double R12 = -M11*J21 + M12*J11;
               const double R22 = -M21*J21 + M22*J11;

               // Now set y to J^{-1}R.
               D(qx,qy,0,e) = w_detJ * ( J22*R11 - J12*R21); // 1,1
               D(qx,qy,1,e) = w_detJ * (-J21*R11 + J11*R21); // 2,1
               D(qx,qy,2,e) = w_detJ * (symmetric ? (-J21*R12 + J11*R22) :
                                        (J22*R12 - J12*R22)); // 2,2 or 1,2
               if (!symmetric)
               {
                  D(qx,qy,3,e) = w_detJ * (-J21*R12 + J11*R22); // 2,2
               }
            }
            else // Vector or scalar coefficient
            {
               const double C1 = const_c ? C(0,0,0,0) : C(0,qx,qy,e);
               const double C2 = const_c ? C(0,0,0,0) :
                                 (coeffDim == 2 ? C(1,qx,qy,e) : C(0,qx,qy,e));

               D(qx,qy,0,e) =  w_detJ * (C2*J12*J12 + C1*J22*J22); // 1,1
               D(qx,qy,1,e) = -w_detJ * (C2*J12*J11 + C1*J22*J21); // 1,2
               D(qx,qy,2,e) =  w_detJ * (C2*J11*J11 + C1*J21*J21); // 2,2
            }
         }
      }
   });
}

// PA Diffusion Assemble 2D kernel with 3D node coords
template<>
void PADiffusionSetup2D<3>(const int Q1D,
                           const int coeffDim,
                           const int NE,
                           const Array<double> &w,
                           const Vector &j,
                           const Vector &c,
                           Vector &d)
{
   MFEM_VERIFY(coeffDim == 1, "Matrix and vector coefficients not supported");
   constexpr int DIM = 2;
   constexpr int SDIM = 3;
   const bool const_c = c.Size() == 1;
   const auto W = Reshape(w.Read(), Q1D,Q1D);
   const auto J = Reshape(j.Read(), Q1D,Q1D,SDIM,DIM,NE);
   const auto C = const_c ? Reshape(c.Read(), 1,1,1) :
                  Reshape(c.Read(), Q1D,Q1D,NE);
   auto D = Reshape(d.Write(), Q1D,Q1D, 3, NE);
   mfem::forall_2D(NE, Q1D, Q1D, [=] MFEM_HOST_DEVICE (int e)
   {
      MFEM_FOREACH_THREAD(qx,x,Q1D)
      {
         MFEM_FOREACH_THREAD(qy,y,Q1D)
         {
            const double wq = W(qx,qy);
            const double J11 = J(qx,qy,0,0,e);
            const double J21 = J(qx,qy,1,0,e);
            const double J31 = J(qx,qy,2,0,e);
            const double J12 = J(qx,qy,0,1,e);
            const double J22 = J(qx,qy,1,1,e);
            const double J32 = J(qx,qy,2,1,e);
            const double E = J11*J11 + J21*J21 + J31*J31;
            const double G = J12*J12 + J22*J22 + J32*J32;
            const double F = J11*J12 + J21*J22 + J31*J32;
            const double iw = 1.0 / sqrt(E*G - F*F);
            const double coeff = const_c ? C(0,0,0) : C(qx,qy,e);
            const double alpha = wq * coeff * iw;
            D(qx,qy,0,e) =  alpha * G; // 1,1
            D(qx,qy,1,e) = -alpha * F; // 1,2
            D(qx,qy,2,e) =  alpha * E; // 2,2
         }
      }
   });
}

// PA Diffusion Assemble 3D kernel
void PADiffusionSetup3D(const int Q1D,
                        const int coeffDim,
                        const int NE,
                        const Array<double> &w,
                        const Vector &j,
                        const Vector &c,
                        Vector &d)
{
   const bool symmetric = (coeffDim != 9);
   const bool const_c = c.Size() == 1;
   MFEM_VERIFY(coeffDim < 6 ||
               !const_c, "Constant matrix coefficient not supported");
   const auto W = Reshape(w.Read(), Q1D,Q1D,Q1D);
   const auto J = Reshape(j.Read(), Q1D,Q1D,Q1D,3,3,NE);
   const auto C = const_c ? Reshape(c.Read(), 1,1,1,1,1) :
                  Reshape(c.Read(), coeffDim,Q1D,Q1D,Q1D,NE);
   auto D = Reshape(d.Write(), Q1D,Q1D,Q1D, symmetric ? 6 : 9, NE);
   mfem::forall_3D(NE, Q1D, Q1D, Q1D, [=] MFEM_HOST_DEVICE (int e)
   {
      MFEM_FOREACH_THREAD(qx,x,Q1D)
      {
         MFEM_FOREACH_THREAD(qy,y,Q1D)
         {
            MFEM_FOREACH_THREAD(qz,z,Q1D)
            {
               const double J11 = J(qx,qy,qz,0,0,e);
               const double J21 = J(qx,qy,qz,1,0,e);
               const double J31 = J(qx,qy,qz,2,0,e);
               const double J12 = J(qx,qy,qz,0,1,e);
               const double J22 = J(qx,qy,qz,1,1,e);
               const double J32 = J(qx,qy,qz,2,1,e);
               const double J13 = J(qx,qy,qz,0,2,e);
               const double J23 = J(qx,qy,qz,1,2,e);
               const double J33 = J(qx,qy,qz,2,2,e);
               const double detJ = J11 * (J22 * J33 - J32 * J23) -
                                   J21 * (J12 * J33 - J32 * J13) +
                                   J31 * (J12 * J23 - J22 * J13);
               const double w_detJ = W(qx,qy,qz) / detJ;
               // adj(J)
               const double A11 = (J22 * J33) - (J23 * J32);
               const double A12 = (J32 * J13) - (J12 * J33);
               const double A13 = (J12 * J23) - (J22 * J13);
               const double A21 = (J31 * J23) - (J21 * J33);
               const double A22 = (J11 * J33) - (J13 * J31);
               const double A23 = (J21 * J13) - (J11 * J23);
               const double A31 = (J21 * J32) - (J31 * J22);
               const double A32 = (J31 * J12) - (J11 * J32);
               const double A33 = (J11 * J22) - (J12 * J21);

               if (coeffDim == 6 || coeffDim == 9) // Matrix coefficient version
               {
                  // Compute entries of R = MJ^{-T} = M adj(J)^T, without det J.
                  const double M11 = C(0, qx,qy,qz, e);
                  const double M12 = C(1, qx,qy,qz, e);
                  const double M13 = C(2, qx,qy,qz, e);
                  const double M21 = (!symmetric) ? C(3, qx,qy,qz, e) : M12;
                  const double M22 = (!symmetric) ? C(4, qx,qy,qz, e) : C(3, qx,qy,qz, e);
                  const double M23 = (!symmetric) ? C(5, qx,qy,qz, e) : C(4, qx,qy,qz, e);
                  const double M31 = (!symmetric) ? C(6, qx,qy,qz, e) : M13;
                  const double M32 = (!symmetric) ? C(7, qx,qy,qz, e) : M23;
                  const double M33 = (!symmetric) ? C(8, qx,qy,qz, e) : C(5, qx,qy,qz, e);

                  const double R11 = M11*A11 + M12*A12 + M13*A13;
                  const double R12 = M11*A21 + M12*A22 + M13*A23;
                  const double R13 = M11*A31 + M12*A32 + M13*A33;
                  const double R21 = M21*A11 + M22*A12 + M23*A13;
                  const double R22 = M21*A21 + M22*A22 + M23*A23;
                  const double R23 = M21*A31 + M22*A32 + M23*A33;
                  const double R31 = M31*A11 + M32*A12 + M33*A13;
                  const double R32 = M31*A21 + M32*A22 + M33*A23;
                  const double R33 = M31*A31 + M32*A32 + M33*A33;

                  // Now set D to J^{-1} R = adj(J) R
                  D(qx,qy,qz,0,e) = w_detJ * (A11*R11 + A12*R21 + A13*R31); // 1,1
                  const double D12 = w_detJ * (A11*R12 + A12*R22 + A13*R32);
                  D(qx,qy,qz,1,e) = D12; // 1,2
                  D(qx,qy,qz,2,e) = w_detJ * (A11*R13 + A12*R23 + A13*R33); // 1,3

                  const double D22 = w_detJ * (A21*R12 + A22*R22 + A23*R32);
                  const double D23 = w_detJ * (A21*R13 + A22*R23 + A23*R33);

                  const double D33 = w_detJ * (A31*R13 + A32*R23 + A33*R33);

                  D(qx,qy,qz,4,e) = symmetric ? D23 : D22; // 2,3 or 2,2
                  D(qx,qy,qz,5,e) = symmetric ? D33 : D23; // 3,3 or 2,3

                  if (symmetric)
                  {
                     D(qx,qy,qz,3,e) = D22; // 2,2
                  }
                  else
                  {
                     D(qx,qy,qz,3,e) = w_detJ * (A21*R11 + A22*R21 + A23*R31); // 2,1
                     D(qx,qy,qz,6,e) = w_detJ * (A31*R11 + A32*R21 + A33*R31); // 3,1
                     D(qx,qy,qz,7,e) = w_detJ * (A31*R12 + A32*R22 + A33*R32); // 3,2
                     D(qx,qy,qz,8,e) = D33; // 3,3
                  }
               }
               else  // Vector or scalar coefficient version
               {
                  const double C1 = const_c ? C(0,0,0,0,0) : C(0,qx,qy,qz,e);
                  const double C2 = const_c ? C(0,0,0,0,0) :
                                    (coeffDim == 3 ? C(1,qx,qy,qz,e) : C(0,qx,qy,qz,e));
                  const double C3 = const_c ? C(0,0,0,0,0) :
                                    (coeffDim == 3 ? C(2,qx,qy,qz,e) : C(0,qx,qy,qz,e));

                  // detJ J^{-1} J^{-T} = (1/detJ) adj(J) adj(J)^T
                  D(qx,qy,qz,0,e) = w_detJ * (C1*A11*A11 + C2*A12*A12 + C3*A13*A13); // 1,1
                  D(qx,qy,qz,1,e) = w_detJ * (C1*A11*A21 + C2*A12*A22 + C3*A13*A23); // 2,1
                  D(qx,qy,qz,2,e) = w_detJ * (C1*A11*A31 + C2*A12*A32 + C3*A13*A33); // 3,1
                  D(qx,qy,qz,3,e) = w_detJ * (C1*A21*A21 + C2*A22*A22 + C3*A23*A23); // 2,2
                  D(qx,qy,qz,4,e) = w_detJ * (C1*A21*A31 + C2*A22*A32 + C3*A23*A33); // 3,2
                  D(qx,qy,qz,5,e) = w_detJ * (C1*A31*A31 + C2*A32*A32 + C3*A33*A33); // 3,3
               }
            }
         }
      }
   });
}

static void PADiffusionSetup(const int dim,
                             const int sdim,
                             const int D1D,
                             const int Q1D,
                             const int coeffDim,
                             const int NE,
                             const Array<double> &W,
                             const Vector &J,
                             const Vector &C,
                             Vector &D)
{
   if (dim == 1) { MFEM_ABORT("dim==1 not supported in PADiffusionSetup"); }
   if (dim == 2)
   {
#ifdef MFEM_USE_OCCA
      if (DeviceCanUseOcca())
      {
         OccaPADiffusionSetup2D(D1D, Q1D, NE, W, J, C, D);
         return;
      }
#else
      MFEM_CONTRACT_VAR(D1D);
#endif // MFEM_USE_OCCA
      if (sdim == 2) { PADiffusionSetup2D<2>(Q1D, coeffDim, NE, W, J, C, D); }
      if (sdim == 3) { PADiffusionSetup2D<3>(Q1D, coeffDim, NE, W, J, C, D); }
   }
   if (dim == 3)
   {
#ifdef MFEM_USE_OCCA
      if (DeviceCanUseOcca())
      {
         OccaPADiffusionSetup3D(D1D, Q1D, NE, W, J, C, D);
         return;
      }
#endif // MFEM_USE_OCCA
      PADiffusionSetup3D(Q1D, coeffDim, NE, W, J, C, D);
   }
}

void DiffusionIntegrator::AssemblePA(const FiniteElementSpace &fes)
{
   const MemoryType mt = (pa_mt == MemoryType::DEFAULT) ?
                         Device::GetDeviceMemoryType() : pa_mt;
   // Assuming the same element type
   fespace = &fes;
   Mesh *mesh = fes.GetMesh();
   if (mesh->GetNE() == 0) { return; }
   const FiniteElement &el = *fes.GetFE(0);
   const IntegrationRule *ir = IntRule ? IntRule : &GetRule(el, el);
   if (DeviceCanUseCeed())
   {
      delete ceedOp;
      MFEM_VERIFY(!VQ && !MQ,
                  "Only scalar coefficient supported for DiffusionIntegrator"
                  " with libCEED");
      const bool mixed = mesh->GetNumGeometries(mesh->Dimension()) > 1 ||
                         fes.IsVariableOrder();
      if (mixed)
      {
         ceedOp = new ceed::MixedPADiffusionIntegrator(*this, fes, Q);
      }
      else
      {
         ceedOp = new ceed::PADiffusionIntegrator(fes, *ir, Q);
      }
      return;
   }
   const int dims = el.GetDim();
   const int symmDims = (dims * (dims + 1)) / 2; // 1x1: 1, 2x2: 3, 3x3: 6
   const int nq = ir->GetNPoints();
   dim = mesh->Dimension();
   ne = fes.GetNE();
   geom = mesh->GetGeometricFactors(*ir, GeometricFactors::JACOBIANS, mt);
   const int sdim = mesh->SpaceDimension();
   maps = &el.GetDofToQuad(*ir, DofToQuad::TENSOR);
   dofs1D = maps->ndof;
   quad1D = maps->nqpt;

   QuadratureSpace qs(*mesh, *ir);
   CoefficientVector coeff(qs, CoefficientStorage::COMPRESSED);

   if (MQ) { coeff.ProjectTranspose(*MQ); }
   else if (VQ) { coeff.Project(*VQ); }
   else if (Q) { coeff.Project(*Q); }
   else { coeff.SetConstant(1.0); }

   const int coeff_dim = coeff.GetVDim();
   symmetric = (coeff_dim != dims*dims);
   const int pa_size = symmetric ? symmDims : dims*dims;

   pa_data.SetSize(pa_size * nq * ne, mt);
   PADiffusionSetup(dim, sdim, dofs1D, quad1D, coeff_dim, ne, ir->GetWeights(),
                    geom->J, coeff, pa_data);
}

template<int T_D1D = 0, int T_Q1D = 0>
static void PADiffusionDiagonal2D(const int NE,
                                  const bool symmetric,
                                  const Array<double> &b,
                                  const Array<double> &g,
                                  const Vector &d,
                                  Vector &y,
                                  const int d1d = 0,
                                  const int q1d = 0)
{
   const int D1D = T_D1D ? T_D1D : d1d;
   const int Q1D = T_Q1D ? T_Q1D : q1d;
   MFEM_VERIFY(D1D <= MAX_D1D, "");
   MFEM_VERIFY(Q1D <= MAX_Q1D, "");
   auto B = Reshape(b.Read(), Q1D, D1D);
   auto G = Reshape(g.Read(), Q1D, D1D);
   // note the different shape for D, if this is a symmetric matrix we only
   // store necessary entries
   auto D = Reshape(d.Read(), Q1D*Q1D, symmetric ? 3 : 4, NE);
   auto Y = Reshape(y.ReadWrite(), D1D, D1D, NE);
   mfem::forall(NE, [=] MFEM_HOST_DEVICE (int e)
   {
      const int D1D = T_D1D ? T_D1D : d1d;
      const int Q1D = T_Q1D ? T_Q1D : q1d;
      constexpr int MD1 = T_D1D ? T_D1D : MAX_D1D;
      constexpr int MQ1 = T_Q1D ? T_Q1D : MAX_Q1D;
      // gradphi \cdot Q \gradphi has four terms
      double QD0[MQ1][MD1];
      double QD1[MQ1][MD1];
      double QD2[MQ1][MD1];
      for (int qx = 0; qx < Q1D; ++qx)
      {
         for (int dy = 0; dy < D1D; ++dy)
         {
            QD0[qx][dy] = 0.0;
            QD1[qx][dy] = 0.0;
            QD2[qx][dy] = 0.0;
            for (int qy = 0; qy < Q1D; ++qy)
            {
               const int q = qx + qy * Q1D;
               const double D00 = D(q,0,e);
               const double D10 = D(q,1,e);
               const double D01 = symmetric ? D10 : D(q,2,e);
               const double D11 = symmetric ? D(q,2,e) : D(q,3,e);
               QD0[qx][dy] += B(qy, dy) * B(qy, dy) * D00;
               QD1[qx][dy] += B(qy, dy) * G(qy, dy) * (D01 + D10);
               QD2[qx][dy] += G(qy, dy) * G(qy, dy) * D11;
            }
         }
      }
      for (int dy = 0; dy < D1D; ++dy)
      {
         for (int dx = 0; dx < D1D; ++dx)
         {
            for (int qx = 0; qx < Q1D; ++qx)
            {
               Y(dx,dy,e) += G(qx, dx) * G(qx, dx) * QD0[qx][dy];
               Y(dx,dy,e) += G(qx, dx) * B(qx, dx) * QD1[qx][dy];
               Y(dx,dy,e) += B(qx, dx) * B(qx, dx) * QD2[qx][dy];
            }
         }
      }
   });
}

// Shared memory PA Diffusion Diagonal 2D kernel
MFEM_JIT template<int T_D1D = 0, int T_Q1D = 0, int T_NBZ = 0>
static void SmemPADiffusionDiagonal2D(const int NE,
                                      const bool symmetric,
                                      ConstDeviceMatrix &b,
                                      ConstDeviceMatrix &g,
                                      ConstDeviceCube &D,
                                      DeviceCube &Y,
                                      int d1d = 0,
                                      int q1d = 0,
                                      int nbz = 0)
{
   MFEM_CONTRACT_VAR(nbz);
   const int D1D = T_D1D ? T_D1D : d1d;
   const int Q1D = T_Q1D ? T_Q1D : q1d;
   constexpr int NBZ = T_NBZ ? T_NBZ : 1;
   constexpr int MQ1 = T_Q1D ? T_Q1D : MAX_Q1D;
   constexpr int MD1 = T_D1D ? T_D1D : MAX_D1D;
   MFEM_VERIFY(D1D <= MD1, "");
   MFEM_VERIFY(Q1D <= MQ1, "");
<<<<<<< HEAD

   MFEM_FORALL_2D(e, NE, Q1D, Q1D, NBZ,
=======
   auto b = Reshape(b_.Read(), Q1D, D1D);
   auto g = Reshape(g_.Read(), Q1D, D1D);
   auto D = Reshape(d_.Read(), Q1D*Q1D, symmetric ? 3 : 4, NE);
   auto Y = Reshape(y_.ReadWrite(), D1D, D1D, NE);
   mfem::forall_2D_batch(NE, Q1D, Q1D, NBZ, [=] MFEM_HOST_DEVICE (int e)
>>>>>>> 1ee0e3b3
   {
      const int tidz = MFEM_THREAD_ID(z);
      const int D1D = T_D1D ? T_D1D : d1d;
      const int Q1D = T_Q1D ? T_Q1D : q1d;
      constexpr int NBZ = T_NBZ ? T_NBZ : 1;
      constexpr int MQ1 = T_Q1D ? T_Q1D : MAX_Q1D;
      constexpr int MD1 = T_D1D ? T_D1D : MAX_D1D;
      MFEM_SHARED double BG[2][MQ1*MD1];
      double (*B)[MD1] = (double (*)[MD1]) (BG+0);
      double (*G)[MD1] = (double (*)[MD1]) (BG+1);
      MFEM_SHARED double QD[3][NBZ][MD1][MQ1];
      double (*QD0)[MD1] = (double (*)[MD1])(QD[0] + tidz);
      double (*QD1)[MD1] = (double (*)[MD1])(QD[1] + tidz);
      double (*QD2)[MD1] = (double (*)[MD1])(QD[2] + tidz);
      if (tidz == 0)
      {
         MFEM_FOREACH_THREAD(d,y,D1D)
         {
            MFEM_FOREACH_THREAD(q,x,Q1D)
            {
               B[q][d] = b(q,d);
               G[q][d] = g(q,d);
            }
         }
      }
      MFEM_SYNC_THREAD;
      MFEM_FOREACH_THREAD(qx,x,Q1D)
      {
         MFEM_FOREACH_THREAD(dy,y,D1D)
         {
            QD0[qx][dy] = 0.0;
            QD1[qx][dy] = 0.0;
            QD2[qx][dy] = 0.0;
            for (int qy = 0; qy < Q1D; ++qy)
            {
               const int q = qx + qy * Q1D;
               const double D00 = D(q,0,e);
               const double D10 = D(q,1,e);
               const double D01 = symmetric ? D10 : D(q,2,e);
               const double D11 = symmetric ? D(q,2,e) : D(q,3,e);
               const double By = B[qy][dy];
               const double Gy = G[qy][dy];
               const double BBy = By * By;
               const double BGy = By * Gy;
               const double GGy = Gy * Gy;
               QD0[qx][dy] += BBy * D00;
               QD1[qx][dy] += BGy * (D01 + D10);
               QD2[qx][dy] += GGy * D11;
            }
         }
      }
      MFEM_SYNC_THREAD;
      MFEM_FOREACH_THREAD(dy,y,D1D)
      {
         MFEM_FOREACH_THREAD(dx,x,D1D)
         {
            for (int qx = 0; qx < Q1D; ++qx)
            {
               const double Bx = B[qx][dx];
               const double Gx = G[qx][dx];
               const double BBx = Bx * Bx;
               const double BGx = Bx * Gx;
               const double GGx = Gx * Gx;
               Y(dx,dy,e) += GGx * QD0[qx][dy];
               Y(dx,dy,e) += BGx * QD1[qx][dy];
               Y(dx,dy,e) += BBx * QD2[qx][dy];
            }
         }
      }
   });
}

template<int T_D1D = 0, int T_Q1D = 0>
static void PADiffusionDiagonal3D(const int NE,
                                  const bool symmetric,
                                  const Array<double> &b,
                                  const Array<double> &g,
                                  const Vector &d,
                                  Vector &y,
                                  const int d1d = 0,
                                  const int q1d = 0)
{
   constexpr int DIM = 3;
   const int D1D = T_D1D ? T_D1D : d1d;
   const int Q1D = T_Q1D ? T_Q1D : q1d;
   constexpr int MQ1 = T_Q1D ? T_Q1D : MAX_Q1D;
   constexpr int MD1 = T_D1D ? T_D1D : MAX_D1D;
   MFEM_VERIFY(D1D <= MD1, "");
   MFEM_VERIFY(Q1D <= MQ1, "");
   auto B = Reshape(b.Read(), Q1D, D1D);
   auto G = Reshape(g.Read(), Q1D, D1D);
   auto Q = Reshape(d.Read(), Q1D*Q1D*Q1D, symmetric ? 6 : 9, NE);
   auto Y = Reshape(y.ReadWrite(), D1D, D1D, D1D, NE);
   mfem::forall(NE, [=] MFEM_HOST_DEVICE (int e)
   {
      const int D1D = T_D1D ? T_D1D : d1d;
      const int Q1D = T_Q1D ? T_Q1D : q1d;
      constexpr int MD1 = T_D1D ? T_D1D : MAX_D1D;
      constexpr int MQ1 = T_Q1D ? T_Q1D : MAX_Q1D;
      double QQD[MQ1][MQ1][MD1];
      double QDD[MQ1][MD1][MD1];
      for (int i = 0; i < DIM; ++i)
      {
         for (int j = 0; j < DIM; ++j)
         {
            // first tensor contraction, along z direction
            for (int qx = 0; qx < Q1D; ++qx)
            {
               for (int qy = 0; qy < Q1D; ++qy)
               {
                  for (int dz = 0; dz < D1D; ++dz)
                  {
                     QQD[qx][qy][dz] = 0.0;
                     for (int qz = 0; qz < Q1D; ++qz)
                     {
                        const int q = qx + (qy + qz * Q1D) * Q1D;
                        const int ksym = j >= i ?
                                         3 - (3-i)*(2-i)/2 + j:
                                         3 - (3-j)*(2-j)/2 + i;
                        const int k = symmetric ? ksym : (i*DIM) + j;
                        const double O = Q(q,k,e);
                        const double Bz = B(qz,dz);
                        const double Gz = G(qz,dz);
                        const double L = i==2 ? Gz : Bz;
                        const double R = j==2 ? Gz : Bz;
                        QQD[qx][qy][dz] += L * O * R;
                     }
                  }
               }
            }
            // second tensor contraction, along y direction
            for (int qx = 0; qx < Q1D; ++qx)
            {
               for (int dz = 0; dz < D1D; ++dz)
               {
                  for (int dy = 0; dy < D1D; ++dy)
                  {
                     QDD[qx][dy][dz] = 0.0;
                     for (int qy = 0; qy < Q1D; ++qy)
                     {
                        const double By = B(qy,dy);
                        const double Gy = G(qy,dy);
                        const double L = i==1 ? Gy : By;
                        const double R = j==1 ? Gy : By;
                        QDD[qx][dy][dz] += L * QQD[qx][qy][dz] * R;
                     }
                  }
               }
            }
            // third tensor contraction, along x direction
            for (int dz = 0; dz < D1D; ++dz)
            {
               for (int dy = 0; dy < D1D; ++dy)
               {
                  for (int dx = 0; dx < D1D; ++dx)
                  {
                     for (int qx = 0; qx < Q1D; ++qx)
                     {
                        const double Bx = B(qx,dx);
                        const double Gx = G(qx,dx);
                        const double L = i==0 ? Gx : Bx;
                        const double R = j==0 ? Gx : Bx;
                        Y(dx, dy, dz, e) += L * QDD[qx][dy][dz] * R;
                     }
                  }
               }
            }
         }
      }
   });
}

// Shared memory PA Diffusion Diagonal 3D kernel
MFEM_JIT template<int T_D1D = 0, int T_Q1D = 0>
static void SmemPADiffusionDiagonal3D(const int NE,
                                      const bool symmetric,
                                      ConstDeviceMatrix &b,
                                      ConstDeviceMatrix &g,
                                      ConstDeviceCube &D,
                                      DeviceTensor<4,double> &Y,
                                      int d1d = 0,
                                      int q1d = 0)
{
   constexpr int DIM = 3;
   const int D1D = T_D1D ? T_D1D : d1d;
   const int Q1D = T_Q1D ? T_Q1D : q1d;
   constexpr int MQ1 = T_Q1D ? T_Q1D : MAX_Q1D;
   constexpr int MD1 = T_D1D ? T_D1D : MAX_D1D;
   MFEM_VERIFY(D1D <= MD1, "");
   MFEM_VERIFY(Q1D <= MQ1, "");
<<<<<<< HEAD

   MFEM_FORALL_3D(e, NE, Q1D, Q1D, Q1D,
=======
   auto b = Reshape(b_.Read(), Q1D, D1D);
   auto g = Reshape(g_.Read(), Q1D, D1D);
   auto D = Reshape(d_.Read(), Q1D*Q1D*Q1D, symmetric ? 6 : 9, NE);
   auto Y = Reshape(y_.ReadWrite(), D1D, D1D, D1D, NE);
   mfem::forall_3D(NE, Q1D, Q1D, Q1D, [=] MFEM_HOST_DEVICE (int e)
>>>>>>> 1ee0e3b3
   {
      const int tidz = MFEM_THREAD_ID(z);
      const int D1D = T_D1D ? T_D1D : d1d;
      const int Q1D = T_Q1D ? T_Q1D : q1d;
      constexpr int MQ1 = T_Q1D ? T_Q1D : MAX_Q1D;
      constexpr int MD1 = T_D1D ? T_D1D : MAX_D1D;
      MFEM_SHARED double BG[2][MQ1*MD1];
      double (*B)[MD1] = (double (*)[MD1]) (BG+0);
      double (*G)[MD1] = (double (*)[MD1]) (BG+1);
      MFEM_SHARED double QQD[MQ1][MQ1][MD1];
      MFEM_SHARED double QDD[MQ1][MD1][MD1];
      if (tidz == 0)
      {
         MFEM_FOREACH_THREAD(d,y,D1D)
         {
            MFEM_FOREACH_THREAD(q,x,Q1D)
            {
               B[q][d] = b(q,d);
               G[q][d] = g(q,d);
            }
         }
      }
      MFEM_SYNC_THREAD;
      for (int i = 0; i < DIM; ++i)
      {
         for (int j = 0; j < DIM; ++j)
         {
            // first tensor contraction, along z direction
            MFEM_FOREACH_THREAD(qx,x,Q1D)
            {
               MFEM_FOREACH_THREAD(qy,y,Q1D)
               {
                  MFEM_FOREACH_THREAD(dz,z,D1D)
                  {
                     QQD[qx][qy][dz] = 0.0;
                     for (int qz = 0; qz < Q1D; ++qz)
                     {
                        const int q = qx + (qy + qz * Q1D) * Q1D;
                        const int ksym = j >= i ?
                                         3 - (3-i)*(2-i)/2 + j:
                                         3 - (3-j)*(2-j)/2 + i;
                        const int k = symmetric ? ksym : (i*DIM) + j;
                        const double O = D(q,k,e);
                        const double Bz = B[qz][dz];
                        const double Gz = G[qz][dz];
                        const double L = i==2 ? Gz : Bz;
                        const double R = j==2 ? Gz : Bz;
                        QQD[qx][qy][dz] += L * O * R;
                     }
                  }
               }
            }
            MFEM_SYNC_THREAD;
            // second tensor contraction, along y direction
            MFEM_FOREACH_THREAD(qx,x,Q1D)
            {
               MFEM_FOREACH_THREAD(dz,z,D1D)
               {
                  MFEM_FOREACH_THREAD(dy,y,D1D)
                  {
                     QDD[qx][dy][dz] = 0.0;
                     for (int qy = 0; qy < Q1D; ++qy)
                     {
                        const double By = B[qy][dy];
                        const double Gy = G[qy][dy];
                        const double L = i==1 ? Gy : By;
                        const double R = j==1 ? Gy : By;
                        QDD[qx][dy][dz] += L * QQD[qx][qy][dz] * R;
                     }
                  }
               }
            }
            MFEM_SYNC_THREAD;
            // third tensor contraction, along x direction
            MFEM_FOREACH_THREAD(dz,z,D1D)
            {
               MFEM_FOREACH_THREAD(dy,y,D1D)
               {
                  MFEM_FOREACH_THREAD(dx,x,D1D)
                  {
                     for (int qx = 0; qx < Q1D; ++qx)
                     {
                        const double Bx = B[qx][dx];
                        const double Gx = G[qx][dx];
                        const double L = i==0 ? Gx : Bx;
                        const double R = j==0 ? Gx : Bx;
                        Y(dx, dy, dz, e) += L * QDD[qx][dy][dz] * R;
                     }
                  }
               }
            }
         }
      }
   });
}

static void PADiffusionAssembleDiagonal(const int dim,
                                        const int D1D,
                                        const int Q1D,
                                        const int NE,
                                        const bool symm,
                                        const Array<double> &b,
                                        const Array<double> &g,
                                        const Vector &d,
                                        Vector &y)
{
   ConstDeviceMatrix B = Reshape(b.Read(), Q1D, D1D);
   ConstDeviceMatrix G = Reshape(g.Read(), Q1D, D1D);

   if (dim == 2)
   {
      ConstDeviceCube D = Reshape(d.Read(), Q1D*Q1D, symm ? 3 : 4, NE);
      DeviceCube Y = Reshape(y.ReadWrite(), D1D, D1D, NE);
      switch ((D1D << 4 ) | Q1D)
      {
#ifndef MFEM_USE_JIT
         case 0x22: return SmemPADiffusionDiagonal2D<2,2,8>(NE,symm,B,G,D,Y);
         case 0x33: return SmemPADiffusionDiagonal2D<3,3,8>(NE,symm,B,G,D,Y);
         case 0x44: return SmemPADiffusionDiagonal2D<4,4,4>(NE,symm,B,G,D,Y);
         case 0x55: return SmemPADiffusionDiagonal2D<5,5,4>(NE,symm,B,G,D,Y);
         case 0x66: return SmemPADiffusionDiagonal2D<6,6,2>(NE,symm,B,G,D,Y);
         case 0x77: return SmemPADiffusionDiagonal2D<7,7,2>(NE,symm,B,G,D,Y);
         case 0x88: return SmemPADiffusionDiagonal2D<8,8,1>(NE,symm,B,G,D,Y);
         case 0x99: return SmemPADiffusionDiagonal2D<9,9,1>(NE,symm,B,G,D,Y);
         default: return PADiffusionDiagonal2D(NE,symm,b,g,d,y,D1D,Q1D);
#else
         default:
         {
            const int NBZ = (D1D < 4)  ? 8:
                            (D1D < 6)  ? 4 :
                            (D1D < 8)  ? 2 : 1;
            return SmemPADiffusionDiagonal2D(NE,symm,B,G,D,Y,D1D,Q1D,NBZ);
         }
#endif
      }
   }
   else if (dim == 3)
   {
      DeviceTensor<3,const double> D =
         Reshape(d.Read(), Q1D*Q1D*Q1D, symm ? 6 : 9, NE);
      DeviceTensor<4,double> Y = Reshape(y.ReadWrite(), D1D, D1D, D1D, NE);
      switch ((D1D << 4 ) | Q1D)
      {
         case 0x22: return SmemPADiffusionDiagonal3D<2,2>(NE,symm,B,G,D,Y);
#ifndef MFEM_USE_JIT
         case 0x23: return SmemPADiffusionDiagonal3D<2,3>(NE,symm,B,G,D,Y);
         case 0x34: return SmemPADiffusionDiagonal3D<3,4>(NE,symm,B,G,D,Y);
         case 0x45: return SmemPADiffusionDiagonal3D<4,5>(NE,symm,B,G,D,Y);
         case 0x46: return SmemPADiffusionDiagonal3D<4,6>(NE,symm,B,G,D,Y);
         case 0x56: return SmemPADiffusionDiagonal3D<5,6>(NE,symm,B,G,D,Y);
         case 0x67: return SmemPADiffusionDiagonal3D<6,7>(NE,symm,B,G,D,Y);
         case 0x78: return SmemPADiffusionDiagonal3D<7,8>(NE,symm,B,G,D,Y);
         case 0x89: return SmemPADiffusionDiagonal3D<8,9>(NE,symm,B,G,D,Y);
         case 0x9A: return SmemPADiffusionDiagonal3D<9,10>(NE,symm,B,G,D,Y);
         default: return PADiffusionDiagonal3D(NE,symm,b,g,d,y,D1D,Q1D);
#else
         default: return SmemPADiffusionDiagonal3D(NE,symm,B,G,D,Y,D1D,Q1D);
#endif
      }
   }
   MFEM_ABORT("Unknown kernel.");
}

void DiffusionIntegrator::AssembleDiagonalPA(Vector &diag)
{
   if (DeviceCanUseCeed())
   {
      ceedOp->GetDiagonal(diag);
   }
   else
   {
      if (pa_data.Size()==0) { AssemblePA(*fespace); }
      PADiffusionAssembleDiagonal(dim, dofs1D, quad1D, ne, symmetric,
                                  maps->B, maps->G, pa_data, diag);
   }
}


#ifdef MFEM_USE_OCCA
// OCCA PA Diffusion Apply 2D kernel
static void OccaPADiffusionApply2D(const int D1D,
                                   const int Q1D,
                                   const int NE,
                                   const Array<double> &B,
                                   const Array<double> &G,
                                   const Array<double> &Bt,
                                   const Array<double> &Gt,
                                   const Vector &D,
                                   const Vector &X,
                                   Vector &Y)
{
   occa::properties props;
   props["defines/D1D"] = D1D;
   props["defines/Q1D"] = Q1D;
   const occa::memory o_B = OccaMemoryRead(B.GetMemory(), B.Size());
   const occa::memory o_G = OccaMemoryRead(G.GetMemory(), G.Size());
   const occa::memory o_Bt = OccaMemoryRead(Bt.GetMemory(), Bt.Size());
   const occa::memory o_Gt = OccaMemoryRead(Gt.GetMemory(), Gt.Size());
   const occa::memory o_D = OccaMemoryRead(D.GetMemory(), D.Size());
   const occa::memory o_X = OccaMemoryRead(X.GetMemory(), X.Size());
   occa::memory o_Y = OccaMemoryReadWrite(Y.GetMemory(), Y.Size());
   const occa_id_t id = std::make_pair(D1D,Q1D);
   if (!Device::Allows(Backend::OCCA_CUDA))
   {
      static occa_kernel_t OccaDiffApply2D_cpu;
      if (OccaDiffApply2D_cpu.find(id) == OccaDiffApply2D_cpu.end())
      {
         const occa::kernel DiffusionApply2D_CPU =
            mfem::OccaDev().buildKernel("occa://mfem/fem/occa.okl",
                                        "DiffusionApply2D_CPU", props);
         OccaDiffApply2D_cpu.emplace(id, DiffusionApply2D_CPU);
      }
      OccaDiffApply2D_cpu.at(id)(NE, o_B, o_G, o_Bt, o_Gt, o_D, o_X, o_Y);
   }
   else
   {
      static occa_kernel_t OccaDiffApply2D_gpu;
      if (OccaDiffApply2D_gpu.find(id) == OccaDiffApply2D_gpu.end())
      {
         const occa::kernel DiffusionApply2D_GPU =
            mfem::OccaDev().buildKernel("occa://mfem/fem/occa.okl",
                                        "DiffusionApply2D_GPU", props);
         OccaDiffApply2D_gpu.emplace(id, DiffusionApply2D_GPU);
      }
      OccaDiffApply2D_gpu.at(id)(NE, o_B, o_G, o_Bt, o_Gt, o_D, o_X, o_Y);
   }
}

// OCCA PA Diffusion Apply 3D kernel
static void OccaPADiffusionApply3D(const int D1D,
                                   const int Q1D,
                                   const int NE,
                                   const Array<double> &B,
                                   const Array<double> &G,
                                   const Array<double> &Bt,
                                   const Array<double> &Gt,
                                   const Vector &D,
                                   const Vector &X,
                                   Vector &Y)
{
   occa::properties props;
   props["defines/D1D"] = D1D;
   props["defines/Q1D"] = Q1D;
   const occa::memory o_B = OccaMemoryRead(B.GetMemory(), B.Size());
   const occa::memory o_G = OccaMemoryRead(G.GetMemory(), G.Size());
   const occa::memory o_Bt = OccaMemoryRead(Bt.GetMemory(), Bt.Size());
   const occa::memory o_Gt = OccaMemoryRead(Gt.GetMemory(), Gt.Size());
   const occa::memory o_D = OccaMemoryRead(D.GetMemory(), D.Size());
   const occa::memory o_X = OccaMemoryRead(X.GetMemory(), X.Size());
   occa::memory o_Y = OccaMemoryReadWrite(Y.GetMemory(), Y.Size());
   const occa_id_t id = std::make_pair(D1D,Q1D);
   if (!Device::Allows(Backend::OCCA_CUDA))
   {
      static occa_kernel_t OccaDiffApply3D_cpu;
      if (OccaDiffApply3D_cpu.find(id) == OccaDiffApply3D_cpu.end())
      {
         const occa::kernel DiffusionApply3D_CPU =
            mfem::OccaDev().buildKernel("occa://mfem/fem/occa.okl",
                                        "DiffusionApply3D_CPU", props);
         OccaDiffApply3D_cpu.emplace(id, DiffusionApply3D_CPU);
      }
      OccaDiffApply3D_cpu.at(id)(NE, o_B, o_G, o_Bt, o_Gt, o_D, o_X, o_Y);
   }
   else
   {
      static occa_kernel_t OccaDiffApply3D_gpu;
      if (OccaDiffApply3D_gpu.find(id) == OccaDiffApply3D_gpu.end())
      {
         const occa::kernel DiffusionApply3D_GPU =
            mfem::OccaDev().buildKernel("occa://mfem/fem/occa.okl",
                                        "DiffusionApply3D_GPU", props);
         OccaDiffApply3D_gpu.emplace(id, DiffusionApply3D_GPU);
      }
      OccaDiffApply3D_gpu.at(id)(NE, o_B, o_G, o_Bt, o_Gt, o_D, o_X, o_Y);
   }
}
#endif // MFEM_USE_OCCA

// PA Diffusion Apply 2D kernel
template<int T_D1D = 0, int T_Q1D = 0>
static void PADiffusionApply2D(const int NE,
                               const bool symmetric,
                               const Array<double> &b_,
                               const Array<double> &g_,
                               const Array<double> &bt_,
                               const Array<double> &gt_,
                               const Vector &d_,
                               const Vector &x_,
                               Vector &y_,
                               const int d1d = 0,
                               const int q1d = 0)
{
   const int D1D = T_D1D ? T_D1D : d1d;
   const int Q1D = T_Q1D ? T_Q1D : q1d;
   MFEM_VERIFY(D1D <= MAX_D1D, "");
   MFEM_VERIFY(Q1D <= MAX_Q1D, "");
   auto B = Reshape(b_.Read(), Q1D, D1D);
   auto G = Reshape(g_.Read(), Q1D, D1D);
   auto Bt = Reshape(bt_.Read(), D1D, Q1D);
   auto Gt = Reshape(gt_.Read(), D1D, Q1D);
   auto D = Reshape(d_.Read(), Q1D*Q1D, symmetric ? 3 : 4, NE);
   auto X = Reshape(x_.Read(), D1D, D1D, NE);
   auto Y = Reshape(y_.ReadWrite(), D1D, D1D, NE);
   mfem::forall(NE, [=] MFEM_HOST_DEVICE (int e)
   {
      const int D1D = T_D1D ? T_D1D : d1d;
      const int Q1D = T_Q1D ? T_Q1D : q1d;
      // the following variables are evaluated at compile time
      constexpr int max_D1D = T_D1D ? T_D1D : MAX_D1D;
      constexpr int max_Q1D = T_Q1D ? T_Q1D : MAX_Q1D;

      double grad[max_Q1D][max_Q1D][2];
      for (int qy = 0; qy < Q1D; ++qy)
      {
         for (int qx = 0; qx < Q1D; ++qx)
         {
            grad[qy][qx][0] = 0.0;
            grad[qy][qx][1] = 0.0;
         }
      }
      for (int dy = 0; dy < D1D; ++dy)
      {
         double gradX[max_Q1D][2];
         for (int qx = 0; qx < Q1D; ++qx)
         {
            gradX[qx][0] = 0.0;
            gradX[qx][1] = 0.0;
         }
         for (int dx = 0; dx < D1D; ++dx)
         {
            const double s = X(dx,dy,e);
            for (int qx = 0; qx < Q1D; ++qx)
            {
               gradX[qx][0] += s * B(qx,dx);
               gradX[qx][1] += s * G(qx,dx);
            }
         }
         for (int qy = 0; qy < Q1D; ++qy)
         {
            const double wy  = B(qy,dy);
            const double wDy = G(qy,dy);
            for (int qx = 0; qx < Q1D; ++qx)
            {
               grad[qy][qx][0] += gradX[qx][1] * wy;
               grad[qy][qx][1] += gradX[qx][0] * wDy;
            }
         }
      }
      // Calculate Dxy, xDy in plane
      for (int qy = 0; qy < Q1D; ++qy)
      {
         for (int qx = 0; qx < Q1D; ++qx)
         {
            const int q = qx + qy * Q1D;

            const double O11 = D(q,0,e);
            const double O21 = D(q,1,e);
            const double O12 = symmetric ? O21 : D(q,2,e);
            const double O22 = symmetric ? D(q,2,e) : D(q,3,e);

            const double gradX = grad[qy][qx][0];
            const double gradY = grad[qy][qx][1];

            grad[qy][qx][0] = (O11 * gradX) + (O12 * gradY);
            grad[qy][qx][1] = (O21 * gradX) + (O22 * gradY);
         }
      }
      for (int qy = 0; qy < Q1D; ++qy)
      {
         double gradX[max_D1D][2];
         for (int dx = 0; dx < D1D; ++dx)
         {
            gradX[dx][0] = 0;
            gradX[dx][1] = 0;
         }
         for (int qx = 0; qx < Q1D; ++qx)
         {
            const double gX = grad[qy][qx][0];
            const double gY = grad[qy][qx][1];
            for (int dx = 0; dx < D1D; ++dx)
            {
               const double wx  = Bt(dx,qx);
               const double wDx = Gt(dx,qx);
               gradX[dx][0] += gX * wDx;
               gradX[dx][1] += gY * wx;
            }
         }
         for (int dy = 0; dy < D1D; ++dy)
         {
            const double wy  = Bt(dy,qy);
            const double wDy = Gt(dy,qy);
            for (int dx = 0; dx < D1D; ++dx)
            {
               Y(dx,dy,e) += ((gradX[dx][0] * wy) + (gradX[dx][1] * wDy));
            }
         }
      }
   });
}

// Shared memory PA Diffusion Apply 2D kernel
MFEM_JIT template<int T_D1D = 0, int T_Q1D = 0, int T_NBZ = 0>
static void SmemPADiffusionApply2D(const int NE,
                                   const bool symmetric,
                                   ConstDeviceMatrix &b,
                                   ConstDeviceMatrix &g,
                                   ConstDeviceCube &D,
                                   ConstDeviceCube &x,
                                   DeviceCube &Y,
                                   int d1d = 0,
                                   int q1d = 0,
                                   int nbz = 0)
{
   MFEM_CONTRACT_VAR(nbz);
   const int D1D = T_D1D ? T_D1D : d1d;
   const int Q1D = T_Q1D ? T_Q1D : q1d;
   const int NBZ = T_NBZ ? T_NBZ : 1;
   constexpr int MQ1 = T_Q1D ? T_Q1D : MAX_Q1D;
   constexpr int MD1 = T_D1D ? T_D1D : MAX_D1D;
   MFEM_VERIFY(D1D <= MD1, "");
   MFEM_VERIFY(Q1D <= MQ1, "");
<<<<<<< HEAD

   MFEM_FORALL_2D(e, NE, Q1D, Q1D, NBZ,
=======
   auto b = Reshape(b_.Read(), Q1D, D1D);
   auto g = Reshape(g_.Read(), Q1D, D1D);
   auto D = Reshape(d_.Read(), Q1D*Q1D, symmetric ? 3 : 4, NE);
   auto x = Reshape(x_.Read(), D1D, D1D, NE);
   auto Y = Reshape(y_.ReadWrite(), D1D, D1D, NE);
   mfem::forall_2D_batch(NE, Q1D, Q1D, NBZ, [=] MFEM_HOST_DEVICE(int e)
>>>>>>> 1ee0e3b3
   {
      const int tidz = MFEM_THREAD_ID(z);
      const int D1D = T_D1D ? T_D1D : d1d;
      const int Q1D = T_Q1D ? T_Q1D : q1d;
      constexpr int NBZ = T_NBZ ? T_NBZ : 1;
      constexpr int MQ1 = T_Q1D ? T_Q1D : MAX_Q1D;
      constexpr int MD1 = T_D1D ? T_D1D : MAX_D1D;
      MFEM_SHARED double sBG[2][MQ1*MD1];
      double (*B)[MD1] = (double (*)[MD1]) (sBG+0);
      double (*G)[MD1] = (double (*)[MD1]) (sBG+1);
      double (*Bt)[MQ1] = (double (*)[MQ1]) (sBG+0);
      double (*Gt)[MQ1] = (double (*)[MQ1]) (sBG+1);
      MFEM_SHARED double Xz[NBZ][MD1][MD1];
      MFEM_SHARED double GD[2][NBZ][MD1][MQ1];
      MFEM_SHARED double GQ[2][NBZ][MD1][MQ1];
      double (*X)[MD1] = (double (*)[MD1])(Xz + tidz);
      double (*DQ0)[MD1] = (double (*)[MD1])(GD[0] + tidz);
      double (*DQ1)[MD1] = (double (*)[MD1])(GD[1] + tidz);
      double (*QQ0)[MD1] = (double (*)[MD1])(GQ[0] + tidz);
      double (*QQ1)[MD1] = (double (*)[MD1])(GQ[1] + tidz);
      MFEM_FOREACH_THREAD(dy,y,D1D)
      {
         MFEM_FOREACH_THREAD(dx,x,D1D)
         {
            X[dy][dx] = x(dx,dy,e);
         }
      }
      if (tidz == 0)
      {
         MFEM_FOREACH_THREAD(dy,y,D1D)
         {
            MFEM_FOREACH_THREAD(q,x,Q1D)
            {
               B[q][dy] = b(q,dy);
               G[q][dy] = g(q,dy);
            }
         }
      }
      MFEM_SYNC_THREAD;
      MFEM_FOREACH_THREAD(dy,y,D1D)
      {
         MFEM_FOREACH_THREAD(qx,x,Q1D)
         {
            double u = 0.0;
            double v = 0.0;
            for (int dx = 0; dx < D1D; ++dx)
            {
               const double coords = X[dy][dx];
               u += B[qx][dx] * coords;
               v += G[qx][dx] * coords;
            }
            DQ0[dy][qx] = u;
            DQ1[dy][qx] = v;
         }
      }
      MFEM_SYNC_THREAD;
      MFEM_FOREACH_THREAD(qy,y,Q1D)
      {
         MFEM_FOREACH_THREAD(qx,x,Q1D)
         {
            double u = 0.0;
            double v = 0.0;
            for (int dy = 0; dy < D1D; ++dy)
            {
               u += DQ1[dy][qx] * B[qy][dy];
               v += DQ0[dy][qx] * G[qy][dy];
            }
            QQ0[qy][qx] = u;
            QQ1[qy][qx] = v;
         }
      }
      MFEM_SYNC_THREAD;
      MFEM_FOREACH_THREAD(qy,y,Q1D)
      {
         MFEM_FOREACH_THREAD(qx,x,Q1D)
         {
            const int q = (qx + ((qy) * Q1D));
            const double O11 = D(q,0,e);
            const double O21 = D(q,1,e);
            const double O12 = symmetric ? O21 : D(q,2,e);
            const double O22 = symmetric ? D(q,2,e) : D(q,3,e);
            const double gX = QQ0[qy][qx];
            const double gY = QQ1[qy][qx];
            QQ0[qy][qx] = (O11 * gX) + (O12 * gY);
            QQ1[qy][qx] = (O21 * gX) + (O22 * gY);
         }
      }
      MFEM_SYNC_THREAD;
      if (tidz == 0)
      {
         MFEM_FOREACH_THREAD(dy,y,D1D)
         {
            MFEM_FOREACH_THREAD(q,x,Q1D)
            {
               Bt[dy][q] = b(q,dy);
               Gt[dy][q] = g(q,dy);
            }
         }
      }
      MFEM_SYNC_THREAD;
      MFEM_FOREACH_THREAD(qy,y,Q1D)
      {
         MFEM_FOREACH_THREAD(dx,x,D1D)
         {
            double u = 0.0;
            double v = 0.0;
            for (int qx = 0; qx < Q1D; ++qx)
            {
               u += Gt[dx][qx] * QQ0[qy][qx];
               v += Bt[dx][qx] * QQ1[qy][qx];
            }
            DQ0[qy][dx] = u;
            DQ1[qy][dx] = v;
         }
      }
      MFEM_SYNC_THREAD;
      MFEM_FOREACH_THREAD(dy,y,D1D)
      {
         MFEM_FOREACH_THREAD(dx,x,D1D)
         {
            double u = 0.0;
            double v = 0.0;
            for (int qy = 0; qy < Q1D; ++qy)
            {
               u += DQ0[qy][dx] * Bt[dy][qy];
               v += DQ1[qy][dx] * Gt[dy][qy];
            }
            Y(dx,dy,e) += (u + v);
         }
      }
   });
}

// PA Diffusion Apply 3D kernel
template<int T_D1D = 0, int T_Q1D = 0>
static void PADiffusionApply3D(const int NE,
                               const bool symmetric,
                               const Array<double> &b,
                               const Array<double> &g,
                               const Array<double> &bt,
                               const Array<double> &gt,
                               const Vector &d_,
                               const Vector &x_,
                               Vector &y_,
                               int d1d = 0, int q1d = 0)
{
   const int D1D = T_D1D ? T_D1D : d1d;
   const int Q1D = T_Q1D ? T_Q1D : q1d;
   MFEM_VERIFY(D1D <= MAX_D1D, "");
   MFEM_VERIFY(Q1D <= MAX_Q1D, "");
   auto B = Reshape(b.Read(), Q1D, D1D);
   auto G = Reshape(g.Read(), Q1D, D1D);
   auto Bt = Reshape(bt.Read(), D1D, Q1D);
   auto Gt = Reshape(gt.Read(), D1D, Q1D);
   auto D = Reshape(d_.Read(), Q1D*Q1D*Q1D, symmetric ? 6 : 9, NE);
   auto X = Reshape(x_.Read(), D1D, D1D, D1D, NE);
   auto Y = Reshape(y_.ReadWrite(), D1D, D1D, D1D, NE);
   mfem::forall(NE, [=] MFEM_HOST_DEVICE (int e)
   {
      const int D1D = T_D1D ? T_D1D : d1d;
      const int Q1D = T_Q1D ? T_Q1D : q1d;
      constexpr int max_D1D = T_D1D ? T_D1D : MAX_D1D;
      constexpr int max_Q1D = T_Q1D ? T_Q1D : MAX_Q1D;
      double grad[max_Q1D][max_Q1D][max_Q1D][3];
      for (int qz = 0; qz < Q1D; ++qz)
      {
         for (int qy = 0; qy < Q1D; ++qy)
         {
            for (int qx = 0; qx < Q1D; ++qx)
            {
               grad[qz][qy][qx][0] = 0.0;
               grad[qz][qy][qx][1] = 0.0;
               grad[qz][qy][qx][2] = 0.0;
            }
         }
      }
      for (int dz = 0; dz < D1D; ++dz)
      {
         double gradXY[max_Q1D][max_Q1D][3];
         for (int qy = 0; qy < Q1D; ++qy)
         {
            for (int qx = 0; qx < Q1D; ++qx)
            {
               gradXY[qy][qx][0] = 0.0;
               gradXY[qy][qx][1] = 0.0;
               gradXY[qy][qx][2] = 0.0;
            }
         }
         for (int dy = 0; dy < D1D; ++dy)
         {
            double gradX[max_Q1D][2];
            for (int qx = 0; qx < Q1D; ++qx)
            {
               gradX[qx][0] = 0.0;
               gradX[qx][1] = 0.0;
            }
            for (int dx = 0; dx < D1D; ++dx)
            {
               const double s = X(dx,dy,dz,e);
               for (int qx = 0; qx < Q1D; ++qx)
               {
                  gradX[qx][0] += s * B(qx,dx);
                  gradX[qx][1] += s * G(qx,dx);
               }
            }
            for (int qy = 0; qy < Q1D; ++qy)
            {
               const double wy  = B(qy,dy);
               const double wDy = G(qy,dy);
               for (int qx = 0; qx < Q1D; ++qx)
               {
                  const double wx  = gradX[qx][0];
                  const double wDx = gradX[qx][1];
                  gradXY[qy][qx][0] += wDx * wy;
                  gradXY[qy][qx][1] += wx  * wDy;
                  gradXY[qy][qx][2] += wx  * wy;
               }
            }
         }
         for (int qz = 0; qz < Q1D; ++qz)
         {
            const double wz  = B(qz,dz);
            const double wDz = G(qz,dz);
            for (int qy = 0; qy < Q1D; ++qy)
            {
               for (int qx = 0; qx < Q1D; ++qx)
               {
                  grad[qz][qy][qx][0] += gradXY[qy][qx][0] * wz;
                  grad[qz][qy][qx][1] += gradXY[qy][qx][1] * wz;
                  grad[qz][qy][qx][2] += gradXY[qy][qx][2] * wDz;
               }
            }
         }
      }
      // Calculate Dxyz, xDyz, xyDz in plane
      for (int qz = 0; qz < Q1D; ++qz)
      {
         for (int qy = 0; qy < Q1D; ++qy)
         {
            for (int qx = 0; qx < Q1D; ++qx)
            {
               const int q = qx + (qy + qz * Q1D) * Q1D;
               const double O11 = D(q,0,e);
               const double O12 = D(q,1,e);
               const double O13 = D(q,2,e);
               const double O21 = symmetric ? O12 : D(q,3,e);
               const double O22 = symmetric ? D(q,3,e) : D(q,4,e);
               const double O23 = symmetric ? D(q,4,e) : D(q,5,e);
               const double O31 = symmetric ? O13 : D(q,6,e);
               const double O32 = symmetric ? O23 : D(q,7,e);
               const double O33 = symmetric ? D(q,5,e) : D(q,8,e);
               const double gradX = grad[qz][qy][qx][0];
               const double gradY = grad[qz][qy][qx][1];
               const double gradZ = grad[qz][qy][qx][2];
               grad[qz][qy][qx][0] = (O11*gradX)+(O12*gradY)+(O13*gradZ);
               grad[qz][qy][qx][1] = (O21*gradX)+(O22*gradY)+(O23*gradZ);
               grad[qz][qy][qx][2] = (O31*gradX)+(O32*gradY)+(O33*gradZ);
            }
         }
      }
      for (int qz = 0; qz < Q1D; ++qz)
      {
         double gradXY[max_D1D][max_D1D][3];
         for (int dy = 0; dy < D1D; ++dy)
         {
            for (int dx = 0; dx < D1D; ++dx)
            {
               gradXY[dy][dx][0] = 0;
               gradXY[dy][dx][1] = 0;
               gradXY[dy][dx][2] = 0;
            }
         }
         for (int qy = 0; qy < Q1D; ++qy)
         {
            double gradX[max_D1D][3];
            for (int dx = 0; dx < D1D; ++dx)
            {
               gradX[dx][0] = 0;
               gradX[dx][1] = 0;
               gradX[dx][2] = 0;
            }
            for (int qx = 0; qx < Q1D; ++qx)
            {
               const double gX = grad[qz][qy][qx][0];
               const double gY = grad[qz][qy][qx][1];
               const double gZ = grad[qz][qy][qx][2];
               for (int dx = 0; dx < D1D; ++dx)
               {
                  const double wx  = Bt(dx,qx);
                  const double wDx = Gt(dx,qx);
                  gradX[dx][0] += gX * wDx;
                  gradX[dx][1] += gY * wx;
                  gradX[dx][2] += gZ * wx;
               }
            }
            for (int dy = 0; dy < D1D; ++dy)
            {
               const double wy  = Bt(dy,qy);
               const double wDy = Gt(dy,qy);
               for (int dx = 0; dx < D1D; ++dx)
               {
                  gradXY[dy][dx][0] += gradX[dx][0] * wy;
                  gradXY[dy][dx][1] += gradX[dx][1] * wDy;
                  gradXY[dy][dx][2] += gradX[dx][2] * wy;
               }
            }
         }
         for (int dz = 0; dz < D1D; ++dz)
         {
            const double wz  = Bt(dz,qz);
            const double wDz = Gt(dz,qz);
            for (int dy = 0; dy < D1D; ++dy)
            {
               for (int dx = 0; dx < D1D; ++dx)
               {
                  Y(dx,dy,dz,e) +=
                     ((gradXY[dy][dx][0] * wz) +
                      (gradXY[dy][dx][1] * wz) +
                      (gradXY[dy][dx][2] * wDz));
               }
            }
         }
      }
   });
}

// Shared memory PA Diffusion Apply 3D kernel
MFEM_JIT template<int T_D1D = 0, int T_Q1D = 0>
void SmemPADiffusionApply3D(const int NE,
                            const bool symmetric,
                            ConstDeviceMatrix &b,
                            ConstDeviceMatrix &g,
                            DeviceTensor<5,const double> &D,
                            DeviceTensor<4,const double> &x,
                            DeviceTensor<4,double> &Y,
                            int d1d = 0,
                            int q1d = 0)
{
   const int D1D = T_D1D ? T_D1D : d1d;
   const int Q1D = T_Q1D ? T_Q1D : q1d;
<<<<<<< HEAD
   constexpr int MQ1 = T_Q1D ? T_Q1D : MAX_Q1D;
   constexpr int MD1 = T_D1D ? T_D1D : MAX_D1D;
   MFEM_VERIFY(D1D <= MD1, "");
   MFEM_VERIFY(Q1D <= MQ1, "");

   MFEM_FORALL_3D(e, NE, Q1D, Q1D, Q1D,
=======
   constexpr int M1Q = T_Q1D ? T_Q1D : MAX_Q1D;
   constexpr int M1D = T_D1D ? T_D1D : MAX_D1D;
   MFEM_VERIFY(D1D <= M1D, "");
   MFEM_VERIFY(Q1D <= M1Q, "");
   auto b = Reshape(b_.Read(), Q1D, D1D);
   auto g = Reshape(g_.Read(), Q1D, D1D);
   auto d = Reshape(d_.Read(), Q1D, Q1D, Q1D, symmetric ? 6 : 9, NE);
   auto x = Reshape(x_.Read(), D1D, D1D, D1D, NE);
   auto y = Reshape(y_.ReadWrite(), D1D, D1D, D1D, NE);
   mfem::forall_3D(NE, Q1D, Q1D, Q1D, [=] MFEM_HOST_DEVICE (int e)
>>>>>>> 1ee0e3b3
   {
      const int D1D = T_D1D ? T_D1D : d1d;
      const int Q1D = T_Q1D ? T_Q1D : q1d;
      constexpr int MQ1 = T_Q1D ? T_Q1D : MAX_Q1D;
      constexpr int MD1 = T_D1D ? T_D1D : MAX_D1D;
      constexpr int MDQ = (MQ1 > MD1) ? MQ1 : MD1;
      MFEM_SHARED double sBG[2][MQ1*MD1];
      double (*B)[MD1] = (double (*)[MD1]) (sBG+0);
      double (*G)[MD1] = (double (*)[MD1]) (sBG+1);
      double (*Bt)[MQ1] = (double (*)[MQ1]) (sBG+0);
      double (*Gt)[MQ1] = (double (*)[MQ1]) (sBG+1);
      MFEM_SHARED double sm0[3][MDQ*MDQ*MDQ];
      MFEM_SHARED double sm1[3][MDQ*MDQ*MDQ];
      double (*X)[MD1][MD1]    = (double (*)[MD1][MD1]) (sm0+2);
      double (*DDQ0)[MD1][MQ1] = (double (*)[MD1][MQ1]) (sm0+0);
      double (*DDQ1)[MD1][MQ1] = (double (*)[MD1][MQ1]) (sm0+1);
      double (*DQQ0)[MQ1][MQ1] = (double (*)[MQ1][MQ1]) (sm1+0);
      double (*DQQ1)[MQ1][MQ1] = (double (*)[MQ1][MQ1]) (sm1+1);
      double (*DQQ2)[MQ1][MQ1] = (double (*)[MQ1][MQ1]) (sm1+2);
      double (*QQQ0)[MQ1][MQ1] = (double (*)[MQ1][MQ1]) (sm0+0);
      double (*QQQ1)[MQ1][MQ1] = (double (*)[MQ1][MQ1]) (sm0+1);
      double (*QQQ2)[MQ1][MQ1] = (double (*)[MQ1][MQ1]) (sm0+2);
      double (*QQD0)[MQ1][MD1] = (double (*)[MQ1][MD1]) (sm1+0);
      double (*QQD1)[MQ1][MD1] = (double (*)[MQ1][MD1]) (sm1+1);
      double (*QQD2)[MQ1][MD1] = (double (*)[MQ1][MD1]) (sm1+2);
      double (*QDD0)[MD1][MD1] = (double (*)[MD1][MD1]) (sm0+0);
      double (*QDD1)[MD1][MD1] = (double (*)[MD1][MD1]) (sm0+1);
      double (*QDD2)[MD1][MD1] = (double (*)[MD1][MD1]) (sm0+2);
      MFEM_FOREACH_THREAD(dz,z,D1D)
      {
         MFEM_FOREACH_THREAD(dy,y,D1D)
         {
            MFEM_FOREACH_THREAD(dx,x,D1D)
            {
               X[dz][dy][dx] = x(dx,dy,dz,e);
            }
         }
      }
      if (MFEM_THREAD_ID(z) == 0)
      {
         MFEM_FOREACH_THREAD(dy,y,D1D)
         {
            MFEM_FOREACH_THREAD(qx,x,Q1D)
            {
               B[qx][dy] = b(qx,dy);
               G[qx][dy] = g(qx,dy);
            }
         }
      }
      MFEM_SYNC_THREAD;
      MFEM_FOREACH_THREAD(dz,z,D1D)
      {
         MFEM_FOREACH_THREAD(dy,y,D1D)
         {
            MFEM_FOREACH_THREAD(qx,x,Q1D)
            {
               double u = 0.0, v = 0.0;
               MFEM_UNROLL(MD1)
               for (int dx = 0; dx < D1D; ++dx)
               {
                  const double coords = X[dz][dy][dx];
                  u += coords * B[qx][dx];
                  v += coords * G[qx][dx];
               }
               DDQ0[dz][dy][qx] = u;
               DDQ1[dz][dy][qx] = v;
            }
         }
      }
      MFEM_SYNC_THREAD;
      MFEM_FOREACH_THREAD(dz,z,D1D)
      {
         MFEM_FOREACH_THREAD(qy,y,Q1D)
         {
            MFEM_FOREACH_THREAD(qx,x,Q1D)
            {
               double u = 0.0, v = 0.0, w = 0.0;
               MFEM_UNROLL(MD1)
               for (int dy = 0; dy < D1D; ++dy)
               {
                  u += DDQ1[dz][dy][qx] * B[qy][dy];
                  v += DDQ0[dz][dy][qx] * G[qy][dy];
                  w += DDQ0[dz][dy][qx] * B[qy][dy];
               }
               DQQ0[dz][qy][qx] = u;
               DQQ1[dz][qy][qx] = v;
               DQQ2[dz][qy][qx] = w;
            }
         }
      }
      MFEM_SYNC_THREAD;
      MFEM_FOREACH_THREAD(qz,z,Q1D)
      {
         MFEM_FOREACH_THREAD(qy,y,Q1D)
         {
            MFEM_FOREACH_THREAD(qx,x,Q1D)
            {
               double u = 0.0, v = 0.0, w = 0.0;
               MFEM_UNROLL(MD1)
               for (int dz = 0; dz < D1D; ++dz)
               {
                  u += DQQ0[dz][qy][qx] * B[qz][dz];
                  v += DQQ1[dz][qy][qx] * B[qz][dz];
                  w += DQQ2[dz][qy][qx] * G[qz][dz];
               }
               const double O11 = D(qx,qy,qz,0,e);
               const double O12 = D(qx,qy,qz,1,e);
               const double O13 = D(qx,qy,qz,2,e);
               const double O21 = symmetric ? O12 : D(qx,qy,qz,3,e);
               const double O22 = symmetric ? D(qx,qy,qz,3,e) : D(qx,qy,qz,4,e);
               const double O23 = symmetric ? D(qx,qy,qz,4,e) : D(qx,qy,qz,5,e);
               const double O31 = symmetric ? O13 : D(qx,qy,qz,6,e);
               const double O32 = symmetric ? O23 : D(qx,qy,qz,7,e);
               const double O33 = symmetric ? D(qx,qy,qz,5,e) : D(qx,qy,qz,8,e);
               const double gX = u;
               const double gY = v;
               const double gZ = w;
               QQQ0[qz][qy][qx] = (O11*gX) + (O12*gY) + (O13*gZ);
               QQQ1[qz][qy][qx] = (O21*gX) + (O22*gY) + (O23*gZ);
               QQQ2[qz][qy][qx] = (O31*gX) + (O32*gY) + (O33*gZ);
            }
         }
      }
      MFEM_SYNC_THREAD;
      if (MFEM_THREAD_ID(z) == 0)
      {
         MFEM_FOREACH_THREAD(dy,y,D1D)
         {
            MFEM_FOREACH_THREAD(qx,x,Q1D)
            {
               Bt[dy][qx] = b(qx,dy);
               Gt[dy][qx] = g(qx,dy);
            }
         }
      }
      MFEM_SYNC_THREAD;
      MFEM_FOREACH_THREAD(qz,z,Q1D)
      {
         MFEM_FOREACH_THREAD(qy,y,Q1D)
         {
            MFEM_FOREACH_THREAD(dx,x,D1D)
            {
               double u = 0.0, v = 0.0, w = 0.0;
               MFEM_UNROLL(MQ1)
               for (int qx = 0; qx < Q1D; ++qx)
               {
                  u += QQQ0[qz][qy][qx] * Gt[dx][qx];
                  v += QQQ1[qz][qy][qx] * Bt[dx][qx];
                  w += QQQ2[qz][qy][qx] * Bt[dx][qx];
               }
               QQD0[qz][qy][dx] = u;
               QQD1[qz][qy][dx] = v;
               QQD2[qz][qy][dx] = w;
            }
         }
      }
      MFEM_SYNC_THREAD;
      MFEM_FOREACH_THREAD(qz,z,Q1D)
      {
         MFEM_FOREACH_THREAD(dy,y,D1D)
         {
            MFEM_FOREACH_THREAD(dx,x,D1D)
            {
               double u = 0.0, v = 0.0, w = 0.0;
               MFEM_UNROLL(MQ1)
               for (int qy = 0; qy < Q1D; ++qy)
               {
                  u += QQD0[qz][qy][dx] * Bt[dy][qy];
                  v += QQD1[qz][qy][dx] * Gt[dy][qy];
                  w += QQD2[qz][qy][dx] * Bt[dy][qy];
               }
               QDD0[qz][dy][dx] = u;
               QDD1[qz][dy][dx] = v;
               QDD2[qz][dy][dx] = w;
            }
         }
      }
      MFEM_SYNC_THREAD;
      MFEM_FOREACH_THREAD(dz,z,D1D)
      {
         MFEM_FOREACH_THREAD(dy,y,D1D)
         {
            MFEM_FOREACH_THREAD(dx,x,D1D)
            {
               double u = 0.0, v = 0.0, w = 0.0;
               MFEM_UNROLL(MQ1)
               for (int qz = 0; qz < Q1D; ++qz)
               {
                  u += QDD0[qz][dy][dx] * Bt[dz][qz];
                  v += QDD1[qz][dy][dx] * Bt[dz][qz];
                  w += QDD2[qz][dy][dx] * Gt[dz][qz];
               }
               Y(dx,dy,dz,e) += (u + v + w);
            }
         }
      }
   });
}

static void PADiffusionApply(const int dim,
                             const int D1D,
                             const int Q1D,
                             const int NE,
                             const bool symm,
                             const Array<double> &b,
                             const Array<double> &g,
                             const Array<double> &bt,
                             const Array<double> &gt,
                             const Vector &d,
                             const Vector &x,
                             Vector &y)
{
   ConstDeviceMatrix B = Reshape(b.Read(), Q1D, D1D);
   ConstDeviceMatrix G = Reshape(g.Read(), Q1D, D1D);
#ifdef MFEM_USE_OCCA
   if (DeviceCanUseOcca())
   {
      if (dim == 2)
      {
         OccaPADiffusionApply2D(D1D,Q1D,NE,b,g,bt,gt,d,x,y);
         return;
      }
      if (dim == 3)
      {
         OccaPADiffusionApply3D(D1D,Q1D,NE,b,g,bt,gt,d,x,y);
         return;
      }
      MFEM_ABORT("OCCA PADiffusionApply unknown kernel!");
   }
#else
   MFEM_CONTRACT_VAR(bt);
   MFEM_CONTRACT_VAR(gt);
#endif // MFEM_USE_OCCA
   const int id = (D1D << 4) | Q1D;

   if (dim == 2)
   {
      ConstDeviceCube D = Reshape(d.Read(), Q1D*Q1D, symm ? 3 : 4, NE);
      ConstDeviceCube X = Reshape(x.Read(), D1D, D1D, NE);
      DeviceCube Y = Reshape(y.ReadWrite(), D1D, D1D, NE);

      switch (id)
      {
#ifndef MFEM_USE_JIT
         case 0x22: return SmemPADiffusionApply2D<2,2,16>(NE,symm,B,G,D,X,Y);
         case 0x33: return SmemPADiffusionApply2D<3,3,16>(NE,symm,B,G,D,X,Y);
         case 0x44: return SmemPADiffusionApply2D<4,4,8>(NE,symm,B,G,D,X,Y);
         case 0x55: return SmemPADiffusionApply2D<5,5,8>(NE,symm,B,G,D,X,Y);
         case 0x66: return SmemPADiffusionApply2D<6,6,4>(NE,symm,B,G,D,X,Y);
         case 0x77: return SmemPADiffusionApply2D<7,7,4>(NE,symm,B,G,D,X,Y);
         case 0x88: return SmemPADiffusionApply2D<8,8,2>(NE,symm,B,G,D,X,Y);
         case 0x99: return SmemPADiffusionApply2D<9,9,2>(NE,symm,B,G,D,X,Y);
         default:  return PADiffusionApply2D(NE,symm,b,g,bt,gt,d,x,y,D1D,Q1D);
#else
         default:
         {
            const int NBZ = (D1D < 4)  ? 16:
                            (D1D < 6)  ? 8 :
                            (D1D < 8)  ? 4 :
                            (D1D < 10) ? 2 : 1;
            return SmemPADiffusionApply2D(NE,symm,B,G,D,X,Y,D1D,Q1D,NBZ);
         }
#endif
      }
   }

   if (dim == 3)
   {
      DeviceTensor<5,const double> D =
         Reshape(d.Read(), Q1D, Q1D, Q1D, symm ? 6 : 9, NE);
      DeviceTensor<4,const double> X = Reshape(x.Read(), D1D, D1D, D1D, NE);
      DeviceTensor<4,double> Y = Reshape(y.ReadWrite(), D1D, D1D, D1D, NE);
      switch (id)
      {
#ifndef MFEM_USE_JIT
         case 0x23: return SmemPADiffusionApply3D<2,3>(NE,symm,B,G,D,X,Y);
         case 0x22: return SmemPADiffusionApply3D<2,2>(NE,symm,B,G,D,X,Y);
         case 0x34: return SmemPADiffusionApply3D<3,4>(NE,symm,B,G,D,X,Y);
         case 0x45: return SmemPADiffusionApply3D<4,5>(NE,symm,B,G,D,X,Y);
         case 0x46: return SmemPADiffusionApply3D<4,6>(NE,symm,B,G,D,X,Y);
         case 0x56: return SmemPADiffusionApply3D<5,6>(NE,symm,B,G,D,X,Y);
         case 0x58: return SmemPADiffusionApply3D<5,8>(NE,symm,B,G,D,X,Y);
         case 0x67: return SmemPADiffusionApply3D<6,7>(NE,symm,B,G,D,X,Y);
         case 0x78: return SmemPADiffusionApply3D<7,8>(NE,symm,B,G,D,X,Y);
         case 0x89: return SmemPADiffusionApply3D<8,9>(NE,symm,B,G,D,X,Y);
         default: return PADiffusionApply3D(NE,symm,b,g,bt,gt,d,x,y,D1D,Q1D);
#else
         default: return SmemPADiffusionApply3D(NE,symm,B,G,D,X,Y,D1D,Q1D);
#endif
      }
   }
   MFEM_ABORT("Unknown kernel: 0x"<<std::hex << id << std::dec);
}

// PA Diffusion Apply kernel
void DiffusionIntegrator::AddMultPA(const Vector &x, Vector &y) const
{
   if (DeviceCanUseCeed())
   {
      ceedOp->AddMult(x, y);
   }
   else
   {
      PADiffusionApply(dim, dofs1D, quad1D, ne, symmetric,
                       maps->B, maps->G, maps->Bt, maps->Gt,
                       pa_data, x, y);
   }
}

void DiffusionIntegrator::AddMultTransposePA(const Vector &x, Vector &y) const
{
   if (symmetric)
   {
      AddMultPA(x, y);
   }
   else
   {
      MFEM_ABORT("DiffusionIntegrator::AddMultTransposePA only implemented in "
                 "the symmetric case.")
   }
}

} // namespace mfem<|MERGE_RESOLUTION|>--- conflicted
+++ resolved
@@ -495,16 +495,7 @@
    constexpr int MD1 = T_D1D ? T_D1D : MAX_D1D;
    MFEM_VERIFY(D1D <= MD1, "");
    MFEM_VERIFY(Q1D <= MQ1, "");
-<<<<<<< HEAD
-
-   MFEM_FORALL_2D(e, NE, Q1D, Q1D, NBZ,
-=======
-   auto b = Reshape(b_.Read(), Q1D, D1D);
-   auto g = Reshape(g_.Read(), Q1D, D1D);
-   auto D = Reshape(d_.Read(), Q1D*Q1D, symmetric ? 3 : 4, NE);
-   auto Y = Reshape(y_.ReadWrite(), D1D, D1D, NE);
    mfem::forall_2D_batch(NE, Q1D, Q1D, NBZ, [=] MFEM_HOST_DEVICE (int e)
->>>>>>> 1ee0e3b3
    {
       const int tidz = MFEM_THREAD_ID(z);
       const int D1D = T_D1D ? T_D1D : d1d;
@@ -695,16 +686,7 @@
    constexpr int MD1 = T_D1D ? T_D1D : MAX_D1D;
    MFEM_VERIFY(D1D <= MD1, "");
    MFEM_VERIFY(Q1D <= MQ1, "");
-<<<<<<< HEAD
-
-   MFEM_FORALL_3D(e, NE, Q1D, Q1D, Q1D,
-=======
-   auto b = Reshape(b_.Read(), Q1D, D1D);
-   auto g = Reshape(g_.Read(), Q1D, D1D);
-   auto D = Reshape(d_.Read(), Q1D*Q1D*Q1D, symmetric ? 6 : 9, NE);
-   auto Y = Reshape(y_.ReadWrite(), D1D, D1D, D1D, NE);
    mfem::forall_3D(NE, Q1D, Q1D, Q1D, [=] MFEM_HOST_DEVICE (int e)
->>>>>>> 1ee0e3b3
    {
       const int tidz = MFEM_THREAD_ID(z);
       const int D1D = T_D1D ? T_D1D : d1d;
@@ -1126,17 +1108,7 @@
    constexpr int MD1 = T_D1D ? T_D1D : MAX_D1D;
    MFEM_VERIFY(D1D <= MD1, "");
    MFEM_VERIFY(Q1D <= MQ1, "");
-<<<<<<< HEAD
-
-   MFEM_FORALL_2D(e, NE, Q1D, Q1D, NBZ,
-=======
-   auto b = Reshape(b_.Read(), Q1D, D1D);
-   auto g = Reshape(g_.Read(), Q1D, D1D);
-   auto D = Reshape(d_.Read(), Q1D*Q1D, symmetric ? 3 : 4, NE);
-   auto x = Reshape(x_.Read(), D1D, D1D, NE);
-   auto Y = Reshape(y_.ReadWrite(), D1D, D1D, NE);
    mfem::forall_2D_batch(NE, Q1D, Q1D, NBZ, [=] MFEM_HOST_DEVICE(int e)
->>>>>>> 1ee0e3b3
    {
       const int tidz = MFEM_THREAD_ID(z);
       const int D1D = T_D1D ? T_D1D : d1d;
@@ -1477,25 +1449,11 @@
 {
    const int D1D = T_D1D ? T_D1D : d1d;
    const int Q1D = T_Q1D ? T_Q1D : q1d;
-<<<<<<< HEAD
-   constexpr int MQ1 = T_Q1D ? T_Q1D : MAX_Q1D;
-   constexpr int MD1 = T_D1D ? T_D1D : MAX_D1D;
-   MFEM_VERIFY(D1D <= MD1, "");
-   MFEM_VERIFY(Q1D <= MQ1, "");
-
-   MFEM_FORALL_3D(e, NE, Q1D, Q1D, Q1D,
-=======
    constexpr int M1Q = T_Q1D ? T_Q1D : MAX_Q1D;
    constexpr int M1D = T_D1D ? T_D1D : MAX_D1D;
    MFEM_VERIFY(D1D <= M1D, "");
    MFEM_VERIFY(Q1D <= M1Q, "");
-   auto b = Reshape(b_.Read(), Q1D, D1D);
-   auto g = Reshape(g_.Read(), Q1D, D1D);
-   auto d = Reshape(d_.Read(), Q1D, Q1D, Q1D, symmetric ? 6 : 9, NE);
-   auto x = Reshape(x_.Read(), D1D, D1D, D1D, NE);
-   auto y = Reshape(y_.ReadWrite(), D1D, D1D, D1D, NE);
    mfem::forall_3D(NE, Q1D, Q1D, Q1D, [=] MFEM_HOST_DEVICE (int e)
->>>>>>> 1ee0e3b3
    {
       const int D1D = T_D1D ? T_D1D : d1d;
       const int Q1D = T_Q1D ? T_Q1D : q1d;
