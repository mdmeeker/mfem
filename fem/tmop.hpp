// Copyright (c) 2010-2024, Lawrence Livermore National Security, LLC. Produced
// at the Lawrence Livermore National Laboratory. All Rights reserved. See files
// LICENSE and NOTICE for details. LLNL-CODE-806117.
//
// This file is part of the MFEM library. For more information and source code
// availability visit https://mfem.org.
//
// MFEM is free software; you can redistribute it and/or modify it under the
// terms of the BSD-3 license. We welcome feedback and contributions, see file
// CONTRIBUTING.md for details.

#ifndef MFEM_TMOP_HPP
#define MFEM_TMOP_HPP

#include "../linalg/invariants.hpp"
#include "nonlininteg.hpp"

namespace mfem
{

/** @brief Abstract class for local mesh quality metrics in the target-matrix
    optimization paradigm (TMOP) by P. Knupp et al. */
class TMOP_QualityMetric : public HyperelasticModel
{
protected:
   const DenseMatrix *Jtr; /**< Jacobian of the reference-element to
                                target-element transformation. */

   /** @brief The method HyperelasticModel::SetTransformation() is hidden
       for TMOP_QualityMetric%s, because it is not used. */
   void SetTransformation(ElementTransformation &) {}

   /** @brief See AssembleH(). This is a default implementation for the case
       when the 2nd derivatives of the metric are pre-computed and stored into
       @a H. This function is used in combination with AD-based computations. */
   void DefaultAssembleH(const DenseTensor &H, const DenseMatrix &DS,
                         const real_t weight, DenseMatrix &A) const;

   /** @brief See AssembleH(). This is a default implementation for the case
       when the 2nd derivatives of the metric are pre-computed and stored into
       @a H. This function is used in combination with AD-based computations. */
   void DefaultAssembleH(const DenseTensor &H, const DenseMatrix &DS,
                         const real_t weight, DenseMatrix &A) const;

public:
   TMOP_QualityMetric(): Jtr(nullptr) {}
   virtual ~TMOP_QualityMetric() {}

   /** @brief Specify the reference-element -> target-element Jacobian matrix
       for the point of interest.

       The specified Jacobian matrix, #Jtr, can be used by metrics that cannot
       be written just as a function of the target->physical Jacobian matrix,
       Jpt. */
   virtual void SetTargetJacobian(const DenseMatrix &Jtr_) { Jtr = &Jtr_; }

   /** @brief Evaluates the metric in matrix form (opposed to invariant form).
       Used for validating the invariant evaluations. */
   virtual real_t EvalWMatrixForm(const DenseMatrix &Jpt) const
   {
      return -1.0; /* not implemented -> checks would fail. */
   }

   /** @brief Evaluate the strain energy density function, W = W(Jpt), by using
       the 2D or 3D matrix invariants, see linalg/invariants.hpp.
       @param[in] Jpt  Represents the target->physical transformation
                       Jacobian matrix. */
   real_t EvalW(const DenseMatrix &Jpt) const override = 0;

   /** @brief Evaluate the 1st Piola-Kirchhoff stress tensor, P = P(Jpt).
       @param[in] Jpt  Represents the target->physical transformation
                       Jacobian matrix.
       @param[out]  P  The evaluated 1st Piola-Kirchhoff stress tensor. */
   void EvalP(const DenseMatrix &Jpt, DenseMatrix &P) const override = 0;

   /** Compute dmu/dW */
   virtual void EvalPW(const DenseMatrix &Jpt, DenseMatrix &PW) const
   { PW = 0.0;}

   /** Compute dmu/dW */
   virtual void EvalPW(const DenseMatrix &Jpt, DenseMatrix &PW) const
   { PW = 0.0;}

   /** @brief Evaluate the derivative of the 1st Piola-Kirchhoff stress tensor
       and assemble its contribution to the local gradient matrix 'A'.
       @param[in] Jpt     Represents the target->physical transformation
                          Jacobian matrix.
       @param[in] DS      Gradient of the basis matrix (dof x dim).
       @param[in] weight  Quadrature weight coefficient for the point.
       @param[in,out]  A  Local gradient matrix where the contribution from this
                          point will be added.

       Computes weight * d(dW_dxi)_d(xj) at the current point, for all i and j,
       where x1 ... xn are the FE dofs. This function is usually defined using
       the matrix invariants and their derivatives. */
   void AssembleH(const DenseMatrix &Jpt,
                  const DenseMatrix &DS,
                  const real_t weight,
                  DenseMatrix &A) const override = 0;

   /** @brief Return the metric ID. */
   virtual int Id() const { return 0; }
};

class TargetConstructor;

/// Abstract class used to define explicit combination of metrics with constant
/// coefficients.
class TMOP_Combo_QualityMetric : public TMOP_QualityMetric
{
protected:
   Array<TMOP_QualityMetric *> tmop_q_arr; // the metrics are not owned
   Array<real_t> wt_arr;

public:
   virtual void AddQualityMetric(TMOP_QualityMetric *tq, real_t wt = 1.0)
   {
      tmop_q_arr.Append(tq);
      wt_arr.Append(wt);
   }

   void SetTargetJacobian(const DenseMatrix &Jtr_) override
   {
      for (int i = 0; i < tmop_q_arr.Size(); i++)
      {
         tmop_q_arr[i]->SetTargetJacobian(Jtr_);
      }
   }

   real_t EvalWMatrixForm(const DenseMatrix &Jpt) const override;

   real_t EvalW(const DenseMatrix &Jpt) const override;

   void EvalP(const DenseMatrix &Jpt, DenseMatrix &P) const override;

   void EvalPW(const DenseMatrix &Jpt, DenseMatrix &P) const override;

<<<<<<< HEAD
   void AssembleH(const DenseMatrix &Jpt,
                  const DenseMatrix &DS,
                  const real_t weight,
                  DenseMatrix &A) const override;
=======
   void AssembleH(const DenseMatrix &Jpt, const DenseMatrix &DS,
                  const real_t weight, DenseMatrix &A) const override;
>>>>>>> a0c3bdc9

   /// Computes the averages of all metrics (integral of metric / volume).
   /// Works in parallel when called with a ParGridFunction.
   void ComputeAvgMetrics(const GridFunction &nodes,
                          const TargetConstructor &tc,
                          Vector &averages) const;

   /// Computes weights so that the averages of all metrics are equal, and the
   /// weights sum to one. Works in parallel when called with a ParGridFunction.
   void ComputeBalancedWeights(const GridFunction &nodes,
                               const TargetConstructor &tc,
                               Vector &weights) const;

   void GetWeights(Array<real_t> &weights) const { weights = wt_arr; }

   /// Changes the weights of the metrics in the combination.
   void SetWeights(const Vector &weights)
   {
      MFEM_VERIFY(tmop_q_arr.Size() == weights.Size(), "Incorrect #weights");
      for (int i = 0; i < tmop_q_arr.Size(); i++) { wt_arr[i] = weights(i); }
   }
};

/// Simultaneous Untangler + Worst Case Improvement Metric
/// Uses a base metric mu and is defined as:
/// mu_tilde = mu_hat,                 when WorstCaseType = None,
///          = mu_hat/(beta - mu_hat), when WorstCaseType = Beta,
///          = mu_hat^p,               when WorstCaseType = PMean,
/// where beta = max(mu_hat) + muT_ep,
/// and mu_hat = (mu/2phi(tau,ep)) where
/// 2phi(tau,ep) = 1, when                                 when BarrierType =
/// None,
///             = 2*(tau - min(alpha*min(tau)-detT_ep,0)), when BarrierType =
///             Shifted = tau^2 + sqrt(tau^2 + ep^2),              when
///             BarrierType = Pseudo
/// where tau = det(T), and max(mu_hat) and min(tau) are computed over the
/// entire mesh.
/// Ultimately, this metric can be used for mesh untangling with the BarrierType
/// option and for worst case quality improvement with the WorstCaseType option.
class TMOP_WorstCaseUntangleOptimizer_Metric : public TMOP_QualityMetric
{
public:
   enum class BarrierType
   {
      None,
      Shifted,
      Pseudo
   };
   enum class WorstCaseType
   {
      None,
      Beta,
      PMean
   };

protected:
   TMOP_QualityMetric &tmop_metric; // non-barrier metric to use
   real_t min_detT;                 // minimum Jacobian in the mesh
   real_t max_muT;                  // max mu_k/phi(tau,ep) in the mesh
   int exponent;                    // used for p-mean metrics
   real_t alpha;                    // scaling factor for min(det(T))
   real_t detT_ep;                  // small constant subtracted from min(detT)
   real_t muT_ep;                   // small constant added to muT term
   BarrierType btype;
   WorstCaseType wctype;

public:
   TMOP_WorstCaseUntangleOptimizer_Metric(
      TMOP_QualityMetric &tmop_metric_,
      int exponent_ = 1,
      real_t alpha_ = 1.5,
      real_t detT_ep_ = 0.0001,
      real_t muT_ep_ = 0.0001,
      BarrierType btype_ = BarrierType::None,
      WorstCaseType wctype_ = WorstCaseType::None):
      tmop_metric(tmop_metric_),
      exponent(exponent_),
      alpha(alpha_),
      detT_ep(detT_ep_),
      muT_ep(muT_ep_),
      btype(btype_),
      wctype(wctype_)
   {
      MFEM_VERIFY(wctype == WorstCaseType::None,
                  "Worst-case optimization has not been fully developed!");
      if (btype != BarrierType::None)
      {
         const int m_id = tmop_metric.Id();
         MFEM_VERIFY(m_id == 4 || m_id == 14 || m_id == 66,
                     "Incorrect input barrier metric --  must be 4 / 14 / 66");
      }
   }

   real_t EvalW(const DenseMatrix &Jpt) const override;

   void EvalP(const DenseMatrix &Jpt, DenseMatrix &P) const override
   {
      MFEM_ABORT("Not implemented");
   }

   void AssembleH(const DenseMatrix &Jpt,
                  const DenseMatrix &DS,
                  const real_t weight,
                  DenseMatrix &A) const override
   {
      MFEM_ABORT("Not implemented");
   }

   // Compute mu_hat.
   real_t EvalWBarrier(const DenseMatrix &Jpt) const;

   void SetMinDetT(real_t min_detT_) { min_detT = min_detT_; }

   void SetMaxMuT(real_t max_muT_) { max_muT = max_muT_; }

   BarrierType GetBarrierType() { return btype; }

   WorstCaseType GetWorstCaseType() { return wctype; }
};

/// 0 metric
class TMOP_Metric_000 : public TMOP_QualityMetric
{
public:
   // W = 0.
<<<<<<< HEAD
   real_t EvalW(const DenseMatrix &Jpt) const override { return 0.0; }

   void EvalP(const DenseMatrix &Jpt, DenseMatrix &P) const override { P = 0.0; }

   void AssembleH(const DenseMatrix &Jpt, const DenseMatrix &DS,
                  const real_t weight, DenseMatrix &A) const override { A = 0.0; }
=======
   real_t EvalW(const DenseMatrix &Jpt) const override {return 0.0;}

   void EvalP(const DenseMatrix &Jpt, DenseMatrix &P) const override {P=0.0;}

   void AssembleH(const DenseMatrix &Jpt, const DenseMatrix &DS,
                  const real_t weight, DenseMatrix &A) const override {A=0.0;}
>>>>>>> a0c3bdc9

   int Id() const override { return 0; }
};

/// 2D non-barrier metric without a type.
class TMOP_Metric_001 : public TMOP_QualityMetric
{
protected:
   mutable InvariantsEvaluator2D<real_t> ie;

public:
   // W = |J|^2.
   real_t EvalW(const DenseMatrix &Jpt) const override;

   void EvalP(const DenseMatrix &Jpt, DenseMatrix &P) const override;

   void AssembleH(const DenseMatrix &Jpt,
                  const DenseMatrix &DS,
                  const real_t weight,
                  DenseMatrix &A) const override;

   int Id() const override { return 1; }
};

<<<<<<< HEAD
/// 2D non-barrier Skew metric.
class TMOP_Metric_skew2D : public TMOP_QualityMetric
{
public:
   // W = 0.5 (1 - cos(angle_Jpr - angle_Jtr)).
   real_t EvalW(const DenseMatrix &Jpt) const override;

   void EvalP(const DenseMatrix &Jpt, DenseMatrix &P) const override
   {
      MFEM_ABORT("Not implemented");
   }

   void AssembleH(const DenseMatrix &Jpt,
                  const DenseMatrix &DS,
                  const real_t weight,
                  DenseMatrix &A) const override;
};

=======
>>>>>>> a0c3bdc9
/// 3D non-barrier Skew metric.
class TMOP_Metric_skew3D : public TMOP_QualityMetric
{
public:
   // W = 1/6 (3 - sum_i cos(angle_Jpr_i - angle_Jtr_i)), i = 1..3.
   real_t EvalW(const DenseMatrix &Jpt) const override;

   void EvalP(const DenseMatrix &Jpt, DenseMatrix &P) const override
   {
      MFEM_ABORT("Not implemented");
   }

   void AssembleH(const DenseMatrix &Jpt,
                  const DenseMatrix &DS,
                  const real_t weight,
                  DenseMatrix &A) const override
   {
      MFEM_ABORT("Not implemented");
   }
};

/// 2D non-barrier Aspect ratio metric.
class TMOP_Metric_aspratio2D : public TMOP_QualityMetric
{
public:
   // W = 0.5 (ar_Jpr/ar_Jtr + ar_Jtr/ar_Jpr) - 1.
   real_t EvalW(const DenseMatrix &Jpt) const override;

   void EvalP(const DenseMatrix &Jpt, DenseMatrix &P) const override
   {
      MFEM_ABORT("Not implemented");
   }

   void AssembleH(const DenseMatrix &Jpt,
                  const DenseMatrix &DS,
                  const real_t weight,
                  DenseMatrix &A) const override
   {
      MFEM_ABORT("Not implemented");
   }
};

/// 3D non-barrier Aspect ratio metric.
class TMOP_Metric_aspratio3D : public TMOP_QualityMetric
{
public:
   // W = 1/3 sum [0.5 (ar_Jpr_i/ar_Jtr_i + ar_Jtr_i/ar_Jpr_i) - 1], i = 1..3.
   real_t EvalW(const DenseMatrix &Jpt) const override;

   void EvalP(const DenseMatrix &Jpt, DenseMatrix &P) const override
   {
      MFEM_ABORT("Not implemented");
   }

   void AssembleH(const DenseMatrix &Jpt,
                  const DenseMatrix &DS,
                  const real_t weight,
                  DenseMatrix &A) const override
   {
      MFEM_ABORT("Not implemented");
   }
};

/// 2D barrier shape (S) metric (polyconvex).
/// Grade - A.
class TMOP_Metric_002 : public TMOP_QualityMetric
{
protected:
   mutable InvariantsEvaluator2D<real_t> ie;

public:
   // W = 0.5 |J|^2 / det(J) - 1.
   real_t EvalWMatrixForm(const DenseMatrix &Jpt) const override;

   // W = 0.5 I1b - 1.
   real_t EvalW(const DenseMatrix &Jpt) const override;

   void EvalP(const DenseMatrix &Jpt, DenseMatrix &P) const override;

   void AssembleH(const DenseMatrix &Jpt,
                  const DenseMatrix &DS,
                  const real_t weight,
                  DenseMatrix &A) const override;

   int Id() const override { return 2; }
};

/// 2D non-barrier shape (S) metric.
/// Grade - F.
class TMOP_Metric_004 : public TMOP_QualityMetric
{
protected:
   mutable InvariantsEvaluator2D<real_t> ie;

public:
   // W = |J|^2 - 2*det(J)
   real_t EvalW(const DenseMatrix &Jpt) const override;

   void EvalP(const DenseMatrix &Jpt, DenseMatrix &P) const override;

   void AssembleH(const DenseMatrix &Jpt,
                  const DenseMatrix &DS,
                  const real_t weight,
                  DenseMatrix &A) const override;

   int Id() const override { return 4; }
};

/// 2D barrier Shape+Size (VS) metric (not polyconvex).
class TMOP_Metric_007 : public TMOP_QualityMetric
{
protected:
   mutable InvariantsEvaluator2D<real_t> ie;

public:
   // W = |J - J^-t|^2.
   real_t EvalW(const DenseMatrix &Jpt) const override;

   void EvalP(const DenseMatrix &Jpt, DenseMatrix &P) const override;

   void AssembleH(const DenseMatrix &Jpt,
                  const DenseMatrix &DS,
                  const real_t weight,
                  DenseMatrix &A) const override;

   int Id() const override { return 7; }
};

/// 2D barrier Shape+Size (VS) metric (not polyconvex).
class TMOP_Metric_009 : public TMOP_QualityMetric
{
protected:
   mutable InvariantsEvaluator2D<real_t> ie;

public:
   // W = det(J) * |J - J^-t|^2.
   real_t EvalW(const DenseMatrix &Jpt) const override;

   void EvalP(const DenseMatrix &Jpt, DenseMatrix &P) const override;

   void AssembleH(const DenseMatrix &Jpt,
                  const DenseMatrix &DS,
                  const real_t weight,
                  DenseMatrix &A) const override;
};

/// 2D non-barrier Shape+Size+Orientation (VOS) metric (polyconvex).
class TMOP_Metric_014 : public TMOP_QualityMetric
{
protected:
   mutable InvariantsEvaluator2D<real_t> ie;

public:
   // W = |J - I|^2.
   real_t EvalWMatrixForm(const DenseMatrix &Jpt) const override;

   // W = I1[J-I].
   real_t EvalW(const DenseMatrix &Jpt) const override;

   void EvalP(const DenseMatrix &Jpt, DenseMatrix &P) const override;

   void AssembleH(const DenseMatrix &Jpt,
                  const DenseMatrix &DS,
                  const real_t weight,
                  DenseMatrix &A) const override;
};

/// 2D Shifted barrier form of shape metric (mu_2).
class TMOP_Metric_022 : public TMOP_QualityMetric
{
protected:
   real_t &min_detT;
   mutable InvariantsEvaluator2D<real_t> ie;

public:
   TMOP_Metric_022(real_t &t0): min_detT(t0) {}

   // W = 0.5(|J|^2 - 2det(J)) / (det(J) - tau0).
   real_t EvalW(const DenseMatrix &Jpt) const override;

   void EvalP(const DenseMatrix &Jpt, DenseMatrix &P) const override;

   void AssembleH(const DenseMatrix &Jpt,
                  const DenseMatrix &DS,
                  const real_t weight,
                  DenseMatrix &A) const override;
};

/// 2D barrier shape metric (polyconvex).
/// Grade - A.
class TMOP_Metric_050 : public TMOP_QualityMetric
{
protected:
   mutable InvariantsEvaluator2D<real_t> ie;

public:
   // W = 0.5 |J^t J|^2 / det(J)^2 - 1.
   real_t EvalWMatrixForm(const DenseMatrix &Jpt) const override;

   // W = 0.5 I1b^2 - 2.
   real_t EvalW(const DenseMatrix &Jpt) const override;

   void EvalP(const DenseMatrix &Jpt, DenseMatrix &P) const override;

   void AssembleH(const DenseMatrix &Jpt,
                  const DenseMatrix &DS,
                  const real_t weight,
                  DenseMatrix &A) const override;
};

/// 2D non-barrier size (V) metric (not polyconvex).
/// Grade - F.
class TMOP_Metric_055 : public TMOP_QualityMetric
{
protected:
   mutable InvariantsEvaluator2D<real_t> ie;

public:
   // W = (det(J) - 1)^2.
   real_t EvalW(const DenseMatrix &Jpt) const override;

   void EvalP(const DenseMatrix &Jpt, DenseMatrix &P) const override;

   void AssembleH(const DenseMatrix &Jpt,
                  const DenseMatrix &DS,
                  const real_t weight,
                  DenseMatrix &A) const override;
};

/// 2D barrier size (V) metric (polyconvex).
/// Grade - C.
class TMOP_Metric_056 : public TMOP_QualityMetric
{
protected:
   mutable InvariantsEvaluator2D<real_t> ie;

public:
   // W = 0.5 (det(J) + 1 / det(J)) - 1.
   real_t EvalWMatrixForm(const DenseMatrix &Jpt) const override;

   // W = 0.5 (I2b + 1/I2b) - 1.
   real_t EvalW(const DenseMatrix &Jpt) const override;

   void EvalP(const DenseMatrix &Jpt, DenseMatrix &P) const override;

   void AssembleH(const DenseMatrix &Jpt,
                  const DenseMatrix &DS,
                  const real_t weight,
                  DenseMatrix &A) const override;
};

/// 2D barrier shape (S) metric (not polyconvex).
class TMOP_Metric_058 : public TMOP_QualityMetric
{
protected:
   mutable InvariantsEvaluator2D<real_t> ie;

public:
   // W = |J^t J|^2 / det(J)^2 - 2|J|^2 / det(J) + 2
   real_t EvalWMatrixForm(const DenseMatrix &Jpt) const override;

   // W = I1b (I1b - 2).
   real_t EvalW(const DenseMatrix &Jpt) const override;

   void EvalP(const DenseMatrix &Jpt, DenseMatrix &P) const override;

   void AssembleH(const DenseMatrix &Jpt,
                  const DenseMatrix &DS,
                  const real_t weight,
                  DenseMatrix &A) const override;
};

/// 2D non-barrier Shape+Size (VS) metric.
/// Grade - F.
class TMOP_Metric_066 : public TMOP_Combo_QualityMetric
{
protected:
   mutable InvariantsEvaluator2D<real_t> ie;
   TMOP_QualityMetric *sh_metric, *sz_metric;

public:
   TMOP_Metric_066(real_t gamma):
      sh_metric(new TMOP_Metric_004),
      sz_metric(new TMOP_Metric_055)
   {
      // (1-gamma) mu_4 + gamma mu_55
      AddQualityMetric(sh_metric, 1. - gamma);
      AddQualityMetric(sz_metric, gamma);
   }
   int Id() const override { return 66; }
   real_t GetGamma() const { return wt_arr[1]; }

   virtual ~TMOP_Metric_066()
   {
      delete sh_metric;
      delete sz_metric;
   }
};

/// 2D barrier size (V) metric (polyconvex).
/// Grade - C.
class TMOP_Metric_077 : public TMOP_QualityMetric
{
protected:
   mutable InvariantsEvaluator2D<real_t> ie;

public:
   // W = 0.5 (det(J) - 1 / det(J))^2.
   real_t EvalWMatrixForm(const DenseMatrix &Jpt) const override;

   // W = 0.5 (I2 + 1 / I2) - 1.0.
   real_t EvalW(const DenseMatrix &Jpt) const override;

   void EvalP(const DenseMatrix &Jpt, DenseMatrix &P) const override;

   void AssembleH(const DenseMatrix &Jpt,
                  const DenseMatrix &DS,
                  const real_t weight,
                  DenseMatrix &A) const override;

   int Id() const override { return 77; }
};

/// 2D barrier Shape+Size (VS) metric (polyconvex).
/// Grade - A.
class TMOP_Metric_080 : public TMOP_Combo_QualityMetric
{
protected:
   mutable InvariantsEvaluator2D<real_t> ie;
   TMOP_QualityMetric *sh_metric, *sz_metric;

public:
   TMOP_Metric_080(real_t gamma):
      sh_metric(new TMOP_Metric_002),
      sz_metric(new TMOP_Metric_077)
   {
      // (1-gamma) mu_2 + gamma mu_77
      AddQualityMetric(sh_metric, 1.0 - gamma);
      AddQualityMetric(sz_metric, gamma);
   }

   int Id() const override { return 80; }
   real_t GetGamma() const { return wt_arr[1]; }

   virtual ~TMOP_Metric_080()
   {
      delete sh_metric;
      delete sz_metric;
   }
};

/// 2D barrier Shape+Orientation (OS) metric (polyconvex).
class TMOP_Metric_085 : public TMOP_QualityMetric
{
public:
   // W = |T-T'|^2, where T'= |T|*I/sqrt(2).
   real_t EvalWMatrixForm(const DenseMatrix &Jpt) const override;
   real_t EvalW(const DenseMatrix &Jpt) const override
   { return EvalWMatrixForm(Jpt); }

   void EvalP(const DenseMatrix &Jpt, DenseMatrix &P) const override;

<<<<<<< HEAD
   void AssembleH(const DenseMatrix &Jpt,
                  const DenseMatrix &DS,
                  const real_t weight,
                  DenseMatrix &A) const override;
=======
   void AssembleH(const DenseMatrix &Jpt, const DenseMatrix &DS,
                  const real_t weight, DenseMatrix &A) const override;
>>>>>>> a0c3bdc9
};

/// 2D compound barrier Shape+Size (VS) metric (balanced).
class TMOP_Metric_090 : public TMOP_Combo_QualityMetric
{
protected:
   mutable InvariantsEvaluator2D<real_t> ie;
   TMOP_QualityMetric *sh_metric, *sz_metric;

public:
   TMOP_Metric_090():
      sh_metric(new TMOP_Metric_050),
      sz_metric(new TMOP_Metric_077)
   {
      // mu_50 + lambda mu_77.
      // 1 <= lambda <= 4 should produce best asymptotic balance.
      AddQualityMetric(sh_metric, 1.0);
      AddQualityMetric(sz_metric, 2.5);
   }

   int Id() const override { return 90; }
   virtual ~TMOP_Metric_090()
   {
      delete sh_metric;
      delete sz_metric;
   }
};

/// 2D compound barrier Shape+Size (VS) metric (balanced).
class TMOP_Metric_094 : public TMOP_Combo_QualityMetric
{
protected:
   mutable InvariantsEvaluator2D<real_t> ie;
   TMOP_QualityMetric *sh_metric, *sz_metric;

public:
   TMOP_Metric_094():
      sh_metric(new TMOP_Metric_002),
      sz_metric(new TMOP_Metric_056)
   {
      // mu_2 + lambda mu_56.
      // 1 <= lambda <= 2 should produce best asymptotic balance.
      AddQualityMetric(sh_metric, 1.0);
      AddQualityMetric(sz_metric, 1.5);
   }

   int Id() const override { return 94; }
   virtual ~TMOP_Metric_094()
   {
      delete sh_metric;
      delete sz_metric;
   }
};

/// 2D barrier Shape+Size+Orientation (VOS) metric (polyconvex).
class TMOP_Metric_098 : public TMOP_QualityMetric
{
public:
   // W = 1/tau |T-I|^2.
   real_t EvalWMatrixForm(const DenseMatrix &Jpt) const override;
   real_t EvalW(const DenseMatrix &Jpt) const override
   { return EvalWMatrixForm(Jpt); }

   void EvalP(const DenseMatrix &Jpt, DenseMatrix &P) const override;

<<<<<<< HEAD
   void AssembleH(const DenseMatrix &Jpt,
                  const DenseMatrix &DS,
                  const real_t weight,
                  DenseMatrix &A) const override;
=======
   void AssembleH(const DenseMatrix &Jpt, const DenseMatrix &DS,
                  const real_t weight, DenseMatrix &A) const override;
>>>>>>> a0c3bdc9
};

/// 2D untangling metric.
class TMOP_Metric_211 : public TMOP_QualityMetric
{
protected:
   const real_t eps;
   mutable InvariantsEvaluator2D<real_t> ie;

public:
   TMOP_Metric_211(real_t epsilon = 1e-4): eps(epsilon) {}

   // W = (det(J) - 1)^2 - det(J) + sqrt(det(J)^2 + eps).
   real_t EvalW(const DenseMatrix &Jpt) const override;

   void EvalP(const DenseMatrix &Jpt, DenseMatrix &P) const override;

   void AssembleH(const DenseMatrix &Jpt,
                  const DenseMatrix &DS,
                  const real_t weight,
                  DenseMatrix &A) const override;
};

/// Shifted barrier form of metric 56 (area, ideal barrier metric), 2D
class TMOP_Metric_252 : public TMOP_QualityMetric
{
protected:
   real_t &tau0;
   mutable InvariantsEvaluator2D<real_t> ie;

public:
   /// Note that @a t0 is stored by reference
   TMOP_Metric_252(real_t &t0): tau0(t0) {}

   // W = 0.5(det(J) - 1)^2 / (det(J) - tau0).
   real_t EvalW(const DenseMatrix &Jpt) const override;

   void EvalP(const DenseMatrix &Jpt, DenseMatrix &P) const override;

   void AssembleH(const DenseMatrix &Jpt,
                  const DenseMatrix &DS,
                  const real_t weight,
                  DenseMatrix &A) const override;
};

/// 3D barrier Shape (S) metric, well-posed (polyconvex & invex).
class TMOP_Metric_301 : public TMOP_QualityMetric
{
protected:
   mutable InvariantsEvaluator3D<real_t> ie;

public:
   // W = 1/3 |J| |J^-1| - 1.
   real_t EvalWMatrixForm(const DenseMatrix &Jpt) const override;

   // W = 1/3 sqrt(I1b * I2b) - 1
   real_t EvalW(const DenseMatrix &Jpt) const override;

   void EvalP(const DenseMatrix &Jpt, DenseMatrix &P) const override;

   void AssembleH(const DenseMatrix &Jpt,
                  const DenseMatrix &DS,
                  const real_t weight,
                  DenseMatrix &A) const override;
};

/// 3D barrier Shape (S) metric, well-posed (polyconvex & invex).
class TMOP_Metric_302 : public TMOP_QualityMetric
{
protected:
   mutable InvariantsEvaluator3D<real_t> ie;

public:
   // W = |J|^2 |J^{-1}|^2 / 9 - 1.
   real_t EvalWMatrixForm(const DenseMatrix &Jpt) const override;

   // W = I1b * I2b / 9 - 1.
   real_t EvalW(const DenseMatrix &Jpt) const override;

   void EvalP(const DenseMatrix &Jpt, DenseMatrix &P) const override;

   void AssembleH(const DenseMatrix &Jpt,
                  const DenseMatrix &DS,
                  const real_t weight,
                  DenseMatrix &A) const override;

   int Id() const override { return 302; }
};

/// 3D barrier Shape (S) metric, well-posed (polyconvex & invex).
class TMOP_Metric_303 : public TMOP_QualityMetric
{
protected:
   mutable InvariantsEvaluator3D<real_t> ie;

public:
   // W = |J|^2 / 3 / det(J)^(2/3) - 1.
   real_t EvalWMatrixForm(const DenseMatrix &Jpt) const override;

   // W = I1b / 3 - 1.
   real_t EvalW(const DenseMatrix &Jpt) const override;

   void EvalP(const DenseMatrix &Jpt, DenseMatrix &P) const override;

   void AssembleH(const DenseMatrix &Jpt,
                  const DenseMatrix &DS,
                  const real_t weight,
                  DenseMatrix &A) const override;

   int Id() const override { return 303; }
};

/// 3D barrier Shape (S) metric, well-posed (polyconvex & invex).
class TMOP_Metric_304 : public TMOP_QualityMetric
{
protected:
   mutable InvariantsEvaluator3D<real_t> ie;

public:
   // W = |J|^3 / 3^(3/2) / det(J) - 1.
   real_t EvalWMatrixForm(const DenseMatrix &Jpt) const override;

   // W = (I1b/3)^3/2 - 1.
   real_t EvalW(const DenseMatrix &Jpt) const override;

   void EvalP(const DenseMatrix &Jpt, DenseMatrix &P) const override;

   void AssembleH(const DenseMatrix &Jpt,
                  const DenseMatrix &DS,
                  const real_t weight,
                  DenseMatrix &A) const override;

   int Id() const override { return 304; }
};

/// 3D Size (V) untangling metric.
class TMOP_Metric_311 : public TMOP_QualityMetric
{
protected:
   const real_t eps;
   mutable InvariantsEvaluator3D<real_t> ie;

public:
   TMOP_Metric_311(real_t epsilon = 1e-4): eps(epsilon) {}

   // W = (det(J) - 1)^2 - det(J)  + (det(J)^2 + eps)^(1/2).
   real_t EvalW(const DenseMatrix &Jpt) const override;

   void EvalP(const DenseMatrix &Jpt, DenseMatrix &P) const override;

   void AssembleH(const DenseMatrix &Jpt,
                  const DenseMatrix &DS,
                  const real_t weight,
                  DenseMatrix &A) const override;
};

/// 3D Shape (S) metric, untangling version of 303.
class TMOP_Metric_313 : public TMOP_QualityMetric
{
protected:
   real_t &min_detT;
   mutable InvariantsEvaluator3D<real_t> ie;

public:
   TMOP_Metric_313(real_t &mindet): min_detT(mindet) {}

   // W = 1/3 |J|^2 / [det(J)-tau0]^(-2/3).
   real_t EvalW(const DenseMatrix &Jpt) const override;

   void EvalP(const DenseMatrix &Jpt, DenseMatrix &P) const override;

   void AssembleH(const DenseMatrix &Jpt,
                  const DenseMatrix &DS,
                  const real_t weight,
                  DenseMatrix &A) const override;

   int Id() const override { return 313; }
};

/// 3D Size (V) metric.
class TMOP_Metric_315 : public TMOP_QualityMetric
{
protected:
   mutable InvariantsEvaluator3D<real_t> ie;

public:
   // W = (det(J) - 1)^2.
   real_t EvalW(const DenseMatrix &Jpt) const override;

   void EvalP(const DenseMatrix &Jpt, DenseMatrix &P) const override;

   void AssembleH(const DenseMatrix &Jpt,
                  const DenseMatrix &DS,
                  const real_t weight,
                  DenseMatrix &A) const override;

   int Id() const override { return 315; }
};

/// 3D Size (V) metric.
class TMOP_Metric_316 : public TMOP_QualityMetric
{
protected:
   mutable InvariantsEvaluator3D<real_t> ie;

public:
   // W = 0.5 (det(J) + 1/det(J)) - 1.
   real_t EvalWMatrixForm(const DenseMatrix &Jpt) const override;

   // W = 0.5 (I3b + 1/I3b) - 1.
   real_t EvalW(const DenseMatrix &Jpt) const override;

   void EvalP(const DenseMatrix &Jpt, DenseMatrix &P) const override;

   void AssembleH(const DenseMatrix &Jpt,
                  const DenseMatrix &DS,
                  const real_t weight,
                  DenseMatrix &A) const override;
};

/// 3D Size (V) metric.
class TMOP_Metric_318 : public TMOP_QualityMetric
{
protected:
   mutable InvariantsEvaluator3D<real_t> ie;

public:
   // W = 0.5 (det(J)^2 + 1/det(J)^2) - 1.
   real_t EvalWMatrixForm(const DenseMatrix &Jpt) const override;

   // W = 0.5 (I3 + 1/I3) - 1.
   real_t EvalW(const DenseMatrix &Jpt) const override;

   void EvalP(const DenseMatrix &Jpt, DenseMatrix &P) const override;

   void AssembleH(const DenseMatrix &Jpt,
                  const DenseMatrix &DS,
                  const real_t weight,
                  DenseMatrix &A) const override;

   int Id() const override { return 318; }
};

/// 3D barrier Shape+Size (VS) metric, well-posed (invex).
class TMOP_Metric_321 : public TMOP_QualityMetric
{
protected:
   mutable InvariantsEvaluator3D<real_t> ie;

public:
   // W = |J - J^-t|^2.
   real_t EvalWMatrixForm(const DenseMatrix &Jpt) const override;

   // W = I1 + I2/I3 - 6.
   real_t EvalW(const DenseMatrix &Jpt) const override;

   void EvalP(const DenseMatrix &Jpt, DenseMatrix &P) const override;

   void AssembleH(const DenseMatrix &Jpt,
                  const DenseMatrix &DS,
                  const real_t weight,
                  DenseMatrix &A) const override;

   int Id() const override { return 321; }
};

/// 3D barrier Shape+Size (VS) metric, well-posed (invex).
class TMOP_Metric_322 : public TMOP_QualityMetric
{
protected:
   mutable InvariantsEvaluator3D<real_t> ie;

public:
   // W = |J - adjJ^-t|^2.
   real_t EvalWMatrixForm(const DenseMatrix &Jpt) const override;

   // W = I1b / (I3b^-1/3) / 6 + I2b (I3b^1/3) / 6 - 1
   real_t EvalW(const DenseMatrix &Jpt) const override;

   void EvalP(const DenseMatrix &Jpt, DenseMatrix &P) const override;

   void AssembleH(const DenseMatrix &Jpt,
                  const DenseMatrix &DS,
                  const real_t weight,
                  DenseMatrix &A) const override;

   int Id() const override { return 322; }
};

/// 3D barrier Shape+Size (VS) metric, well-posed (invex).
class TMOP_Metric_323 : public TMOP_QualityMetric
{
protected:
   mutable InvariantsEvaluator3D<real_t> ie;

public:
   // W = |J|^3 - 3 sqrt(3) ln(det(J)) - 3 sqrt(3).
   real_t EvalWMatrixForm(const DenseMatrix &Jpt) const override;

   // W = I1^3/2 - 3 sqrt(3) ln(I3b) - 3 sqrt(3).
   real_t EvalW(const DenseMatrix &Jpt) const override;

   void EvalP(const DenseMatrix &Jpt, DenseMatrix &P) const override;

   void AssembleH(const DenseMatrix &Jpt,
                  const DenseMatrix &DS,
                  const real_t weight,
                  DenseMatrix &A) const override;

   int Id() const override { return 323; }
};

/// 3D compound barrier Shape+Size (VS) metric (polyconvex, balanced).
class TMOP_Metric_328 : public TMOP_Combo_QualityMetric
{
protected:
   mutable InvariantsEvaluator2D<real_t> ie;
   TMOP_QualityMetric *sh_metric, *sz_metric;

public:
   TMOP_Metric_328():
      sh_metric(new TMOP_Metric_301),
      sz_metric(new TMOP_Metric_316)
   {
      // lambda mu_301 + mu_316.
      // 3/8 <= lambda <= 9/8 should produce best asymptotic balance.
      AddQualityMetric(sh_metric, 0.75);
      AddQualityMetric(sz_metric, 1.0);
   }

   int Id() const override { return 328; }
   virtual ~TMOP_Metric_328()
   {
      delete sh_metric;
      delete sz_metric;
   }
};

/// 3D compound barrier Shape+Size (VS) metric (polyconvex).
class TMOP_Metric_332 : public TMOP_Combo_QualityMetric
{
protected:
   TMOP_QualityMetric *sh_metric, *sz_metric;

public:
   TMOP_Metric_332(real_t gamma):
      sh_metric(new TMOP_Metric_302),
      sz_metric(new TMOP_Metric_315)
   {
      // (1-gamma) mu_302 + gamma mu_315
      AddQualityMetric(sh_metric, 1. - gamma);
      AddQualityMetric(sz_metric, gamma);
   }

   int Id() const override { return 332; }
   real_t GetGamma() const { return wt_arr[1]; }

   virtual ~TMOP_Metric_332()
   {
      delete sh_metric;
      delete sz_metric;
   }
};

/// 3D barrier Shape+Size (VS) metric, well-posed (polyconvex).
class TMOP_Metric_333 : public TMOP_Combo_QualityMetric
{
protected:
   mutable InvariantsEvaluator2D<real_t> ie;
   TMOP_QualityMetric *sh_metric, *sz_metric;

public:
   TMOP_Metric_333(real_t gamma):
      sh_metric(new TMOP_Metric_302),
      sz_metric(new TMOP_Metric_316)
   {
      // (1-gamma) mu_302 + gamma mu_316
      AddQualityMetric(sh_metric, 1. - gamma);
      AddQualityMetric(sz_metric, gamma);
   }

   virtual ~TMOP_Metric_333()
   {
      delete sh_metric;
      delete sz_metric;
   }
};

/// 3D barrier Shape+Size (VS) metric, well-posed (polyconvex).
class TMOP_Metric_334 : public TMOP_Combo_QualityMetric
{
protected:
   mutable InvariantsEvaluator2D<real_t> ie;
   TMOP_QualityMetric *sh_metric, *sz_metric;

public:
   TMOP_Metric_334(real_t gamma):
      sh_metric(new TMOP_Metric_303),
      sz_metric(new TMOP_Metric_316)
   {
      // (1-gamma) mu_303 + gamma mu_316
      AddQualityMetric(sh_metric, 1. - gamma);
      AddQualityMetric(sz_metric, gamma);
   }

   int Id() const override { return 334; }
   real_t GetGamma() const { return wt_arr[1]; }

   virtual ~TMOP_Metric_334()
   {
      delete sh_metric;
      delete sz_metric;
   }
};

/// 3D compound barrier Shape+Size (VS) metric (polyconvex, balanced).
class TMOP_Metric_338 : public TMOP_Combo_QualityMetric
{
protected:
   mutable InvariantsEvaluator2D<real_t> ie;
   TMOP_QualityMetric *sh_metric, *sz_metric;

public:
   TMOP_Metric_338():
      sh_metric(new TMOP_Metric_302),
      sz_metric(new TMOP_Metric_318)
   {
      // mu_302 + lambda mu_318.
      // 4/9 <= lambda <= 3 should produce best asymptotic balance.
      AddQualityMetric(sh_metric, 1.0);
      AddQualityMetric(sz_metric, 0.5 * (4.0 / 9.0 + 3.0));
   }

   int Id() const override { return 338; }
   virtual ~TMOP_Metric_338()
   {
      delete sh_metric;
      delete sz_metric;
   }
};

/// 3D barrier Shape+Size+Orientation (VOS) metric (polyconvex).
class TMOP_Metric_342 : public TMOP_QualityMetric
{
protected:
   mutable InvariantsEvaluator3D<real_t> ie;

public:
   // W = 1/(tau^0.5) |T-I|^2.
   real_t EvalWMatrixForm(const DenseMatrix &Jpt) const override;
   real_t EvalW(const DenseMatrix &Jpt) const override
   { return EvalWMatrixForm(Jpt); }

   void EvalP(const DenseMatrix &Jpt, DenseMatrix &P) const override;

   void AssembleH(const DenseMatrix &Jpt, const DenseMatrix &DS,
                  const real_t weight, DenseMatrix &A) const override;
};

/// 3D barrier Shape+Size+Orientation (VOS) metric (polyconvex).
class TMOP_Metric_342 : public TMOP_QualityMetric
{
protected:
   mutable InvariantsEvaluator3D<real_t> ie;

public:
   // W = 1/(tau^0.5) |T-I|^2.
   real_t EvalWMatrixForm(const DenseMatrix &Jpt) const override;
   real_t EvalW(const DenseMatrix &Jpt) const override
   { return EvalWMatrixForm(Jpt); }

   void EvalP(const DenseMatrix &Jpt, DenseMatrix &P) const override;

   void AssembleH(const DenseMatrix &Jpt, const DenseMatrix &DS,
                  const real_t weight, DenseMatrix &A) const override;
};

/// 3D barrier Shape+Size (VS) metric, well-posed (polyconvex).
class TMOP_Metric_347 : public TMOP_Combo_QualityMetric
{
protected:
   mutable InvariantsEvaluator2D<real_t> ie;
   TMOP_QualityMetric *sh_metric, *sz_metric;

public:
   TMOP_Metric_347(real_t gamma):
      sh_metric(new TMOP_Metric_304),
      sz_metric(new TMOP_Metric_316)
   {
      // (1-gamma) mu_304 + gamma mu_316
      AddQualityMetric(sh_metric, 1. - gamma);
      AddQualityMetric(sz_metric, gamma);
   }

   int Id() const override { return 347; }
   real_t GetGamma() const { return wt_arr[1]; }

   virtual ~TMOP_Metric_347()
   {
      delete sh_metric;
      delete sz_metric;
   }
};

/// 3D shifted barrier form of metric 316 (not typed).
class TMOP_Metric_352 : public TMOP_QualityMetric
{
protected:
   real_t &tau0;
   mutable InvariantsEvaluator3D<real_t> ie;

public:
   TMOP_Metric_352(real_t &t0): tau0(t0) {}

   // W = 0.5(det(J) - 1)^2 / (det(J) - tau0).
   real_t EvalW(const DenseMatrix &Jpt) const override;

   void EvalP(const DenseMatrix &Jpt, DenseMatrix &P) const override;

   void AssembleH(const DenseMatrix &Jpt,
                  const DenseMatrix &DS,
                  const real_t weight,
                  DenseMatrix &A) const override;
};

/// 3D non-barrier Shape (S) metric.
class TMOP_Metric_360 : public TMOP_QualityMetric
{
protected:
   mutable InvariantsEvaluator3D<real_t> ie;

public:
   // W = |J|^3 / 3^(3/2) - det(J).
   real_t EvalWMatrixForm(const DenseMatrix &Jpt) const override;

   // W = (I1b/3)^3/2 - 1.
   real_t EvalW(const DenseMatrix &Jpt) const override;

   void EvalP(const DenseMatrix &Jpt, DenseMatrix &P) const override;

   void AssembleH(const DenseMatrix &Jpt,
                  const DenseMatrix &DS,
                  const real_t weight,
                  DenseMatrix &A) const override;

   int Id() const override { return 360; }
};

/// A-metrics
/// 2D barrier Shape (S) metric (polyconvex).
class TMOP_AMetric_011 : public TMOP_QualityMetric
{
protected:
   mutable InvariantsEvaluator2D<real_t> ie;

public:
   // (1/4 alpha) | A - (adj A)^t W^t W / omega |^2
   real_t EvalWMatrixForm(const DenseMatrix &Jpt) const override;
   real_t EvalW(const DenseMatrix &Jpt) const override
   { return EvalWMatrixForm(Jpt); }

   void EvalP(const DenseMatrix &Jpt, DenseMatrix &P) const override;

   void EvalPW(const DenseMatrix &Jpt, DenseMatrix &PW) const override;

   void AssembleH(const DenseMatrix &Jpt, const DenseMatrix &DS,
                  const real_t weight, DenseMatrix &A) const override;
};

/// 2D barrier Size (V) metric (polyconvex).
class TMOP_AMetric_014 : public TMOP_QualityMetric
{
protected:
   mutable InvariantsEvaluator2D<real_t> ie;

public:
   // 0.5 * ( sqrt(alpha/omega) - sqrt(omega/alpha) )^2
   real_t EvalWMatrixForm(const DenseMatrix &Jpt) const override;
   real_t EvalW(const DenseMatrix &Jpt) const override
   { return EvalWMatrixForm(Jpt); }

   void EvalP(const DenseMatrix &Jpt, DenseMatrix &P) const override;

   void EvalPW(const DenseMatrix &Jpt, DenseMatrix &PW) const override;

   void AssembleH(const DenseMatrix &Jpt, const DenseMatrix &DS,
                  const real_t weight, DenseMatrix &A) const override;
};

/// 2D barrier Shape+Size+Orientation (VOS) metric (polyconvex).
class TMOP_AMetric_036 : public TMOP_QualityMetric
{
protected:
   mutable InvariantsEvaluator2D<real_t> ie;

public:
   // (1/alpha) | A - W |^2
   real_t EvalWMatrixForm(const DenseMatrix &Jpt) const override;
   real_t EvalW(const DenseMatrix &Jpt) const override
   { return EvalWMatrixForm(Jpt); }

   void EvalP(const DenseMatrix &Jpt, DenseMatrix &P) const override;

   void EvalPW(const DenseMatrix &Jpt, DenseMatrix &PW) const override;
<<<<<<< HEAD

   void AssembleH(const DenseMatrix &Jpt, const DenseMatrix &DS,
                  const real_t weight, DenseMatrix &A) const override;
};

/// 2D barrier Skew (Q) metric.
class TMOP_AMetric_050 : public TMOP_QualityMetric
{
protected:
   mutable InvariantsEvaluator2D<real_t> ie;

public:
   // [ 1.0 - cos( phi_A - phi_W ) ] / (sin phi_A * sin phi_W)
   real_t EvalWMatrixForm(const DenseMatrix &Jpt) const override;
   real_t EvalW(const DenseMatrix &Jpt) const override
   { return EvalWMatrixForm(Jpt); }

   void EvalP(const DenseMatrix &Jpt, DenseMatrix &P) const override;

   void EvalPW(const DenseMatrix &Jpt, DenseMatrix &PW) const override;

   void AssembleH(const DenseMatrix &Jpt, const DenseMatrix &DS,
                  const real_t weight, DenseMatrix &A) const override;
};

/// 2D barrier Size+Skew (VQ) metric.
class TMOP_AMetric_051 : public TMOP_QualityMetric
{
protected:
   mutable InvariantsEvaluator2D<real_t> ie;

public:
   // [ 0.5 * (ups_A / ups_W + ups_W / ups_A) - cos(phi_A - phi_W) ] /
   // (sin phi_A * sin phi_W)
   // where ups = l_1 l_2 sin(phi)
   real_t EvalWMatrixForm(const DenseMatrix &Jpt) const override;
   real_t EvalW(const DenseMatrix &Jpt) const override
   { return EvalWMatrixForm(Jpt); }

   void EvalP(const DenseMatrix &Jpt, DenseMatrix &P) const override;

   void EvalPW(const DenseMatrix &Jpt, DenseMatrix &PW) const override;

   void AssembleH(const DenseMatrix &Jpt, const DenseMatrix &DS,
                  const real_t weight, DenseMatrix &A) const override;
=======

   void AssembleH(const DenseMatrix &Jpt, const DenseMatrix &DS,
                  const real_t weight, DenseMatrix &A) const override;
};

/// 2D barrier Skew (Q) metric.
class TMOP_AMetric_050 : public TMOP_QualityMetric
{
protected:
   mutable InvariantsEvaluator2D<real_t> ie;

public:
   // [ 1.0 - cos( phi_A - phi_W ) ] / (sin phi_A * sin phi_W)
   real_t EvalWMatrixForm(const DenseMatrix &Jpt) const override;
   real_t EvalW(const DenseMatrix &Jpt) const override
   { return EvalWMatrixForm(Jpt); }

   void EvalP(const DenseMatrix &Jpt, DenseMatrix &P) const override;

   void EvalPW(const DenseMatrix &Jpt, DenseMatrix &PW) const override;

   void AssembleH(const DenseMatrix &Jpt, const DenseMatrix &DS,
                  const real_t weight, DenseMatrix &A) const override;
};

/// 2D barrier Size+Skew (VQ) metric.
class TMOP_AMetric_051 : public TMOP_QualityMetric
{
protected:
   mutable InvariantsEvaluator2D<real_t> ie;

public:
   // [ 0.5 * (ups_A / ups_W + ups_W / ups_A) - cos(phi_A - phi_W) ] /
   // (sin phi_A * sin phi_W)
   // where ups = l_1 l_2 sin(phi)
   real_t EvalWMatrixForm(const DenseMatrix &Jpt) const override;
   real_t EvalW(const DenseMatrix &Jpt) const override
   { return EvalWMatrixForm(Jpt); }

   void EvalP(const DenseMatrix &Jpt, DenseMatrix &P) const override;

   void EvalPW(const DenseMatrix &Jpt, DenseMatrix &PW) const override;

   void AssembleH(const DenseMatrix &Jpt, const DenseMatrix &DS,
                  const real_t weight, DenseMatrix &A) const override;
>>>>>>> a0c3bdc9
};

/// 2D barrier Shape+Orientation (OS) metric (polyconvex).
class TMOP_AMetric_107 : public TMOP_QualityMetric
{
protected:
   mutable InvariantsEvaluator2D<real_t> ie;

public:
   // (1/2 alpha) | A - (|A|/|W|) W |^2
   real_t EvalWMatrixForm(const DenseMatrix &Jpt) const override;
   real_t EvalW(const DenseMatrix &Jpt) const override
   { return EvalWMatrixForm(Jpt); }

   void EvalP(const DenseMatrix &Jpt, DenseMatrix &P) const override;

   void EvalPW(const DenseMatrix &Jpt, DenseMatrix &PW) const override;

   void AssembleH(const DenseMatrix &Jpt, const DenseMatrix &DS,
                  const real_t weight, DenseMatrix &A) const override;
};

/// 2D barrier Shape+Size (VS) metric (polyconvex).
class TMOP_AMetric_126 : public TMOP_Combo_QualityMetric
{
protected:
   mutable InvariantsEvaluator2D<real_t> ie;
   TMOP_QualityMetric *sh_metric, *sz_metric;

public:
   TMOP_AMetric_126(real_t gamma)
      : sh_metric(new TMOP_AMetric_011), sz_metric(new TMOP_AMetric_014)
   {
      // (1-gamma) nu_11 + gamma nu_14
      AddQualityMetric(sh_metric, 1. - gamma);
      AddQualityMetric(sz_metric, gamma);
   }

   virtual ~TMOP_AMetric_126()
   {
      delete sh_metric;
      delete sz_metric;
   }
};

/// 2D barrier Shape+Skew (SQ) metric.
/// gamma is recommended to be in (0, 0.9) as a pure skew metric has poor
/// convergence properties.
class TMOP_AMetric_049 : public TMOP_Combo_QualityMetric
{
protected:
   mutable InvariantsEvaluator2D<real_t> ie;
   TMOP_QualityMetric *sh_metric, *sk_metric;

public:
   TMOP_AMetric_049(real_t gamma)
      : sh_metric(new TMOP_Metric_002), sk_metric(new TMOP_AMetric_050)
   {
      // (1-gamma) mu_2 + gamma nu_50
      AddQualityMetric(sh_metric, 1.0 - gamma);
      AddQualityMetric(sk_metric, gamma);
   }

   int Id() const override { return 49; }
   real_t GetGamma() const { return wt_arr[1]; }

   virtual ~TMOP_AMetric_049() { delete sh_metric; delete sk_metric; }
};

/// 2D barrier Shape+Skew (SQ) metric.
/// gamma is recommended to be in (0, 0.9) as a pure skew metric has poor
/// convergence properties.
class TMOP_AMetric_049 : public TMOP_Combo_QualityMetric
{
protected:
   mutable InvariantsEvaluator2D<real_t> ie;
   TMOP_QualityMetric *sh_metric, *sk_metric;

public:
   TMOP_AMetric_049(real_t gamma)
      : sh_metric(new TMOP_Metric_002), sk_metric(new TMOP_AMetric_050)
   {
      // (1-gamma) mu_2 + gamma nu_50
      AddQualityMetric(sh_metric, 1.0 - gamma);
      AddQualityMetric(sk_metric, gamma);
   }

   int Id() const override { return 49; }
   real_t GetGamma() const { return wt_arr[1]; }

   virtual ~TMOP_AMetric_049() { delete sh_metric; delete sk_metric; }
};

/// Base class for limiting functions to be used in class TMOP_Integrator.
/** This class represents a scalar function f(x, x0, d), where x and x0 are
    positions in physical space, and d is a reference physical distance
    associated with the point x0. */
class TMOP_LimiterFunction
{
public:
   /// Returns the limiting function, f(x, x0, d).
   virtual real_t Eval(const Vector &x, const Vector &x0, real_t d) const = 0;

   /** @brief Returns the gradient of the limiting function f(x, x0, d) with
       respect to x. */
   virtual void Eval_d1(const Vector &x,
                        const Vector &x0,
                        real_t dist,
                        Vector &d1) const = 0;

   /** @brief Returns the Hessian of the limiting function f(x, x0, d) with
       respect to x. */
   virtual void Eval_d2(const Vector &x,
                        const Vector &x0,
                        real_t dist,
                        DenseMatrix &d2) const = 0;

   /// Virtual destructor.
   virtual ~TMOP_LimiterFunction() {}
};

/// Default limiter function in TMOP_Integrator.
class TMOP_QuadraticLimiter : public TMOP_LimiterFunction
{
public:
   real_t Eval(const Vector &x, const Vector &x0, real_t dist) const override
   {
      MFEM_ASSERT(x.Size() == x0.Size(), "Bad input.");

      return 0.5 * x.DistanceSquaredTo(x0) / (dist * dist);
   }

   void Eval_d1(const Vector &x,
                const Vector &x0,
                real_t dist,
                Vector &d1) const override
   {
      MFEM_ASSERT(x.Size() == x0.Size(), "Bad input.");

      d1.SetSize(x.Size());
      subtract(1.0 / (dist * dist), x, x0, d1);
   }

   void Eval_d2(const Vector &x,
                const Vector &x0,
                real_t dist,
                DenseMatrix &d2) const override
   {
      MFEM_ASSERT(x.Size() == x0.Size(), "Bad input.");

      d2.Diag(1.0 / (dist * dist), x.Size());
   }

   virtual ~TMOP_QuadraticLimiter() {}
};

/// Exponential limiter function in TMOP_Integrator.
class TMOP_ExponentialLimiter : public TMOP_LimiterFunction
{
public:
   real_t Eval(const Vector &x, const Vector &x0, real_t dist) const override
   {
      MFEM_ASSERT(x.Size() == x0.Size(), "Bad input.");

      return exp(10.0 * ((x.DistanceSquaredTo(x0) / (dist * dist)) - 1.0));
   }

   void Eval_d1(const Vector &x,
                const Vector &x0,
                real_t dist,
                Vector &d1) const override
   {
      MFEM_ASSERT(x.Size() == x0.Size(), "Bad input.");

      d1.SetSize(x.Size());
      real_t dist_squared = dist * dist;
      subtract(20.0 *
               exp(10.0 * ((x.DistanceSquaredTo(x0) / dist_squared) - 1.0)) /
               dist_squared,
               x, x0, d1);
   }

   void Eval_d2(const Vector &x,
                const Vector &x0,
                real_t dist,
                DenseMatrix &d2) const override
   {
      MFEM_ASSERT(x.Size() == x0.Size(), "Bad input.");
      Vector tmp;
      tmp.SetSize(x.Size());
      real_t dist_squared = dist * dist;
      real_t dist_squared_squared = dist_squared * dist_squared;
      real_t f = exp(10.0 * ((x.DistanceSquaredTo(x0) / dist_squared) - 1.0));

      subtract(x, x0, tmp);
      d2.SetSize(x.Size());
      d2(0, 0) = ((400.0 * tmp(0) * tmp(0) * f) / dist_squared_squared) +
                 (20.0 * f / dist_squared);
      d2(1, 1) = ((400.0 * tmp(1) * tmp(1) * f) / dist_squared_squared) +
                 (20.0 * f / dist_squared);
      d2(0, 1) = (400.0 * tmp(0) * tmp(1) * f) / dist_squared_squared;
      d2(1, 0) = d2(0, 1);

      if (x.Size() == 3)
      {
         d2(0, 2) = (400.0 * tmp(0) * tmp(2) * f) / dist_squared_squared;
         d2(1, 2) = (400.0 * tmp(1) * tmp(2) * f) / dist_squared_squared;
         d2(2, 0) = d2(0, 2);
         d2(2, 1) = d2(1, 2);
         d2(2, 2) = ((400.0 * tmp(2) * tmp(2) * f) / dist_squared_squared) +
                    (20.0 * f / dist_squared);
      }
   }

   virtual ~TMOP_ExponentialLimiter() {}
};

class FiniteElementCollection;
class FiniteElementSpace;
class ParFiniteElementSpace;

class AdaptivityEvaluator
{
protected:
   // Owned.
   Mesh *mesh;
   FiniteElementSpace *fes;

#ifdef MFEM_USE_MPI
   // Owned.
   ParMesh *pmesh;
   ParFiniteElementSpace *pfes;
#endif

public:
   AdaptivityEvaluator(): mesh(NULL), fes(NULL)
   {
#ifdef MFEM_USE_MPI
      pmesh = NULL;
      pfes = NULL;
#endif
   }
   virtual ~AdaptivityEvaluator();

   /// Specifies the Mesh and FiniteElementSpace of the solution that will
   /// be evaluated. The given mesh will be copied into the internal object.
   void SetSerialMetaInfo(const Mesh &m,
                          const FiniteElementSpace &f);

#ifdef MFEM_USE_MPI
   /// Parallel version of SetSerialMetaInfo.
   void SetParMetaInfo(const ParMesh &m, const ParFiniteElementSpace &f);
#endif

   // TODO use GridFunctions to make clear it's on the ldofs? Then do we
   // need the SetMetaInfo at all -- the space and mesh can be extracted?
   virtual void SetInitialField(const Vector &init_nodes,
                                const Vector &init_field) = 0;

   /// Called when the FE space of the final field is different than
   /// the FE space of the initial field.
   virtual void SetNewFieldFESpace(const FiniteElementSpace &fes) = 0;

   /** @brief Perform field transfer between the original and a new mesh. The
              source mesh and field are given by SetInitialField().

       @param[in]  new_mesh_nodes  Mesh node positions of the new mesh (ldofs).
                                   It is assumed that this is the field's mesh.
       @param[out] new_field       Result of the transfer (ldofs).
       @param[in]  nodes_ordering  Ordering of new_mesh_nodes.      */
   virtual void ComputeAtNewPosition(const Vector &new_mesh_nodes,
                                     Vector &new_field,
                                     int nodes_ordering = Ordering::byNODES) = 0;

   /** @brief Using the source mesh and field given by SetInitialField(),
              compute corresponding values at specified physical positions.

       @param[in]  positions   Physical positions to compute values.
       @param[out] values      Computed field values.
       @param[in]  p_ordering  Ordering of the positions Vector.     */
   virtual void ComputeAtGivenPositions(const Vector &positions,
                                        Vector &values,
                                        int p_ordering = Ordering::byNODES) = 0;

   void ClearGeometricFactors();
};

/** @brief Base class representing target-matrix construction algorithms for
    mesh optimization via the target-matrix optimization paradigm (TMOP). */
/** This class is used by class TMOP_Integrator to construct the target Jacobian
    matrices (reference-element to target-element) at quadrature points. It
    supports a set of algorithms chosen by the #TargetType enumeration.

    New target-matrix construction algorithms can be defined by deriving new
    classes and overriding the methods ComputeElementTargets() and
    ContainsVolumeInfo(). */
class TargetConstructor
{
public:
   /// Target-matrix construction algorithms supported by this class.
   enum TargetType
   {
      IDEAL_SHAPE_UNIT_SIZE,  /**<
          Ideal shape, unit size; the nodes are not used. */
      IDEAL_SHAPE_EQUAL_SIZE, /**<
         Ideal shape, equal size/volume; the given nodes define the total target
         volume; for each mesh element, the target volume is the average volume
         multiplied by the volume scale, set with SetVolumeScale(). */
      IDEAL_SHAPE_GIVEN_SIZE, /**<
         Ideal shape, given size/volume; the given nodes define the target
         volume at all quadrature points. */
      GIVEN_SHAPE_AND_SIZE,   /**<
           Given shape, given size/volume; the given nodes define the exact target
           Jacobian matrix at all quadrature points. */
      GIVEN_FULL              /**<
                      Full target tensor is specified at every quadrature point. */
   };

protected:
   // Nodes that are used in ComputeElementTargets(), depending on target_type.
   const GridFunction *nodes; // not owned
   mutable real_t avg_volume;
   real_t volume_scale;
   const TargetType target_type;
   bool uses_phys_coords; // see UsesPhysicalCoordinates()

#ifdef MFEM_USE_MPI
   MPI_Comm comm;
#endif

   // should be called only if avg_volume == 0.0, i.e. avg_volume is not
   // computed yet
   void ComputeAvgVolume() const;

   template <int DIM>
   bool ComputeAllElementTargets(const FiniteElementSpace &fes,
                                 const IntegrationRule &ir,
                                 const Vector &xe,
                                 DenseTensor &Jtr) const;

   // CPU fallback that uses ComputeElementTargets()
   void ComputeAllElementTargets_Fallback(const FiniteElementSpace &fes,
                                          const IntegrationRule &ir,
                                          const Vector &xe,
                                          DenseTensor &Jtr) const;

public:
   /// Constructor for use in serial
   TargetConstructor(TargetType ttype):
      nodes(NULL),
      avg_volume(),
      volume_scale(1.0),
      target_type(ttype),
      uses_phys_coords(false)
   {
#ifdef MFEM_USE_MPI
      comm = MPI_COMM_NULL;
#endif
   }
#ifdef MFEM_USE_MPI
   /// Constructor for use in parallel
   TargetConstructor(TargetType ttype, MPI_Comm mpicomm):
      nodes(NULL),
      avg_volume(),
      volume_scale(1.0),
      target_type(ttype),
      uses_phys_coords(false),
      comm(mpicomm)
   {
   }
#endif
   virtual ~TargetConstructor() {}

#ifdef MFEM_USE_MPI
   bool Parallel() const { return (comm != MPI_COMM_NULL); }
   MPI_Comm GetComm() const { return comm; }
#else
   bool Parallel() const { return false; }
#endif

   /** @brief Set the nodes to be used in the target-matrix construction.

       This method should be called every time the target nodes are updated
       externally and recomputation of the target average volume is needed. The
       nodes are used by all target types except IDEAL_SHAPE_UNIT_SIZE. */
   void SetNodes(const GridFunction &n)
   {
      nodes = &n;
      avg_volume = 0.0;
   }

   /** @brief Get the nodes to be used in the target-matrix construction. */
   const GridFunction *GetNodes() const { return nodes; }

   /// Used by target type IDEAL_SHAPE_EQUAL_SIZE. The default volume scale
   /// is 1.
   void SetVolumeScale(real_t vol_scale) { volume_scale = vol_scale; }

   TargetType GetTargetType() const { return target_type; }

   /** @brief Return true if the methods ComputeElementTargets(),
       ComputeAllElementTargets(), and ComputeElementTargetsGradient() use the
       physical node coordinates provided by the parameters 'elfun', or 'xe'. */
   bool UsesPhysicalCoordinates() const { return uses_phys_coords; }

   /// Checks if the target matrices contain non-trivial size specification.
   virtual bool ContainsVolumeInfo() const;

   /** @brief Given an element and quadrature rule, computes ref->target
       transformation Jacobians for each quadrature point in the element.
       The physical positions of the element's nodes are given by @a elfun. */
   virtual void ComputeElementTargets(int e_id,
                                      const FiniteElement &fe,
                                      const IntegrationRule &ir,
                                      const Vector &elfun,
                                      DenseTensor &Jtr) const;

   /** @brief Computes reference-to-target transformation Jacobians for all
       quadrature points in all elements.

       @param[in] fes  The nodal FE space
       @param[in] ir   The quadrature rule to use for all elements
       @param[in] xe   E-vector with the current physical coordinates/positions;
                       this parameter is used only when needed by the target
                       constructor, see UsesPhysicalCoordinates()
       @param[out] Jtr The computed ref->target Jacobian matrices. */
   virtual void ComputeAllElementTargets(const FiniteElementSpace &fes,
                                         const IntegrationRule &ir,
                                         const Vector &xe,
                                         DenseTensor &Jtr) const;

   virtual void ComputeElementTargetsGradient(const IntegrationRule &ir,
                                              const Vector &elfun,
                                              IsoparametricTransformation &Tpr,
                                              DenseTensor &dJtr) const;
};

class TMOPMatrixCoefficient : public MatrixCoefficient
{
public:
   explicit TMOPMatrixCoefficient(int dim): MatrixCoefficient(dim, dim) {}

   /** @brief Evaluate the derivative of the matrix coefficient with respect to
       @a comp in the element described by @a T at the point @a ip, storing the
       result in @a K. */
   virtual void EvalGrad(DenseMatrix &K,
                         ElementTransformation &T,
                         const IntegrationPoint &ip,
                         int comp) = 0;

   virtual ~TMOPMatrixCoefficient() {}
};

class AnalyticAdaptTC : public TargetConstructor
{
protected:
   // Analytic target specification.
   Coefficient *scalar_tspec;
   VectorCoefficient *vector_tspec;
   TMOPMatrixCoefficient *matrix_tspec;

public:
   AnalyticAdaptTC(TargetType ttype):
      TargetConstructor(ttype),
      scalar_tspec(NULL),
      vector_tspec(NULL),
      matrix_tspec(NULL)
   {
      uses_phys_coords = true;
   }

   virtual void SetAnalyticTargetSpec(Coefficient *sspec,
                                      VectorCoefficient *vspec,
                                      TMOPMatrixCoefficient *mspec);

   /** @brief Given an element and quadrature rule, computes ref->target
       transformation Jacobians for each quadrature point in the element.
       The physical positions of the element's nodes are given by @a elfun. */
   void ComputeElementTargets(int e_id,
                              const FiniteElement &fe,
                              const IntegrationRule &ir,
                              const Vector &elfun,
                              DenseTensor &Jtr) const override;

   void ComputeAllElementTargets(const FiniteElementSpace &fes,
                                 const IntegrationRule &ir,
                                 const Vector &xe,
                                 DenseTensor &Jtr) const override;

   void ComputeElementTargetsGradient(const IntegrationRule &ir,
                                      const Vector &elfun,
                                      IsoparametricTransformation &Tpr,
                                      DenseTensor &dJtr) const override;
};

#ifdef MFEM_USE_MPI
class ParGridFunction;
#endif

class DiscreteAdaptTC : public TargetConstructor
{
protected:
   // Discrete target specification.
   // Data is owned, updated by UpdateTargetSpecification.
   int ncomp, sizeidx, skewidx, aspectratioidx, orientationidx;
   Vector tspec; // eta(x) - we enforce Ordering::byNODES
   Vector tspec_sav;
   Vector tspec_pert1h;  // eta(x+h)
   Vector tspec_pert2h;  // eta(x+2*h)
   Vector tspec_pertmix; // eta(x+h,y+h)
   // The order inside these perturbation vectors (e.g. in 2D) is
   // eta1(x+h,y), eta2(x+h,y) ... etan(x+h,y), eta1(x,y+h), eta2(x,y+h) ...
   // same for tspec_pert2h and tspec_pertmix.

   // DenseMatrix to hold target_spec values for the (children of the)
   // element being refined to consider for h-refinement.
   DenseMatrix tspec_refine;
   // Vector to hold the target_spec values for the coarse version of the
   // current mesh. Used for derefinement decision with hr-adaptivity.
   Vector tspec_derefine;

   // Components of Target Jacobian at each quadrature point of an element. This
   // is required for computation of the derivative using chain rule.
   mutable DenseTensor Jtrcomp;

   // Note: do not use the Nodes of this space as they may not be on the
   // positions corresponding to the values of tspec.
   FiniteElementSpace *tspec_fesv;        // owned
   FiniteElementSpace *coarse_tspec_fesv; // not owned, derefinement FESpace
   GridFunction *tspec_gf;                // owned, uses tspec and tspec_fes
   // discrete adaptivity
#ifdef MFEM_USE_MPI
   ParFiniteElementSpace *ptspec_fesv; // owned, needed for derefinement to
   // get update operator.
   ParGridFunction *tspec_pgf; // similar to tspec_gf
#endif

   int amr_el;
   real_t lim_min_size;

   // These flags can be used by outside functions to avoid recomputing the
   // tspec and tspec_perth fields again on the same mesh.
   bool good_tspec, good_tspec_grad, good_tspec_hess;

   // Evaluation of the discrete target specification on different meshes.
   // Owned.
   AdaptivityEvaluator *adapt_eval;

   void SetDiscreteTargetBase(const GridFunction &tspec_);
   void SetTspecAtIndex(int idx, const GridFunction &tspec_);
   void FinalizeSerialDiscreteTargetSpec(const GridFunction &tspec_);
#ifdef MFEM_USE_MPI
   void SetTspecAtIndex(int idx, const ParGridFunction &tspec_);
   void FinalizeParDiscreteTargetSpec(const ParGridFunction &tspec_);
#endif

public:
   DiscreteAdaptTC(TargetType ttype):
      TargetConstructor(ttype),
      ncomp(0),
      sizeidx(-1),
      skewidx(-1),
      aspectratioidx(-1),
      orientationidx(-1),
      tspec(),
      tspec_sav(),
      tspec_pert1h(),
      tspec_pert2h(),
      tspec_pertmix(),
      tspec_refine(),
      tspec_derefine(),
      tspec_fesv(NULL),
      coarse_tspec_fesv(NULL),
      tspec_gf(NULL),
#ifdef MFEM_USE_MPI
      ptspec_fesv(NULL),
      tspec_pgf(NULL),
#endif
      amr_el(-1),
      lim_min_size(-0.1),
      good_tspec(false),
      good_tspec_grad(false),
      good_tspec_hess(false),
      adapt_eval(NULL)
   {
   }

   virtual ~DiscreteAdaptTC();

   /** @name Target specification methods.
       The following methods are used to specify geometric parameters of the
       targets when these parameters are given by discrete FE functions.
       Note that every GridFunction given to the Set methods must use a
       H1_FECollection of the same order. The number of components must
       correspond to the type of geometric parameter and dimension.

       @param[in] tspec_  Input values of a geometric parameter. Note that
                          the methods in this class support only functions that
                          use H1_FECollection collection of the same order. */
   ///@{
   virtual void SetSerialDiscreteTargetSpec(const GridFunction &tspec_);
   virtual void SetSerialDiscreteTargetSize(const GridFunction &tspec_);
   virtual void SetSerialDiscreteTargetSkew(const GridFunction &tspec_);
   virtual void SetSerialDiscreteTargetAspectRatio(const GridFunction &tspec_);
   virtual void SetSerialDiscreteTargetOrientation(const GridFunction &tspec_);
#ifdef MFEM_USE_MPI
   virtual void SetParDiscreteTargetSpec(const ParGridFunction &tspec_);
   virtual void SetParDiscreteTargetSize(const ParGridFunction &tspec_);
   virtual void SetParDiscreteTargetSkew(const ParGridFunction &tspec_);
   virtual void SetParDiscreteTargetAspectRatio(const ParGridFunction &tspec_);
   virtual void SetParDiscreteTargetOrientation(const ParGridFunction &tspec_);
#endif
   ///@}

   /// Used in combination with the Update methods to avoid extra computations.
   void ResetUpdateFlags()
   {
      good_tspec = good_tspec_grad = good_tspec_hess = false;
   }

   /// Get one of the discrete fields from tspec.
   void GetDiscreteTargetSpec(GridFunction &tspec_, int idx);
   /// Get the FESpace associated with tspec.
   FiniteElementSpace *GetTSpecFESpace() { return tspec_fesv; }
   /// Get the entire tspec.
   GridFunction *GetTSpecData() { return tspec_gf; }
   /// Update all discrete fields based on tspec and update for AMR
   void UpdateAfterMeshTopologyChange();

#ifdef MFEM_USE_MPI
   ParFiniteElementSpace *GetTSpecParFESpace() { return ptspec_fesv; }
   void ParUpdateAfterMeshTopologyChange();
#endif

   /** Used to update the target specification after the mesh has changed. The
       new mesh positions are given by new_x. If @a reuse_flag is true,
       repeated calls won't do anything until ResetUpdateFlags() is called. */
   void UpdateTargetSpecification(const Vector &new_x,
                                  bool reuse_flag = false,
                                  int new_x_ordering = Ordering::byNODES);

   void UpdateTargetSpecification(Vector &new_x,
                                  Vector &IntData,
                                  int new_x_ordering = Ordering::byNODES);

   void UpdateTargetSpecificationAtNode(const FiniteElement &el,
                                        ElementTransformation &T,
                                        int nodenum,
                                        int idir,
                                        const Vector &IntData);

   void RestoreTargetSpecificationAtNode(ElementTransformation &T, int nodenum);

   /** Used for finite-difference based computations. Computes the target
       specifications after a mesh perturbation in x or y direction.
       If @a reuse_flag is true, repeated calls won't do anything until
       ResetUpdateFlags() is called. */
   void UpdateGradientTargetSpecification(const Vector &x,
                                          real_t dx,
                                          bool reuse_flag = false,
                                          int x_ordering = Ordering::byNODES);
   /** Used for finite-difference based computations. Computes the target
       specifications after two mesh perturbations in x and/or y direction.
       If @a reuse_flag is true, repeated calls won't do anything until
       ResetUpdateFlags() is called. */
   void UpdateHessianTargetSpecification(const Vector &x,
                                         real_t dx,
                                         bool reuse_flag = false,
                                         int x_ordering = Ordering::byNODES);

   void SetAdaptivityEvaluator(AdaptivityEvaluator *ae)
   {
      if (adapt_eval) { delete adapt_eval; }
      adapt_eval = ae;
   }

   const AdaptivityEvaluator *GetAdaptivityEvaluator() const
   {
      return adapt_eval;
   }

   const Vector &GetTspecPert1H() { return tspec_pert1h; }
   const Vector &GetTspecPert2H() { return tspec_pert2h; }
   const Vector &GetTspecPertMixH() { return tspec_pertmix; }

   /** @brief Given an element and quadrature rule, computes ref->target
       transformation Jacobians for each quadrature point in the element.
       The physical positions of the element's nodes are given by @a elfun.
       Note that this function assumes that UpdateTargetSpecification() has
       been called with the position vector corresponding to @a elfun. */
   void ComputeElementTargets(int e_id,
                              const FiniteElement &fe,
                              const IntegrationRule &ir,
                              const Vector &elfun,
                              DenseTensor &Jtr) const override;

   void ComputeAllElementTargets(const FiniteElementSpace &fes,
                                 const IntegrationRule &ir,
                                 const Vector &xe,
                                 DenseTensor &Jtr) const override;

   void ComputeElementTargetsGradient(const IntegrationRule &ir,
                                      const Vector &elfun,
                                      IsoparametricTransformation &Tpr,
                                      DenseTensor &dJtr) const override;

   // Generates tspec_vals for target construction using intrule
   // Used for the refinement component in hr-adaptivity.
   void SetTspecFromIntRule(int e_id, const IntegrationRule &intrule);

   // Targets based on discrete functions can result in invalid (negative)
   // size at the quadrature points. This method can be used to set a
   // minimum target size.
   void SetMinSizeForTargets(real_t min_size_) { lim_min_size = min_size_; }

   /// Computes target specification data with respect to the coarse FE space.
   void SetTspecDataForDerefinement(FiniteElementSpace *fes);

   // Reset refinement data associated with h-adaptivity component.
   void ResetRefinementTspecData()
   {
      tspec_refine.Clear();
      amr_el = -1;
   }

   // Reset derefinement data associated with h-adaptivity component.
   void ResetDerefinementTspecData()
   {
      tspec_derefine.Destroy();
      coarse_tspec_fesv = NULL;
   }

   // Used to specify the fine element for determining energy of children of a
   // parent element.
   void SetRefinementSubElement(int amr_el_) { amr_el = amr_el_; }
};

class TMOPNewtonSolver;

/** @brief A TMOP integrator class based on any given TMOP_QualityMetric and
    TargetConstructor.

    Represents $ \int W(Jpt) dx $ over a target zone, where W is the
    metric's strain energy density function, and Jpt is the Jacobian of the
    target->physical coordinates transformation. The virtual target zone is
    defined by the TargetConstructor. */
class TMOP_Integrator : public NonlinearFormIntegrator
{
protected:
   friend class TMOPNewtonSolver;
   friend class TMOPComboIntegrator;
   friend class TMOPAddMultPA2D;
   friend class TMOPAddMultPA3D;
   friend class TMOPSetup2D;
   friend class TMOPSetupGradPA3D;

   TMOP_QualityMetric *h_metric;
   TMOP_QualityMetric *metric;       // not owned
   const TargetConstructor *targetC; // not owned

   // Custom integration rules.
   IntegrationRules *IntegRules;
   int integ_order;
   bool integ_over_target = true;

   // Weight Coefficient multiplying the quality metric term.
   Coefficient *metric_coeff; // not owned, if NULL -> metric_coeff is 1.
   // Normalization factor for the metric term.
   real_t metric_normal;

   // Nodes and weight Coefficient used for "limiting" the TMOP_Integrator.
   // These are both NULL when there is no limiting.
   // The class doesn't own lim_nodes0 and lim_coeff.
   const GridFunction *lim_nodes0;
   Coefficient *lim_coeff;
   // Limiting reference distance. Not owned.
   const GridFunction *lim_dist;
   // Limiting function. Owned.
   TMOP_LimiterFunction *lim_func;
   // Normalization factor for the limiting term.
   real_t lim_normal;

   // Adaptive limiting.
   const GridFunction *adapt_lim_gf0; // Not owned.
#ifdef MFEM_USE_MPI
   const ParGridFunction *adapt_lim_pgf0;
#endif
   GridFunction *adapt_lim_gf;          // Owned. Updated by adapt_lim_eval.
   Coefficient *adapt_lim_coeff;        // Not owned.
   AdaptivityEvaluator *adapt_lim_eval; // Not owned.

   // Surface fitting.
   const Array<bool> *surf_fit_marker; // Not owned. Nodes to fit.
   Coefficient *surf_fit_coeff;        // Not owned. Fitting term scaling.
   // Fitting to a discrete level set.
   GridFunction *surf_fit_gf;          // Owned. Updated by surf_fit_eval.
   AdaptivityEvaluator *surf_fit_eval; // Not owned.
   // Fitting to given physical positions.
   TMOP_QuadraticLimiter *surf_fit_limiter;     // Owned. Created internally.
   const GridFunction *surf_fit_pos;            // Not owned. Positions to fit.
   real_t surf_fit_normal;                      // Normalization factor.
   GridFunction *surf_fit_grad, *surf_fit_hess; // Owned. Created internally.
   AdaptivityEvaluator *surf_fit_eval_grad, *surf_fit_eval_hess; // Not owned.
   Array<int> surf_fit_dof_count;        // Number of dofs per node.
   Array<int> surf_fit_marker_dof_index; // Indices of nodes to fit.

   DiscreteAdaptTC *discr_tc;

   // Parameters for FD-based Gradient & Hessian calculation.
   bool fdflag;
   real_t dx;
   real_t dxscale;
   // Specifies that ComputeElementTargets is being called by a FD function.
   // It's used to skip terms that have exact derivative calculations.
   bool fd_call_flag;
   // Compute the exact action of the Integrator (includes derivative of the
   // target with respect to spatial position)
   bool exact_action;

   Array<Vector *> ElemDer;        // f'(x)
   Array<Vector *> ElemPertEnergy; // f(x+h)

   //   Jrt: the inverse of the ref->target Jacobian, Jrt = Jtr^{-1}.
   //   Jpr: the ref->physical transformation Jacobian, Jpr = PMatI^t DS.
   //   Jpt: the target->physical transformation Jacobian, Jpt = Jpr Jrt.
   //     P: represents dW_d(Jtp) (dim x dim).
   //   DSh: gradients of reference shape functions (dof x dim).
   //    DS: gradients of the shape functions in the target configuration,
   //        DS = DSh Jrt (dof x dim).
   // PMatI: current coordinates of the nodes (dof x dim).
   // PMat0: reshaped view into the local element contribution to the operator
   //        output - the result of AssembleElementVector() (dof x dim).
   DenseMatrix DSh, DS, Jrt, Jpr, Jpt, P, PMatI, PMatO;

   // PA extension
   // ------------
   // Jtr: all ref->target Jacobians, (dim x dim) Q-Vector as DenseTensor.
   //      updated when needed, based on Jtr_needs_update.
   //
   //  E: Q-vector for TMOP-energy
   //     Used as temporary storage when the total energy is computed.
   //  O: Q-Vector of 1.0, used to compute sums using the dot product kernel.
   // X0: E-vector for initial nodal coordinates used for limiting.
   //     Does not change during the TMOP iteration.
   //  H: Q-Vector for Hessian associated with the metric term.
   //     Updated by every call to PANonlinearFormExtension::GetGradient().
   // C0: Q-Vector for spatial weight used for the limiting term.
   //     Updated when the mesh nodes change.
   // LD: E-Vector constructed using limiting distance grid function (delta).
   //     Does not change during the TMOP iteration.
   // H0: Q-Vector for Hessian associated with the limiting term.
   //     Updated by every call to PANonlinearFormExtension::GetGradient().
   // MC: Q-Vector for the metric Coefficient.
   //     Updated when the mesh nodes change.
   //
   // maps:     Dof2Quad map for fes associated with the nodal coordinates.
   // maps_lim: Dof2Quad map for fes associated with the limiting dist GridFunc.
   //
   // Jtr_debug_grad
   //     We keep track if Jtr was set by AssembleGradPA() in Jtr_debug_grad: it
   //     is set to true by AssembleGradPA(); any other call to
   //     ComputeAllElementTargets() will set the flag to false. This flag will
   //     be used to check that Jtr is the one set by AssembleGradPA() when
   //     performing operations with the gradient like AddMultGradPA() and
   //     AssembleGradDiagonalPA().
   //
   // TODO:
   //   * Merge LD, C0, H0 into one scalar Q-vector
   struct
   {
      bool enabled;
      int dim, ne, nq;
      mutable DenseTensor Jtr;
      mutable bool Jtr_needs_update;
      mutable bool Jtr_debug_grad;
      mutable Vector E, O, X0, H, C0, LD, H0, MC;
      const DofToQuad *maps;
      const DofToQuad *maps_lim = nullptr;
      const GeometricFactors *geom;
      const FiniteElementSpace *fes;
      const IntegrationRule *ir;
   } PA;
   int Ndof() const { return PA.maps->ndof; }
   int Nqpt() const { return PA.maps->nqpt; }

   void ComputeNormalizationEnergies(const GridFunction &x,
                                     real_t &metric_energy,
                                     real_t &lim_energy,
                                     real_t &surf_fit_gf_energy);

   void AssembleElementVectorExact(const FiniteElement &el,
                                   ElementTransformation &T,
                                   const Vector &elfun,
                                   Vector &elvect);

   void AssembleElementGradExact(const FiniteElement &el,
                                 ElementTransformation &T,
                                 const Vector &elfun,
                                 DenseMatrix &elmat);

   void AssembleElementVectorFD(const FiniteElement &el,
                                ElementTransformation &T,
                                const Vector &elfun,
                                Vector &elvect);

   // Assumes that AssembleElementVectorFD has been called.
   void AssembleElementGradFD(const FiniteElement &el,
                              ElementTransformation &T,
                              const Vector &elfun,
                              DenseMatrix &elmat);

   void AssembleElemVecAdaptLim(const FiniteElement &el,
                                IsoparametricTransformation &Tpr,
                                const IntegrationRule &ir,
                                const Vector &weights,
                                DenseMatrix &mat);
   void AssembleElemGradAdaptLim(const FiniteElement &el,
                                 IsoparametricTransformation &Tpr,
                                 const IntegrationRule &ir,
                                 const Vector &weights,
                                 DenseMatrix &m);

   // First derivative of the surface fitting term.
   void AssembleElemVecSurfFit(const FiniteElement &el_x,
                               IsoparametricTransformation &Tpr,
                               DenseMatrix &mat);

   // Second derivative of the surface fitting term.
   void AssembleElemGradSurfFit(const FiniteElement &el_x,
                                IsoparametricTransformation &Tpr,
                                DenseMatrix &mat);

   real_t GetFDDerivative(const FiniteElement &el,
                          ElementTransformation &T,
                          Vector &elfun,
                          const int nodenum,
                          const int idir,
                          const real_t baseenergy,
                          bool update_stored);

   /** @brief Determines the perturbation, h, for FD-based approximation. */
   void ComputeFDh(const Vector &x, const FiniteElementSpace &fes);
   void ComputeMinJac(const Vector &x, const FiniteElementSpace &fes);

   void UpdateAfterMeshPositionChange(const Vector &x_new,
                                      const FiniteElementSpace &x_fes);

   void DisableLimiting()
   {
      lim_nodes0 = NULL;
      lim_coeff = NULL;
      lim_dist = NULL;
      delete lim_func;
      lim_func = NULL;
   }

   const IntegrationRule &EnergyIntegrationRule(const FiniteElement &el) const
   {
      if (IntegRules) { return IntegRules->Get(el.GetGeomType(), integ_order); }
      return (IntRule) ? *IntRule
             /*     */
             : IntRules.Get(el.GetGeomType(), 2 * el.GetOrder() + 3);
   }
   const IntegrationRule &ActionIntegrationRule(const FiniteElement &el) const
   {
      // TODO the energy most likely needs less integration points.
      return EnergyIntegrationRule(el);
   }
   const IntegrationRule &GradientIntegrationRule(const FiniteElement &el) const
   {
      // TODO the action and energy most likely need less integration points.
      return EnergyIntegrationRule(el);
   }

   // Auxiliary PA methods
   void AssembleGradPA_2D(const Vector &) const;
   void AssembleGradPA_3D(const Vector &) const;
   void AssembleGradPA_C0_2D(const Vector &) const;
   void AssembleGradPA_C0_3D(const Vector &) const;

   real_t GetLocalStateEnergyPA_2D(const Vector &) const;
   real_t GetLocalStateEnergyPA_C0_2D(const Vector &) const;
   real_t GetLocalStateEnergyPA_3D(const Vector &) const;
   real_t GetLocalStateEnergyPA_C0_3D(const Vector &) const;

   void AddMultPA_2D(const Vector &, Vector &) const;
   void AddMultPA_3D(const Vector &, Vector &) const;
   void AddMultPA_C0_2D(const Vector &, Vector &) const;
   void AddMultPA_C0_3D(const Vector &, Vector &) const;

   void AddMultGradPA_2D(const Vector &, Vector &) const;
   void AddMultGradPA_3D(const Vector &, Vector &) const;
   void AddMultGradPA_C0_2D(const Vector &, Vector &) const;
   void AddMultGradPA_C0_3D(const Vector &, Vector &) const;

   void AssembleDiagonalPA_2D(Vector &) const;
   void AssembleDiagonalPA_3D(Vector &) const;
   void AssembleDiagonalPA_C0_2D(Vector &) const;
   void AssembleDiagonalPA_C0_3D(Vector &) const;

   void AssemblePA_Limiting();
   void ComputeAllElementTargets(const Vector &xe = Vector()) const;
   // Updates the Q-vectors for the metric_coeff and lim_coeff, based on the
   // new physical positions of the quadrature points.
   void UpdateCoefficientsPA(const Vector &x_loc);

   // Compute Min(Det(Jpt)) in the mesh, does not reduce over MPI.
   real_t ComputeMinDetT(const Vector &x, const FiniteElementSpace &fes);
   // Compute Max(mu_hat) for the TMOP_WorstCaseUntangleOptimizer_Metric,
   // does not reduce over MPI.
   real_t ComputeUntanglerMaxMuBarrier(const Vector &x,
                                       const FiniteElementSpace &fes);

   // Remaps the internal surface fitting gridfunction object at provided
   // locations.
   void RemapSurfaceFittingLevelSetAtNodes(const Vector &new_x,
                                           int new_x_ordering);

public:
   /** @param[in] m    TMOP_QualityMetric for r-adaptivity (not owned).
       @param[in] tc   Target-matrix construction algorithm to use (not owned).
       @param[in] hm   TMOP_QualityMetric for h-adaptivity (not owned). */
   TMOP_Integrator(TMOP_QualityMetric *m,
                   TargetConstructor *tc,
                   TMOP_QualityMetric *hm):
      h_metric(hm),
      metric(m),
      targetC(tc),
      IntegRules(NULL),
      integ_order(-1),
      metric_coeff(NULL),
      metric_normal(1.0),
      lim_nodes0(NULL),
      lim_coeff(NULL),
      lim_dist(NULL),
      lim_func(NULL),
      lim_normal(1.0),
      adapt_lim_gf0(NULL),
      adapt_lim_gf(NULL),
      adapt_lim_coeff(NULL),
      adapt_lim_eval(NULL),
      surf_fit_marker(NULL),
      surf_fit_coeff(NULL),
      surf_fit_gf(NULL),
      surf_fit_eval(NULL),
      surf_fit_limiter(NULL),
      surf_fit_pos(NULL),
      surf_fit_normal(1.0),
      surf_fit_grad(NULL),
      surf_fit_hess(NULL),
      surf_fit_eval_grad(NULL),
      surf_fit_eval_hess(NULL),
      discr_tc(dynamic_cast<DiscreteAdaptTC *>(tc)),
      fdflag(false),
      dxscale(1.0e3),
      fd_call_flag(false),
      exact_action(false)
   {
      PA.enabled = false;
   }

   TMOP_Integrator(TMOP_QualityMetric *m, TargetConstructor *tc):
      TMOP_Integrator(m, tc, m)
   {
   }

   ~TMOP_Integrator();

   /// Release the device memory of large PA allocations. This will copy device
   /// memory back to the host before releasing.
   void ReleasePADeviceMemory(bool copy_to_host = true);

   /// Prescribe a set of integration rules; relevant for mixed meshes.
   /** This function has priority over SetIntRule(), if both are called. */
   void SetIntegrationRules(IntegrationRules &irules, int order)
   {
      IntegRules = &irules;
      integ_order = order;
   }

   /// The TMOP integrals can be computed over the reference element or the
   /// target elements. This function is used to switch between the two options.
   /// By default integration is performed over the target elements.
   void IntegrateOverTarget(bool integ_over_target_)
   {
      MFEM_VERIFY(metric_normal == 1.0 && lim_normal == 1.0,
                  "This function must be called before EnableNormalization, as "
                  "the normalization computations must know how to integrate.");

      integ_over_target = integ_over_target_;
   }

   /// Sets a scaling Coefficient for the quality metric term of the integrator.
   /** With this addition, the integrator becomes
          $ \int w1 W(Jpt) dx $.

       Note that the Coefficient is evaluated in the physical configuration and
       not in the target configuration which may be undefined. */
   void SetCoefficient(Coefficient &w1) { metric_coeff = &w1; }

   /** @brief Limiting of the mesh displacements (general version).

       Adds the term $ \int w_0 f(x, x_0, d) dx $, where f is a measure of
       the displacement between x and x_0, given the max allowed displacement d.

       @param[in] n0     Original mesh node coordinates (x0 above).
       @param[in] dist   Allowed displacement in physical space (d above).
       @param[in] w0     Coefficient scaling the limiting integral.
       @param[in] lfunc  TMOP_LimiterFunction defining the function f. If
                         NULL, a TMOP_QuadraticLimiter will be used. The
                         TMOP_Integrator assumes ownership of this pointer. */
   void EnableLimiting(const GridFunction &n0,
                       const GridFunction &dist,
                       Coefficient &w0,
                       TMOP_LimiterFunction *lfunc = NULL);

   /** @brief Adds a limiting term to the integrator with limiting distance
       function (@a dist in the general version of the method) equal to 1. */
   void EnableLimiting(const GridFunction &n0,
                       Coefficient &w0,
                       TMOP_LimiterFunction *lfunc = NULL);

   /** @brief Restriction of the node positions to certain regions.

       Adds the term $ \int c (z(x) - z_0(x_0))^2 $, where z0(x0) is a given
       function on the starting mesh, and z(x) is its image on the new mesh.
       Minimizing this term means that a node at x0 is allowed to move to a
       position x(x0) only if z(x) ~ z0(x0).
       Such term can be used for tangential mesh relaxation.

       @param[in] z0     Function z0 that controls the adaptive limiting.
       @param[in] coeff  Coefficient c for the above integral.
       @param[in] ae     AdaptivityEvaluator to compute z(x) from z0(x0). */
   void EnableAdaptiveLimiting(const GridFunction &z0,
                               Coefficient &coeff,
                               AdaptivityEvaluator &ae);
#ifdef MFEM_USE_MPI
   /// Parallel support for adaptive limiting.
   void EnableAdaptiveLimiting(const ParGridFunction &z0,
                               Coefficient &coeff,
                               AdaptivityEvaluator &ae);
#endif

   /** @brief Fitting of certain DOFs to the zero level set of a function.

       Having a level set function s0(x0) on the starting mesh, and a set of
       marked nodes (or DOFs), we move these nodes to the zero level set of s0.
       If s(x) is the image of s0(x0) on the current mesh, this function adds to
       the TMOP functional the term $ \int c \bar{s}(x))^2 $, where
       $\bar{s}(x)$ is the restriction of s(x) on the aligned DOFs.
       Minimizing this term means that a marked node at x0 is allowed to move to
       a position x(x0) only if s(x) ~ 0.
       Such term can be used for surface fitting and tangential relaxation.

       @param[in] s0      The level set function on the initial mesh.
       @param[in] smarker Indicates which DOFs will be aligned.
       @param[in] coeff   Coefficient c for the above integral.
       @param[in] ae      AdaptivityEvaluator to compute s(x) from s0(x0). */
   void EnableSurfaceFitting(const GridFunction &s0,
                             const Array<bool> &smarker,
                             Coefficient &coeff,
                             AdaptivityEvaluator &ae);

#ifdef MFEM_USE_MPI
   /// Parallel support for surface fitting to the zero level set of a function.
   /// Here, we add two optional inputs: @a aegrad and @a aehess. When provided,
   /// the first and second derivative of the input level set are computed on
   /// the initial mesh, and @a aegrad and @a aehess are used to remap grad_s(x)
   /// from grad_s0(x0) and hess_s(x) from hess_s0(x0), respectively.
   void EnableSurfaceFitting(const ParGridFunction &s0,
                             const Array<bool> &smarker,
                             Coefficient &coeff,
                             AdaptivityEvaluator &ae,
                             AdaptivityEvaluator *aegrad = NULL,
                             AdaptivityEvaluator *aehess = NULL);

   /** @brief Fitting of certain DOFs in the current mesh to the zero level set
       of a function defined on another (finer) source mesh.

       Having a level set function s_bg(x_bg) on a source/background mesh,
       a set of marked nodes (or DOFs) in the current mesh, we move the marked
       nodes to the zero level set of s_bg. This functionality is used for
       surface fitting and tangential relaxation.

       @param[in] s_bg       The level set function on the background mesh.
       @param[in] s0         The level set function (automatically) interpolated
                             on the initial mesh.
       @param[in] smarker    Marker for aligned DOFs in the current mesh.
       @param[in] coeff      Coefficient c for the fitting penalty term.
       @param[in] ae         Interpolates s(x) from s_bg(x_bg).
       @param[in] s_bg_grad  Gradient of s_bg on the background mesh.
       @param[in] s0_grad    Gradient of s0 on the initial mesh.
       @param[in] age        Interpolates s_grad(x) from s_bg_grad(x_bg).
       @param[in] s_bg_hess  Hessian of s(x) on the background mesh.
       @param[in] s0_hess    Hessian of s0 on the initial mesh.
       @param[in] ahe        Interpolates s_hess(x) from s_bg_hess(x_bg).
       See the pmesh-fitting miniapp for details on usage. */
   void EnableSurfaceFittingFromSource(const ParGridFunction &s_bg,
                                       ParGridFunction &s0,
                                       const Array<bool> &smarker,
                                       Coefficient &coeff,
                                       AdaptivityEvaluator &ae,
                                       const ParGridFunction &s_bg_grad,
                                       ParGridFunction &s0_grad,
                                       AdaptivityEvaluator &age,
                                       const ParGridFunction &s_bg_hess,
                                       ParGridFunction &s0_hess,
                                       AdaptivityEvaluator &ahe);
#endif
   /** @brief Fitting of certain DOFs to given positions in physical space.

       Having a set S of marked nodes (or DOFs) and their target positions in
       physical space x_t, we move these nodes to the target positions during
       the optimization process.
       This function adds to the TMOP functional the term
       $ \sum_{i \in S} c \frac{1}{2} (x_i - x_{t,i})^2 $,
       where $c$ corresponds to @a coeff below and is evaluated at the
       DOF locations.

       @param[in] pos     The desired positions for the mesh nodes.
       @param[in] smarker Indicates which DOFs will be aligned.
       @param[in] coeff   Coefficient c for the above integral. */
   void EnableSurfaceFitting(const GridFunction &pos,
                             const Array<bool> &smarker,
                             Coefficient &coeff);
   void
   GetSurfaceFittingErrors(const Vector &pos, real_t &err_avg, real_t &err_max);
   bool IsSurfaceFittingEnabled()
   {
      return surf_fit_gf != NULL || surf_fit_pos != NULL;
   }

   /// Update the original/reference nodes used for limiting.
   void SetLimitingNodes(const GridFunction &n0) { lim_nodes0 = &n0; }

   /** @brief Computes the integral of W(Jacobian(Trt)) over a target zone.
       @param[in] el     Type of FiniteElement.
       @param[in] T      Mesh element transformation.
       @param[in] elfun  Physical coordinates of the zone. */
   real_t GetElementEnergy(const FiniteElement &el,
                           ElementTransformation &T,
                           const Vector &elfun) override;

   /** @brief Computes the mean of the energies of the given element's children.

       In addition to the inputs for GetElementEnergy, this function requires an
       IntegrationRule to be specified that will give the decomposition of the
       given element based on the refinement type being considered. */
   virtual real_t GetRefinementElementEnergy(const FiniteElement &el,
                                             ElementTransformation &T,
                                             const Vector &elfun,
                                             const IntegrationRule &irule);

   /// This function is similar to GetElementEnergy, but ignores components
   /// such as limiting etc. to compute the element energy.
   virtual real_t GetDerefinementElementEnergy(const FiniteElement &el,
                                               ElementTransformation &T,
                                               const Vector &elfun);

   void AssembleElementVector(const FiniteElement &el,
                              ElementTransformation &T,
                              const Vector &elfun,
                              Vector &elvect) override;

   void AssembleElementGrad(const FiniteElement &el,
                            ElementTransformation &T,
                            const Vector &elfun,
                            DenseMatrix &elmat) override;

   TMOP_QualityMetric &GetAMRQualityMetric() { return *h_metric; }

   void UpdateAfterMeshTopologyChange();
#ifdef MFEM_USE_MPI
   void ParUpdateAfterMeshTopologyChange();
#endif

   // PA extension
   using NonlinearFormIntegrator::AssemblePA;
   void AssemblePA(const FiniteElementSpace &) override;

   void AssembleGradPA(const Vector &, const FiniteElementSpace &) override;

   real_t GetLocalStateEnergyPA(const Vector &) const override;

   void AddMultPA(const Vector &, Vector &) const override;

   void AddMultGradPA(const Vector &, Vector &) const override;

   void AssembleGradDiagonalPA(Vector &) const override;

   DiscreteAdaptTC *GetDiscreteAdaptTC() const { return discr_tc; }

   /** @brief Computes the normalization factors of the metric and limiting
       integrals using the mesh position given by @a x. */
   void EnableNormalization(const GridFunction &x);
#ifdef MFEM_USE_MPI
   void ParEnableNormalization(const ParGridFunction &x);
#endif

   /** @brief Enables FD-based approximation and computes dx. */
   void EnableFiniteDifferences(const GridFunction &x);
#ifdef MFEM_USE_MPI
   void EnableFiniteDifferences(const ParGridFunction &x);
#endif

   void SetFDhScale(real_t dxscale_) { dxscale = dxscale_; }
   bool GetFDFlag() const { return fdflag; }
   real_t GetFDh() const { return dx; }

   /** @brief Flag to control if exact action of Integration is effected. */
   void SetExactActionFlag(bool flag_) { exact_action = flag_; }

   /// Update the surface fitting weight as surf_fit_coeff *= factor;
   void UpdateSurfaceFittingWeight(real_t factor);

   /// Get the surface fitting weight.
   real_t GetSurfaceFittingWeight();

   /// Computes quantiles needed for UntangleMetrics. Note that in parallel,
   /// the ParFiniteElementSpace must be passed as argument for consistency
   /// across MPI ranks.
   void ComputeUntangleMetricQuantiles(const Vector &x,
                                       const FiniteElementSpace &fes);
};

class TMOPComboIntegrator : public NonlinearFormIntegrator
{
protected:
   // Integrators in the combination. Owned.
   Array<TMOP_Integrator *> tmopi;

public:
   TMOPComboIntegrator(): tmopi(0) {}

   ~TMOPComboIntegrator()
   {
      for (int i = 0; i < tmopi.Size(); i++) { delete tmopi[i]; }
   }

   /// Adds a new TMOP_Integrator to the combination.
   void AddTMOPIntegrator(TMOP_Integrator *ti) { tmopi.Append(ti); }

   const Array<TMOP_Integrator *> &GetTMOPIntegrators() const { return tmopi; }

   /// Adds the limiting term to the first integrator. Disables it for the rest.
   void EnableLimiting(const GridFunction &n0,
                       const GridFunction &dist,
                       Coefficient &w0,
                       TMOP_LimiterFunction *lfunc = NULL);

   /** @brief Adds the limiting term to the first integrator. Disables it for
       the rest (@a dist in the general version of the method) equal to 1. */
   void EnableLimiting(const GridFunction &n0,
                       Coefficient &w0,
                       TMOP_LimiterFunction *lfunc = NULL);

   /// Update the original/reference nodes used for limiting.
   void SetLimitingNodes(const GridFunction &n0);

   real_t GetElementEnergy(const FiniteElement &el,
                           ElementTransformation &T,
                           const Vector &elfun) override;
   void AssembleElementVector(const FiniteElement &el,
                              ElementTransformation &T,
                              const Vector &elfun,
                              Vector &elvect) override;
   void AssembleElementGrad(const FiniteElement &el,
                            ElementTransformation &T,
                            const Vector &elfun,
                            DenseMatrix &elmat) override;

   virtual real_t GetRefinementElementEnergy(const FiniteElement &el,
                                             ElementTransformation &T,
                                             const Vector &elfun,
                                             const IntegrationRule &irule);

   virtual real_t GetDerefinementElementEnergy(const FiniteElement &el,
                                               ElementTransformation &T,
                                               const Vector &elfun);

   /// Normalization factor that considers all integrators in the combination.
   void EnableNormalization(const GridFunction &x);
#ifdef MFEM_USE_MPI
   void ParEnableNormalization(const ParGridFunction &x);
#endif

   // PA extension
   using NonlinearFormIntegrator::AssemblePA;
   void AssemblePA(const FiniteElementSpace &) override;
   void AssembleGradPA(const Vector &, const FiniteElementSpace &) override;
   real_t GetLocalStateEnergyPA(const Vector &) const override;
   void AddMultPA(const Vector &, Vector &) const override;
   void AddMultGradPA(const Vector &, Vector &) const override;
   void AssembleGradDiagonalPA(Vector &) const override;
};

/// Interpolates the @a metric's values at the nodes of @a metric_gf.
/** Assumes that @a metric_gf's FiniteElementSpace is initialized. */
void InterpolateTMOP_QualityMetric(TMOP_QualityMetric &metric,
                                   const TargetConstructor &tc,
                                   const Mesh &mesh,
                                   GridFunction &metric_gf);
} // namespace mfem

#endif<|MERGE_RESOLUTION|>--- conflicted
+++ resolved
@@ -36,12 +36,6 @@
    void DefaultAssembleH(const DenseTensor &H, const DenseMatrix &DS,
                          const real_t weight, DenseMatrix &A) const;
 
-   /** @brief See AssembleH(). This is a default implementation for the case
-       when the 2nd derivatives of the metric are pre-computed and stored into
-       @a H. This function is used in combination with AD-based computations. */
-   void DefaultAssembleH(const DenseTensor &H, const DenseMatrix &DS,
-                         const real_t weight, DenseMatrix &A) const;
-
 public:
    TMOP_QualityMetric(): Jtr(nullptr) {}
    virtual ~TMOP_QualityMetric() {}
@@ -71,11 +65,7 @@
        @param[in] Jpt  Represents the target->physical transformation
                        Jacobian matrix.
        @param[out]  P  The evaluated 1st Piola-Kirchhoff stress tensor. */
-   void EvalP(const DenseMatrix &Jpt, DenseMatrix &P) const override = 0;
-
-   /** Compute dmu/dW */
-   virtual void EvalPW(const DenseMatrix &Jpt, DenseMatrix &PW) const
-   { PW = 0.0;}
+   virtual void EvalP(const DenseMatrix &Jpt, DenseMatrix &P) const = 0;
 
    /** Compute dmu/dW */
    virtual void EvalPW(const DenseMatrix &Jpt, DenseMatrix &PW) const
@@ -135,15 +125,10 @@
 
    void EvalPW(const DenseMatrix &Jpt, DenseMatrix &P) const override;
 
-<<<<<<< HEAD
-   void AssembleH(const DenseMatrix &Jpt,
-                  const DenseMatrix &DS,
-                  const real_t weight,
-                  DenseMatrix &A) const override;
-=======
-   void AssembleH(const DenseMatrix &Jpt, const DenseMatrix &DS,
-                  const real_t weight, DenseMatrix &A) const override;
->>>>>>> a0c3bdc9
+   void AssembleH(const DenseMatrix &Jpt,
+                  const DenseMatrix &DS,
+                  const real_t weight,
+                  DenseMatrix &A) const override;
 
    /// Computes the averages of all metrics (integral of metric / volume).
    /// Works in parallel when called with a ParGridFunction.
@@ -269,21 +254,12 @@
 {
 public:
    // W = 0.
-<<<<<<< HEAD
-   real_t EvalW(const DenseMatrix &Jpt) const override { return 0.0; }
-
-   void EvalP(const DenseMatrix &Jpt, DenseMatrix &P) const override { P = 0.0; }
-
-   void AssembleH(const DenseMatrix &Jpt, const DenseMatrix &DS,
-                  const real_t weight, DenseMatrix &A) const override { A = 0.0; }
-=======
    real_t EvalW(const DenseMatrix &Jpt) const override {return 0.0;}
 
    void EvalP(const DenseMatrix &Jpt, DenseMatrix &P) const override {P=0.0;}
 
    void AssembleH(const DenseMatrix &Jpt, const DenseMatrix &DS,
                   const real_t weight, DenseMatrix &A) const override {A=0.0;}
->>>>>>> a0c3bdc9
 
    int Id() const override { return 0; }
 };
@@ -308,27 +284,6 @@
    int Id() const override { return 1; }
 };
 
-<<<<<<< HEAD
-/// 2D non-barrier Skew metric.
-class TMOP_Metric_skew2D : public TMOP_QualityMetric
-{
-public:
-   // W = 0.5 (1 - cos(angle_Jpr - angle_Jtr)).
-   real_t EvalW(const DenseMatrix &Jpt) const override;
-
-   void EvalP(const DenseMatrix &Jpt, DenseMatrix &P) const override
-   {
-      MFEM_ABORT("Not implemented");
-   }
-
-   void AssembleH(const DenseMatrix &Jpt,
-                  const DenseMatrix &DS,
-                  const real_t weight,
-                  DenseMatrix &A) const override;
-};
-
-=======
->>>>>>> a0c3bdc9
 /// 3D non-barrier Skew metric.
 class TMOP_Metric_skew3D : public TMOP_QualityMetric
 {
@@ -691,15 +646,8 @@
 
    void EvalP(const DenseMatrix &Jpt, DenseMatrix &P) const override;
 
-<<<<<<< HEAD
-   void AssembleH(const DenseMatrix &Jpt,
-                  const DenseMatrix &DS,
-                  const real_t weight,
-                  DenseMatrix &A) const override;
-=======
    void AssembleH(const DenseMatrix &Jpt, const DenseMatrix &DS,
                   const real_t weight, DenseMatrix &A) const override;
->>>>>>> a0c3bdc9
 };
 
 /// 2D compound barrier Shape+Size (VS) metric (balanced).
@@ -765,15 +713,8 @@
 
    void EvalP(const DenseMatrix &Jpt, DenseMatrix &P) const override;
 
-<<<<<<< HEAD
-   void AssembleH(const DenseMatrix &Jpt,
-                  const DenseMatrix &DS,
-                  const real_t weight,
-                  DenseMatrix &A) const override;
-=======
    void AssembleH(const DenseMatrix &Jpt, const DenseMatrix &DS,
                   const real_t weight, DenseMatrix &A) const override;
->>>>>>> a0c3bdc9
 };
 
 /// 2D untangling metric.
@@ -1233,24 +1174,6 @@
                   const real_t weight, DenseMatrix &A) const override;
 };
 
-/// 3D barrier Shape+Size+Orientation (VOS) metric (polyconvex).
-class TMOP_Metric_342 : public TMOP_QualityMetric
-{
-protected:
-   mutable InvariantsEvaluator3D<real_t> ie;
-
-public:
-   // W = 1/(tau^0.5) |T-I|^2.
-   real_t EvalWMatrixForm(const DenseMatrix &Jpt) const override;
-   real_t EvalW(const DenseMatrix &Jpt) const override
-   { return EvalWMatrixForm(Jpt); }
-
-   void EvalP(const DenseMatrix &Jpt, DenseMatrix &P) const override;
-
-   void AssembleH(const DenseMatrix &Jpt, const DenseMatrix &DS,
-                  const real_t weight, DenseMatrix &A) const override;
-};
-
 /// 3D barrier Shape+Size (VS) metric, well-posed (polyconvex).
 class TMOP_Metric_347 : public TMOP_Combo_QualityMetric
 {
@@ -1378,7 +1301,6 @@
    void EvalP(const DenseMatrix &Jpt, DenseMatrix &P) const override;
 
    void EvalPW(const DenseMatrix &Jpt, DenseMatrix &PW) const override;
-<<<<<<< HEAD
 
    void AssembleH(const DenseMatrix &Jpt, const DenseMatrix &DS,
                   const real_t weight, DenseMatrix &A) const override;
@@ -1424,53 +1346,6 @@
 
    void AssembleH(const DenseMatrix &Jpt, const DenseMatrix &DS,
                   const real_t weight, DenseMatrix &A) const override;
-=======
-
-   void AssembleH(const DenseMatrix &Jpt, const DenseMatrix &DS,
-                  const real_t weight, DenseMatrix &A) const override;
-};
-
-/// 2D barrier Skew (Q) metric.
-class TMOP_AMetric_050 : public TMOP_QualityMetric
-{
-protected:
-   mutable InvariantsEvaluator2D<real_t> ie;
-
-public:
-   // [ 1.0 - cos( phi_A - phi_W ) ] / (sin phi_A * sin phi_W)
-   real_t EvalWMatrixForm(const DenseMatrix &Jpt) const override;
-   real_t EvalW(const DenseMatrix &Jpt) const override
-   { return EvalWMatrixForm(Jpt); }
-
-   void EvalP(const DenseMatrix &Jpt, DenseMatrix &P) const override;
-
-   void EvalPW(const DenseMatrix &Jpt, DenseMatrix &PW) const override;
-
-   void AssembleH(const DenseMatrix &Jpt, const DenseMatrix &DS,
-                  const real_t weight, DenseMatrix &A) const override;
-};
-
-/// 2D barrier Size+Skew (VQ) metric.
-class TMOP_AMetric_051 : public TMOP_QualityMetric
-{
-protected:
-   mutable InvariantsEvaluator2D<real_t> ie;
-
-public:
-   // [ 0.5 * (ups_A / ups_W + ups_W / ups_A) - cos(phi_A - phi_W) ] /
-   // (sin phi_A * sin phi_W)
-   // where ups = l_1 l_2 sin(phi)
-   real_t EvalWMatrixForm(const DenseMatrix &Jpt) const override;
-   real_t EvalW(const DenseMatrix &Jpt) const override
-   { return EvalWMatrixForm(Jpt); }
-
-   void EvalP(const DenseMatrix &Jpt, DenseMatrix &P) const override;
-
-   void EvalPW(const DenseMatrix &Jpt, DenseMatrix &PW) const override;
-
-   void AssembleH(const DenseMatrix &Jpt, const DenseMatrix &DS,
-                  const real_t weight, DenseMatrix &A) const override;
->>>>>>> a0c3bdc9
 };
 
 /// 2D barrier Shape+Orientation (OS) metric (polyconvex).
@@ -1514,30 +1389,6 @@
       delete sh_metric;
       delete sz_metric;
    }
-};
-
-/// 2D barrier Shape+Skew (SQ) metric.
-/// gamma is recommended to be in (0, 0.9) as a pure skew metric has poor
-/// convergence properties.
-class TMOP_AMetric_049 : public TMOP_Combo_QualityMetric
-{
-protected:
-   mutable InvariantsEvaluator2D<real_t> ie;
-   TMOP_QualityMetric *sh_metric, *sk_metric;
-
-public:
-   TMOP_AMetric_049(real_t gamma)
-      : sh_metric(new TMOP_Metric_002), sk_metric(new TMOP_AMetric_050)
-   {
-      // (1-gamma) mu_2 + gamma nu_50
-      AddQualityMetric(sh_metric, 1.0 - gamma);
-      AddQualityMetric(sk_metric, gamma);
-   }
-
-   int Id() const override { return 49; }
-   real_t GetGamma() const { return wt_arr[1]; }
-
-   virtual ~TMOP_AMetric_049() { delete sh_metric; delete sk_metric; }
 };
 
 /// 2D barrier Shape+Skew (SQ) metric.
