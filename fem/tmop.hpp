--- conflicted
+++ resolved
@@ -1978,29 +1978,6 @@
                              AdaptivityEvaluator &ae);
 
    /** @brief Fitting of certain DOFs in the current mesh to the zero level set
-<<<<<<< HEAD
-       of a function defined on another (finer) mesh
-
-       Having a level set function s0_bg(x0_bg) on a source/background mesh,
-       a set of marked nodes (or DOFs) in the current mesh, we move the marked
-       nodes to the zero level set of s0_bg. This functionality is used for
-       surface fitting and tangential relaxation.
-
-       @param[in] s0_bg      The level set function on the background mesh.
-       @param[in] s0         The level set function (automatically) interpolated on
-                             the initial mesh.
-       @param[in] smarker    Indicates which DOFs in the current mesh will be aligned.
-       @param[in] coeff      Coefficient c for the above integral.
-       @param[in] ae         AdaptivityEvaluator to compute s(x) from s0(x0).
-       @param[in] s0_bg_grad Gridfunction for computing gradient of s0_bg.
-       @param[in] s0_grad    Gridfunction for interpolating gradient of s0_bg from x0_bg to x0.
-       @param[in] age        AdaptivityEvaluator for interpolating gradient.
-       @param[in] s0_bg_hess Gridfunction for computing second derivatives of s0_bg.
-       @param[in] s0_hess    Gridfunction for interpolating second derivatives of s0_bg from x0_bg to x0.
-       @param[in] ahe        AdaptivityEvaluator for interpolating second derivatives.
-       See the tmop-fitting miniapp for detail on usage. */
-   void EnableSurfaceFittingFromSource(const ParGridFunction &s0_bg,
-=======
        of a function defined on another (finer) source mesh.
 
        Having a level set function s_bg(x_bg) on a source/background mesh,
@@ -2022,22 +1999,14 @@
        @param[in] ahe        Interpolates s_hess(x) from s_bg_hess(x_bg).
        See the tmop-fitting miniapp for detail on usage. */
    void EnableSurfaceFittingFromSource(const ParGridFunction &s_bg,
->>>>>>> 2bdecef5
                                        ParGridFunction &s0,
                                        const Array<bool> &smarker,
                                        Coefficient &coeff,
                                        AdaptivityEvaluator &ae,
-<<<<<<< HEAD
-                                       const ParGridFunction &s0_bg_grad,
-                                       ParGridFunction &s0_grad,
-                                       AdaptivityEvaluator &age,
-                                       const ParGridFunction &s0_bg_hess,
-=======
                                        const ParGridFunction &s_bg_grad,
                                        ParGridFunction &s0_grad,
                                        AdaptivityEvaluator &age,
                                        const ParGridFunction &s_bg_hess,
->>>>>>> 2bdecef5
                                        ParGridFunction &s0_hess,
                                        AdaptivityEvaluator &ahe);
 #endif
