// Copyright (c) 2010-2024, Lawrence Livermore National Security, LLC. Produced
// at the Lawrence Livermore National Laboratory. All Rights reserved. See files
// LICENSE and NOTICE for details. LLNL-CODE-806117.
//
// This file is part of the MFEM library. For more information and source code
// availability visit https://mfem.org.
//
// MFEM is free software; you can redistribute it and/or modify it under the
// terms of the BSD-3 license. We welcome feedback and contributions, see file
// CONTRIBUTING.md for details.

#ifndef MFEM_KERNEL_DISPATCH_HPP
#define MFEM_KERNEL_DISPATCH_HPP

#include "../config/config.hpp"
#include "kernel_reporter.hpp"
#include <unordered_map>
#include <tuple>
#include <cstddef>

namespace mfem
{

// The MFEM_REGISTER_KERNELS macro registers kernels for runtime dispatch using
// a dispatch map.
//
// This creates a dispatch table (a static member variable) named @a KernelName
// containing function points of type @a KernelType. These are followed by one
// or two sets of parenthesized argument types.
//
// The first set of argument types contains the types that are used to dispatch
// to either specialized or fallback kernels. The second set of argument types
// can be used to further specialize the kernel without participating in
// dispatch (a canonical example is NBZ, determining the size of the thread
// blocks; this is required to specialize kernels for optimal performance, but
// is not relevant for dispatch).
//
// After calling this macro, the user must implement the Kernel and Fallback
// static member functions, which return pointers to the appropriate kernel
// functions depending on the parameters.
//
// Specialized functions can be registered using the static AddSpecialization
// member function.

#define MFEM_EXPAND(X) X // Workaround needed for MSVC compiler

#define MFEM_REGISTER_KERNELS(KernelName, KernelType, ...)                \
   MFEM_EXPAND(MFEM_EXPAND(MFEM_REGISTER_KERNELS_N(__VA_ARGS__, 2, 1, ))( \
      KernelName, KernelType, __VA_ARGS__))

#define MFEM_REGISTER_KERNELS_N(_1, _2, N, ...) MFEM_REGISTER_KERNELS_##N

// Expands a variable length macro parameter so that multiple variable length
// parameters can be passed to the same macro.
#define MFEM_PARAM_LIST(...) __VA_ARGS__

// Version of MFEM_REGISTER_KERNELS without any "optional" (non-dispatch)
// parameters.
#define MFEM_REGISTER_KERNELS_1(KernelName, KernelType, Params)       \
   MFEM_REGISTER_KERNELS_(KernelName, KernelType, Params, (), Params)

// Version of MFEM_REGISTER_KERNELS without any optional (non-dispatch)
// parameters (e.g. NBZ).
#define MFEM_REGISTER_KERNELS_2(KernelName, KernelType, Params, OptParams)     \
   MFEM_REGISTER_KERNELS_(KernelName, KernelType, Params, OptParams,           \
                          (MFEM_PARAM_LIST Params, MFEM_PARAM_LIST OptParams))

// P1 are the parameters, P2 are the optional (non-dispatch parameters), and P3
// is the concatenation of P1 and P2. We need to pass it as a separate argument
// to avoid a trailing comma in the case that P2 is empty.
#define MFEM_REGISTER_KERNELS_(KernelName, KernelType, P1, P2, P3)     \
   class KernelName : public KernelDispatchTable<                      \
                         KernelName, KernelType,                       \
                         internal::KernelTypeList<MFEM_PARAM_LIST P1>, \
                         internal::KernelTypeList<MFEM_PARAM_LIST P2>> \
   {                                                                   \
   public:                                                             \
      const char *kernel_name = MFEM_KERNEL_NAME(KernelName);          \
      using KernelSignature = KernelType;                              \
      template <MFEM_PARAM_LIST P3>                                    \
      static KernelSignature Kernel();                                 \
      static KernelSignature Fallback(MFEM_PARAM_LIST P1);             \
      static KernelName &Get()                                         \
      {                                                                \
         static KernelName table;                                      \
         return table;                                                 \
      }                                                                \
   }

/// @brief Hashes variadic packs for which each type contained in the variadic
/// pack has a specialization of `std::hash` available.
///
/// For example, packs containing int, bool, enum values, etc.
template <typename... KernelParameters>
struct KernelDispatchKeyHash
{
private:
   template <int N>
   size_t operator()(std::tuple<KernelParameters...> value) const
   {
      return 0;
   }

   // The hashing formula here is taken directly from the Boost library, with
   // the magic number 0x9e3779b9 chosen to minimize hashing collisions.
   template <std::size_t N, typename THead, typename... TTail>
   size_t operator()(std::tuple<KernelParameters...> value) const
   {
      constexpr int Index = N - sizeof...(TTail) - 1;
      auto lhs_hash = std::hash<THead>()(std::get<Index>(value));
      auto rhs_hash = operator()<N, TTail...>(value);
      return lhs_hash ^
             (rhs_hash + 0x9e3779b9 + (lhs_hash << 6) + (lhs_hash >> 2));
   }

public:
   /// Returns the hash of the given @a value.
   size_t operator()(std::tuple<KernelParameters...> value) const
   {
      return operator()<sizeof...(KernelParameters), KernelParameters...>(
         value);
   }
};

namespace internal
{
template <typename... Types> struct KernelTypeList
{
};
} // namespace internal

template <typename... T> class KernelDispatchTable
{
};

template <typename Kernels,
          typename Signature,
          typename... Params,
          typename... OptParams>
class KernelDispatchTable<Kernels,
                          Signature,
                          internal::KernelTypeList<Params...>,
                          internal::KernelTypeList<OptParams...>>
{
   std::unordered_map<std::tuple<Params...>,
                      Signature,
                      KernelDispatchKeyHash<Params...>>
      table;

public:
   /// @brief Run the kernel with the given dispatch parameters and arguments.
   ///
   /// If a compile-time specialized version of the kernel with the given
   /// parameters has been registered, it will be called. Otherwise, the
   /// fallback kernel will be called.
   template <typename... Args>
   static void Run(Params... params, Args &&...args)
   {
      const auto &table = Kernels::Get().table;
      const std::tuple<Params...> key = std::make_tuple(params...);
      const auto it = table.find(key);
      if (it != table.end()) { it->second(std::forward<Args>(args)...); }
      else
      {
         KernelReporter::ReportFallback(Kernels::Get().kernel_name, params...);
         Kernels::Fallback(params...)(std::forward<Args>(args)...);
      }
   }

   /// Register a specialized kernel for dispatch.
   template <Params... PARAMS>
   struct Specialization
   {
      // Version without optional parameters
      static void Add()
      {
         std::tuple<Params...> param_tuple(PARAMS...);
         Kernels::Get().table[param_tuple] =
<<<<<<< HEAD
            Kernels::template Kernel<PARAMS...>();
=======
            Kernels:: template Kernel<PARAMS..., OptParams{}...>();
>>>>>>> 6105a4e1
      };
      // Version with optional parameters
      template <OptParams... OPT_PARAMS>
      struct Opt
      {
         static void Add()
         {
            std::tuple<Params...> param_tuple(PARAMS...);
            Kernels::Get().table[param_tuple] =
               Kernels::template Kernel<PARAMS..., OPT_PARAMS...>();
         }
      };
   };
};

} // namespace mfem

#endif<|MERGE_RESOLUTION|>--- conflicted
+++ resolved
@@ -176,11 +176,7 @@
       {
          std::tuple<Params...> param_tuple(PARAMS...);
          Kernels::Get().table[param_tuple] =
-<<<<<<< HEAD
-            Kernels::template Kernel<PARAMS...>();
-=======
-            Kernels:: template Kernel<PARAMS..., OptParams{}...>();
->>>>>>> 6105a4e1
+            Kernels::template Kernel<PARAMS..., OptParams{}...>();
       };
       // Version with optional parameters
       template <OptParams... OPT_PARAMS>
