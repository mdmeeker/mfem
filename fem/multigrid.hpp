// Copyright (c) 2010-2024, Lawrence Livermore National Security, LLC. Produced
// at the Lawrence Livermore National Laboratory. All Rights reserved. See files
// LICENSE and NOTICE for details. LLNL-CODE-806117.
//
// This file is part of the MFEM library. For more information and source code
// availability visit https://mfem.org.
//
// MFEM is free software; you can redistribute it and/or modify it under the
// terms of the BSD-3 license. We welcome feedback and contributions, see file
// CONTRIBUTING.md for details.

#ifndef MFEM_MULTIGRID
#define MFEM_MULTIGRID

#include "fespacehierarchy.hpp"
#include "bilinearform.hpp"

#include "../linalg/operator.hpp"
#include "../linalg/handle.hpp"

namespace mfem
{

/// Abstract base class for Multigrid solvers
class MultigridBase : public Solver
{
public:
   enum class CycleType
   {
      VCYCLE,
      WCYCLE
   };

protected:
   Array<Operator*> operators;
   Array<Solver*> smoothers;
   Array<bool> ownedOperators;
   Array<bool> ownedSmoothers;

   CycleType cycleType;
   int preSmoothingSteps;
   int postSmoothingSteps;

   mutable Array2D<Vector*> X, Y, R, Z;
   mutable int nrhs;

public:
   /// Constructs an empty multigrid hierarchy
   MultigridBase();

   /// Constructs a multigrid hierarchy from the given inputs
   /** Inputs include operators and smoothers on all levels, and ownership of
       the given operators and smoothers */
   MultigridBase(const Array<Operator*>& operators_,
                 const Array<Solver*>& smoothers_,
                 const Array<bool>& ownedOperators_,
                 const Array<bool>& ownedSmoothers_);

   /// Destructor
   virtual ~MultigridBase();

   /// Adds a level to the multigrid operator hierarchy
   /** The ownership of the operators and solvers/smoothers may be transferred
       to the Multigrid by setting the according boolean variables */
   void AddLevel(Operator* op, Solver* smoother, bool ownOperator,
                 bool ownSmoother);

   /// Returns the number of levels
   int NumLevels() const { return operators.Size(); }

   /// Returns the index of the finest level
   int GetFinestLevelIndex() const { return NumLevels() - 1; }

   /// Returns operator at given level
   const Operator* GetOperatorAtLevel(int level) const
   {
      return operators[level];
   }
   Operator* GetOperatorAtLevel(int level)
   {
      return operators[level];
   }

   /// Returns operator at finest level
   const Operator* GetOperatorAtFinestLevel() const
   {
      return GetOperatorAtLevel(GetFinestLevelIndex());
   }
   Operator* GetOperatorAtFinestLevel()
   {
      return GetOperatorAtLevel(GetFinestLevelIndex());
   }

   /// Returns smoother at given level
   const Solver* GetSmootherAtLevel(int level) const
   {
      return smoothers[level];
   }
   Solver* GetSmootherAtLevel(int level)
   {
      return smoothers[level];
   }

   /// Set cycle type and number of pre- and post-smoothing steps used by Mult
   void SetCycleType(CycleType cycleType_, int preSmoothingSteps_,
                     int postSmoothingSteps_);

   /// Application of the multigrid as a preconditioner
   virtual void Mult(const Vector& x, Vector& y) const override;
   virtual void ArrayMult(const Array<const Vector*>& X_,
                          Array<Vector*>& Y_) const override;

   /// Not supported for multigrid
   virtual void SetOperator(const Operator& op) override
   {
      MFEM_ABORT("SetOperator is not supported in Multigrid!");
   }

private:
   /// Application of a multigrid cycle at particular level
   void Cycle(int level) const;

   /// Application of a pre-/post-smoothing step at particular level
   void SmoothingStep(int level, bool zero, bool transpose) const;

   /// Allocate or destroy temporary storage
   void InitVectors() const;
   void EraseVectors() const;

   /// Returns prolongation operator at given level
   virtual const Operator* GetProlongationAtLevel(int level) const = 0;
};

/// Multigrid solver class
class Multigrid : public MultigridBase
{
protected:
   Array<Operator*> prolongations;
   Array<bool> ownedProlongations;

public:
   /// Constructs an empty multigrid hierarchy
   Multigrid() = default;

   /// Constructs a multigrid hierarchy from the given inputs
   /** Inputs include operators and smoothers on all levels, prolongation
       operators that go from coarser to finer levels, and ownership of the
       given operators, smoothers, and prolongations */
   Multigrid(const Array<Operator*>& operators_, const Array<Solver*>& smoothers_,
             const Array<Operator*>& prolongations_, const Array<bool>& ownedOperators_,
             const Array<bool>& ownedSmoothers_, const Array<bool>& ownedProlongations_);

   /// Destructor
   virtual ~Multigrid();

private:
   /// Returns prolongation operator at given level
   virtual const Operator* GetProlongationAtLevel(int level) const override
   {
      return prolongations[level];
   }
};

/// Geometric multigrid associated with a hierarchy of finite element spaces
class GeometricMultigrid : public Multigrid
{
protected:
   const FiniteElementSpaceHierarchy& fespaces;
   Array<Array<int>*> essentialTrueDofs;
   Array<BilinearForm*> bfs;

public:
<<<<<<< HEAD
   /// @brief Construct an empty geometric multigrid object for the given finite
   /// element space hierarchy @a fespaces_.
=======
   /// @brief Deprecated.
   ///
   /// Construct an empty geometric multigrid object for the given finite
   /// element space hierarchy @a fespaces_.
   ///
   /// @deprecated Use GeometricMultigrid::GeometricMultigrid(const
   /// FiniteElementSpaceHierarchy&, const Array<int>&) instead. This version
   /// constructs prolongation and restriction operators without eliminated
   /// essential boundary conditions.
   MFEM_DEPRECATED
>>>>>>> 57e31029
   GeometricMultigrid(const FiniteElementSpaceHierarchy& fespaces_);

   /// @brief Construct a geometric multigrid object for the given finite
   /// element space hierarchy @a fespaces_, where @a ess_bdr is a list of
   /// mesh boundary element attributes that define the essential DOFs.
   GeometricMultigrid(const FiniteElementSpaceHierarchy& fespaces_,
                      const Array<int> &ess_bdr);

   /// Destructor
   virtual ~GeometricMultigrid();

   /** Form the linear system A X = B, corresponding to the operator on the
       finest level of the geometric multigrid hierarchy */
   void FormFineLinearSystem(Vector& x, Vector& b, OperatorHandle& A, Vector& X,
                             Vector& B);

   /// Recover the solution of a linear system formed with FormFineLinearSystem()
   void RecoverFineFEMSolution(const Vector& X, const Vector& b, Vector& x);
};

} // namespace mfem

#endif<|MERGE_RESOLUTION|>--- conflicted
+++ resolved
@@ -170,10 +170,6 @@
    Array<BilinearForm*> bfs;
 
 public:
-<<<<<<< HEAD
-   /// @brief Construct an empty geometric multigrid object for the given finite
-   /// element space hierarchy @a fespaces_.
-=======
    /// @brief Deprecated.
    ///
    /// Construct an empty geometric multigrid object for the given finite
@@ -184,7 +180,6 @@
    /// constructs prolongation and restriction operators without eliminated
    /// essential boundary conditions.
    MFEM_DEPRECATED
->>>>>>> 57e31029
    GeometricMultigrid(const FiniteElementSpaceHierarchy& fespaces_);
 
    /// @brief Construct a geometric multigrid object for the given finite
