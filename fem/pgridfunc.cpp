// Copyright (c) 2010-2023, Lawrence Livermore National Security, LLC. Produced
// at the Lawrence Livermore National Laboratory. All Rights reserved. See files
// LICENSE and NOTICE for details. LLNL-CODE-806117.
//
// This file is part of the MFEM library. For more information and source code
// availability visit https://mfem.org.
//
// MFEM is free software; you can redistribute it and/or modify it under the
// terms of the BSD-3 license. We welcome feedback and contributions, see file
// CONTRIBUTING.md for details.

#include "../config/config.hpp"

#ifdef MFEM_USE_MPI

#include "fem.hpp"
#include <iostream>
#include <limits>
#include "../general/forall.hpp"
using namespace std;

namespace mfem
{

ParGridFunction::ParGridFunction(ParFiniteElementSpace *pf, GridFunction *gf)
{
   fes = pfes = pf;
   SetDataAndSize(gf->GetData(), gf->Size());
}

ParGridFunction::ParGridFunction(ParFiniteElementSpace *pf, HypreParVector *tv)
   : GridFunction(pf), pfes(pf)
{
   Distribute(tv);
}

ParGridFunction::ParGridFunction(ParMesh *pmesh, const GridFunction *gf,
                                 const int *partitioning)
{
   const FiniteElementSpace *glob_fes = gf->FESpace();
   // duplicate the FiniteElementCollection from 'gf'
   fec = FiniteElementCollection::New(glob_fes->FEColl()->Name());
   // create a local ParFiniteElementSpace from the global one:
   fes = pfes = new ParFiniteElementSpace(pmesh, glob_fes, partitioning, fec);
   SetSize(pfes->GetVSize());

   if (partitioning)
   {
      // Assumption: the map "local element id" -> "global element id" is
      // increasing, i.e. the local numbering preserves the element order from
      // the global numbering.
      Array<int> gvdofs, lvdofs;
      Vector lnodes;
      int element_counter = 0;
      const int MyRank = pfes->GetMyRank();
      const int glob_ne = glob_fes->GetNE();
      for (int i = 0; i < glob_ne; i++)
      {
         if (partitioning[i] == MyRank)
         {
            const DofTransformation* const ltrans = pfes->GetElementVDofs(element_counter,
                                                                          lvdofs);
            const DofTransformation* const gtrans = glob_fes->GetElementVDofs(i, gvdofs);
            gf->GetSubVector(gvdofs, lnodes);
            if (gtrans)
            {
               gtrans->InvTransformPrimal(lnodes);
            }
            if (ltrans)
            {
               ltrans->TransformPrimal(lnodes);
            }
            SetSubVector(lvdofs, lnodes);
            element_counter++;
         }
      }
   }
}

ParGridFunction::ParGridFunction(ParMesh *pmesh, std::istream &input)
   : GridFunction(pmesh, input)
{
   // Convert the FiniteElementSpace, fes, to a ParFiniteElementSpace:
   pfes = new ParFiniteElementSpace(pmesh, fec, fes->GetVDim(),
                                    fes->GetOrdering());
   delete fes;
   fes = pfes;
}

void ParGridFunction::Update()
{
   face_nbr_data.Destroy();
   GridFunction::Update();
}

void ParGridFunction::SetSpace(FiniteElementSpace *f)
{
   face_nbr_data.Destroy();
   GridFunction::SetSpace(f);
   pfes = dynamic_cast<ParFiniteElementSpace*>(f);
   MFEM_ASSERT(pfes != NULL, "not a ParFiniteElementSpace");
}

void ParGridFunction::SetSpace(ParFiniteElementSpace *f)
{
   face_nbr_data.Destroy();
   GridFunction::SetSpace(f);
   pfes = f;
}

void ParGridFunction::MakeRef(FiniteElementSpace *f, double *v)
{
   face_nbr_data.Destroy();
   GridFunction::MakeRef(f, v);
   pfes = dynamic_cast<ParFiniteElementSpace*>(f);
   MFEM_ASSERT(pfes != NULL, "not a ParFiniteElementSpace");
}

void ParGridFunction::MakeRef(ParFiniteElementSpace *f, double *v)
{
   face_nbr_data.Destroy();
   GridFunction::MakeRef(f, v);
   pfes = f;
}

void ParGridFunction::MakeRef(FiniteElementSpace *f, Vector &v, int v_offset)
{
   face_nbr_data.Destroy();
   GridFunction::MakeRef(f, v, v_offset);
   pfes = dynamic_cast<ParFiniteElementSpace*>(f);
   MFEM_ASSERT(pfes != NULL, "not a ParFiniteElementSpace");
}

void ParGridFunction::MakeRef(ParFiniteElementSpace *f, Vector &v, int v_offset)
{
   face_nbr_data.Destroy();
   GridFunction::MakeRef(f, v, v_offset);
   pfes = f;
}

void ParGridFunction::Distribute(const Vector *tv)
{
   const Operator *prolong = pfes->GetProlongationMatrix();
   prolong->Mult(*tv, *this);
}

void ParGridFunction::AddDistribute(double a, const Vector *tv)
{
   pfes->Dof_TrueDof_Matrix()->Mult(a, *tv, 1.0, *this);
}

HypreParVector *ParGridFunction::GetTrueDofs() const
{
   HypreParVector *tv = pfes->NewTrueDofVector();
   GetTrueDofs(*tv);
   return tv;
}

void ParGridFunction::ParallelAverage(Vector &tv) const
{
   MFEM_VERIFY(pfes->Conforming(), "not implemented for NC meshes");
   pfes->GetProlongationMatrix()->MultTranspose(*this, tv);
   pfes->DivideByGroupSize(tv.HostReadWrite());
}

void ParGridFunction::ParallelAverage(HypreParVector &tv) const
{
   MFEM_VERIFY(pfes->Conforming(), "not implemented for NC meshes");
   pfes->GetProlongationMatrix()->MultTranspose(*this, tv);
   pfes->DivideByGroupSize(tv.HostReadWrite());
}

HypreParVector *ParGridFunction::ParallelAverage() const
{
   HypreParVector *tv = pfes->NewTrueDofVector();
   ParallelAverage(*tv);
   return tv;
}

void ParGridFunction::ParallelProject(Vector &tv) const
{
   pfes->GetRestrictionMatrix()->Mult(*this, tv);
}

void ParGridFunction::ParallelProject(HypreParVector &tv) const
{
   pfes->GetRestrictionMatrix()->Mult(*this, tv);
}

HypreParVector *ParGridFunction::ParallelProject() const
{
   HypreParVector *tv = pfes->NewTrueDofVector();
   ParallelProject(*tv);
   return tv;
}

void ParGridFunction::ParallelAssemble(Vector &tv) const
{
   pfes->GetProlongationMatrix()->MultTranspose(*this, tv);
}

void ParGridFunction::ParallelAssemble(HypreParVector &tv) const
{
   pfes->GetProlongationMatrix()->MultTranspose(*this, tv);
}

HypreParVector *ParGridFunction::ParallelAssemble() const
{
   HypreParVector *tv = pfes->NewTrueDofVector();
   ParallelAssemble(*tv);
   return tv;
}

void ParGridFunction::ExchangeFaceNbrData()
{
   pfes->ExchangeFaceNbrData();

   if (pfes->GetFaceNbrVSize() <= 0)
   {
      return;
   }

   ParMesh *pmesh = pfes->GetParMesh();

   face_nbr_data.SetSize(pfes->GetFaceNbrVSize());
   send_data.SetSize(pfes->send_face_nbr_ldof.Size_of_connections());

   int *send_offset = pfes->send_face_nbr_ldof.GetI();
   const int *d_send_ldof = mfem::Read(pfes->send_face_nbr_ldof.GetJMemory(),
                                       send_data.Size());
   int *recv_offset = pfes->face_nbr_ldof.GetI();
   MPI_Comm MyComm = pfes->GetComm();

   int num_face_nbrs = pmesh->GetNFaceNeighbors();
   MPI_Request *requests = new MPI_Request[2*num_face_nbrs];
   MPI_Request *send_requests = requests;
   MPI_Request *recv_requests = requests + num_face_nbrs;
   MPI_Status  *statuses = new MPI_Status[num_face_nbrs];

   auto d_data = this->Read();
   auto d_send_data = send_data.Write();
   mfem::forall(send_data.Size(), [=] MFEM_HOST_DEVICE (int i)
   {
      const int ldof = d_send_ldof[i];
      d_send_data[i] = d_data[ldof >= 0 ? ldof : -1-ldof];
   });

   bool mpi_gpu_aware = Device::GetGPUAwareMPI();
   auto send_data_ptr = mpi_gpu_aware ? send_data.Read() : send_data.HostRead();
   auto face_nbr_data_ptr = mpi_gpu_aware ? face_nbr_data.Write() :
                            face_nbr_data.HostWrite();
   for (int fn = 0; fn < num_face_nbrs; fn++)
   {
      int nbr_rank = pmesh->GetFaceNbrRank(fn);
      int tag = 0;

      MPI_Isend(&send_data_ptr[send_offset[fn]],
                send_offset[fn+1] - send_offset[fn],
                MPI_DOUBLE, nbr_rank, tag, MyComm, &send_requests[fn]);

      MPI_Irecv(&face_nbr_data_ptr[recv_offset[fn]],
                recv_offset[fn+1] - recv_offset[fn],
                MPI_DOUBLE, nbr_rank, tag, MyComm, &recv_requests[fn]);
   }

   MPI_Waitall(num_face_nbrs, send_requests, statuses);
   MPI_Waitall(num_face_nbrs, recv_requests, statuses);

   delete [] statuses;
   delete [] requests;
}

double ParGridFunction::GetValue(int i, const IntegrationPoint &ip, int vdim)
const
{
   Array<int> dofs;
   Vector DofVal, LocVec;
   int nbr_el_no = i - pfes->GetParMesh()->GetNE();
   if (nbr_el_no >= 0)
   {
      int fes_vdim = pfes->GetVDim();
      const DofTransformation* const doftrans = pfes->GetFaceNbrElementVDofs(
                                                   nbr_el_no, dofs);
      const FiniteElement *fe = pfes->GetFaceNbrFE(nbr_el_no);
      if (fes_vdim > 1)
      {
         int s = dofs.Size()/fes_vdim;
         Array<int> dofs_(&dofs[(vdim-1)*s], s);
         face_nbr_data.GetSubVector(dofs_, LocVec);

         DofVal.SetSize(s);
      }
      else
      {
         face_nbr_data.GetSubVector(dofs, LocVec);
         DofVal.SetSize(dofs.Size());
      }
      if (doftrans)
      {
         doftrans->InvTransformPrimal(LocVec);
      }

      if (fe->GetMapType() == FiniteElement::VALUE)
      {
         fe->CalcShape(ip, DofVal);
      }
      else
      {
         ElementTransformation *Tr =
            pfes->GetFaceNbrElementTransformation(nbr_el_no);
         Tr->SetIntPoint(&ip);
         fe->CalcPhysShape(*Tr, DofVal);
      }
   }
   else
   {
      const DofTransformation* const doftrans = fes->GetElementDofs(i, dofs);
      fes->DofsToVDofs(vdim-1, dofs);
      DofVal.SetSize(dofs.Size());
      const FiniteElement *fe = fes->GetFE(i);
      if (fe->GetMapType() == FiniteElement::VALUE)
      {
         fe->CalcShape(ip, DofVal);
      }
      else
      {
         ElementTransformation *Tr = fes->GetElementTransformation(i);
         Tr->SetIntPoint(&ip);
         fe->CalcPhysShape(*Tr, DofVal);
      }
      GetSubVector(dofs, LocVec);
      if (doftrans)
      {
         doftrans->InvTransformPrimal(LocVec);
      }
   }

   return (DofVal * LocVec);
}

void ParGridFunction::GetVectorValue(int i, const IntegrationPoint &ip,
                                     Vector &val) const
{
   int nbr_el_no = i - pfes->GetParMesh()->GetNE();
   if (nbr_el_no >= 0)
   {
      Array<int> dofs;
      const DofTransformation* const doftrans = pfes->GetFaceNbrElementVDofs(
                                                   nbr_el_no,
                                                   dofs);
      Vector loc_data;
      face_nbr_data.GetSubVector(dofs, loc_data);
      if (doftrans)
      {
         doftrans->InvTransformPrimal(loc_data);
      }
      const FiniteElement *FElem = pfes->GetFaceNbrFE(nbr_el_no);
      int dof = FElem->GetDof();
      if (FElem->GetRangeType() == FiniteElement::SCALAR)
      {
         Vector shape(dof);
         if (FElem->GetMapType() == FiniteElement::VALUE)
         {
            FElem->CalcShape(ip, shape);
         }
         else
         {
            ElementTransformation *Tr =
               pfes->GetParMesh()->GetFaceNbrElementTransformation(nbr_el_no);
            Tr->SetIntPoint(&ip);
            FElem->CalcPhysShape(*Tr, shape);
         }
         int vdim = fes->GetVDim();
         val.SetSize(vdim);
         for (int k = 0; k < vdim; k++)
         {
            val(k) = shape * (&loc_data[dof * k]);
         }
      }
      else
      {
         int spaceDim = fes->GetMesh()->SpaceDimension();
         DenseMatrix vshape(dof, spaceDim);
         ElementTransformation *Tr =
            pfes->GetParMesh()->GetFaceNbrElementTransformation(nbr_el_no);
         Tr->SetIntPoint(&ip);
         FElem->CalcVShape(*Tr, vshape);
         val.SetSize(spaceDim);
         vshape.MultTranspose(loc_data, val);
      }
   }
   else
   {
      GridFunction::GetVectorValue(i, ip, val);
   }
}

double ParGridFunction::GetValue(ElementTransformation &T,
                                 const IntegrationPoint &ip,
                                 int comp, Vector *tr) const
{
   // We can assume faces and edges are local
   if (T.ElementType != ElementTransformation::ELEMENT)
   {
      return GridFunction::GetValue(T, ip, comp, tr);
   }

   // Check for evaluation in a local element
   int nbr_el_no = T.ElementNo - pfes->GetParMesh()->GetNE();
   if (nbr_el_no < 0)
   {
      return GridFunction::GetValue(T, ip, comp, tr);
   }

   // Evaluate using DoFs from a neighboring element
   if (tr)
   {
      T.SetIntPoint(&ip);
      T.Transform(ip, *tr);
   }

   Array<int> dofs;
   const FiniteElement * fe = pfes->GetFaceNbrFE(nbr_el_no);
   const DofTransformation* const doftrans = pfes->GetFaceNbrElementVDofs(
                                                nbr_el_no, dofs);

   pfes->DofsToVDofs(comp-1, dofs);
   Vector DofVal(dofs.Size()), LocVec;
   if (fe->GetMapType() == FiniteElement::VALUE)
   {
      fe->CalcShape(ip, DofVal);
   }
   else
   {
      fe->CalcPhysShape(T, DofVal);
   }
   face_nbr_data.GetSubVector(dofs, LocVec);
   if (doftrans)
   {
      doftrans->InvTransformPrimal(LocVec);
   }


   return (DofVal * LocVec);
}

void ParGridFunction::GetVectorValue(ElementTransformation &T,
                                     const IntegrationPoint &ip,
                                     Vector &val, Vector *tr) const
{
   // We can assume faces and edges are local
   if (T.ElementType != ElementTransformation::ELEMENT)
   {
      return GridFunction::GetVectorValue(T, ip, val, tr);
   }

   // Check for evaluation in a local element
   int nbr_el_no = T.ElementNo - pfes->GetParMesh()->GetNE();
   if (nbr_el_no < 0)
   {
      return GridFunction::GetVectorValue(T, ip, val, tr);
   }

   // Evaluate using DoFs from a neighboring element
   if (tr)
   {
      T.SetIntPoint(&ip);
      T.Transform(ip, *tr);
   }

   Array<int> vdofs;
   DofTransformation * doftrans = pfes->GetFaceNbrElementVDofs(nbr_el_no, vdofs);
   Vector loc_data;
   face_nbr_data.GetSubVector(vdofs, loc_data);
   if (doftrans)
   {
      doftrans->InvTransformPrimal(loc_data);
   }

   const FiniteElement *fe = pfes->GetFaceNbrFE(nbr_el_no);
   const int dof = fe->GetDof();
   if (fe->GetRangeType() == FiniteElement::SCALAR)
   {
      Vector shape(dof);
      if (fe->GetMapType() == FiniteElement::VALUE)
      {
         fe->CalcShape(ip, shape);
      }
      else
      {
         fe->CalcPhysShape(T, shape);
      }
      int vdim = pfes->GetVDim();
      val.SetSize(vdim);
      for (int k = 0; k < vdim; k++)
      {
         val(k) = shape * (&loc_data[dof * k]);
      }
   }
   else
   {
      int spaceDim = pfes->GetMesh()->SpaceDimension();
      int vdim = std::max(spaceDim, fe->GetRangeDim());
      DenseMatrix vshape(dof, vdim);
      fe->CalcVShape(T, vshape);
      val.SetSize(vdim);
      vshape.MultTranspose(loc_data, val);
   }
}

void ParGridFunction::CountElementsPerVDof(Array<int> &elem_per_vdof) const
{
   GridFunction::CountElementsPerVDof(elem_per_vdof);
   // Count the zones globally.
   GroupCommunicator &gcomm = this->ParFESpace()->GroupComm();
   gcomm.Reduce<int>(elem_per_vdof, GroupCommunicator::Sum);
   gcomm.Bcast(elem_per_vdof);
}

void ParGridFunction::GetDerivative(int comp, int der_comp,
                                    ParGridFunction &der)
{
   Array<int> overlap;
   AccumulateAndCountDerivativeValues(comp, der_comp, der, overlap);

   // Count the zones globally.
   GroupCommunicator &gcomm = der.ParFESpace()->GroupComm();
   gcomm.Reduce<int>(overlap, GroupCommunicator::Sum);
   gcomm.Bcast(overlap);

   // Accumulate for all dofs.
   gcomm.Reduce<double>(der.HostReadWrite(), GroupCommunicator::Sum);
   gcomm.Bcast<double>(der.HostReadWrite());

   for (int i = 0; i < overlap.Size(); i++)
   {
      der(i) /= overlap[i];
   }
}

void ParGridFunction::GetElementDofValues(int el, Vector &dof_vals) const
{
   int ne = fes->GetNE();
   if (el >= ne)
   {
      MFEM_ASSERT(face_nbr_data.Size() > 0,
                  "ParGridFunction::GetElementDofValues: ExchangeFaceNbrData "
                  "must be called before accessing face neighbor elements.");
      // Face neighbor element
      Array<int> dof_idx;
      pfes->GetFaceNbrElementVDofs(el - ne, dof_idx);
      face_nbr_data.GetSubVector(dof_idx, dof_vals);
   }
   else
   {
      GridFunction::GetElementDofValues(el, dof_vals);
   }
}

void ParGridFunction::ProjectCoefficient(Coefficient &coeff)
{
   DeltaCoefficient *delta_c = dynamic_cast<DeltaCoefficient *>(&coeff);

   if (delta_c == NULL)
   {
      GridFunction::ProjectCoefficient(coeff);
   }
   else
   {
      double loc_integral, glob_integral;

      ProjectDeltaCoefficient(*delta_c, loc_integral);

      MPI_Allreduce(&loc_integral, &glob_integral, 1, MPI_DOUBLE, MPI_SUM,
                    pfes->GetComm());

      (*this) *= (delta_c->Scale() / glob_integral);
   }
}

void ParGridFunction::ProjectDiscCoefficient(VectorCoefficient &coeff)
{
   // local maximal element attribute for each dof
   Array<int> ldof_attr;

   // local projection
   GridFunction::ProjectDiscCoefficient(coeff, ldof_attr);

   // global maximal element attribute for each dof
   Array<int> gdof_attr;
   ldof_attr.Copy(gdof_attr);
   GroupCommunicator &gcomm = pfes->GroupComm();
   gcomm.Reduce<int>(gdof_attr, GroupCommunicator::Max);
   gcomm.Bcast(gdof_attr);

   // set local value to zero if global maximal element attribute is larger than
   // the local one, and mark (in gdof_attr) if we have the correct value
   for (int i = 0; i < pfes->GetVSize(); i++)
   {
      if (gdof_attr[i] > ldof_attr[i])
      {
         (*this)(i) = 0.0;
         gdof_attr[i] = 0;
      }
      else
      {
         gdof_attr[i] = 1;
      }
   }

   // parallel averaging plus interpolation to determine final values
   HypreParVector *tv = pfes->NewTrueDofVector();
   gcomm.Reduce<int>(gdof_attr, GroupCommunicator::Sum);
   gcomm.Bcast(gdof_attr);
   for (int i = 0; i < fes->GetVSize(); i++)
   {
      (*this)(i) /= gdof_attr[i];
   }
   this->ParallelAssemble(*tv);
   this->Distribute(tv);
   delete tv;
}


void ParGridFunction::ProjectDiscCoefficient(Coefficient &coeff, AvgType type)
{
   // Harmonic  (x1 ... xn) = [ (1/x1 + ... + 1/xn) / n ]^-1.
   // Arithmetic(x1 ... xn) = (x1 + ... + xn) / n.

   // Number of zones that contain a given dof.
   Array<int> zones_per_vdof;
   AccumulateAndCountZones(coeff, type, zones_per_vdof);

   // Count the zones globally.
   GroupCommunicator &gcomm = pfes->GroupComm();
   gcomm.Reduce<int>(zones_per_vdof, GroupCommunicator::Sum);
   gcomm.Bcast(zones_per_vdof);

   // Accumulate for all vdofs.
   gcomm.Reduce<double>(data, GroupCommunicator::Sum);
   gcomm.Bcast<double>(data);

   ComputeMeans(type, zones_per_vdof);
}

void ParGridFunction::ProjectDiscCoefficient(VectorCoefficient &vcoeff,
                                             AvgType type)
{
   // Harmonic  (x1 ... xn) = [ (1/x1 + ... + 1/xn) / n ]^-1.
   // Arithmetic(x1 ... xn) = (x1 + ... + xn) / n.

   // Number of zones that contain a given dof.
   Array<int> zones_per_vdof;
   AccumulateAndCountZones(vcoeff, type, zones_per_vdof);

   // Count the zones globally.
   GroupCommunicator &gcomm = pfes->GroupComm();
   gcomm.Reduce<int>(zones_per_vdof, GroupCommunicator::Sum);
   gcomm.Bcast(zones_per_vdof);

   // Accumulate for all vdofs.
   gcomm.Reduce<double>(data, GroupCommunicator::Sum);
   gcomm.Bcast<double>(data);

   ComputeMeans(type, zones_per_vdof);
}

void ParGridFunction::ProjectBdrCoefficient(
   Coefficient *coeff[], VectorCoefficient *vcoeff, Array<int> &attr)
{
   Array<int> values_counter;
   AccumulateAndCountBdrValues(coeff, vcoeff, attr, values_counter);

   Vector values(Size());
   for (int i = 0; i < values.Size(); i++)
   {
      values(i) = values_counter[i] ? (*this)(i) : 0.0;
   }

   // Count the values globally.
   GroupCommunicator &gcomm = pfes->GroupComm();
<<<<<<< HEAD
   gcomm.Reduce<int>(values_counter, GroupCommunicator::Sum);
   gcomm.Bcast<int>(values_counter);
   // Accumulate the values globally.
   gcomm.Reduce<double>(values, GroupCommunicator::Sum);
   gcomm.Bcast<double>(values);
=======
   gcomm.Reduce<int>(values_counter.HostReadWrite(), GroupCommunicator::Sum);
   // Accumulate the values globally.
   gcomm.Reduce<double>(values.HostReadWrite(), GroupCommunicator::Sum);
   // Only the values in the master are guaranteed to be correct!
>>>>>>> 0de295d6
   for (int i = 0; i < values.Size(); i++)
   {
      if (values_counter[i])
      {
         (*this)(i) = values(i)/values_counter[i];
      }
   }

#ifdef MFEM_DEBUG
   Array<int> ess_vdofs_marker;
   if (vcoeff) { pfes->GetEssentialVDofs(attr, ess_vdofs_marker); }
   else
   {
      ess_vdofs_marker.SetSize(Size());
      ess_vdofs_marker = 0;
      for (int i = 0; i < fes->GetVDim(); i++)
      {
         if (!coeff[i]) { continue; }
         Array<int> component_dof_marker;
         pfes->GetEssentialVDofs(attr, component_dof_marker,i);
         for (int j = 0; j<Size(); j++)
         {
            ess_vdofs_marker[j] = bool(ess_vdofs_marker[j]) ||
                                  bool(component_dof_marker[j]);
         }
      }
   }
   for (int i = 0; i < values_counter.Size(); i++)
   {
      MFEM_ASSERT(pfes->GetLocalTDofNumber(i) == -1 ||
                  bool(values_counter[i]) == bool(ess_vdofs_marker[i]),
                  "internal error");
   }
#endif
}

void ParGridFunction::ProjectBdrCoefficientTangent(VectorCoefficient &vcoeff,
                                                   Array<int> &bdr_attr)
{
   Array<int> values_counter;
   AccumulateAndCountBdrTangentValues(vcoeff, bdr_attr, values_counter);

   Vector values(Size());
   for (int i = 0; i < values.Size(); i++)
   {
      values(i) = values_counter[i] ? (*this)(i) : 0.0;
   }

   // Count the values globally.
   GroupCommunicator &gcomm = pfes->GroupComm();
<<<<<<< HEAD
   gcomm.Reduce<int>(values_counter, GroupCommunicator::Sum);
   gcomm.Bcast<int>(values_counter);
   // Accumulate the values globally.
   gcomm.Reduce<double>(values, GroupCommunicator::Sum);
   gcomm.Bcast<double>(values);
=======
   gcomm.Reduce<int>(values_counter.HostReadWrite(), GroupCommunicator::Sum);
   // Accumulate the values globally.
   gcomm.Reduce<double>(values.HostReadWrite(), GroupCommunicator::Sum);
   // Only the values in the master are guaranteed to be correct!
>>>>>>> 0de295d6
   for (int i = 0; i < values.Size(); i++)
   {
      if (values_counter[i])
      {
         (*this)(i) = values(i)/values_counter[i];
      }
   }

#ifdef MFEM_DEBUG
   Array<int> ess_vdofs_marker;
   pfes->GetEssentialVDofs(bdr_attr, ess_vdofs_marker);
   for (int i = 0; i < values_counter.Size(); i++)
   {
      MFEM_ASSERT(pfes->GetLocalTDofNumber(i) == -1 ||
                  bool(values_counter[i]) == bool(ess_vdofs_marker[i]),
                  "internal error: " << pfes->GetLocalTDofNumber(i) << ' ' << bool(
                     values_counter[i]));
   }
#endif
}

double ParGridFunction::ComputeDGFaceJumpError(Coefficient *exsol,
                                               Coefficient *ell_coeff,
                                               JumpScaling jump_scaling,
                                               const IntegrationRule *irs[]) const
{
   const_cast<ParGridFunction *>(this)->ExchangeFaceNbrData();

   int fdof, intorder, k;
   ElementTransformation *transf;
   Vector shape, el_dofs, err_val, ell_coeff_val;
   Array<int> vdofs;
   IntegrationPoint eip;
   double error = 0.0;

   ParMesh *mesh = pfes->GetParMesh();

   std::map<int,int> local_to_shared;
   for (int i = 0; i < mesh->GetNSharedFaces(); ++i)
   {
      int i_local = mesh->GetSharedFace(i);
      local_to_shared[i_local] = i;
   }

   for (int i = 0; i < mesh->GetNumFaces(); i++)
   {
      double shared_face_factor = 1.0;
      bool shared_face = false;
      int iel1, iel2, info1, info2;
      mesh->GetFaceElements(i, &iel1, &iel2);
      mesh->GetFaceInfos(i, &info1, &info2);

      double h = mesh->GetElementSize(iel1);
      intorder = fes->GetFE(iel1)->GetOrder();

      FaceElementTransformations *face_elem_transf;
      const FiniteElement *fe1, *fe2;
      if (info2 >= 0 && iel2 < 0)
      {
         int ishared = local_to_shared[i];
         face_elem_transf = mesh->GetSharedFaceTransformations(ishared);
         iel2 = face_elem_transf->Elem2No - mesh->GetNE();
         fe2 = pfes->GetFaceNbrFE(iel2);
         if ( (k = fe2->GetOrder()) > intorder )
         {
            intorder = k;
         }
         shared_face = true;
         shared_face_factor = 0.5;
         h = std::min(h, mesh->GetFaceNbrElementSize(iel2));
      }
      else
      {
         if (iel2 >= 0)
         {
            fe2 = pfes->GetFE(iel2);
            if ( (k = fe2->GetOrder()) > intorder )
            {
               intorder = k;
            }
            h = std::min(h, mesh->GetElementSize(iel2));
         }
         else
         {
            fe2 = NULL;
         }
         face_elem_transf = mesh->GetFaceElementTransformations(i);
      }
      int p = intorder;

      intorder = 2 * intorder;  // <-------------
      const IntegrationRule *ir;
      if (irs)
      {
         ir = irs[face_elem_transf->GetGeometryType()];
      }
      else
      {
         ir = &(IntRules.Get(face_elem_transf->GetGeometryType(), intorder));
      }
      err_val.SetSize(ir->GetNPoints());
      ell_coeff_val.SetSize(ir->GetNPoints());
      // side 1
      transf = face_elem_transf->Elem1;
      fe1 = fes->GetFE(iel1);
      fdof = fe1->GetDof();
      fes->GetElementVDofs(iel1, vdofs);
      shape.SetSize(fdof);
      el_dofs.SetSize(fdof);
      for (k = 0; k < fdof; k++)
         if (vdofs[k] >= 0)
         {
            el_dofs(k) =   (*this)(vdofs[k]);
         }
         else
         {
            el_dofs(k) = - (*this)(-1-vdofs[k]);
         }
      for (int j = 0; j < ir->GetNPoints(); j++)
      {
         face_elem_transf->Loc1.Transform(ir->IntPoint(j), eip);
         fe1->CalcShape(eip, shape);
         transf->SetIntPoint(&eip);
         ell_coeff_val(j) = ell_coeff->Eval(*transf, eip);
         err_val(j) = exsol->Eval(*transf, eip) - (shape * el_dofs);
      }
      if (fe2 != NULL)
      {
         // side 2
         transf = face_elem_transf->Elem2;
         fdof = fe2->GetDof();
         shape.SetSize(fdof);
         el_dofs.SetSize(fdof);
         if (shared_face)
         {
            pfes->GetFaceNbrElementVDofs(iel2, vdofs);
            for (k = 0; k < fdof; k++)
               if (vdofs[k] >= 0)
               {
                  el_dofs(k) = face_nbr_data[vdofs[k]];
               }
               else
               {
                  el_dofs(k) = - face_nbr_data[-1-vdofs[k]];
               }
         }
         else
         {
            pfes->GetElementVDofs(iel2, vdofs);
            for (k = 0; k < fdof; k++)
               if (vdofs[k] >= 0)
               {
                  el_dofs(k) = (*this)(vdofs[k]);
               }
               else
               {
                  el_dofs(k) = - (*this)(-1 - vdofs[k]);
               }
         }
         for (int j = 0; j < ir->GetNPoints(); j++)
         {
            face_elem_transf->Loc2.Transform(ir->IntPoint(j), eip);
            fe2->CalcShape(eip, shape);
            transf->SetIntPoint(&eip);
            ell_coeff_val(j) += ell_coeff->Eval(*transf, eip);
            ell_coeff_val(j) *= 0.5;
            err_val(j) -= (exsol->Eval(*transf, eip) - (shape * el_dofs));
         }
      }
      transf = face_elem_transf;
      for (int j = 0; j < ir->GetNPoints(); j++)
      {
         const IntegrationPoint &ip = ir->IntPoint(j);
         transf->SetIntPoint(&ip);
         double nu = jump_scaling.Eval(h, p);
         error += shared_face_factor*(ip.weight * nu * ell_coeff_val(j) *
                                      transf->Weight() *
                                      err_val(j) * err_val(j));
      }
   }

   error = (error < 0.0) ? -sqrt(-error) : sqrt(error);
   return GlobalLpNorm(2.0, error, pfes->GetComm());
}

void ParGridFunction::Save(std::ostream &os) const
{
   double *data_  = const_cast<double*>(HostRead());
   for (int i = 0; i < size; i++)
   {
      if (pfes->GetDofSign(i) < 0) { data_[i] = -data_[i]; }
   }

   GridFunction::Save(os);

   for (int i = 0; i < size; i++)
   {
      if (pfes->GetDofSign(i) < 0) { data_[i] = -data_[i]; }
   }
}

void ParGridFunction::Save(const char *fname, int precision) const
{
   int rank = pfes->GetMyRank();
   ostringstream fname_with_suffix;
   fname_with_suffix << fname << "." << setfill('0') << setw(6) << rank;
   ofstream ofs(fname_with_suffix.str().c_str());
   ofs.precision(precision);
   Save(ofs);
}

void ParGridFunction::SaveAsOne(const char *fname, int precision) const
{
   ofstream ofs;
   int rank = pfes->GetMyRank();
   if (rank == 0)
   {
      ofs.open(fname);
      ofs.precision(precision);
   }
   SaveAsOne(ofs);
}

void ParGridFunction::SaveAsSerial(const char *fname, int precision,
                                   int save_rank) const
{
   ParMesh *pmesh = ParFESpace()->GetParMesh();
   Mesh serial_mesh = pmesh->GetSerialMesh(save_rank);
   GridFunction serialgf = GetSerialGridFunction(save_rank, serial_mesh);

   if (pmesh->GetMyRank() == save_rank)
   {
      serialgf.Save(fname, precision);
   }
   MPI_Barrier(pmesh->GetComm());
}

GridFunction ParGridFunction::GetSerialGridFunction(int save_rank,
                                                    Mesh &serial_mesh) const
{
   ParFiniteElementSpace *pfespace = ParFESpace();
   ParMesh *pmesh = pfespace->GetParMesh();

   int vdim = pfespace->GetVDim();
   auto *fec_serial = FiniteElementCollection::New(pfespace->FEColl()->Name());
   auto *fespace_serial = new FiniteElementSpace(&serial_mesh,
                                                 fec_serial,
                                                 vdim,
                                                 pfespace->GetOrdering());

   GridFunction gf_serial(fespace_serial);
   gf_serial.MakeOwner(fec_serial);
   Array<double> vals;
   Array<int> dofs;
   MPI_Status status;
   int n_send_recv;

   int my_rank = pmesh->GetMyRank(),
       nranks = pmesh->GetNRanks();
   MPI_Comm my_comm = pmesh->GetComm();

   int elem_count = 0; // To keep track of element count in serial mesh

   if (my_rank == save_rank)
   {
      Vector nodeval;
      for (int e = 0; e < pmesh->GetNE(); e++)
      {
         GetElementDofValues(e, nodeval);
         fespace_serial->GetElementVDofs(elem_count++, dofs);
         gf_serial.SetSubVector(dofs, nodeval);
      }

      for (int p = 0; p < nranks; p++)
      {
         if (p == save_rank) { continue; }
         MPI_Recv(&n_send_recv, 1, MPI_INT, p, 448, my_comm, &status);
         vals.SetSize(n_send_recv);
         if (n_send_recv)
         {
            MPI_Recv(&vals[0], n_send_recv, MPI_DOUBLE, p, 449, my_comm, &status);
         }
         for (int i = 0; i < n_send_recv; )
         {
            fespace_serial->GetElementVDofs(elem_count++, dofs);
            gf_serial.SetSubVector(dofs, &vals[i]);
            i += dofs.Size();
         }
      }
   } // my_rank == save_rank
   else
   {
      n_send_recv = 0;
      Vector nodeval;
      for (int e = 0; e < pmesh->GetNE(); e++)
      {
         const FiniteElement *fe = pfespace->GetFE(e);
         n_send_recv += vdim*fe->GetDof();
      }
      MPI_Send(&n_send_recv, 1, MPI_INT, save_rank, 448, my_comm);
      vals.Reserve(n_send_recv);
      vals.SetSize(0);
      for (int e = 0; e < pmesh->GetNE(); e++)
      {
         GetElementDofValues(e, nodeval);
         for (int j = 0; j < nodeval.Size(); j++)
         {
            vals.Append(nodeval(j));
         }
      }
      if (n_send_recv)
      {
         MPI_Send(&vals[0], n_send_recv, MPI_DOUBLE, save_rank, 449, my_comm);
      }
   }

   MPI_Barrier(my_comm);
   return gf_serial;
}

#ifdef MFEM_USE_ADIOS2
void ParGridFunction::Save(adios2stream &os,
                           const std::string& variable_name,
                           const adios2stream::data_type type) const
{
   double *data_  = const_cast<double*>(HostRead());
   for (int i = 0; i < size; i++)
   {
      if (pfes->GetDofSign(i) < 0) { data_[i] = -data_[i]; }
   }

   GridFunction::Save(os, variable_name, type);

   for (int i = 0; i < size; i++)
   {
      if (pfes->GetDofSign(i) < 0) { data_[i] = -data_[i]; }
   }
}
#endif

void ParGridFunction::SaveAsOne(std::ostream &os) const
{
   int i, p;

   MPI_Comm MyComm;
   MPI_Status status;
   int MyRank, NRanks;

   MyComm = pfes -> GetComm();

   MPI_Comm_size(MyComm, &NRanks);
   MPI_Comm_rank(MyComm, &MyRank);

   double **values = new double*[NRanks];
   int *nv = new int[NRanks];
   int *nvdofs = new int[NRanks];
   int *nedofs = new int[NRanks];
   int *nfdofs = new int[NRanks];
   int *nrdofs = new int[NRanks];

   double * h_data = const_cast<double *>(this->HostRead());

   values[0] = h_data;
   nv[0]     = pfes -> GetVSize();
   nvdofs[0] = pfes -> GetNVDofs();
   nedofs[0] = pfes -> GetNEDofs();
   nfdofs[0] = pfes -> GetNFDofs();

   if (MyRank == 0)
   {
      pfes -> Save(os);
      os << '\n';

      for (p = 1; p < NRanks; p++)
      {
         MPI_Recv(&nv[p], 1, MPI_INT, p, 455, MyComm, &status);
         MPI_Recv(&nvdofs[p], 1, MPI_INT, p, 456, MyComm, &status);
         MPI_Recv(&nedofs[p], 1, MPI_INT, p, 457, MyComm, &status);
         MPI_Recv(&nfdofs[p], 1, MPI_INT, p, 458, MyComm, &status);
         values[p] = new double[nv[p]];
         MPI_Recv(values[p], nv[p], MPI_DOUBLE, p, 460, MyComm, &status);
      }

      int vdim = pfes -> GetVDim();

      for (p = 0; p < NRanks; p++)
      {
         nrdofs[p] = nv[p]/vdim - nvdofs[p] - nedofs[p] - nfdofs[p];
      }

      if (pfes->GetOrdering() == Ordering::byNODES)
      {
         for (int d = 0; d < vdim; d++)
         {
            for (p = 0; p < NRanks; p++)
               for (i = 0; i < nvdofs[p]; i++)
               {
                  os << *values[p]++ << '\n';
               }

            for (p = 0; p < NRanks; p++)
               for (i = 0; i < nedofs[p]; i++)
               {
                  os << *values[p]++ << '\n';
               }

            for (p = 0; p < NRanks; p++)
               for (i = 0; i < nfdofs[p]; i++)
               {
                  os << *values[p]++ << '\n';
               }

            for (p = 0; p < NRanks; p++)
               for (i = 0; i < nrdofs[p]; i++)
               {
                  os << *values[p]++ << '\n';
               }
         }
      }
      else
      {
         for (p = 0; p < NRanks; p++)
            for (i = 0; i < nvdofs[p]; i++)
               for (int d = 0; d < vdim; d++)
               {
                  os << *values[p]++ << '\n';
               }

         for (p = 0; p < NRanks; p++)
            for (i = 0; i < nedofs[p]; i++)
               for (int d = 0; d < vdim; d++)
               {
                  os << *values[p]++ << '\n';
               }

         for (p = 0; p < NRanks; p++)
            for (i = 0; i < nfdofs[p]; i++)
               for (int d = 0; d < vdim; d++)
               {
                  os << *values[p]++ << '\n';
               }

         for (p = 0; p < NRanks; p++)
            for (i = 0; i < nrdofs[p]; i++)
               for (int d = 0; d < vdim; d++)
               {
                  os << *values[p]++ << '\n';
               }
      }

      for (p = 1; p < NRanks; p++)
      {
         values[p] -= nv[p];
         delete [] values[p];
      }
      os.flush();
   }
   else
   {
      MPI_Send(&nv[0], 1, MPI_INT, 0, 455, MyComm);
      MPI_Send(&nvdofs[0], 1, MPI_INT, 0, 456, MyComm);
      MPI_Send(&nedofs[0], 1, MPI_INT, 0, 457, MyComm);
      MPI_Send(&nfdofs[0], 1, MPI_INT, 0, 458, MyComm);
      MPI_Send(h_data, nv[0], MPI_DOUBLE, 0, 460, MyComm);
   }

   delete [] values;
   delete [] nv;
   delete [] nvdofs;
   delete [] nedofs;
   delete [] nfdofs;
   delete [] nrdofs;
}

double GlobalLpNorm(const double p, double loc_norm, MPI_Comm comm)
{
   double glob_norm;

   if (p < infinity())
   {
      // negative quadrature weights may cause the error to be negative
      if (loc_norm < 0.0)
      {
         loc_norm = -pow(-loc_norm, p);
      }
      else
      {
         loc_norm = pow(loc_norm, p);
      }

      MPI_Allreduce(&loc_norm, &glob_norm, 1, MPI_DOUBLE, MPI_SUM, comm);

      if (glob_norm < 0.0)
      {
         glob_norm = -pow(-glob_norm, 1.0/p);
      }
      else
      {
         glob_norm = pow(glob_norm, 1.0/p);
      }
   }
   else
   {
      MPI_Allreduce(&loc_norm, &glob_norm, 1, MPI_DOUBLE, MPI_MAX, comm);
   }

   return glob_norm;
}

void ParGridFunction::ComputeFlux(
   BilinearFormIntegrator &blfi,
   GridFunction &flux, bool wcoef, int subdomain)
{
   ParFiniteElementSpace *ffes =
      dynamic_cast<ParFiniteElementSpace*>(flux.FESpace());
   MFEM_VERIFY(ffes, "the flux FE space must be ParFiniteElementSpace");

   Array<int> count(flux.Size());
   SumFluxAndCount(blfi, flux, count, wcoef, subdomain);

   // Accumulate flux and counts in parallel
   ffes->GroupComm().Reduce<double>(flux.HostReadWrite(), GroupCommunicator::Sum);
   ffes->GroupComm().Bcast<double>(flux.HostReadWrite());

   ffes->GroupComm().Reduce<int>(count.HostReadWrite(), GroupCommunicator::Sum);
   ffes->GroupComm().Bcast<int>(count.HostReadWrite());

   // complete averaging
   for (int i = 0; i < count.Size(); i++)
   {
      if (count[i] != 0) { flux(i) /= count[i]; }
   }

   if (ffes->Nonconforming())
   {
      // On a partially conforming flux space, project on the conforming space.
      // Using this code may lead to worse refinements in ex6, so we do not use
      // it by default.

      // Vector conf_flux;
      // flux.ConformingProject(conf_flux);
      // flux.ConformingProlongate(conf_flux);
   }
}


double L2ZZErrorEstimator(BilinearFormIntegrator &flux_integrator,
                          const ParGridFunction &x,
                          ParFiniteElementSpace &smooth_flux_fes,
                          ParFiniteElementSpace &flux_fes,
                          Vector &errors,
                          int norm_p, double solver_tol, int solver_max_it)
{
   // Compute fluxes in discontinuous space
   GridFunction flux(&flux_fes);
   flux = 0.0;

   ParFiniteElementSpace *xfes = x.ParFESpace();
   Array<int> xdofs, fdofs;
   Vector el_x, el_f;

   for (int i = 0; i < xfes->GetNE(); i++)
   {
      const DofTransformation* const xtrans = xfes->GetElementVDofs(i, xdofs);
      x.GetSubVector(xdofs, el_x);
      if (xtrans)
      {
         xtrans->InvTransformPrimal(el_x);
      }

      ElementTransformation *Transf = xfes->GetElementTransformation(i);
      flux_integrator.ComputeElementFlux(*xfes->GetFE(i), *Transf, el_x,
                                         *flux_fes.GetFE(i), el_f, false);

      const DofTransformation* const ftrans = flux_fes.GetElementVDofs(i, fdofs);
      if (ftrans)
      {
         ftrans->TransformPrimal(el_f);
      }
      flux.SetSubVector(fdofs, el_f);
   }

   // Assemble the linear system for L2 projection into the "smooth" space
   ParBilinearForm *a = new ParBilinearForm(&smooth_flux_fes);
   ParLinearForm *b = new ParLinearForm(&smooth_flux_fes);
   VectorGridFunctionCoefficient f(&flux);

   if (xfes->GetNE())
   {
      MFEM_VERIFY(smooth_flux_fes.GetFE(0) != NULL,
                  "Could not obtain FE of smooth flux space.");

      if (smooth_flux_fes.GetFE(0)->GetRangeType() == FiniteElement::SCALAR)
      {
         VectorMassIntegrator *vmass = new VectorMassIntegrator;
         vmass->SetVDim(smooth_flux_fes.GetVDim());
         a->AddDomainIntegrator(vmass);
         b->AddDomainIntegrator(new VectorDomainLFIntegrator(f));
      }
      else
      {
         a->AddDomainIntegrator(new VectorFEMassIntegrator);
         b->AddDomainIntegrator(new VectorFEDomainLFIntegrator(f));
      }
   }

   b->Assemble();
   a->Assemble();
   a->Finalize();

   // The destination of the projected discontinuous flux
   ParGridFunction smooth_flux(&smooth_flux_fes);
   smooth_flux = 0.0;

   HypreParMatrix* A = a->ParallelAssemble();
   HypreParVector* B = b->ParallelAssemble();
   HypreParVector* X = smooth_flux.ParallelProject();

   delete a;
   delete b;

   // Define and apply a parallel PCG solver for AX=B with the BoomerAMG
   // preconditioner from hypre.
   HypreBoomerAMG *amg = new HypreBoomerAMG(*A);
   amg->SetPrintLevel(0);
   HyprePCG *pcg = new HyprePCG(*A);
   pcg->SetTol(solver_tol);
   pcg->SetMaxIter(solver_max_it);
   pcg->SetPrintLevel(0);
   pcg->SetPreconditioner(*amg);
   pcg->Mult(*B, *X);

   // Extract the parallel grid function corresponding to the finite element
   // approximation X. This is the local solution on each processor.
   smooth_flux = *X;

   delete A;
   delete B;
   delete X;
   delete amg;
   delete pcg;

   // Proceed through the elements one by one, and find the Lp norm differences
   // between the flux as computed per element and the flux projected onto the
   // smooth_flux_fes space.
   double total_error = 0.0;
   errors.SetSize(xfes->GetNE());
   for (int i = 0; i < xfes->GetNE(); i++)
   {
      errors(i) = ComputeElementLpDistance(norm_p, i, smooth_flux, flux);
      total_error += pow(errors(i), norm_p);
   }

   double glob_error;
   MPI_Allreduce(&total_error, &glob_error, 1, MPI_DOUBLE, MPI_SUM,
                 xfes->GetComm());

   return pow(glob_error, 1.0/norm_p);
}

} // namespace mfem

#endif // MFEM_USE_MPI<|MERGE_RESOLUTION|>--- conflicted
+++ resolved
@@ -679,18 +679,11 @@
 
    // Count the values globally.
    GroupCommunicator &gcomm = pfes->GroupComm();
-<<<<<<< HEAD
-   gcomm.Reduce<int>(values_counter, GroupCommunicator::Sum);
-   gcomm.Bcast<int>(values_counter);
-   // Accumulate the values globally.
-   gcomm.Reduce<double>(values, GroupCommunicator::Sum);
-   gcomm.Bcast<double>(values);
-=======
    gcomm.Reduce<int>(values_counter.HostReadWrite(), GroupCommunicator::Sum);
+   gcomm.Bcast<int>(values_counter.HostReadWrite());
    // Accumulate the values globally.
    gcomm.Reduce<double>(values.HostReadWrite(), GroupCommunicator::Sum);
-   // Only the values in the master are guaranteed to be correct!
->>>>>>> 0de295d6
+   gcomm.Bcast<double>(values.HostReadWrite());
    for (int i = 0; i < values.Size(); i++)
    {
       if (values_counter[i])
@@ -741,18 +734,11 @@
 
    // Count the values globally.
    GroupCommunicator &gcomm = pfes->GroupComm();
-<<<<<<< HEAD
-   gcomm.Reduce<int>(values_counter, GroupCommunicator::Sum);
-   gcomm.Bcast<int>(values_counter);
-   // Accumulate the values globally.
-   gcomm.Reduce<double>(values, GroupCommunicator::Sum);
-   gcomm.Bcast<double>(values);
-=======
    gcomm.Reduce<int>(values_counter.HostReadWrite(), GroupCommunicator::Sum);
+   gcomm.Bcast<int>(values_counter.HostReadWrite());
    // Accumulate the values globally.
    gcomm.Reduce<double>(values.HostReadWrite(), GroupCommunicator::Sum);
-   // Only the values in the master are guaranteed to be correct!
->>>>>>> 0de295d6
+   gcomm.Bcast<double>(values.HostReadWrite());
    for (int i = 0; i < values.Size(); i++)
    {
       if (values_counter[i])
