// Copyright (c) 2010-2020, Lawrence Livermore National Security, LLC. Produced
// at the Lawrence Livermore National Laboratory. All Rights reserved. See files
// LICENSE and NOTICE for details. LLNL-CODE-806117.
//
// This file is part of the MFEM library. For more information and source code
// availability visit https://mfem.org.
//
// MFEM is free software; you can redistribute it and/or modify it under the
// terms of the BSD-3 license. We welcome feedback and contributions, see file
// CONTRIBUTING.md for details.

#include "ceed.hpp"

#ifdef MFEM_USE_CEED
#include "../../general/device.hpp"
#include "../../fem/gridfunc.hpp"
#include "../../linalg/dtensor.hpp"

#include <sys/types.h>
#include <sys/stat.h>
#ifndef _WIN32
typedef struct stat struct_stat;
#else
#define stat(dir, buf) _stat(dir, buf)
#define S_ISDIR(mode) _S_IFDIR(mode)
typedef struct _stat struct_stat;
#endif

namespace mfem
{

namespace internal
{

extern Ceed ceed;

std::string ceed_path;

extern CeedBasisMap ceed_basis_map;
extern CeedRestrMap ceed_restr_map;

}

void InitCeedCoeff(Coefficient *Q, Mesh &mesh,
                   const IntegrationRule &ir, CeedData *ptr)
{
   if ( Q == nullptr )
   {
      CeedConstCoeff *ceedCoeff = new CeedConstCoeff{1.0};
      ptr->coeff_type = CeedCoeff::Const;
      ptr->coeff = static_cast<void*>(ceedCoeff);
   }
   else if (ConstantCoefficient *coeff = dynamic_cast<ConstantCoefficient*>(Q))
   {
      CeedConstCoeff *ceedCoeff = new CeedConstCoeff{coeff->constant};
      ptr->coeff_type = CeedCoeff::Const;
      ptr->coeff = static_cast<void*>(ceedCoeff);
   }
   else if (GridFunctionCoefficient* coeff =
               dynamic_cast<GridFunctionCoefficient*>(Q))
   {
      CeedGridCoeff *ceedCoeff = new CeedGridCoeff;
      ceedCoeff->coeff = coeff->GetGridFunction();
      CeedVectorCreate(internal::ceed, ceedCoeff->coeff->FESpace()->GetNDofs(),
                       &ceedCoeff->coeffVector);
      CeedScalar *d_ptr;
      CeedMemType mem;
      CeedGetPreferredMemType(internal::ceed, &mem);
      if ( Device::Allows(Backend::CUDA) && mem==CEED_MEM_DEVICE )
      {
         d_ptr = const_cast<CeedScalar*>(ceedCoeff->coeff->Read());
      }
      else
      {
         d_ptr = const_cast<CeedScalar*>(ceedCoeff->coeff->HostRead());
         mem = CEED_MEM_HOST;
      }
      CeedVectorSetArray(ceedCoeff->coeffVector, mem, CEED_USE_POINTER,
                         d_ptr);
      ptr->coeff_type = CeedCoeff::Grid;
      ptr->coeff = static_cast<void*>(ceedCoeff);
   }
   else if (QuadratureFunctionCoefficient *cQ =
               dynamic_cast<QuadratureFunctionCoefficient*>(Q))
   {
      CeedQuadCoeff *ceedCoeff = new CeedQuadCoeff;
      const int ne = mesh.GetNE();
      const int nq = ir.GetNPoints();
      const QuadratureFunction &qFun = cQ->GetQuadFunction();
      MFEM_VERIFY(qFun.Size() == nq * ne,
                  "Incompatible QuadratureFunction dimension \n");

      MFEM_VERIFY(&ir == &qFun.GetSpace()->GetElementIntRule(0),
                  "IntegrationRule used within integrator and in"
                  " QuadratureFunction appear to be different");
      qFun.Read();
      ceedCoeff->coeff.MakeRef(const_cast<QuadratureFunction &>(qFun),0);
      CeedVectorCreate(internal::ceed, ne * nq, &ceedCoeff->coeffVector);
      CeedScalar *d_ptr;
      CeedMemType mem;
      CeedGetPreferredMemType(internal::ceed, &mem);
      if ( Device::Allows(Backend::CUDA) && mem==CEED_MEM_DEVICE )
      {
         d_ptr = ceedCoeff->coeff.ReadWrite();
      }
      else
      {
         d_ptr = ceedCoeff->coeff.HostReadWrite();
         mem = CEED_MEM_HOST;
      }
      CeedVectorSetArray(ceedCoeff->coeffVector, mem, CEED_USE_POINTER, d_ptr);
      ptr->coeff_type = CeedCoeff::Quad;
      ptr->coeff = static_cast<void*>(ceedCoeff);
   }
   else
   {
      CeedQuadCoeff *ceedCoeff = new CeedQuadCoeff;
      const int ne = mesh.GetNE();
      const int nq = ir.GetNPoints();
      ceedCoeff->coeff.SetSize(nq * ne);
      auto C = Reshape(ceedCoeff->coeff.HostWrite(), nq, ne);
      for (int e = 0; e < ne; ++e)
      {
         ElementTransformation &T = *mesh.GetElementTransformation(e);
         for (int q = 0; q < nq; ++q)
         {
            C(q,e) = Q->Eval(T, ir.IntPoint(q));
         }
      }
      CeedVectorCreate(internal::ceed, ne * nq, &ceedCoeff->coeffVector);
      CeedScalar *d_ptr;
      CeedMemType mem;
      CeedGetPreferredMemType(internal::ceed, &mem);
      if ( Device::Allows(Backend::CUDA) && mem==CEED_MEM_DEVICE )
      {
         d_ptr = ceedCoeff->coeff.ReadWrite();
      }
      else
      {
         d_ptr = ceedCoeff->coeff.HostReadWrite();
         mem = CEED_MEM_HOST;
      }
      CeedVectorSetArray(ceedCoeff->coeffVector, mem, CEED_USE_POINTER, d_ptr);
      ptr->coeff_type = CeedCoeff::Quad;
      ptr->coeff = static_cast<void*>(ceedCoeff);
   }
}

static CeedElemTopology GetCeedTopology(Geometry::Type geom)
{
   switch (geom)
   {
      case Geometry::SEGMENT:
         return CEED_LINE;
      case Geometry::TRIANGLE:
         return CEED_TRIANGLE;
      case Geometry::SQUARE:
         return CEED_QUAD;
      case Geometry::TETRAHEDRON:
         return CEED_TET;
      case Geometry::CUBE:
         return CEED_HEX;
      case Geometry::PRISM:
         return CEED_PRISM;
      default:
         MFEM_ABORT("This type of element is not supported");
         return CEED_PRISM;
   }
}

static void InitCeedNonTensorBasis(const FiniteElementSpace &fes,
                                   const IntegrationRule &ir,
                                   Ceed ceed, CeedBasis *basis)
{
   Mesh *mesh = fes.GetMesh();
   const FiniteElement *fe = fes.GetFE(0);
   const int dim = mesh->Dimension();
   const int P = fe->GetDof();
   const int Q = ir.GetNPoints();
   DenseMatrix shape(P, Q);
   Vector grad(P*dim*Q);
   DenseMatrix qref(dim, Q);
   Vector qweight(Q);
   Vector shape_i(P);
   DenseMatrix grad_i(P, dim);
   const Table &el_dof = fes.GetElementToDofTable();
   Array<int> tp_el_dof(el_dof.Size_of_connections());
   const TensorBasisElement * tfe =
      dynamic_cast<const TensorBasisElement *>(fe);
   if (tfe) // Lexicographic ordering using dof_map
   {
      const Array<int>& dof_map = tfe->GetDofMap();
      for (int i = 0; i < Q; i++)
      {
         const IntegrationPoint &ip = ir.IntPoint(i);
         qref(0,i) = ip.x;
         if (dim>1) { qref(1,i) = ip.y; }
         if (dim>2) { qref(2,i) = ip.z; }
         qweight(i) = ip.weight;
         fe->CalcShape(ip, shape_i);
         fe->CalcDShape(ip, grad_i);
         for (int j = 0; j < P; j++)
         {
            shape(j, i) = shape_i(dof_map[j]);
            for (int d = 0; d < dim; ++d)
            {
               grad(j+i*P+d*Q*P) = grad_i(dof_map[j], d);
            }
         }
      }
   }
   else  // Native ordering
   {
      for (int i = 0; i < Q; i++)
      {
         const IntegrationPoint &ip = ir.IntPoint(i);
         qref(0,i) = ip.x;
         if (dim>1) { qref(1,i) = ip.y; }
         if (dim>2) { qref(2,i) = ip.z; }
         qweight(i) = ip.weight;
         fe->CalcShape(ip, shape_i);
         fe->CalcDShape(ip, grad_i);
         for (int j = 0; j < P; j++)
         {
            shape(j, i) = shape_i(j);
            for (int d = 0; d < dim; ++d)
            {
               grad(j+i*P+d*Q*P) = grad_i(j, d);
            }
         }
      }
   }
   CeedBasisCreateH1(ceed, GetCeedTopology(fe->GetGeomType()), fes.GetVDim(),
                     fe->GetDof(), ir.GetNPoints(), shape.GetData(),
                     grad.GetData(), qref.GetData(), qweight.GetData(), basis);
}

static void InitCeedNonTensorRestriction(const FiniteElementSpace &fes,
                                         const IntegrationRule &ir,
                                         Ceed ceed, CeedElemRestriction *restr)
{
   Mesh *mesh = fes.GetMesh();
   const FiniteElement *fe = fes.GetFE(0);
   const int dim = mesh->Dimension();
   const int P = fe->GetDof();
   const int Q = ir.GetNPoints();
   DenseMatrix shape(P, Q);
   Vector grad(P*dim*Q);
   DenseMatrix qref(dim, Q);
   Vector qweight(Q);
   Vector shape_i(P);
   DenseMatrix grad_i(P, dim);
   CeedInt compstride = fes.GetOrdering()==Ordering::byVDIM ? 1 : fes.GetNDofs();
   const Table &el_dof = fes.GetElementToDofTable();
   Array<int> tp_el_dof(el_dof.Size_of_connections());
   const TensorBasisElement * tfe =
      dynamic_cast<const TensorBasisElement *>(fe);
   if (tfe) // Lexicographic ordering using dof_map
   {
      const Array<int>& dof_map = tfe->GetDofMap();
      for (int i = 0; i < Q; i++)
      {
         const IntegrationPoint &ip = ir.IntPoint(i);
         qref(0,i) = ip.x;
         if (dim>1) { qref(1,i) = ip.y; }
         if (dim>2) { qref(2,i) = ip.z; }
         qweight(i) = ip.weight;
         fe->CalcShape(ip, shape_i);
         fe->CalcDShape(ip, grad_i);
         for (int j = 0; j < P; j++)
         {
            shape(j, i) = shape_i(dof_map[j]);
            for (int d = 0; d < dim; ++d)
            {
               grad(j+i*P+d*Q*P) = grad_i(dof_map[j], d);
            }
         }
      }
      for (int i = 0; i < mesh->GetNE(); i++)
      {
         const int el_offset = fe->GetDof() * i;
         for (int j = 0; j < fe->GetDof(); j++)
         {
            if (compstride == 1)
            {
               tp_el_dof[j + el_offset] = fes.GetVDim()*
                                          el_dof.GetJ()[dof_map[j] + el_offset];
            }
            else
            {
               tp_el_dof[j + el_offset] = el_dof.GetJ()[dof_map[j] + el_offset];
            }
         }
      }
   }
   else  // Native ordering
   {
      for (int i = 0; i < Q; i++)
      {
         const IntegrationPoint &ip = ir.IntPoint(i);
         qref(0,i) = ip.x;
         if (dim>1) { qref(1,i) = ip.y; }
         if (dim>2) { qref(2,i) = ip.z; }
         qweight(i) = ip.weight;
         fe->CalcShape(ip, shape_i);
         fe->CalcDShape(ip, grad_i);
         for (int j = 0; j < P; j++)
         {
            shape(j, i) = shape_i(j);
            for (int d = 0; d < dim; ++d)
            {
               grad(j+i*P+d*Q*P) = grad_i(j, d);
            }
         }
      }
      for (int e = 0; e < mesh->GetNE(); e++)
      {
         for (int i = 0; i < P; i++)
         {
            if (compstride == 1)
            {
               tp_el_dof[i + e*P] = fes.GetVDim()*el_dof.GetJ()[i + e*P];
            }
            else
            {
               tp_el_dof[i + e*P] = el_dof.GetJ()[i + e*P];
            }
         }
      }
   }
   CeedElemRestrictionCreate(ceed, mesh->GetNE(), fe->GetDof(), fes.GetVDim(),
                             compstride, (fes.GetVDim())*(fes.GetNDofs()),
                             CEED_MEM_HOST, CEED_COPY_VALUES,
                             tp_el_dof.GetData(), restr);
}

static void InitCeedTensorBasis(const FiniteElementSpace &fes,
                                const IntegrationRule &ir,
                                Ceed ceed, CeedBasis *basis)
{
   Mesh *mesh = fes.GetMesh();
   const FiniteElement *fe = fes.GetFE(0);
   const int order = fes.GetOrder(0);
   const TensorBasisElement * tfe =
      dynamic_cast<const TensorBasisElement *>(fe);
   MFEM_VERIFY(tfe, "invalid FE");
   const FiniteElement *fe1d =
      fes.FEColl()->FiniteElementForGeometry(Geometry::SEGMENT);
   DenseMatrix shape1d(fe1d->GetDof(), ir.GetNPoints());
   DenseMatrix grad1d(fe1d->GetDof(), ir.GetNPoints());
   Vector qref1d(ir.GetNPoints()), qweight1d(ir.GetNPoints());
   Vector shape_i(shape1d.Height());
   DenseMatrix grad_i(grad1d.Height(), 1);
   const H1_SegmentElement *h1_fe1d =
      dynamic_cast<const H1_SegmentElement *>(fe1d);
   MFEM_VERIFY(h1_fe1d, "invalid FE");
   const Array<int> &dof_map_1d = h1_fe1d->GetDofMap();
   for (int i = 0; i < ir.GetNPoints(); i++)
   {
      const IntegrationPoint &ip = ir.IntPoint(i);
      qref1d(i) = ip.x;
      qweight1d(i) = ip.weight;
      fe1d->CalcShape(ip, shape_i);
      fe1d->CalcDShape(ip, grad_i);
      for (int j = 0; j < shape1d.Height(); j++)
      {
         shape1d(j, i) = shape_i(dof_map_1d[j]);
         grad1d(j, i) = grad_i(dof_map_1d[j], 0);
      }
   }
   CeedBasisCreateTensorH1(ceed, mesh->Dimension(), fes.GetVDim(), order + 1,
                           ir.GetNPoints(), shape1d.GetData(),
                           grad1d.GetData(), qref1d.GetData(),
                           qweight1d.GetData(), basis);
}

static void InitCeedTensorRestriction(const FiniteElementSpace &fes,
                                      const IntegrationRule &ir,
                                      Ceed ceed, CeedElemRestriction *restr)
{
   Mesh *mesh = fes.GetMesh();
   const FiniteElement *fe = fes.GetFE(0);
   const TensorBasisElement * tfe =
      dynamic_cast<const TensorBasisElement *>(fe);
   MFEM_VERIFY(tfe, "invalid FE");
   const Array<int>& dof_map = tfe->GetDofMap();
   const FiniteElement *fe1d =
      fes.FEColl()->FiniteElementForGeometry(Geometry::SEGMENT);
   DenseMatrix shape1d(fe1d->GetDof(), ir.GetNPoints());
   DenseMatrix grad1d(fe1d->GetDof(), ir.GetNPoints());
   Vector qref1d(ir.GetNPoints()), qweight1d(ir.GetNPoints());
   Vector shape_i(shape1d.Height());
   DenseMatrix grad_i(grad1d.Height(), 1);
   const H1_SegmentElement *h1_fe1d =
      dynamic_cast<const H1_SegmentElement *>(fe1d);
   MFEM_VERIFY(h1_fe1d, "invalid FE");

   CeedInt compstride = fes.GetOrdering()==Ordering::byVDIM ? 1 : fes.GetNDofs();
   const Table &el_dof = fes.GetElementToDofTable();
   Array<int> tp_el_dof(el_dof.Size_of_connections());
   for (int i = 0; i < mesh->GetNE(); i++)
   {
      const int el_offset = fe->GetDof() * i;
      for (int j = 0; j < fe->GetDof(); j++)
      {
         if (compstride == 1)
         {
            tp_el_dof[j + el_offset] = fes.GetVDim()*
                                       el_dof.GetJ()[dof_map[j] + el_offset];
         }
         else
         {
            tp_el_dof[j + el_offset] = el_dof.GetJ()[dof_map[j] + el_offset];
         }
      }
   }
   CeedElemRestrictionCreate(ceed, mesh->GetNE(), fe->GetDof(), fes.GetVDim(),
                             compstride, (fes.GetVDim())*(fes.GetNDofs()),
                             CEED_MEM_HOST, CEED_COPY_VALUES,
                             tp_el_dof.GetData(), restr);
}

void InitCeedBasisAndRestriction(const FiniteElementSpace &fes,
                                 const IntegrationRule &irm,
                                 Ceed ceed, CeedBasis *basis,
                                 CeedElemRestriction *restr)
{
   // Check for FES -> basis, restriction in hash tables
   const Mesh *mesh = fes.GetMesh();
   const FiniteElement *fe = fes.GetFE(0);
   const int P = fe->GetDof();
   const int Q = irm.GetNPoints();
   const int nelem = mesh->GetNE();
   const int ncomp = fes.GetVDim();
   CeedBasisKey basis_key(&fes, &irm, ncomp, P, Q);
   auto basis_itr = internal::ceed_basis_map.find(basis_key);
   CeedRestrKey restr_key(&fes, nelem, P, ncomp);
   auto restr_itr = internal::ceed_restr_map.find(restr_key);

   // Init or retreive key values
   if (basis_itr == internal::ceed_basis_map.end())
<<<<<<< HEAD
   {
      if (UsesTensorBasis(fes))
      {
         const IntegrationRule &ir = IntRules.Get(Geometry::SEGMENT, irm.GetOrder());
         InitCeedTensorBasis(fes, ir, ceed, basis);
      }
      else
      {
         InitCeedNonTensorBasis(fes, irm, ceed, basis);
      }
      internal::ceed_basis_map[basis_key] = *basis;
   }
   else
   {
      *basis = basis_itr->second;
   }
   if (restr_itr == internal::ceed_restr_map.end())
   {
      if (UsesTensorBasis(fes))
      {
         const IntegrationRule &ir = IntRules.Get(Geometry::SEGMENT, irm.GetOrder());
         InitCeedTensorRestriction(fes, ir, ceed, restr);
      }
      else
      {
         InitCeedNonTensorRestriction(fes, irm, ceed, restr);
      }
      internal::ceed_restr_map[restr_key] = *restr;
   }
   else
   {
=======
   {
      if (UsesTensorBasis(fes))
      {
         const IntegrationRule &ir = IntRules.Get(Geometry::SEGMENT, irm.GetOrder());
         InitCeedTensorBasis(fes, ir, ceed, basis);
      }
      else
      {
         InitCeedNonTensorBasis(fes, irm, ceed, basis);
      }
      internal::ceed_basis_map[basis_key] = *basis;
   }
   else
   {
      *basis = basis_itr->second;
   }
   if (restr_itr == internal::ceed_restr_map.end())
   {
      if (UsesTensorBasis(fes))
      {
         const IntegrationRule &ir = IntRules.Get(Geometry::SEGMENT, irm.GetOrder());
         InitCeedTensorRestriction(fes, ir, ceed, restr);
      }
      else
      {
         InitCeedNonTensorRestriction(fes, irm, ceed, restr);
      }
      internal::ceed_restr_map[restr_key] = *restr;
   }
   else
   {
>>>>>>> 6823ecee
      *restr = restr_itr->second;
   }
}

const std::string &GetCeedPath()
{
   if (internal::ceed_path.empty())
   {
      const char *install_dir = MFEM_INSTALL_DIR "/include/mfem/fem/libceed";
      const char *source_dir = MFEM_SOURCE_DIR "/fem/libceed";
      struct_stat m_stat;
      if (stat(install_dir, &m_stat) == 0 && S_ISDIR(m_stat.st_mode))
      {
         internal::ceed_path = install_dir;
      }
      else if (stat(source_dir, &m_stat) == 0 && S_ISDIR(m_stat.st_mode))
      {
         internal::ceed_path = source_dir;
      }
      else
      {
         MFEM_ABORT("Cannot find libCEED kernels in MFEM_INSTALL_DIR or "
                    "MFEM_SOURCE_DIR");
      }
      // Could be useful for debugging:
      // mfem::out << "Using libCEED dir: " << internal::ceed_path << std::endl;
   }
   return internal::ceed_path;
}

void CeedPAAssemble(const CeedPAOperator& op,
                    CeedData& ceedData)
{
   const FiniteElementSpace &fes = op.fes;
   const mfem::IntegrationRule &irm = op.ir;
   Ceed ceed(internal::ceed);
   mfem::Mesh *mesh = fes.GetMesh();
   CeedInt nqpts, nelem = mesh->GetNE();
   CeedInt dim = mesh->SpaceDimension(), vdim = fes.GetVDim();

   mesh->EnsureNodes();
   InitCeedBasisAndRestriction(fes, irm, ceed, &ceedData.basis, &ceedData.restr);

   const mfem::FiniteElementSpace *mesh_fes = mesh->GetNodalFESpace();
   MFEM_VERIFY(mesh_fes, "the Mesh has no nodal FE space");
   InitCeedBasisAndRestriction(*mesh_fes, irm, ceed, &ceedData.mesh_basis,
                               &ceedData.mesh_restr);

   CeedBasisGetNumQuadraturePoints(ceedData.basis, &nqpts);

   const int qdatasize = op.qdatasize;
   CeedElemRestrictionCreateStrided(ceed, nelem, nqpts, qdatasize,
                                    nelem*nqpts*qdatasize, CEED_STRIDES_BACKEND,
                                    &ceedData.restr_i);

   CeedVectorCreate(ceed, mesh->GetNodes()->Size(), &ceedData.node_coords);
   CeedVectorSetArray(ceedData.node_coords, CEED_MEM_HOST, CEED_USE_POINTER,
                      mesh->GetNodes()->GetData());

   CeedVectorCreate(ceed, nelem * nqpts * qdatasize, &ceedData.rho);

   // Context data to be passed to the 'f_build_diff' Q-function.
   ceedData.build_ctx_data.dim = mesh->Dimension();
   ceedData.build_ctx_data.space_dim = mesh->SpaceDimension();

   std::string qf_file = GetCeedPath() + op.header;
   std::string qf;

   // Create the Q-function that builds the operator (i.e. computes its
   // quadrature data) and set its context data.
   switch (ceedData.coeff_type)
   {
      case CeedCoeff::Const:
         qf = qf_file + op.const_func;
         CeedQFunctionCreateInterior(ceed, 1, op.const_qf,
                                     qf.c_str(),
                                     &ceedData.build_qfunc);
         ceedData.build_ctx_data.coeff = ((CeedConstCoeff*)ceedData.coeff)->val;
         break;
      case CeedCoeff::Grid:
         qf = qf_file + op.quad_func;
         CeedQFunctionCreateInterior(ceed, 1, op.quad_qf,
                                     qf.c_str(),
                                     &ceedData.build_qfunc);
         CeedQFunctionAddInput(ceedData.build_qfunc, "coeff", 1, CEED_EVAL_INTERP);
         break;
      case CeedCoeff::Quad:
         qf = qf_file + op.quad_func;
         CeedQFunctionCreateInterior(ceed, 1, op.quad_qf,
                                     qf.c_str(),
                                     &ceedData.build_qfunc);
         CeedQFunctionAddInput(ceedData.build_qfunc, "coeff", 1, CEED_EVAL_NONE);
         break;
   }
   CeedQFunctionAddInput(ceedData.build_qfunc, "dx", dim * dim, CEED_EVAL_GRAD);
   CeedQFunctionAddInput(ceedData.build_qfunc, "weights", 1, CEED_EVAL_WEIGHT);
   CeedQFunctionAddOutput(ceedData.build_qfunc, "qdata", qdatasize,
                          CEED_EVAL_NONE);

   CeedQFunctionContextCreate(ceed, &ceedData.build_ctx);
   CeedQFunctionContextSetData(ceedData.build_ctx, CEED_MEM_HOST, CEED_USE_POINTER,
                               sizeof(ceedData.build_ctx_data),
                               &ceedData.build_ctx_data);
   CeedQFunctionSetContext(ceedData.build_qfunc, ceedData.build_ctx);

   // Create the operator that builds the quadrature data for the operator.
   CeedOperatorCreate(ceed, ceedData.build_qfunc, NULL, NULL,
                      &ceedData.build_oper);
   switch (ceedData.coeff_type)
   {
      case CeedCoeff::Const:
         break;
      case CeedCoeff::Grid:
      {
         CeedGridCoeff* gridCoeff = (CeedGridCoeff*)ceedData.coeff;
         InitCeedBasisAndRestriction(*gridCoeff->coeff->FESpace(), irm, ceed,
                                     &gridCoeff->basis,
                                     &gridCoeff->restr);
         CeedOperatorSetField(ceedData.build_oper, "coeff", gridCoeff->restr,
                              gridCoeff->basis, gridCoeff->coeffVector);
      }
      break;
      case CeedCoeff::Quad:
      {
         CeedQuadCoeff* quadCoeff = (CeedQuadCoeff*)ceedData.coeff;
         const int ncomp = 1;
         CeedInt strides[3] = {1, nqpts, ncomp*nqpts};
         CeedElemRestrictionCreateStrided(ceed, nelem, nqpts, ncomp,
                                          nelem*ncomp*nqpts, strides,
                                          &quadCoeff->restr);
         CeedOperatorSetField(ceedData.build_oper, "coeff", quadCoeff->restr,
                              CEED_BASIS_COLLOCATED, quadCoeff->coeffVector);
      }
      break;
   }
   CeedOperatorSetField(ceedData.build_oper, "dx", ceedData.mesh_restr,
                        ceedData.mesh_basis, CEED_VECTOR_ACTIVE);
   CeedOperatorSetField(ceedData.build_oper, "weights", CEED_ELEMRESTRICTION_NONE,
                        ceedData.mesh_basis, CEED_VECTOR_NONE);
   CeedOperatorSetField(ceedData.build_oper, "qdata", ceedData.restr_i,
                        CEED_BASIS_COLLOCATED, CEED_VECTOR_ACTIVE);

   // Compute the quadrature data for the operator.
   CeedOperatorApply(ceedData.build_oper, ceedData.node_coords, ceedData.rho,
                     CEED_REQUEST_IMMEDIATE);

   // Create the Q-function that defines the action of the operator.
   qf = qf_file + op.apply_func;//":f_apply_diff";
   CeedQFunctionCreateInterior(ceed, 1, op.apply_qf,
                               qf.c_str(),
                               &ceedData.apply_qfunc);
   CeedInt dimU = vdim*(op.trial_op==CEED_EVAL_GRAD ? dim : 1);
   CeedInt dimV = vdim*(op.test_op==CEED_EVAL_GRAD ? dim : 1);
   CeedQFunctionAddInput(ceedData.apply_qfunc, "u", dimU, op.trial_op);
   CeedQFunctionAddInput(ceedData.apply_qfunc, "qdata", qdatasize,
                         CEED_EVAL_NONE);
   CeedQFunctionAddOutput(ceedData.apply_qfunc, "v", dimV, op.test_op);
   CeedQFunctionSetContext(ceedData.apply_qfunc, ceedData.build_ctx);

   // Create the diff operator.
   CeedOperatorCreate(ceed, ceedData.apply_qfunc, NULL, NULL, &ceedData.oper);
   CeedOperatorSetField(ceedData.oper, "u", ceedData.restr, ceedData.basis,
                        CEED_VECTOR_ACTIVE);
   CeedOperatorSetField(ceedData.oper, "qdata", ceedData.restr_i,
                        CEED_BASIS_COLLOCATED, ceedData.rho);
   CeedOperatorSetField(ceedData.oper, "v", ceedData.restr, ceedData.basis,
                        CEED_VECTOR_ACTIVE);

   CeedVectorCreate(ceed, fes.GetNDofs(), &ceedData.u);
   CeedVectorCreate(ceed, fes.GetNDofs(), &ceedData.v);
}

void CeedAddMultPA(const CeedData *ceedDataPtr,
                   const Vector &x,
                   Vector &y)
{
   const CeedScalar *x_ptr;
   CeedScalar *y_ptr;
   CeedMemType mem;
   CeedGetPreferredMemType(internal::ceed, &mem);
   if ( Device::Allows(Backend::CUDA) && mem==CEED_MEM_DEVICE )
   {
      x_ptr = x.Read();
      y_ptr = y.ReadWrite();
   }
   else
   {
      x_ptr = x.HostRead();
      y_ptr = y.HostReadWrite();
      mem = CEED_MEM_HOST;
   }
   CeedVectorSetArray(ceedDataPtr->u, mem, CEED_USE_POINTER,
                      const_cast<CeedScalar*>(x_ptr));
   CeedVectorSetArray(ceedDataPtr->v, mem, CEED_USE_POINTER, y_ptr);

   CeedOperatorApplyAdd(ceedDataPtr->oper, ceedDataPtr->u, ceedDataPtr->v,
                        CEED_REQUEST_IMMEDIATE);

   CeedVectorTakeArray(ceedDataPtr->u, mem, const_cast<CeedScalar**>(&x_ptr));
   CeedVectorTakeArray(ceedDataPtr->v, mem, &y_ptr);
}

void CeedAssembleDiagonalPA(const CeedData *ceedDataPtr,
                            Vector &diag)
{
   CeedScalar *d_ptr;
   CeedMemType mem;
   CeedGetPreferredMemType(internal::ceed, &mem);
   if ( Device::Allows(Backend::CUDA) && mem==CEED_MEM_DEVICE )
   {
      d_ptr = diag.ReadWrite();
   }
   else
   {
      d_ptr = diag.HostReadWrite();
      mem = CEED_MEM_HOST;
   }
   CeedVectorSetArray(ceedDataPtr->v, mem, CEED_USE_POINTER, d_ptr);

   CeedOperatorLinearAssembleAddDiagonal(ceedDataPtr->oper, ceedDataPtr->v,
                                         CEED_REQUEST_IMMEDIATE);

   CeedVectorTakeArray(ceedDataPtr->v, mem, &d_ptr);
}

} // namespace mfem

#endif // MFEM_USE_CEED<|MERGE_RESOLUTION|>--- conflicted
+++ resolved
@@ -439,7 +439,6 @@
 
    // Init or retreive key values
    if (basis_itr == internal::ceed_basis_map.end())
-<<<<<<< HEAD
    {
       if (UsesTensorBasis(fes))
       {
@@ -471,39 +470,6 @@
    }
    else
    {
-=======
-   {
-      if (UsesTensorBasis(fes))
-      {
-         const IntegrationRule &ir = IntRules.Get(Geometry::SEGMENT, irm.GetOrder());
-         InitCeedTensorBasis(fes, ir, ceed, basis);
-      }
-      else
-      {
-         InitCeedNonTensorBasis(fes, irm, ceed, basis);
-      }
-      internal::ceed_basis_map[basis_key] = *basis;
-   }
-   else
-   {
-      *basis = basis_itr->second;
-   }
-   if (restr_itr == internal::ceed_restr_map.end())
-   {
-      if (UsesTensorBasis(fes))
-      {
-         const IntegrationRule &ir = IntRules.Get(Geometry::SEGMENT, irm.GetOrder());
-         InitCeedTensorRestriction(fes, ir, ceed, restr);
-      }
-      else
-      {
-         InitCeedNonTensorRestriction(fes, irm, ceed, restr);
-      }
-      internal::ceed_restr_map[restr_key] = *restr;
-   }
-   else
-   {
->>>>>>> 6823ecee
       *restr = restr_itr->second;
    }
 }
