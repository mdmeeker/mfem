// Copyright (c) 2010-2022, Lawrence Livermore National Security, LLC. Produced
// at the Lawrence Livermore National Laboratory. All Rights reserved. See files
// LICENSE and NOTICE for details. LLNL-CODE-806117.
//
// This file is part of the MFEM library. For more information and source code
// availability visit https://mfem.org.
//
// MFEM is free software; you can redistribute it and/or modify it under the
// terms of the BSD-3 license. We welcome feedback and contributions, see file
// CONTRIBUTING.md for details.

#ifndef MFEM_FE_BASE
#define MFEM_FE_BASE

#include "../intrules.hpp"
#include "../geom.hpp"

#include <map>

namespace mfem
{

/// Possible basis types. Note that not all elements can use all BasisType(s).
class BasisType
{
public:
   enum
   {
      Invalid         = -1,
      GaussLegendre   = 0,  ///< Open type
      GaussLobatto    = 1,  ///< Closed type
      Positive        = 2,  ///< Bernstein polynomials
      OpenUniform     = 3,  ///< Nodes: x_i = (i+1)/(n+1), i=0,...,n-1
      ClosedUniform   = 4,  ///< Nodes: x_i = i/(n-1),     i=0,...,n-1
      OpenHalfUniform = 5,  ///< Nodes: x_i = (i+1/2)/n,   i=0,...,n-1
      Serendipity     = 6,  ///< Serendipity basis (squares / cubes)
      ClosedGL        = 7,  ///< Closed GaussLegendre
      IntegratedGLL   = 8,  ///< Integrated GLL indicator functions
      NumBasisTypes   = 9   /**< Keep track of maximum types to prevent
                                 hard-coding */
   };
   /** @brief If the input does not represents a valid BasisType, abort with an
       error; otherwise return the input. */
   static int Check(int b_type)
   {
      MFEM_VERIFY(0 <= b_type && b_type < NumBasisTypes,
                  "unknown BasisType: " << b_type);
      return b_type;
   }
   /** @brief If the input does not represents a valid nodal BasisType, abort
       with an error; otherwise return the input. */
   static int CheckNodal(int b_type)
   {
      MFEM_VERIFY(Check(b_type) != Positive && b_type != IntegratedGLL,
                  "invalid nodal BasisType: " << Name(b_type));
      return b_type;
   }
   /** @brief Get the corresponding Quadrature1D constant, when that makes
       sense; otherwise return Quadrature1D::Invalid. */
   static int GetQuadrature1D(int b_type)
   {
      switch (b_type)
      {
         case GaussLegendre:   return Quadrature1D::GaussLegendre;
         case GaussLobatto:    return Quadrature1D::GaussLobatto;
         case Positive:        return Quadrature1D::ClosedUniform; // <-----
         case OpenUniform:     return Quadrature1D::OpenUniform;
         case ClosedUniform:   return Quadrature1D::ClosedUniform;
         case OpenHalfUniform: return Quadrature1D::OpenHalfUniform;
         case Serendipity:     return Quadrature1D::GaussLobatto;
         case ClosedGL:        return Quadrature1D::ClosedGL;
         case IntegratedGLL:   return Quadrature1D::GaussLegendre;
      }
      return Quadrature1D::Invalid;
   }
   /// Return the nodal BasisType corresponding to the Quadrature1D type.
   static int GetNodalBasis(int qpt_type)
   {
      switch (qpt_type)
      {
         case Quadrature1D::GaussLegendre:   return GaussLegendre;
         case Quadrature1D::GaussLobatto:    return GaussLobatto;
         case Quadrature1D::OpenUniform:     return OpenUniform;
         case Quadrature1D::ClosedUniform:   return ClosedUniform;
         case Quadrature1D::OpenHalfUniform: return OpenHalfUniform;
         case Quadrature1D::ClosedGL:        return ClosedGL;
      }
      return Invalid;
   }
   /// Check and convert a BasisType constant to a string identifier.
   static const char *Name(int b_type)
   {
      static const char *name[] =
      {
         "Gauss-Legendre", "Gauss-Lobatto", "Positive (Bernstein)",
         "Open uniform", "Closed uniform", "Open half uniform",
         "Serendipity", "Closed Gauss-Legendre",
         "Integrated Gauss-Lobatto indicator"
      };
      return name[Check(b_type)];
   }
   /// Check and convert a BasisType constant to a char basis identifier.
   static char GetChar(int b_type)
   {
      static const char ident[]
         = { 'g', 'G', 'P', 'u', 'U', 'o', 'S', 'c', 'i' };
      return ident[Check(b_type)];
   }
   /// Convert char basis identifier to a BasisType constant.
   static int GetType(char b_ident)
   {
      switch (b_ident)
      {
         case 'g': return GaussLegendre;
         case 'G': return GaussLobatto;
         case 's': return GaussLobatto;
         case 'P': return Positive;
         case 'u': return OpenUniform;
         case 'U': return ClosedUniform;
         case 'o': return OpenHalfUniform;
         case 'S': return Serendipity;
         case 'c': return ClosedGL;
         case 'i': return IntegratedGLL;
      }
      MFEM_ABORT("unknown BasisType identifier");
      return -1;
   }
};


/** @brief Structure representing the matrices/tensors needed to evaluate (in
    reference space) the values, gradients, divergences, or curls of a
    FiniteElement at a the quadrature points of a given IntegrationRule. */
/** Object of this type are typically created and owned by the respective
    FiniteElement object. */
class DofToQuad
{
public:
   /// The FiniteElement that created and owns this object.
   /** This pointer is not owned. */
   const class FiniteElement *FE;

   /** @brief IntegrationRule that defines the quadrature points at which the
       basis functions of the #FE are evaluated. */
   /** This pointer is not owned. */
   const IntegrationRule *IntRule;

   /// Type of data stored in the arrays #B, #Bt, #G, and #Gt.
   enum Mode
   {
      /** @brief Full multidimensional representation which does not use tensor
          product structure. The ordering of the degrees of freedom is as
          defined by #FE */
      FULL,

      /** @brief Tensor product representation using 1D matrices/tensors with
          dimensions using 1D number of quadrature points and degrees of
          freedom. */
      /** When representing a vector-valued FiniteElement, two DofToQuad objects
          are used to describe the "closed" and "open" 1D basis functions
          (TODO). */
      TENSOR
   };

   /// Describes the contents of the #B, #Bt, #G, and #Gt arrays, see #Mode.
   Mode mode;

   /** @brief Number of degrees of freedom = number of basis functions. When
       #mode is TENSOR, this is the 1D number. */
   int ndof;

   /** @brief Number of quadrature points. When #mode is TENSOR, this is the 1D
       number. */
   int nqpt;

   /// Basis functions evaluated at quadrature points.
   /** The storage layout is column-major with dimensions:
       - #nqpt x #ndof, for scalar elements, or
       - #nqpt x dim x #ndof, for vector elements, (TODO)

       where

       - dim = dimension of the finite element reference space when #mode is
         FULL, and dim = 1 when #mode is TENSOR. */
   Array<double> B;

   /// Transpose of #B.
   /** The storage layout is column-major with dimensions:
       - #ndof x #nqpt, for scalar elements, or
       - #ndof x #nqpt x dim, for vector elements (TODO). */
   Array<double> Bt;

   /** @brief Gradients/divergences/curls of basis functions evaluated at
       quadrature points. */
   /** The storage layout is column-major with dimensions:
       - #nqpt x dim x #ndof, for scalar elements, or
       - #nqpt x #ndof, for H(div) vector elements (TODO), or
       - #nqpt x cdim x #ndof, for H(curl) vector elements (TODO),

       where

       - dim = dimension of the finite element reference space when #mode is
         FULL, and 1 when #mode is TENSOR,
       - cdim = 1/1/3 in 1D/2D/3D, respectively, when #mode is FULL, and cdim =
         1 when #mode is TENSOR. */
   Array<double> G;

   /// Transpose of #G.
   /** The storage layout is column-major with dimensions:
       - #ndof x #nqpt x dim, for scalar elements, or
       - #ndof x #nqpt, for H(div) vector elements (TODO), or
       - #ndof x #nqpt x cdim, for H(curl) vector elements (TODO). */
   Array<double> Gt;
};


/// Describes the function space on each element
class FunctionSpace
{
public:
   enum
   {
      Pk, ///< Polynomials of order k
      Qk, ///< Tensor products of polynomials of order k
      rQk ///< Refined tensor products of polynomials of order k
   };
};

class ElementTransformation;
class Coefficient;
class VectorCoefficient;
class MatrixCoefficient;

/// Abstract class for all finite elements.
class FiniteElement
{
protected:
   int dim;      ///< Dimension of reference space
   int vdim;     ///< Vector dimension of vector-valued basis functions
   int cdim;     ///< Dimension of curl for vector-valued basis functions
   Geometry::Type geom_type; ///< Geometry::Type of the reference element
   int func_space, range_type, map_type,
       deriv_type, deriv_range_type, deriv_map_type;
   mutable
   int dof,      ///< Number of degrees of freedom
       order;    ///< Order/degree of the shape functions
   mutable int orders[Geometry::MaxDim]; ///< Anisotropic orders
   IntegrationRule Nodes;
#ifndef MFEM_THREAD_SAFE
<<<<<<< HEAD
   mutable Vector shape;
   mutable DenseMatrix vshape; // Dof x Dim
=======
   mutable DenseMatrix vshape; // Dof x VDim
>>>>>>> be845b84
#endif
   /// Container for all DofToQuad objects created by the FiniteElement.
   /** Multiple DofToQuad objects may be needed when different quadrature rules
       or different DofToQuad::Mode are used. */
   mutable Array<DofToQuad*> dof2quad_array;

public:
   /// Enumeration for range_type and deriv_range_type
   enum RangeType { SCALAR, VECTOR };

   /** @brief Enumeration for MapType: defines how reference functions are
       mapped to physical space.

       A reference function \f$ \hat u(\hat x) \f$ can be mapped to a function
      \f$ u(x) \f$ on a general physical element in following ways:
       - \f$ x = T(\hat x) \f$ is the image of the reference point \f$ \hat x \f$
       - \f$ J = J(\hat x) \f$ is the Jacobian matrix of the transformation T
       - \f$ w = w(\hat x) = det(J) \f$ is the transformation weight factor for square J
       - \f$ w = w(\hat x) = det(J^t J)^{1/2} \f$ is the transformation weight factor in general
   */
   enum MapType
   {
      VALUE,     /**< For scalar fields; preserves point values
                          \f$ u(x) = \hat u(\hat x) \f$ */
      INTEGRAL,  /**< For scalar fields; preserves volume integrals
                          \f$ u(x) = (1/w) \hat u(\hat x) \f$ */
      H_DIV,     /**< For vector fields; preserves surface integrals of the
                          normal component \f$ u(x) = (J/w) \hat u(\hat x) \f$ */
      H_CURL     /**< For vector fields; preserves line integrals of the
                          tangential component
                          \f$ u(x) = J^{-t} \hat u(\hat x) \f$ (square J),
                          \f$ u(x) = J(J^t J)^{-1} \hat u(\hat x) \f$ (general J) */
   };

   /** @brief Enumeration for DerivType: defines which derivative method
       is implemented.

       Each FiniteElement class implements up to one type of derivative.  The
       value returned by GetDerivType() indicates which derivative method is
       implemented.
   */
   enum DerivType
   {
      NONE, ///< No derivatives implemented
      GRAD, ///< Implements CalcDShape methods
      DIV,  ///< Implements CalcDivShape methods
      CURL  ///< Implements CalcCurlShape methods
   };

   /** @brief Construct FiniteElement with given
       @param D    Reference space dimension
       @param G    Geometry type (of type Geometry::Type)
       @param Do   Number of degrees of freedom in the FiniteElement
       @param O    Order/degree of the FiniteElement
       @param F    FunctionSpace type of the FiniteElement
    */
   FiniteElement(int D, Geometry::Type G, int Do, int O,
                 int F = FunctionSpace::Pk);

   /// Returns the reference space dimension for the finite element
   int GetDim() const { return dim; }

   /// Returns the vector dimension for vector-valued finite elements
   int GetVDim() const { return vdim; }

   /// Returns the dimension of the curl for vector-valued finite elements
   int GetCurlDim() const { return cdim; }

   /// Returns the Geometry::Type of the reference element
   Geometry::Type GetGeomType() const { return geom_type; }

   /// Returns the number of degrees of freedom in the finite element
   int GetDof() const { return dof; }

   /** @brief Returns the order of the finite element. In the case of
       anisotropic orders, returns the maximum order. */
   int GetOrder() const { return order; }

   /** @brief Returns true if the FiniteElement basis *may be using* different
       orders/degrees in different spatial directions. */
   bool HasAnisotropicOrders() const { return orders[0] != -1; }

   /// Returns an array containing the anisotropic orders/degrees.
   const int *GetAnisotropicOrders() const { return orders; }

   /// Returns the type of FunctionSpace on the element.
   int Space() const { return func_space; }

   /// Returns the FiniteElement::RangeType of the element, one of {SCALAR, VECTOR}.
   int GetRangeType() const { return range_type; }

   /** @brief Returns the FiniteElement::RangeType of the element derivative, either
       SCALAR or VECTOR. */
   int GetDerivRangeType() const { return deriv_range_type; }

   /** @brief Returns the FiniteElement::MapType of the element describing how reference
       functions are mapped to physical space, one of {VALUE, INTEGRAL
       H_DIV, H_CURL}. */
   int GetMapType() const { return map_type; }


   /** @brief Returns the FiniteElement::DerivType of the element describing the
       spatial derivative method implemented, one of {NONE, GRAD,
       DIV, CURL}. */
   int GetDerivType() const { return deriv_type; }

   /** @brief Returns the FiniteElement::DerivType of the element describing how
       reference function derivatives are mapped to physical space, one of {VALUE,
       INTEGRAL, H_DIV, H_CURL}. */
   int GetDerivMapType() const { return deriv_map_type; }

   /** @brief Evaluate the values of all shape functions of a scalar finite
       element in reference space at the given point @a ip. */
   /** The size (#dof) of the result Vector @a shape must be set in advance. */
   virtual void CalcShape(const IntegrationPoint &ip,
                          Vector &shape) const = 0;

   /** @brief Evaluate the values of all shape functions of a scalar finite
       element in physical space at the point described by @a Trans. */
   /** The size (#dof) of the result Vector @a shape must be set in advance. */
   void CalcPhysShape(ElementTransformation &Trans, Vector &shape) const;

   void CalcPhysShapeRevDiff(ElementTransformation &Trans,
                             const Vector &shape_bar,
                             DenseMatrix &PointMat_bar) const;

   /** @brief Evaluate the gradients of all shape functions of a scalar finite
       element in reference space at the given point @a ip. */
   /** Each row of the result DenseMatrix @a dshape contains the derivatives of
       one shape function. The size (#dof x #dim) of @a dshape must be set in
       advance.  */
   virtual void CalcDShape(const IntegrationPoint &ip,
                           DenseMatrix &dshape) const = 0;

   /** @brief Evaluate the gradients of all shape functions of a scalar finite
       element in physical space at the point described by @a Trans. */
   /** Each row of the result DenseMatrix @a dshape contains the derivatives of
       one shape function. The size (#dof x SDim) of @a dshape must be set in
       advance, where SDim >= #dim is the physical space dimension as described
       by @a Trans. */
   void CalcPhysDShape(ElementTransformation &Trans, DenseMatrix &dshape) const;

   /// Get a const reference to the nodes of the element
   const IntegrationRule & GetNodes() const { return Nodes; }

   // virtual functions for finite elements on vector spaces

   /** @brief Evaluate the values of all shape functions of a *vector* finite
       element in reference space at the given point @a ip. */
   /** Each row of the result DenseMatrix @a shape contains the components of
       one vector shape function. The size (#dof x #dim) of @a shape must be set
       in advance. */
   virtual void CalcVShape(const IntegrationPoint &ip,
                           DenseMatrix &shape) const;

   /** @brief Evaluate the values of all shape functions of a *vector* finite
       element in physical space at the point described by @a Trans. */
   /** Each row of the result DenseMatrix @a shape contains the components of
       one vector shape function. The size (#dof x SDim) of @a shape must be set
       in advance, where SDim >= #dim is the physical space dimension as
       described by @a Trans. */
   virtual void CalcVShape(ElementTransformation &Trans,
                           DenseMatrix &shape) const;

   virtual void CalcVShapeRevDiff(ElementTransformation &Trans,
                                  const DenseMatrix &shape_bar,
                                  DenseMatrix &PointMat_bar) const;

   /// Equivalent to the CalcVShape() method with the same arguments.
   void CalcPhysVShape(ElementTransformation &Trans, DenseMatrix &shape) const
   { CalcVShape(Trans, shape); }

   /** @brief Evaluate the divergence of all shape functions of a *vector*
       finite element in reference space at the given point @a ip. */
   /** The size (#dof) of the result Vector @a divshape must be set in advance.
    */
   virtual void CalcDivShape(const IntegrationPoint &ip,
                             Vector &divshape) const;

   /** @brief Evaluate the divergence of all shape functions of a *vector*
       finite element in physical space at the point described by @a Trans. */
   /** The size (#dof) of the result Vector @a divshape must be set in advance.
    */
   void CalcPhysDivShape(ElementTransformation &Trans, Vector &divshape) const;

   /** @brief Evaluate the curl of all shape functions of a *vector* finite
       element in reference space at the given point @a ip. */
   /** Each row of the result DenseMatrix @a curl_shape contains the components
       of the curl of one vector shape function. The size (#dof x CDim) of
       @a curl_shape must be set in advance, where CDim = 3 for #dim = 3 and
       CDim = 1 for #dim = 2. */
   virtual void CalcCurlShape(const IntegrationPoint &ip,
                              DenseMatrix &curl_shape) const;

   /** @brief Evaluate the curl of all shape functions of a *vector* finite
       element in physical space at the point described by @a Trans. */
   /** Each row of the result DenseMatrix @a curl_shape contains the components
       of the curl of one vector shape function. The size (#dof x CDim) of
       @a curl_shape must be set in advance, where CDim = 3 for #dim = 3 and
       CDim = 1 for #dim = 2. */
   virtual void CalcPhysCurlShape(ElementTransformation &Trans,
                                  DenseMatrix &curl_shape) const;

   void CalcPhysCurlShapeRevDiff(ElementTransformation &Trans,
                                 const DenseMatrix &curlshape_bar,
                                 DenseMatrix &PointMat_bar) const;

   /** @brief Get the dofs associated with the given @a face.
       @a *dofs is set to an internal array of the local dofc on the
       face, while *ndofs is set to the number of dofs on that face.
   */
   virtual void GetFaceDofs(int face, int **dofs, int *ndofs) const;

   /** @brief Evaluate the Hessians of all shape functions of a scalar finite
       element in reference space at the given point @a ip. */
   /** Each row of the result DenseMatrix @a Hessian contains upper triangular
       part of the Hessian of one shape function.
       The order in 2D is {u_xx, u_xy, u_yy}.
       The size (#dof x (#dim (#dim+1)/2) of @a Hessian must be set in advance.*/
   virtual void CalcHessian (const IntegrationPoint &ip,
                             DenseMatrix &Hessian) const;

   /** @brief Evaluate the Hessian of all shape functions of a scalar finite
       element in reference space at the given point @a ip. */
   /** The size (#dof, #dim*(#dim+1)/2) of @a Hessian must be set in advance. */
   virtual void CalcPhysHessian(ElementTransformation &Trans,
                                DenseMatrix& Hessian) const;

   /** @brief Evaluate the Laplacian of all shape functions of a scalar finite
       element in reference space at the given point @a ip. */
   /** The size (#dof) of @a Laplacian must be set in advance. */
   virtual void CalcPhysLaplacian(ElementTransformation &Trans,
                                  Vector& Laplacian) const;

   virtual void CalcPhysLinLaplacian(ElementTransformation &Trans,
                                     Vector& Laplacian) const;

   /** @brief Return the local interpolation matrix @a I (Dof x Dof) where the
       fine element is the image of the base geometry under the given
       transformation. */
   virtual void GetLocalInterpolation(ElementTransformation &Trans,
                                      DenseMatrix &I) const;

   /** @brief Return a local restriction matrix @a R (Dof x Dof) mapping fine
       dofs to coarse dofs.

       The fine element is the image of the base geometry under the given
       transformation, @a Trans.

       The assumption in this method is that a subset of the coarse dofs can be
       expressed only in terms of the dofs of the given fine element.

       Rows in @a R corresponding to coarse dofs that cannot be expressed in
       terms of the fine dofs will be marked as invalid by setting the first
       entry (column 0) in the row to infinity().

       This method assumes that the dimensions of @a R are set before it is
       called. */
   virtual void GetLocalRestriction(ElementTransformation &Trans,
                                    DenseMatrix &R) const;

   /** @brief Return interpolation matrix, @a I, which maps dofs from a coarse
       element, @a fe, to the fine dofs on @a this finite element. */
   /** @a Trans represents the mapping from the reference element of @a this
       element into a subset of the reference space of the element @a fe, thus
       allowing the "coarse" FiniteElement to be different from the "fine"
       FiniteElement as when h-refinement is combined with p-refinement or
       p-derefinement. It is assumed that both finite elements use the same
       FiniteElement::MapType. */
   virtual void GetTransferMatrix(const FiniteElement &fe,
                                  ElementTransformation &Trans,
                                  DenseMatrix &I) const;

   /** @brief Given a coefficient and a transformation, compute its projection
       (approximation) in the local finite dimensional space in terms
       of the degrees of freedom. */
   /** The approximation used to project is usually local interpolation of
       degrees of freedom. The derived class could use other methods not
       implemented yet, e.g. local L2 projection. */
   virtual void Project(Coefficient &coeff,
                        ElementTransformation &Trans, Vector &dofs) const;

   /** @brief Given a vector coefficient and a transformation, compute its
       projection (approximation) in the local finite dimensional space
       in terms of the degrees of freedom. (VectorFiniteElements) */
   /** The approximation used to project is usually local interpolation of
       degrees of freedom. The derived class could use other methods not
       implemented yet, e.g. local L2 projection. */
   virtual void Project(VectorCoefficient &vc,
                        ElementTransformation &Trans, Vector &dofs) const;

   /** Given a vector coefficient and a transformation, compute the derivative of
          its projection (approximation) in the local finite dimensional space
          w.r.t. the mesh nodes (VectorFiniteElements) */
   virtual void ProjectRevDiff(const Vector &P_bar,
                               VectorCoefficient &vc,
                               ElementTransformation &Trans,
                               DenseMatrix &PointMat_bar) const;

   /** @brief Given a vector of values at the finite element nodes and a
       transformation, compute its projection (approximation) in the local
       finite dimensional space in terms of the degrees of freedom. Valid for
       VectorFiniteElements. */
   virtual void ProjectFromNodes(Vector &vc, ElementTransformation &Trans,
                                 Vector &dofs) const;

   /** @brief Given a matrix coefficient and a transformation, compute an
       approximation ("projection") in the local finite dimensional space in
       terms of the degrees of freedom. For VectorFiniteElements, the rows of
       the coefficient are projected in the vector space. */
   virtual void ProjectMatrixCoefficient(
      MatrixCoefficient &mc, ElementTransformation &T, Vector &dofs) const;

   /** @brief Project a delta function centered on the given @a vertex in
       the local finite dimensional space represented by the @a dofs. */
   virtual void ProjectDelta(int vertex, Vector &dofs) const;

   /** @brief Compute the embedding/projection matrix from the given
       FiniteElement onto 'this' FiniteElement. The ElementTransformation is
       included to support cases when the projection depends on it. */
   virtual void Project(const FiniteElement &fe, ElementTransformation &Trans,
                        DenseMatrix &I) const;

   /** @brief Compute the discrete gradient matrix from the given FiniteElement
       onto 'this' FiniteElement. The ElementTransformation is included to
       support cases when the matrix depends on it. */
   virtual void ProjectGrad(const FiniteElement &fe,
                            ElementTransformation &Trans,
                            DenseMatrix &grad) const;

   /** @brief Compute the discrete curl matrix from the given FiniteElement onto
       'this' FiniteElement. The ElementTransformation is included to support
       cases when the matrix depends on it. */
   virtual void ProjectCurl(const FiniteElement &fe,
                            ElementTransformation &Trans,
                            DenseMatrix &curl) const;

   /** @brief Compute the discrete divergence matrix from the given
       FiniteElement onto 'this' FiniteElement. The ElementTransformation is
       included to support cases when the matrix depends on it. */
   virtual void ProjectDiv(const FiniteElement &fe,
                           ElementTransformation &Trans,
                           DenseMatrix &div) const;

   /** @brief Return a DofToQuad structure corresponding to the given
       IntegrationRule using the given DofToQuad::Mode. */
   /** See the documentation for DofToQuad for more details. */
   virtual const DofToQuad &GetDofToQuad(const IntegrationRule &ir,
                                         DofToQuad::Mode mode) const;
   /// Deconstruct the FiniteElement
   virtual ~FiniteElement();

   /** @brief Return true if the BasisType of @a b_type is closed
       (has Quadrature1D points on the boundary). */
   static bool IsClosedType(int b_type)
   {
      const int q_type = BasisType::GetQuadrature1D(b_type);
      return ((q_type != Quadrature1D::Invalid) &&
              (Quadrature1D::CheckClosed(q_type) != Quadrature1D::Invalid));
   }

   /** @brief Return true if the BasisType of @a b_type is open
       (doesn't have Quadrature1D points on the boundary). */
   static bool IsOpenType(int b_type)
   {
      const int q_type = BasisType::GetQuadrature1D(b_type);
      return ((q_type != Quadrature1D::Invalid) &&
              (Quadrature1D::CheckOpen(q_type) != Quadrature1D::Invalid));
   }

   /** @brief Ensure that the BasisType of @a b_type is closed
       (has Quadrature1D points on the boundary). */
   static int VerifyClosed(int b_type)
   {
      MFEM_VERIFY(IsClosedType(b_type),
                  "invalid closed basis type: " << b_type);
      return b_type;
   }

   /** @brief Ensure that the BasisType of @a b_type is open
       (doesn't have Quadrature1D points on the boundary). */
   static int VerifyOpen(int b_type)
   {
      MFEM_VERIFY(IsOpenType(b_type), "invalid open basis type: " << b_type);
      return b_type;
   }

   /** @brief Ensure that the BasisType of @a b_type nodal
       (satisfies the interpolation property). */
   static int VerifyNodal(int b_type)
   {
      return BasisType::CheckNodal(b_type);
   }
};


/** @brief Class for finite elements with basis functions
    that return scalar values. */
class ScalarFiniteElement : public FiniteElement
{
protected:
#ifndef MFEM_THREAD_SAFE
   mutable Vector c_shape;
#endif

   static const ScalarFiniteElement &CheckScalarFE(const FiniteElement &fe)
   {
      MFEM_VERIFY(fe.GetRangeType() == SCALAR,
                  "'fe' must be a ScalarFiniteElement");
      return static_cast<const ScalarFiniteElement &>(fe);
   }

   const DofToQuad &GetTensorDofToQuad(const class TensorBasisElement &tb,
                                       const IntegrationRule &ir,
                                       DofToQuad::Mode mode) const;

public:
   /** @brief Construct ScalarFiniteElement with given
       @param D    Reference space dimension
       @param G    Geometry type (of type Geometry::Type)
       @param Do   Number of degrees of freedom in the FiniteElement
       @param O    Order/degree of the FiniteElement
       @param F    FunctionSpace type of the FiniteElement
    */
   ScalarFiniteElement(int D, Geometry::Type G, int Do, int O,
                       int F = FunctionSpace::Pk)
#ifdef MFEM_THREAD_SAFE
      : FiniteElement(D, G, Do, O, F)
   { deriv_type = GRAD; deriv_range_type = VECTOR; deriv_map_type = H_CURL; }
#else
      : FiniteElement(D, G, Do, O, F), c_shape(dof)
   { deriv_type = GRAD; deriv_range_type = VECTOR; deriv_map_type = H_CURL; }
#endif

   /** @brief Set the FiniteElement::MapType of the element to either VALUE or
       INTEGRAL. Also sets the FiniteElement::DerivType to GRAD if the
       FiniteElement::MapType is VALUE. */
   virtual void SetMapType(int M)
   {
      MFEM_VERIFY(M == VALUE || M == INTEGRAL, "unknown MapType");
      map_type = M;
      deriv_type = (M == VALUE) ? GRAD : NONE;
   }


   /** @brief Get the matrix @a I that defines nodal interpolation
       @a between this element and the refined element @a fine_fe. */
   void NodalLocalInterpolation(ElementTransformation &Trans,
                                DenseMatrix &I,
                                const ScalarFiniteElement &fine_fe) const;

   /** @brief Get matrix @a I "Interpolation" defined through local
       L2-projection in the space defined by the @a fine_fe. */
   /** If the "fine" elements cannot represent all basis functions of the
       "coarse" element, then boundary values from different sub-elements are
       generally different. */
   void ScalarLocalInterpolation(ElementTransformation &Trans,
                                 DenseMatrix &I,
                                 const ScalarFiniteElement &fine_fe) const;

   /** @brief Get restriction matrix @a R defined through local L2-projection
        in the space defined by the @a coarse_fe. */
   /** If the "fine" elements cannot represent all basis functions of the
       "coarse" element, then boundary values from different sub-elements are
       generally different. */
   void ScalarLocalRestriction(ElementTransformation &Trans,
                               DenseMatrix &R,
                               const ScalarFiniteElement &coarse_fe) const;

   virtual const DofToQuad &GetDofToQuad(const IntegrationRule &ir,
                                         DofToQuad::Mode mode) const;
};


/// Class for standard nodal finite elements.
class NodalFiniteElement : public ScalarFiniteElement
{
protected:
   Array<int> lex_ordering;
   void ProjectCurl_2D(const FiniteElement &fe,
                       ElementTransformation &Trans,
                       DenseMatrix &curl) const;

public:
   /** @brief Construct NodalFiniteElement with given
       @param D    Reference space dimension
       @param G    Geometry type (of type Geometry::Type)
       @param Do   Number of degrees of freedom in the FiniteElement
       @param O    Order/degree of the FiniteElement
       @param F    FunctionSpace type of the FiniteElement
   */
   NodalFiniteElement(int D, Geometry::Type G, int Do, int O,
                      int F = FunctionSpace::Pk)
      : ScalarFiniteElement(D, G, Do, O, F) { }

   virtual void GetLocalInterpolation(ElementTransformation &Trans,
                                      DenseMatrix &I) const
   { NodalLocalInterpolation(Trans, I, *this); }

   virtual void GetLocalRestriction(ElementTransformation &Trans,
                                    DenseMatrix &R) const;

   virtual void GetTransferMatrix(const FiniteElement &fe,
                                  ElementTransformation &Trans,
                                  DenseMatrix &I) const
   { CheckScalarFE(fe).NodalLocalInterpolation(Trans, I, *this); }

   virtual void Project (Coefficient &coeff,
                         ElementTransformation &Trans, Vector &dofs) const;

   virtual void Project (VectorCoefficient &vc,
                         ElementTransformation &Trans, Vector &dofs) const;

   // (mc.height x mc.width) @ DOFs -> (Dof x mc.width x mc.height) in dofs
   virtual void ProjectMatrixCoefficient(
      MatrixCoefficient &mc, ElementTransformation &T, Vector &dofs) const;

   virtual void Project(const FiniteElement &fe, ElementTransformation &Trans,
                        DenseMatrix &I) const;

   virtual void ProjectGrad(const FiniteElement &fe,
                            ElementTransformation &Trans,
                            DenseMatrix &grad) const;

   virtual void ProjectDiv(const FiniteElement &fe,
                           ElementTransformation &Trans,
                           DenseMatrix &div) const;

   /** @brief Get an Array<int> that maps lexicographically ordered indices to
       the indices of the respective nodes/dofs/basis functions. Lexicographic
       ordering of nodes is defined in terms of reference-space coordinates
       (x,y,z). Lexicographically ordered nodes are listed first in order of
       increasing x-coordinate, and then in order of increasing y-coordinate,
       and finally in order of increasing z-coordinate.

       For example, the six nodes of a quadratic triangle are lexicographically
       ordered as follows:

       5
       |\
       3 4
       |  \
       0-1-2

       The resulting array may be empty if the DOFs are already ordered
       lexicographically, or if the finite element does not support creating
       this permutation. The array returned is the same as the array given by
       TensorBasisElement::GetDofMap, but it is also available for non-tensor
       elements. */
   const Array<int> &GetLexicographicOrdering() const { return lex_ordering; }
};

/** @brief Intermediate class for finite elements whose basis functions return
    vector values. */
class VectorFiniteElement : public FiniteElement
{
   // Hide the scalar functions CalcShape and CalcDShape.
private:
   /// Overrides the scalar CalcShape function to print an error.
   virtual void CalcShape(const IntegrationPoint &ip,
                          Vector &shape) const;

   /// Overrides the scalar CalcDShape function to print an error.
   virtual void CalcDShape(const IntegrationPoint &ip,
                           DenseMatrix &dshape) const;

protected:
   bool is_nodal;
#ifndef MFEM_THREAD_SAFE
   mutable DenseMatrix JtJ;
   mutable DenseMatrix curlshape, curlshape_J;
   mutable DenseMatrix vshapedxt, vshapedxt_bar;
#endif
   void SetDerivMembers();

   void CalcVShape_RT(ElementTransformation &Trans,
                      DenseMatrix &shape) const;

   void CalcVShape_RTRevDiff(ElementTransformation &Trans,
                             const DenseMatrix &shape_bar,
                             DenseMatrix &PointMat_bar) const;

   void CalcVShape_ND(ElementTransformation &Trans,
                      DenseMatrix &shape) const;

   void CalcVShape_NDRevDiff(ElementTransformation &Trans,
                             const DenseMatrix &shape_bar,
                             DenseMatrix &PointMat_bar) const;

   /** @brief Project a vector coefficient onto the RT basis functions
       @param nk    Face normal vectors for this element type
       @param d2n   Offset into nk for each degree of freedom
       @param vc    Vector coefficient to be projected
       @param Trans Transformation from reference to physical coordinates
       @param dofs  Expansion coefficients for the approximation of vc
   */
   void Project_RT(const double *nk, const Array<int> &d2n,
                   VectorCoefficient &vc, ElementTransformation &Trans,
                   Vector &dofs) const;

   /// Projects the vector of values given at FE nodes to RT space
   /** Project vector values onto the RT basis functions
       @param nk    Face normal vectors for this element type
       @param d2n   Offset into nk for each degree of freedom
       @param vc    Vector values at each interpolation point
       @param Trans Transformation from reference to physical coordinates
       @param dofs  Expansion coefficients for the approximation of vc
   */
   void Project_RT(const double *nk, const Array<int> &d2n,
                   Vector &vc, ElementTransformation &Trans,
                   Vector &dofs) const;

   /// Project the rows of the matrix coefficient in an RT space
   void ProjectMatrixCoefficient_RT(
      const double *nk, const Array<int> &d2n,
      MatrixCoefficient &mc, ElementTransformation &T, Vector &dofs) const;

   /** @brief Project vector-valued basis functions onto the RT basis functions
       @param nk    Face normal vectors for this element type
       @param d2n   Offset into nk for each degree of freedom
       @param fe    Vector-valued finite element basis
       @param Trans Transformation from reference to physical coordinates
       @param I     Expansion coefficients for the approximation of each basis
                    function

       Note: If the FiniteElement, fe, is scalar-valued the projection will
             assume that a FiniteElementSpace is being used to define a vector
             field using the scalar basis functions for each component of the
             vector field.
   */
   void Project_RT(const double *nk, const Array<int> &d2n,
                   const FiniteElement &fe, ElementTransformation &Trans,
                   DenseMatrix &I) const;

   /** Reverse-mode differentiation of Project_ND w.r.t. the mesh node
       locations in the element described by @a T
       @param[in] P_bar - derivative of function with respect to the projection
       @param[in] nk - Face normal vectors for this element type
       @param[in] d2n - Offset into nk for each degree of freedom
       @param[in] vc - VectorCoefficient being projected
       @param[in] Trans - an element transformation
       @param[out] PointMat_bar - derivative of projected degrees of freedom w.r.t.
                              mesh nodes
       @warning - only implemented for the same space and reference dimension
   */
   void Project_RTRevDiff(const Vector &P_bar,
                          const double *nk, const Array<int> &d2n,
                          VectorCoefficient &vc,
                          ElementTransformation &Trans,
                          DenseMatrix &PointMat_bar) const;

   // rotated gradient in 2D
   void ProjectGrad_RT(const double *nk, const Array<int> &d2n,
                       const FiniteElement &fe, ElementTransformation &Trans,
                       DenseMatrix &grad) const;

   // Compute the curl as a discrete operator from ND FE (fe) to ND FE (this).
   // The natural FE for the range is RT, so this is an approximation.
   void ProjectCurl_ND(const double *tk, const Array<int> &d2t,
                       const FiniteElement &fe, ElementTransformation &Trans,
                       DenseMatrix &curl) const;

   void ProjectCurl_RT(const double *nk, const Array<int> &d2n,
                       const FiniteElement &fe, ElementTransformation &Trans,
                       DenseMatrix &curl) const;

   /** @brief Project a vector coefficient onto the ND basis functions
       @param tk    Edge tangent vectors for this element type
       @param d2t   Offset into tk for each degree of freedom
       @param vc    Vector coefficient to be projected
       @param Trans Transformation from reference to physical coordinates
       @param dofs  Expansion coefficients for the approximation of vc
   */
   void Project_ND(const double *tk, const Array<int> &d2t,
                   VectorCoefficient &vc, ElementTransformation &Trans,
                   Vector &dofs) const;

   /// Projects the vector of values given at FE nodes to ND space
   /** Project vector values onto the ND basis functions
       @param tk    Edge tangent vectors for this element type
       @param d2t   Offset into tk for each degree of freedom
       @param vc    Vector values at each interpolation point
       @param Trans Transformation from reference to physical coordinates
       @param dofs  Expansion coefficients for the approximation of vc
   */
   void Project_ND(const double *tk, const Array<int> &d2t,
                   Vector &vc, ElementTransformation &Trans,
                   Vector &dofs) const;

   /** Reverse-mode differentiation of Project_ND w.r.t. the mesh node
       locations in the element described by @a T
       @param[in] P_bar - derivative of output with respect to the projection
       @param[in] tk - Edge tangent vectors for this element type
       @param[in] d2t - Offset into tk for each degree of freedom
       @param[in] vc - Vector coefficient being projected
       @param[in] Trans - Transformation from reference to physical coordinates
       @param[out] PointMat_bar - derivative of some output w.r.t. mesh nodes
       @warning - only implemented for the same space and reference dimension
   */
   void Project_NDRevDiff(const Vector &P_bar,
                          const double *tk, const Array<int> &d2t,
                          VectorCoefficient &vc,
                          ElementTransformation &Trans,
                          DenseMatrix &PointMat_bar) const;

   /// Project the rows of the matrix coefficient in an ND space
   void ProjectMatrixCoefficient_ND(
      const double *tk, const Array<int> &d2t,
      MatrixCoefficient &mc, ElementTransformation &T, Vector &dofs) const;

   /** @brief Project vector-valued basis functions onto the ND basis functions
       @param tk    Edge tangent vectors for this element type
       @param d2t   Offset into tk for each degree of freedom
       @param fe    Vector-valued finite element basis
       @param Trans Transformation from reference to physical coordinates
       @param I     Expansion coefficients for the approximation of each basis
                    function

       Note: If the FiniteElement, fe, is scalar-valued the projection will
             assume that a FiniteElementSpace is being used to define a vector
             field using the scalar basis functions for each component of the
             vector field.
   */
   void Project_ND(const double *tk, const Array<int> &d2t,
                   const FiniteElement &fe, ElementTransformation &Trans,
                   DenseMatrix &I) const;

   void ProjectGrad_ND(const double *tk, const Array<int> &d2t,
                       const FiniteElement &fe, ElementTransformation &Trans,
                       DenseMatrix &grad) const;

   void LocalL2Projection_RT(const VectorFiniteElement &cfe,
                             ElementTransformation &Trans,
                             DenseMatrix &I) const;

   void LocalInterpolation_RT(const VectorFiniteElement &cfe,
                              const double *nk, const Array<int> &d2n,
                              ElementTransformation &Trans,
                              DenseMatrix &I) const;

   void LocalL2Projection_ND(const VectorFiniteElement &cfe,
                             ElementTransformation &Trans,
                             DenseMatrix &I) const;

   void LocalInterpolation_ND(const VectorFiniteElement &cfe,
                              const double *tk, const Array<int> &d2t,
                              ElementTransformation &Trans,
                              DenseMatrix &I) const;

   void LocalRestriction_RT(const double *nk, const Array<int> &d2n,
                            ElementTransformation &Trans,
                            DenseMatrix &R) const;

   void LocalRestriction_ND(const double *tk, const Array<int> &d2t,
                            ElementTransformation &Trans,
                            DenseMatrix &R) const;

   static const VectorFiniteElement &CheckVectorFE(const FiniteElement &fe)
   {
      if (fe.GetRangeType() != VECTOR)
      { mfem_error("'fe' must be a VectorFiniteElement"); }
      return static_cast<const VectorFiniteElement &>(fe);
   }

public:
   VectorFiniteElement (int D, Geometry::Type G, int Do, int O, int M,
                        int F = FunctionSpace::Pk);
};


/// @brief Class for computing 1D special polynomials and their associated basis
/// functions
class Poly_1D
{
public:
   /// One-dimensional basis evaluation type
   enum EvalType
   {
      ChangeOfBasis = 0, ///< Use change of basis, O(p^2) Evals
      Barycentric   = 1, ///< Use barycentric Lagrangian interpolation, O(p) Evals
      Positive      = 2, ///< Fast evaluation of Bernstein polynomials
      Integrated    = 3, ///< Integrated indicator functions (cf. Gerritsma)
      NumEvalTypes  = 4  ///< Keep count of the number of eval types
   };

   /// @brief Class for evaluating 1D nodal, positive (Bernstein), or integrated
   /// (Gerritsma) bases.
   class Basis
   {
   private:
      EvalType etype; ///< Determines how the basis functions should be evaluated.
      DenseMatrixInverse Ai;
      mutable Vector x, w;
      /// The following data members are used for "integrated basis type", which
      /// is defined in terms of nodal basis of one degree higher.
      ///@{
      mutable Vector u_aux, d_aux, d2_aux;
      ///@}
      /// @brief An auxiliary nodal basis used to evaluate the integrated basis.
      /// This member variable is NULL whenever etype != Integrated.
      Basis *auxiliary_basis;
      /// Should the integrated basis functions be scaled? See ScaleIntegrated.
      bool scale_integrated;

   public:
      /// Create a nodal or positive (Bernstein) basis of degree @a p
      Basis(const int p, const double *nodes, EvalType etype = Barycentric);
      /// Evaluate the basis functions at point @a x in [0,1]
      void Eval(const double x, Vector &u) const;
      /// @brief Evaluate the basis functions and their derivatives at point @a
      /// x in [0,1]
      void Eval(const double x, Vector &u, Vector &d) const;
      /// @brief Evaluate the basis functions and their first two derivatives at
      /// point @a x in [0,1]
      void Eval(const double x, Vector &u, Vector &d, Vector &d2) const;
      /// @brief Evaluate the "integrated" basis type using pre-computed closed
      /// basis derivatives.
      ///
      /// This basis is given by the negative partial sum of the corresponding
      /// closed basis derivatives. The closed basis derivatives are given by @a
      /// d, and the result is stored in @a i.
      void EvalIntegrated(const Vector &d, Vector &i) const;
      /// @brief Set whether the "integrated" basis should be scaled by the
      /// subcell sizes. Has no effect for non-integrated bases.
      ///
      /// Generally, this should be true for mfem::FiniteElement::MapType VALUE
      /// and false for all other map types. If this option is enabled, the
      /// basis functions will be scaled by the widths of the subintervals, so
      /// that the basis functions represent mean values. Otherwise, the basis
      /// functions represent integrated values.
      void ScaleIntegrated(bool scale_integrated_);
      /// Returns true if the basis is "integrated", false otherwise.
      bool IsIntegratedType() const { return etype == Integrated; }
      ~Basis();
   };

private:
   typedef std::map< int, Array<double*>* > PointsMap;
   typedef std::map< int, Array<Basis*>* > BasisMap;

   MemoryType h_mt;
   PointsMap points_container;
   BasisMap  bases_container;

   static Array2D<int> binom;

   static void CalcMono(const int p, const double x, double *u);
   static void CalcMono(const int p, const double x, double *u, double *d);

   static void CalcChebyshev(const int p, const double x, double *u);
   static void CalcChebyshev(const int p, const double x, double *u, double *d);
   static void CalcChebyshev(const int p, const double x, double *u, double *d,
                             double *dd);

   QuadratureFunctions1D quad_func;

public:
   Poly_1D(): h_mt(MemoryType::HOST) { }

   /** @brief Get a pointer to an array containing the binomial coefficients "p
       choose k" for k=0,...,p for the given p. */
   static const int *Binom(const int p);

   /** @brief Get the coordinates of the points of the given BasisType,
       @a btype.

       @param[in] p      The polynomial degree; the number of points is `p+1`.
       @param[in] btype  The BasisType.

       @return A pointer to an array containing the `p+1` coordinates of the
               points. Returns NULL if the BasisType has no associated set of
               points. */
   const double *GetPoints(const int p, const int btype);

   /// Get coordinates of an open (GaussLegendre) set of points if degree @a p
   const double *OpenPoints(const int p,
                            const int btype = BasisType::GaussLegendre)
   { return GetPoints(p, btype); }

   /// Get coordinates of a closed (GaussLegendre) set of points if degree @a p
   const double *ClosedPoints(const int p,
                              const int btype = BasisType::GaussLobatto)
   { return GetPoints(p, btype); }

   /** @brief Get a Poly_1D::Basis object of the given degree and BasisType,
       @a btype.

       @param[in] p      The polynomial degree of the basis.
       @param[in] btype  The BasisType.

       @return A reference to an object of type Poly_1D::Basis that represents
               the requested basis type. */
   Basis &GetBasis(const int p, const int btype);

   /** @brief Evaluate the values of a hierarchical 1D basis at point x
       hierarchical = k-th basis function is degree k polynomial */
   static void CalcBasis(const int p, const double x, double *u)
   // { CalcMono(p, x, u); }
   // Bernstein basis is not hierarchical --> does not work for triangles
   //  and tetrahedra
   // { CalcBernstein(p, x, u); }
   // { CalcLegendre(p, x, u); }
   { CalcChebyshev(p, x, u); }

   /// Evaluate the values and derivatives of a hierarchical 1D basis at point @a x
   static void CalcBasis(const int p, const double x, double *u, double *d)
   // { CalcMono(p, x, u, d); }
   // { CalcBernstein(p, x, u, d); }
   // { CalcLegendre(p, x, u, d); }
   { CalcChebyshev(p, x, u, d); }

   /// Evaluate the values, derivatives and second derivatives of a hierarchical 1D basis at point x
   static void CalcBasis(const int p, const double x, double *u, double *d,
                         double *dd)
   // { CalcMono(p, x, u, d); }
   // { CalcBernstein(p, x, u, d); }
   // { CalcLegendre(p, x, u, d); }
   { CalcChebyshev(p, x, u, d, dd); }

   /// Evaluate a representation of a Delta function at point x
   static double CalcDelta(const int p, const double x)
   { return pow(x, (double) p); }

   /** @brief Compute the points for the Chebyshev polynomials of order @a p
       and place them in the already allocated @a x array. */
   static void ChebyshevPoints(const int p, double *x);

   /** @brief Compute the @a p terms in the expansion of the binomial (x + y)^p
       and store them in the already allocated @a u array. */
   static void CalcBinomTerms(const int p, const double x, const double y,
                              double *u);
   /** @brief Compute the terms in the expansion of the binomial (x + y)^p and
       their derivatives with respect to x assuming that dy/dx = -1.  Store the
       results in the already allocated @a u and @a d arrays.*/
   static void CalcBinomTerms(const int p, const double x, const double y,
                              double *u, double *d);
   /** @brief Compute the derivatives (w.r.t. x) of the terms in the expansion
       of the binomial (x + y)^p assuming that dy/dx = -1.  Store the results
       in the already allocated @a d array.*/
   static void CalcDBinomTerms(const int p, const double x, const double y,
                               double *d);

   /** @brief Compute the values of the Bernstein basis functions of order
       @a p at coordinate @a x and store the results in the already allocated
       @a u array. */
   static void CalcBernstein(const int p, const double x, double *u)
   { CalcBinomTerms(p, x, 1. - x, u); }

   /** @brief Compute the values and derivatives of the Bernstein basis functions
       of order @a p at coordinate @a x and store the results in the already allocated
       @a u and @a d arrays. */
   static void CalcBernstein(const int p, const double x, double *u, double *d)
   { CalcBinomTerms(p, x, 1. - x, u, d); }

   static void CalcLegendre(const int p, const double x, double *u);
   static void CalcLegendre(const int p, const double x, double *u, double *d);

   ~Poly_1D();
};

extern Poly_1D poly1d;


/// An element defined as an ND tensor product of 1D elements on a segment,
/// square, or cube
class TensorBasisElement
{
protected:
   int b_type;
   Array<int> dof_map;
   Poly_1D::Basis &basis1d;
   Array<int> inv_dof_map;

public:
   enum DofMapType
   {
      L2_DOF_MAP = 0,
      H1_DOF_MAP = 1,
      Sr_DOF_MAP = 2,  // Sr = Serendipity
   };

   TensorBasisElement(const int dims, const int p, const int btype,
                      const DofMapType dmtype);

   int GetBasisType() const { return b_type; }

   const Poly_1D::Basis& GetBasis1D() const { return basis1d; }

   /** @brief Get an Array<int> that maps lexicographically ordered indices to
       the indices of the respective nodes/dofs/basis functions. If the dofs are
       ordered lexicographically, i.e. the mapping is identity, the returned
       Array will be empty. */
   const Array<int> &GetDofMap() const { return dof_map; }

   static Geometry::Type GetTensorProductGeometry(int dim)
   {
      switch (dim)
      {
         case 1: return Geometry::SEGMENT;
         case 2: return Geometry::SQUARE;
         case 3: return Geometry::CUBE;
         default:
            MFEM_ABORT("invalid dimension: " << dim);
            return Geometry::INVALID;
      }
   }

   /// Return @a base raised to the power @a dim.
   static int Pow(int base, int dim)
   {
      switch (dim)
      {
         case 1: return base;
         case 2: return base*base;
         case 3: return base*base*base;
         default: MFEM_ABORT("invalid dimension: " << dim); return -1;
      }
   }
};

class NodalTensorFiniteElement : public NodalFiniteElement,
   public TensorBasisElement
{
public:
   NodalTensorFiniteElement(const int dims, const int p, const int btype,
                            const DofMapType dmtype);

   const DofToQuad &GetDofToQuad(const IntegrationRule &ir,
                                 DofToQuad::Mode mode) const
   {
      return (mode == DofToQuad::FULL) ?
             ScalarFiniteElement::GetDofToQuad(ir, mode) :
             ScalarFiniteElement::GetTensorDofToQuad(*this, ir, mode);
   }

   virtual void SetMapType(const int map_type_);

   virtual void GetTransferMatrix(const FiniteElement &fe,
                                  ElementTransformation &Trans,
                                  DenseMatrix &I) const
   {
      if (basis1d.IsIntegratedType())
      {
         CheckScalarFE(fe).ScalarLocalInterpolation(Trans, I, *this);
      }
      else
      {
         NodalFiniteElement::GetTransferMatrix(fe, Trans, I);
      }
   }
};

class VectorTensorFiniteElement : public VectorFiniteElement,
   public TensorBasisElement
{
private:
   mutable Array<DofToQuad*> dof2quad_array_open;

protected:
   Poly_1D::Basis &cbasis1d, &obasis1d;

public:
   VectorTensorFiniteElement(const int dims, const int d, const int p,
                             const int cbtype, const int obtype,
                             const int M, const DofMapType dmtype);

   // For 1D elements: there is only an "open basis", no "closed basis"
   VectorTensorFiniteElement(const int dims, const int d, const int p,
                             const int obtype, const int M,
                             const DofMapType dmtype);

   const DofToQuad &GetDofToQuad(const IntegrationRule &ir,
                                 DofToQuad::Mode mode) const;

   const DofToQuad &GetDofToQuadOpen(const IntegrationRule &ir,
                                     DofToQuad::Mode mode) const;

   const DofToQuad &GetTensorDofToQuad(const IntegrationRule &ir,
                                       DofToQuad::Mode mode,
                                       const bool closed) const;

   ~VectorTensorFiniteElement();
};

void InvertLinearTrans(ElementTransformation &trans,
                       const IntegrationPoint &pt, Vector &x);

} // namespace mfem

#endif<|MERGE_RESOLUTION|>--- conflicted
+++ resolved
@@ -247,12 +247,8 @@
    mutable int orders[Geometry::MaxDim]; ///< Anisotropic orders
    IntegrationRule Nodes;
 #ifndef MFEM_THREAD_SAFE
-<<<<<<< HEAD
    mutable Vector shape;
-   mutable DenseMatrix vshape; // Dof x Dim
-=======
    mutable DenseMatrix vshape; // Dof x VDim
->>>>>>> be845b84
 #endif
    /// Container for all DofToQuad objects created by the FiniteElement.
    /** Multiple DofToQuad objects may be needed when different quadrature rules
