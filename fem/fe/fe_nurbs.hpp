--- conflicted
+++ resolved
@@ -164,9 +164,6 @@
 };
 
 
-<<<<<<< HEAD
-/// An arbitrary order H(div)-conforming 2D NURBS element on a square
-=======
 /** An arbitrary order H(div)-conforming 2D NURBS element on a square.
     More details in the following papers:
 
@@ -178,7 +175,6 @@
 "Isogeometric divergence-conforming B-splines for the unsteady Navier–Stokes equations."
 Journal of Computational Physics (241) 141-167
 */
->>>>>>> 8153d112
 class NURBS_HDiv2DFiniteElement : public VectorFiniteElement,
    public NURBSFiniteElement
 {
@@ -190,13 +186,8 @@
    mutable Array <const KnotVector*> kv1;
 
 public:
-<<<<<<< HEAD
-   /// Construct the NURBS_HDiv22DFiniteElement of order @a p
-   NURBS_HDiv2DFiniteElement(int p, int vdim)
-=======
    /// Construct the NURBS_HDiv2DFiniteElement of order @a p
    NURBS_HDiv2DFiniteElement(int p)
->>>>>>> 8153d112
       : VectorFiniteElement(2, Geometry::SQUARE, 2*(p + 1)*(p + 2), p,
                             H_DIV,FunctionSpace::Qk),
         NURBSFiniteElement(2),
@@ -212,13 +203,8 @@
       kv1[1] = nullptr;
    }
 
-<<<<<<< HEAD
-   /// Construct the NURBS_HDiv22DFiniteElement with x-order @a px and y-order @a py
-   NURBS_HDiv2DFiniteElement(int px, int py, int vdim)
-=======
    /// Construct the NURBS_HDiv2DFiniteElement with x-order @a px and y-order @a py
    NURBS_HDiv2DFiniteElement(int px, int py)
->>>>>>> 8153d112
       : VectorFiniteElement(2, Geometry::SQUARE,
                             (px + 2)*(py + 1)+(px + 1)*(py + 2),
                             std::max(px, py), H_DIV, FunctionSpace::Qk),
@@ -227,11 +213,7 @@
         dshape_y(py + 1), d2shape_x(px + 1), d2shape_y(py + 1),
         shape1_x(px + 2), shape1_y(py + 2), dshape1_x(px + 2),
         dshape1_y(py + 2), d2shape1_x(px + 2), d2shape1_y(py + 2),
-<<<<<<< HEAD
-        u(dof),  du(dof,2)
-=======
         u(dof), du(dof,2)
->>>>>>> 8153d112
    {
       orders[0] = px; orders[1] = py;
       kv1.SetSize(dim);
@@ -264,9 +246,6 @@
 };
 
 
-<<<<<<< HEAD
-/// An arbitrary order H(div)-conforming 3D NURBS element on a cube
-=======
 /** An arbitrary order H(div)-conforming 3D NURBS element on a cube
     More details in the following papers:
 
@@ -278,7 +257,6 @@
     "Isogeometric divergence-conforming B-splines for the unsteady
     Navier–Stokes equations."
     Journal of Computational Physics (241) 141-167 */
->>>>>>> 8153d112
 class NURBS_HDiv3DFiniteElement : public VectorFiniteElement,
    public NURBSFiniteElement
 {
@@ -294,13 +272,8 @@
    mutable Array <const KnotVector*> kv1;
 
 public:
-<<<<<<< HEAD
-   /// Construct the NURBS_HDiv22DFiniteElement of order @a p
-   NURBS_HDiv3DFiniteElement(int p, int vdim)
-=======
    /// Construct the NURBS_HDiv3DFiniteElement of order @a p
    NURBS_HDiv3DFiniteElement(int p)
->>>>>>> 8153d112
       : VectorFiniteElement(3, Geometry::CUBE, 3*(p + 1)*(p + 1)*(p + 2),
                             p, H_DIV,FunctionSpace::Qk),
         NURBSFiniteElement(3),
@@ -319,13 +292,8 @@
       kv1[2] = nullptr;
    }
 
-<<<<<<< HEAD
-   /// Construct the NURBS_HDiv22DFiniteElement with x-order @a px and y-order @a py
-   NURBS_HDiv3DFiniteElement(int px, int py, int pz, int vdim)
-=======
    /// Construct the NURBS_HDiv3DFiniteElement with x-order @a px, y-order @a py and z-order @a pz
    NURBS_HDiv3DFiniteElement(int px, int py, int pz)
->>>>>>> 8153d112
       : VectorFiniteElement(3, Geometry::CUBE,
                             (px + 2)*(py + 1)*(pz + 1) +
                             (px + 1)*(py + 2)*(pz + 1) +
@@ -338,15 +306,9 @@
         shape1_x(px + 2), shape1_y(py + 2), shape1_z(pz + 2),
         dshape1_x(px + 2), dshape1_y(py + 2),dshape1_z(pz + 2),
         d2shape1_x(px + 2), d2shape1_y(py + 2), d2shape1_z(pz + 2),
-<<<<<<< HEAD
-        u(dof),  du(dof,3)
-   {
-      orders[0] = px; orders[1] = py; orders[1] = pz;
-=======
         u(dof), du(dof,3)
    {
       orders[0] = px; orders[1] = py; orders[2] = pz;
->>>>>>> 8153d112
       kv1.SetSize(dim);
       kv1[0] = nullptr;
       kv1[1] = nullptr;
@@ -378,16 +340,12 @@
 };
 
 
-<<<<<<< HEAD
-/// An arbitrary order H(curl)-conforming 2D NURBS element on a square
-=======
 /** An arbitrary order H(curl)-conforming 2D NURBS element on a square
     More details in the following paper:
 
     [1] Annalisa Buffa, Giancarlo Sangalli, Rafael Vázquez
     "Isogeometric analysis in electromagnetics: B-splines approximation."
     Computer Methods in Applied Mechanics and Engineering (199) 1143-1152 */
->>>>>>> 8153d112
 class NURBS_HCurl2DFiniteElement : public VectorFiniteElement,
    public NURBSFiniteElement
 {
@@ -399,13 +357,8 @@
    mutable Array <const KnotVector*> kv1;
 
 public:
-<<<<<<< HEAD
-   /// Construct the NURBS_HCurl22DFiniteElement of order @a p
-   NURBS_HCurl2DFiniteElement(int p, int vdim)
-=======
    /// Construct the NURBS_HCurl2DFiniteElement of order @a p
    NURBS_HCurl2DFiniteElement(int p)
->>>>>>> 8153d112
       : VectorFiniteElement(2, Geometry::SQUARE, 2*(p + 1)*(p + 2), p,
                             H_CURL,FunctionSpace::Qk),
         NURBSFiniteElement(2),
@@ -421,13 +374,8 @@
       kv1[1] = nullptr;
    }
 
-<<<<<<< HEAD
-   /// Construct the NURBS_HCurl22DFiniteElement with x-order @a px and y-order @a py
-   NURBS_HCurl2DFiniteElement(int px, int py, int vdim)
-=======
    /// Construct the NURBS_HCurl2DFiniteElement with x-order @a px and y-order @a py
    NURBS_HCurl2DFiniteElement(int px, int py)
->>>>>>> 8153d112
       : VectorFiniteElement(2, Geometry::SQUARE,
                             (px + 1)*(py + 2)+(px + 2)*(py + 1),
                             std::max(px, py), H_CURL, FunctionSpace::Qk),
@@ -436,11 +384,7 @@
         dshape_y(py + 1), d2shape_x(px + 1), d2shape_y(py + 1),
         shape1_x(px + 2), shape1_y(py + 2), dshape1_x(px + 2),
         dshape1_y(py + 2), d2shape1_x(px + 2), d2shape1_y(py + 2),
-<<<<<<< HEAD
-        u(dof),  du(dof,2)
-=======
         u(dof), du(dof,2)
->>>>>>> 8153d112
    {
       orders[0] = px; orders[1] = py;
       kv1.SetSize(dim);
@@ -475,16 +419,12 @@
 };
 
 
-<<<<<<< HEAD
-/// An arbitrary order H(curl)-conforming 3D NURBS element on a cube
-=======
 /** An arbitrary order H(curl)-conforming 3D NURBS element on a cube
     More details in the following paper:
 
     [1] Annalisa Buffa, Giancarlo Sangalli, Rafael Vázquez
     "Isogeometric analysis in electromagnetics: B-splines approximation."
     Computer Methods in Applied Mechanics and Engineering (199) 1143-1152 */
->>>>>>> 8153d112
 class NURBS_HCurl3DFiniteElement : public VectorFiniteElement,
    public NURBSFiniteElement
 {
@@ -500,13 +440,8 @@
    mutable Array <const KnotVector*> kv1;
 
 public:
-<<<<<<< HEAD
-   /// Construct the NURBS_HCurl22DFiniteElement of order @a p
-   NURBS_HCurl3DFiniteElement(int p, int vdim)
-=======
    /// Construct the NURBS_HCurl3DFiniteElement of order @a p
    NURBS_HCurl3DFiniteElement(int p)
->>>>>>> 8153d112
       : VectorFiniteElement(3, Geometry::CUBE, 3*(p + 1)*(p + 2)*(p + 2), p,
                             H_CURL,FunctionSpace::Qk),
         NURBSFiniteElement(3),
@@ -525,13 +460,8 @@
       kv1[2] = nullptr;
    }
 
-<<<<<<< HEAD
-   /// Construct the NURBS_HCurl22DFiniteElement with x-order @a px and y-order @a py
-   NURBS_HCurl3DFiniteElement(int px, int py, int pz, int vdim)
-=======
    /// Construct the NURBS_HCurl3DFiniteElement with x-order @a px, y-order @a py and z-order @a pz
    NURBS_HCurl3DFiniteElement(int px, int py, int pz)
->>>>>>> 8153d112
       : VectorFiniteElement(3, Geometry::CUBE,
                             (px + 1)*(py + 2)*(pz + 2) +
                             (px + 2)*(py + 1)*(pz + 2) +
@@ -544,15 +474,9 @@
         shape1_x(px + 2), shape1_y(py + 2), shape1_z(pz + 2),
         dshape1_x(px + 2), dshape1_y(py + 2),dshape1_z(pz + 2),
         d2shape1_x(px + 2), d2shape1_y(py + 2), d2shape1_z(pz + 2),
-<<<<<<< HEAD
-        u(dof),  du(dof,3)
-   {
-      orders[0] = px; orders[1] = py; orders[1] = pz;
-=======
         u(dof), du(dof,3)
    {
       orders[0] = px; orders[1] = py; orders[2] = pz;
->>>>>>> 8153d112
       kv1.SetSize(dim);
       kv1[0] = nullptr;
       kv1[1] = nullptr;
