--- conflicted
+++ resolved
@@ -15,15 +15,9 @@
 namespace mfem
 {
 
-<<<<<<< HEAD
-double NonlinearFormIntegrator::GetGridFunctionEnergyPA(const Vector &x) const
-{
-   mfem_error ("NonlinearFormIntegrator::GetGridFunctionEnergyPA(...)\n"
-=======
 double NonlinearFormIntegrator::GetLocalStateEnergyPA(const Vector &x) const
 {
    mfem_error ("NonlinearFormIntegrator::GetLocalStateEnergyPA(...)\n"
->>>>>>> 100446d5
                "   is not implemented for this class.");
    return 0.0;
 }
@@ -54,23 +48,13 @@
                "   is not implemented for this class.");
 }
 
-<<<<<<< HEAD
-void NonlinearFormIntegrator::AddMultGradPA(const Vector&,
-                                            const Vector&, Vector&) const
-=======
 void NonlinearFormIntegrator::AddMultGradPA(const Vector&, Vector&) const
->>>>>>> 100446d5
 {
    mfem_error ("NonlinearFormIntegrator::AddMultGradPA(...)\n"
                "   is not implemented for this class.");
 }
 
-<<<<<<< HEAD
-void NonlinearFormIntegrator::AssembleGradDiagonalPA(const Vector &g,
-                                                     Vector &diag) const
-=======
 void NonlinearFormIntegrator::AssembleGradDiagonalPA(Vector &diag) const
->>>>>>> 100446d5
 {
    mfem_error ("NonlinearFormIntegrator::AssembleGradDiagonalPA(...)\n"
                "   is not implemented for this class.");
