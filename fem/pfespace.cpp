--- conflicted
+++ resolved
@@ -61,13 +61,8 @@
    ParMesh *pm, const FiniteElementCollection *f, int dim, int ordering)
    : FiniteElementSpace(pm, f, dim, ordering)
 {
-<<<<<<< HEAD
-   mesh = pmesh = pm;
-   pncmesh = pmesh->pncmesh;
-=======
    ParInit(pm);
 }
->>>>>>> 564a0e28
 
 ParFiniteElementSpace::ParFiniteElementSpace(
    ParMesh *pm, NURBSExtension *ext, const FiniteElementCollection *f,
@@ -94,13 +89,18 @@
 void ParFiniteElementSpace::ParInit(ParMesh *pm)
 {
    pmesh = pm;
+   pncmesh = pm->pncmesh;
+
    MyComm = pmesh->GetComm();
    NRanks = pmesh->GetNRanks();
    MyRank = pmesh->GetMyRank();
+
    gcomm = NULL;
+
    P = NULL;
    Pconf = NULL;
    R = NULL;
+
    num_face_nbr_dofs = -1;
 
    if (NURBSext && !pNURBSext())
