// Copyright (c) 2010-2023, Lawrence Livermore National Security, LLC. Produced
// at the Lawrence Livermore National Laboratory. All Rights reserved. See files
// LICENSE and NOTICE for details. LLNL-CODE-806117.
//
// This file is part of the MFEM library. For more information and source code
// availability visit https://mfem.org.
//
// MFEM is free software; you can redistribute it and/or modify it under the
// terms of the BSD-3 license. We welcome feedback and contributions, see file
// CONTRIBUTING.md for details.

#include "../config/config.hpp"

#ifdef MFEM_USE_MPI

#include "pfespace.hpp"
#include "prestriction.hpp"
#include "../general/forall.hpp"
#include "../general/sort_pairs.hpp"
#include "../mesh/mesh_headers.hpp"
#include "../general/binaryio.hpp"

#include <limits>
#include <list>

namespace mfem
{

ParFiniteElementSpace::ParFiniteElementSpace(
   const ParFiniteElementSpace &orig, ParMesh *pmesh,
   const FiniteElementCollection *fec)
   : FiniteElementSpace(orig, pmesh, fec)
{
   ParInit(pmesh ? pmesh : orig.pmesh);
}

ParFiniteElementSpace::ParFiniteElementSpace(
   const FiniteElementSpace &orig, ParMesh &pmesh,
   const FiniteElementCollection *fec)
   : FiniteElementSpace(orig, &pmesh, fec)
{
   ParInit(&pmesh);
}

ParFiniteElementSpace::ParFiniteElementSpace(
   ParMesh *pm, const FiniteElementSpace *global_fes, const int *partitioning,
   const FiniteElementCollection *f)
   : FiniteElementSpace(pm, MakeLocalNURBSext(global_fes->GetNURBSext(),
                                              pm->NURBSext),
                        f ? f : global_fes->FEColl(),
                        global_fes->GetVDim(), global_fes->GetOrdering())
{
   ParInit(pm);
   // For NURBS spaces, the variable-order data is contained in the
   // NURBSExtension of 'global_fes' and inside the ParNURBSExtension of 'pm'.

   // TODO: when general variable-order support is added, copy the local portion
   // of the variable-order data from 'global_fes' to 'this'.
}

ParFiniteElementSpace::ParFiniteElementSpace(
   ParMesh *pm, const FiniteElementCollection *f, int dim, int ordering)
   : FiniteElementSpace(pm, f, dim, ordering)
{
   ParInit(pm);
}

ParFiniteElementSpace::ParFiniteElementSpace(
   ParMesh *pm, NURBSExtension *ext, const FiniteElementCollection *f,
   int dim, int ordering)
   : FiniteElementSpace(pm, ext, f, dim, ordering)
{
   ParInit(pm);
}

// static method
ParNURBSExtension *ParFiniteElementSpace::MakeLocalNURBSext(
   const NURBSExtension *globNURBSext, const NURBSExtension *parNURBSext)
{
   if (globNURBSext == NULL) { return NULL; }
   const ParNURBSExtension *pNURBSext =
      dynamic_cast<const ParNURBSExtension*>(parNURBSext);
   MFEM_ASSERT(pNURBSext, "need a ParNURBSExtension");
   // make a copy of globNURBSext:
   NURBSExtension *tmp_globNURBSext = new NURBSExtension(*globNURBSext);
   // tmp_globNURBSext will be deleted by the following ParNURBSExtension ctor:
   return new ParNURBSExtension(tmp_globNURBSext, pNURBSext);
}

void ParFiniteElementSpace::ParInit(ParMesh *pm)
{
   pmesh = pm;
   pncmesh = NULL;

   MyComm = pmesh->GetComm();
   NRanks = pmesh->GetNRanks();
   MyRank = pmesh->GetMyRank();

   gcomm = NULL;

   P = NULL;
   Pconf = NULL;
   nonconf_P = false;
   Rconf = NULL;
   R_transpose = NULL;
   R = NULL;

   num_face_nbr_dofs = -1;

   if (NURBSext && !pNURBSext())
   {
      // This is necessary in some cases: e.g. when the FiniteElementSpace
      // constructor creates a serial NURBSExtension of higher order than the
      // mesh NURBSExtension.
      MFEM_ASSERT(own_ext, "internal error");

      ParNURBSExtension *pNe = new ParNURBSExtension(
         NURBSext, dynamic_cast<ParNURBSExtension *>(pmesh->NURBSext));
      // serial NURBSext is destroyed by the above constructor
      NURBSext = pNe;
      UpdateNURBS();
   }

   Construct(); // parallel version of Construct().

   // Apply the ldof_signs to the elem_dof Table
   if (Conforming() && !NURBSext)
   {
      ApplyLDofSigns(*elem_dof);
   }

   // Check for shared triangular faces with interior Nedelec DoFs
   CheckNDSTriaDofs();
}

void ParFiniteElementSpace::Construct()
{
   MFEM_VERIFY(!IsVariableOrder(), "variable orders are not implemented"
               " for ParFiniteElementSpace yet.");

   if (NURBSext)
   {
      ConstructTrueNURBSDofs();
      GenerateGlobalOffsets();
   }
   else if (Conforming())
   {
      ConstructTrueDofs();
      GenerateGlobalOffsets();
   }
   else // Nonconforming()
   {
      pncmesh = pmesh->pncmesh;

      // Initialize 'gcomm' for the cut (aka "partially conforming") space.
      // In the process, the array 'ldof_ltdof' is also initialized (for the cut
      // space) and used; however, it will be overwritten below with the real
      // true dofs. Also, 'ldof_sign' and 'ldof_group' are constructed for the
      // cut space.
      ConstructTrueDofs();

      ngedofs = ngfdofs = 0;

      // calculate number of ghost DOFs
      ngvdofs = pncmesh->GetNGhostVertices()
                * fec->DofForGeometry(Geometry::Type::POINT);

      if (pmesh->Dimension() > 1)
      {
         ngedofs = pncmesh->GetNGhostEdges()
                   * fec->DofForGeometry(Geometry::Type::SEGMENT);
      }

      if (pmesh->Dimension() > 2)
      {
         ngfdofs = pncmesh->GetNGhostFaces()
                   * fec->DofForGeometry(Geometry::Type::SQUARE);
      }

      // total number of ghost DOFs. Ghost DOFs start at index 'ndofs', i.e.,
      // after all regular DOFs
      ngdofs = ngvdofs + ngedofs + ngfdofs;

      // get P and R matrices, initialize DOF offsets, etc. NOTE: in the NC
      // case this needs to be done here to get the number of true DOFs
      ltdof_size = BuildParallelConformingInterpolation(
                      &P, &R, dof_offsets, tdof_offsets, &ldof_ltdof, false);

      // TODO future: split BuildParallelConformingInterpolation into two parts
      // to overlap its communication with processing between this constructor
      // and the point where the P matrix is actually needed.
   }
}

void ParFiniteElementSpace::PrintPartitionStats()
{
   long long ltdofs = ltdof_size;
   long long min_ltdofs, max_ltdofs, sum_ltdofs;

   MPI_Reduce(&ltdofs, &min_ltdofs, 1, MPI_LONG_LONG, MPI_MIN, 0, MyComm);
   MPI_Reduce(&ltdofs, &max_ltdofs, 1, MPI_LONG_LONG, MPI_MAX, 0, MyComm);
   MPI_Reduce(&ltdofs, &sum_ltdofs, 1, MPI_LONG_LONG, MPI_SUM, 0, MyComm);

   if (MyRank == 0)
   {
      double avg = double(sum_ltdofs) / NRanks;
      mfem::out << "True DOF partitioning: min " << min_ltdofs
                << ", avg " << std::fixed << std::setprecision(1) << avg
                << ", max " << max_ltdofs
                << ", (max-avg)/avg " << 100.0*(max_ltdofs - avg)/avg
                << "%" << std::endl;
   }

   if (NRanks <= 32)
   {
      if (MyRank == 0)
      {
         mfem::out << "True DOFs by rank: " << ltdofs;
         for (int i = 1; i < NRanks; i++)
         {
            MPI_Status status;
            MPI_Recv(&ltdofs, 1, MPI_LONG_LONG, i, 123, MyComm, &status);
            mfem::out << " " << ltdofs;
         }
         mfem::out << "\n";
      }
      else
      {
         MPI_Send(&ltdofs, 1, MPI_LONG_LONG, 0, 123, MyComm);
      }
   }
}

void ParFiniteElementSpace::GetGroupComm(
   GroupCommunicator &gc, int ldof_type, Array<int> *g_ldof_sign)
{
   int gr;
   int ng = pmesh->GetNGroups();
   int nvd, ned, ntd = 0, nqd = 0;
   Array<int> dofs;

   int group_ldof_counter;
   Table &group_ldof = gc.GroupLDofTable();

   nvd = fec->DofForGeometry(Geometry::POINT);
   ned = fec->DofForGeometry(Geometry::SEGMENT);

   if (mesh->Dimension() >= 3)
   {
      if (mesh->HasGeometry(Geometry::TRIANGLE))
      {
         ntd = fec->DofForGeometry(Geometry::TRIANGLE);
      }
      if (mesh->HasGeometry(Geometry::SQUARE))
      {
         nqd = fec->DofForGeometry(Geometry::SQUARE);
      }
   }

   if (g_ldof_sign)
   {
      g_ldof_sign->SetSize(GetNDofs());
      *g_ldof_sign = 1;
   }

   // count the number of ldofs in all groups (excluding the local group 0)
   group_ldof_counter = 0;
   for (gr = 1; gr < ng; gr++)
   {
      group_ldof_counter += nvd * pmesh->GroupNVertices(gr);
      group_ldof_counter += ned * pmesh->GroupNEdges(gr);
      group_ldof_counter += ntd * pmesh->GroupNTriangles(gr);
      group_ldof_counter += nqd * pmesh->GroupNQuadrilaterals(gr);
   }
   if (ldof_type)
   {
      group_ldof_counter *= vdim;
   }
   // allocate the I and J arrays in group_ldof
   group_ldof.SetDims(ng, group_ldof_counter);

   // build the full group_ldof table
   group_ldof_counter = 0;
   group_ldof.GetI()[0] = group_ldof.GetI()[1] = 0;
   for (gr = 1; gr < ng; gr++)
   {
      int j, k, l, m, o, nv, ne, nt, nq;
      const int *ind;

      nv = pmesh->GroupNVertices(gr);
      ne = pmesh->GroupNEdges(gr);
      nt = pmesh->GroupNTriangles(gr);
      nq = pmesh->GroupNQuadrilaterals(gr);

      // vertices
      if (nvd > 0)
      {
         for (j = 0; j < nv; j++)
         {
            k = pmesh->GroupVertex(gr, j);

            dofs.SetSize(nvd);
            m = nvd * k;
            for (l = 0; l < nvd; l++, m++)
            {
               dofs[l] = m;
            }

            if (ldof_type)
            {
               DofsToVDofs(dofs);
            }

            for (l = 0; l < dofs.Size(); l++)
            {
               group_ldof.GetJ()[group_ldof_counter++] = dofs[l];
            }
         }
      }

      // edges
      if (ned > 0)
      {
         for (j = 0; j < ne; j++)
         {
            pmesh->GroupEdge(gr, j, k, o);

            dofs.SetSize(ned);
            m = nvdofs+k*ned;
            ind = fec->DofOrderForOrientation(Geometry::SEGMENT, o);
            for (l = 0; l < ned; l++)
            {
               if (ind[l] < 0)
               {
                  dofs[l] = m + (-1-ind[l]);
                  if (g_ldof_sign)
                  {
                     (*g_ldof_sign)[dofs[l]] = -1;
                  }
               }
               else
               {
                  dofs[l] = m + ind[l];
               }
            }

            if (ldof_type)
            {
               DofsToVDofs(dofs);
            }

            for (l = 0; l < dofs.Size(); l++)
            {
               group_ldof.GetJ()[group_ldof_counter++] = dofs[l];
            }
         }
      }

      // triangles
      if (ntd > 0)
      {
         for (j = 0; j < nt; j++)
         {
            pmesh->GroupTriangle(gr, j, k, o);

            dofs.SetSize(ntd);
            m = nvdofs + nedofs + FirstFaceDof(k);
            ind = fec->DofOrderForOrientation(Geometry::TRIANGLE, o);
            for (l = 0; l < ntd; l++)
            {
               if (ind[l] < 0)
               {
                  dofs[l] = m + (-1-ind[l]);
                  if (g_ldof_sign)
                  {
                     (*g_ldof_sign)[dofs[l]] = -1;
                  }
               }
               else
               {
                  dofs[l] = m + ind[l];
               }
            }

            if (ldof_type)
            {
               DofsToVDofs(dofs);
            }

            for (l = 0; l < dofs.Size(); l++)
            {
               group_ldof.GetJ()[group_ldof_counter++] = dofs[l];
            }
         }
      }

      // quadrilaterals
      if (nqd > 0)
      {
         for (j = 0; j < nq; j++)
         {
            pmesh->GroupQuadrilateral(gr, j, k, o);

            dofs.SetSize(nqd);
            m = nvdofs + nedofs + FirstFaceDof(k);
            ind = fec->DofOrderForOrientation(Geometry::SQUARE, o);
            for (l = 0; l < nqd; l++)
            {
               if (ind[l] < 0)
               {
                  dofs[l] = m + (-1-ind[l]);
                  if (g_ldof_sign)
                  {
                     (*g_ldof_sign)[dofs[l]] = -1;
                  }
               }
               else
               {
                  dofs[l] = m + ind[l];
               }
            }

            if (ldof_type)
            {
               DofsToVDofs(dofs);
            }

            for (l = 0; l < dofs.Size(); l++)
            {
               group_ldof.GetJ()[group_ldof_counter++] = dofs[l];
            }
         }
      }

      group_ldof.GetI()[gr+1] = group_ldof_counter;
   }

   gc.Finalize();
}

void ParFiniteElementSpace::ApplyLDofSigns(Array<int> &dofs) const
{
   MFEM_ASSERT(Conforming(), "wrong code path");

   for (int i = 0; i < dofs.Size(); i++)
   {
      if (dofs[i] < 0)
      {
         if (ldof_sign[-1-dofs[i]] < 0)
         {
            dofs[i] = -1-dofs[i];
         }
      }
      else
      {
         if (ldof_sign[dofs[i]] < 0)
         {
            dofs[i] = -1-dofs[i];
         }
      }
   }
}

void ParFiniteElementSpace::ApplyLDofSigns(Table &el_dof) const
{
   Array<int> all_dofs(el_dof.GetJ(), el_dof.Size_of_connections());
   ApplyLDofSigns(all_dofs);
}

DofTransformation *
ParFiniteElementSpace::GetElementDofs(int i, Array<int> &dofs) const
{
   if (elem_dof)
   {
      elem_dof->GetRow(i, dofs);

      if (DoFTrans[mesh->GetElementBaseGeometry(i)])
      {
         Array<int> Fo;
         elem_fos->GetRow(i, Fo);
         DoFTrans[mesh->GetElementBaseGeometry(i)]->SetFaceOrientations(Fo);
         return DoFTrans[mesh->GetElementBaseGeometry(i)];
      }
      return NULL;
   }
   DofTransformation * doftrans = FiniteElementSpace::GetElementDofs(i, dofs);
   if (Conforming())
   {
      ApplyLDofSigns(dofs);
   }
   return doftrans;
}

DofTransformation *
ParFiniteElementSpace::GetBdrElementDofs(int i, Array<int> &dofs) const
{
   if (bdr_elem_dof)
   {
      bdr_elem_dof->GetRow(i, dofs);

      if (DoFTrans[mesh->GetBdrElementBaseGeometry(i)])
      {
         Array<int> Fo;
         bdr_elem_fos -> GetRow (i, Fo);
         DoFTrans[mesh->GetBdrElementBaseGeometry(i)]->SetFaceOrientations(Fo);
         return DoFTrans[mesh->GetBdrElementBaseGeometry(i)];
      }
      return NULL;
   }
   DofTransformation * doftrans =
      FiniteElementSpace::GetBdrElementDofs(i, dofs);
   if (Conforming())
   {
      ApplyLDofSigns(dofs);
   }
   return doftrans;
}

int ParFiniteElementSpace::GetFaceDofs(int i, Array<int> &dofs,
                                       int variant) const
{
   if (face_dof && variant == 0)
   {
      face_dof->GetRow(i, dofs);
      return fec->GetOrder();
   }
   int p = FiniteElementSpace::GetFaceDofs(i, dofs, variant);
   if (Conforming())
   {
      ApplyLDofSigns(dofs);
   }
   return p;
}

const FiniteElement *ParFiniteElementSpace::GetFE(int i) const
{
   int ne = mesh->GetNE();
   if (i >= ne) { return GetFaceNbrFE(i - ne); }
   else { return FiniteElementSpace::GetFE(i); }
}

const FaceRestriction *ParFiniteElementSpace::GetFaceRestriction(
   ElementDofOrdering f_ordering, FaceType type, L2FaceValues mul) const
{
   const bool is_dg_space = IsDGSpace();
   const L2FaceValues m = (is_dg_space && mul==L2FaceValues::DoubleValued) ?
                          L2FaceValues::DoubleValued : L2FaceValues::SingleValued;
   auto key = std::make_tuple(is_dg_space, f_ordering, type, m);
   auto itr = L2F.find(key);
   if (itr != L2F.end())
   {
      return itr->second;
   }
   else
   {
      FaceRestriction *res;
      if (is_dg_space)
      {
         if (Conforming())
         {
            res = new ParL2FaceRestriction(*this, f_ordering, type, m);
         }
         else
         {
            res = new ParNCL2FaceRestriction(*this, f_ordering, type, m);
         }
      }
      else
      {
         if (Conforming())
         {
            res = new ConformingFaceRestriction(*this, f_ordering, type);
         }
         else
         {
            res = new ParNCH1FaceRestriction(*this, f_ordering, type);
         }
      }
      L2F[key] = res;
      return res;
   }
}

void ParFiniteElementSpace::GetSharedEdgeDofs(
   int group, int ei, Array<int> &dofs) const
{
   int l_edge, ori;
   MFEM_ASSERT(0 <= ei && ei < pmesh->GroupNEdges(group), "invalid edge index");
   pmesh->GroupEdge(group, ei, l_edge, ori);
   if (ori > 0) // ori = +1 or -1
   {
      GetEdgeDofs(l_edge, dofs);
   }
   else
   {
      Array<int> rdofs;
      fec->SubDofOrder(Geometry::SEGMENT, 1, 1, dofs);
      GetEdgeDofs(l_edge, rdofs);
      for (int i = 0; i < dofs.Size(); i++)
      {
         const int di = dofs[i];
         dofs[i] = (di >= 0) ? rdofs[di] : -1-rdofs[-1-di];
      }
   }
}

void ParFiniteElementSpace::GetSharedTriangleDofs(
   int group, int fi, Array<int> &dofs) const
{
   int l_face, ori;
   MFEM_ASSERT(0 <= fi && fi < pmesh->GroupNTriangles(group),
               "invalid triangular face index");
   pmesh->GroupTriangle(group, fi, l_face, ori);
   if (ori == 0)
   {
      GetFaceDofs(l_face, dofs);
   }
   else
   {
      Array<int> rdofs;
      fec->SubDofOrder(Geometry::TRIANGLE, 2, ori, dofs);
      GetFaceDofs(l_face, rdofs);
      for (int i = 0; i < dofs.Size(); i++)
      {
         const int di = dofs[i];
         dofs[i] = (di >= 0) ? rdofs[di] : -1-rdofs[-1-di];
      }
   }
}

void ParFiniteElementSpace::GetSharedQuadrilateralDofs(
   int group, int fi, Array<int> &dofs) const
{
   int l_face, ori;
   MFEM_ASSERT(0 <= fi && fi < pmesh->GroupNQuadrilaterals(group),
               "invalid quadrilateral face index");
   pmesh->GroupQuadrilateral(group, fi, l_face, ori);
   if (ori == 0)
   {
      GetFaceDofs(l_face, dofs);
   }
   else
   {
      Array<int> rdofs;
      fec->SubDofOrder(Geometry::SQUARE, 2, ori, dofs);
      GetFaceDofs(l_face, rdofs);
      for (int i = 0; i < dofs.Size(); i++)
      {
         const int di = dofs[i];
         dofs[i] = (di >= 0) ? rdofs[di] : -1-rdofs[-1-di];
      }
   }
}

void ParFiniteElementSpace::GenerateGlobalOffsets() const
{
   MFEM_ASSERT(Conforming(), "wrong code path");

   HYPRE_BigInt ldof[2];
   Array<HYPRE_BigInt> *offsets[2] = { &dof_offsets, &tdof_offsets };

   ldof[0] = GetVSize();
   ldof[1] = TrueVSize();

   pmesh->GenerateOffsets(2, ldof, offsets);

   if (HYPRE_AssumedPartitionCheck())
   {
      // communicate the neighbor offsets in tdof_nb_offsets
      GroupTopology &gt = GetGroupTopo();
      int nsize = gt.GetNumNeighbors()-1;
      MPI_Request *requests = new MPI_Request[2*nsize];
      MPI_Status  *statuses = new MPI_Status[2*nsize];
      tdof_nb_offsets.SetSize(nsize+1);
      tdof_nb_offsets[0] = tdof_offsets[0];

      // send and receive neighbors' local tdof offsets
      int request_counter = 0;
      for (int i = 1; i <= nsize; i++)
      {
         MPI_Irecv(&tdof_nb_offsets[i], 1, HYPRE_MPI_BIG_INT,
                   gt.GetNeighborRank(i), 5365, MyComm,
                   &requests[request_counter++]);
      }
      for (int i = 1; i <= nsize; i++)
      {
         MPI_Isend(&tdof_nb_offsets[0], 1, HYPRE_MPI_BIG_INT,
                   gt.GetNeighborRank(i), 5365, MyComm,
                   &requests[request_counter++]);
      }
      MPI_Waitall(request_counter, requests, statuses);

      delete [] statuses;
      delete [] requests;
   }
}

void ParFiniteElementSpace::CheckNDSTriaDofs()
{
   // Check for Nedelec basis
   bool nd_basis = dynamic_cast<const ND_FECollection*>(fec);
   if (!nd_basis)
   {
      nd_strias = false;
      return;
   }

   // Check for interior face dofs on triangles (the use of TETRAHEDRON
   // is not an error)
   bool nd_fdof  = fec->HasFaceDofs(Geometry::TETRAHEDRON,
                                    GetMaxElementOrder());
   if (!nd_fdof)
   {
      nd_strias = false;
      return;
   }

   // Check for shared triangle faces
   bool strias   = false;
   {
      int ngrps = pmesh->GetNGroups();
      for (int g = 1; g < ngrps; g++)
      {
         strias |= pmesh->GroupNTriangles(g);
      }
   }

   // Combine results
   int loc_nd_strias = strias ? 1 : 0;
   int glb_nd_strias = 0;
   MPI_Allreduce(&loc_nd_strias, &glb_nd_strias, 1,
                 MPI_INTEGER, MPI_SUM, MyComm);
   nd_strias = glb_nd_strias > 0;
}

void ParFiniteElementSpace::Build_Dof_TrueDof_Matrix() const // matrix P
{
   MFEM_ASSERT(Conforming(), "wrong code path");

   if (P) { return; }

   if (!nd_strias)
   {
      // Safe to assume 1-1 correspondence between shared dofs
      int ldof  = GetVSize();
      int ltdof = TrueVSize();

      HYPRE_Int *i_diag = Memory<HYPRE_Int>(ldof+1);
      HYPRE_Int *j_diag = Memory<HYPRE_Int>(ltdof);
      int diag_counter;

      HYPRE_Int *i_offd = Memory<HYPRE_Int>(ldof+1);
      HYPRE_Int *j_offd = Memory<HYPRE_Int>(ldof-ltdof);
      int offd_counter;

      HYPRE_BigInt *cmap   = Memory<HYPRE_BigInt>(ldof-ltdof);

      HYPRE_BigInt *col_starts = GetTrueDofOffsets();
      HYPRE_BigInt *row_starts = GetDofOffsets();

      Array<Pair<HYPRE_BigInt, int> > cmap_j_offd(ldof-ltdof);

      i_diag[0] = i_offd[0] = 0;
      diag_counter = offd_counter = 0;
      for (int i = 0; i < ldof; i++)
      {
         int ltdof_i = GetLocalTDofNumber(i);
         if (ltdof_i >= 0)
         {
            j_diag[diag_counter++] = ltdof_i;
         }
         else
         {
            cmap_j_offd[offd_counter].one = GetGlobalTDofNumber(i);
            cmap_j_offd[offd_counter].two = offd_counter;
            offd_counter++;
         }
         i_diag[i+1] = diag_counter;
         i_offd[i+1] = offd_counter;
      }

      SortPairs<HYPRE_BigInt, int>(cmap_j_offd, offd_counter);

      for (int i = 0; i < offd_counter; i++)
      {
         cmap[i] = cmap_j_offd[i].one;
         j_offd[cmap_j_offd[i].two] = i;
      }

      P = new HypreParMatrix(MyComm, MyRank, NRanks, row_starts, col_starts,
                             i_diag, j_diag, i_offd, j_offd,
                             cmap, offd_counter);
   }
   else
   {
      // Some shared dofs will be linear combinations of others
      HYPRE_BigInt ldof  = GetVSize();
      HYPRE_BigInt ltdof = TrueVSize();

      HYPRE_BigInt gdof  = -1;
      HYPRE_BigInt gtdof = -1;

      MPI_Allreduce(&ldof, &gdof, 1, HYPRE_MPI_BIG_INT, MPI_SUM, MyComm);
      MPI_Allreduce(&ltdof, &gtdof, 1, HYPRE_MPI_BIG_INT, MPI_SUM, MyComm);

      // Ensure face orientations have been communicated
      pmesh->ExchangeFaceNbrData();

      // Locate and count non-zeros in off-diagonal portion of P
      int nnz_offd = 0;
      Array<int> ldsize(ldof); ldsize = 0;
      Array<int> ltori(ldof);  ltori = 0; // Local triangle orientations
      {
         int ngrps = pmesh->GetNGroups();
         int nedofs = fec->DofForGeometry(Geometry::SEGMENT);
         Array<int> sdofs;
         for (int g = 1; g < ngrps; g++)
         {
            if (pmesh->gtopo.IAmMaster(g))
            {
               continue;
            }
            for (int ei=0; ei<pmesh->GroupNEdges(g); ei++)
            {
               this->GetSharedEdgeDofs(g, ei, sdofs);
               for (int i=0; i<sdofs.Size(); i++)
               {
                  int ind = (sdofs[i]>=0) ? sdofs[i] : (-sdofs[i]-1);
                  if (ldsize[ind] == 0) { nnz_offd++; }
                  ldsize[ind] = 1;
               }
            }
            for (int fi=0; fi<pmesh->GroupNTriangles(g); fi++)
            {
               int face, ori, info1, info2;
               pmesh->GroupTriangle(g, fi, face, ori);
               pmesh->GetFaceInfos(face, &info1, &info2);
               this->GetSharedTriangleDofs(g, fi, sdofs);
               for (int i=0; i<3*nedofs; i++)
               {
                  int ind = (sdofs[i]>=0) ? sdofs[i] : (-sdofs[i]-1);
                  if (ldsize[ind] == 0) { nnz_offd++; }
                  ldsize[ind] = 1;
               }
               for (int i=3*nedofs; i<sdofs.Size(); i++)
               {
                  if (ldsize[sdofs[i]] == 0) { nnz_offd += 2; }
                  ldsize[sdofs[i]] = 2;
                  ltori[sdofs[i]]  = info2 % 64;
               }
            }
            for (int fi=0; fi<pmesh->GroupNQuadrilaterals(g); fi++)
            {
               this->GetSharedQuadrilateralDofs(g, fi, sdofs);
               for (int i=0; i<sdofs.Size(); i++)
               {
                  int ind = (sdofs[i]>=0) ? sdofs[i] : (-sdofs[i]-1);
                  if (ldsize[ind] == 0) { nnz_offd++; }
                  ldsize[ind] = 1;
               }
            }
         }
      }

      HYPRE_Int *i_diag = new HYPRE_Int[ldof+1];
      HYPRE_Int *j_diag = new HYPRE_Int[ltdof];
      double    *d_diag = new double[ltdof];
      int diag_counter;

      HYPRE_Int *i_offd = new HYPRE_Int[ldof+1];
      HYPRE_Int *j_offd = new HYPRE_Int[nnz_offd];
      double    *d_offd = new double[nnz_offd];
      int offd_counter;

      HYPRE_BigInt *cmap   = new HYPRE_BigInt[ldof-ltdof];

      HYPRE_BigInt *col_starts = GetTrueDofOffsets();
      HYPRE_BigInt *row_starts = GetDofOffsets();

      Array<Pair<HYPRE_BigInt, int> > cmap_j_offd(ldof-ltdof);

      i_diag[0] = i_offd[0] = 0;
      diag_counter = offd_counter = 0;
      int offd_col_counter = 0;
      for (int i = 0; i < ldof; i++)
      {
         int ltdofi = GetLocalTDofNumber(i);
         if (ltdofi >= 0)
         {
            j_diag[diag_counter]   = ltdofi;
            d_diag[diag_counter++] = 1.0;
         }
         else
         {
            if (ldsize[i] == 1)
            {
               cmap_j_offd[offd_col_counter].one = GetGlobalTDofNumber(i);
               cmap_j_offd[offd_col_counter].two = offd_counter;
               offd_counter++;
               offd_col_counter++;
            }
            else
            {
               cmap_j_offd[offd_col_counter].one = GetGlobalTDofNumber(i);
               cmap_j_offd[offd_col_counter].two = offd_counter;
               offd_counter += 2;
               offd_col_counter++;
               i_diag[i+1] = diag_counter;
               i_offd[i+1] = offd_counter;
               i++;
               cmap_j_offd[offd_col_counter].one = GetGlobalTDofNumber(i);
               cmap_j_offd[offd_col_counter].two = offd_counter;
               offd_counter += 2;
               offd_col_counter++;
            }
         }
         i_diag[i+1] = diag_counter;
         i_offd[i+1] = offd_counter;
      }

      SortPairs<HYPRE_BigInt, int>(cmap_j_offd, offd_col_counter);

      for (int i = 0; i < nnz_offd; i++)
      {
         j_offd[i] = -1;
         d_offd[i] = 0.0;
      }

      for (int i = 0; i < offd_col_counter; i++)
      {
         cmap[i] = cmap_j_offd[i].one;
         j_offd[cmap_j_offd[i].two] = i;
      }

      for (int i = 0; i < ldof; i++)
      {
         if (i_offd[i+1] == i_offd[i] + 1)
         {
            d_offd[i_offd[i]] = 1.0;
         }
         else if (i_offd[i+1] == i_offd[i] + 2)
         {
            const double * T = ND_StatelessDofTransformation
                               ::GetFaceTransform(ltori[i]).GetData();
            j_offd[i_offd[i] + 1] = j_offd[i_offd[i]] + 1;
            d_offd[i_offd[i]] = T[0]; d_offd[i_offd[i] + 1] = T[2];
            i++;
            j_offd[i_offd[i] + 1] = j_offd[i_offd[i]];
            j_offd[i_offd[i]] = j_offd[i_offd[i] + 1] - 1;
            d_offd[i_offd[i]] = T[1]; d_offd[i_offd[i] + 1] = T[3];
         }
      }

      P = new HypreParMatrix(MyComm, gdof, gtdof, row_starts, col_starts,
                             i_diag, j_diag, d_diag, i_offd, j_offd, d_offd,
                             offd_col_counter, cmap);
   }

   SparseMatrix Pdiag;
   P->GetDiag(Pdiag);
   R = Transpose(Pdiag);
}

HypreParMatrix *ParFiniteElementSpace::GetPartialConformingInterpolation()
{
   HypreParMatrix *P_pc;
   Array<HYPRE_BigInt> P_pc_row_starts, P_pc_col_starts;
   BuildParallelConformingInterpolation(&P_pc, NULL, P_pc_row_starts,
                                        P_pc_col_starts, NULL, true);
   P_pc->CopyRowStarts();
   P_pc->CopyColStarts();
   return P_pc;
}

void ParFiniteElementSpace::DivideByGroupSize(double *vec)
{
   GroupTopology &gt = GetGroupTopo();
   for (int i = 0; i < ldof_group.Size(); i++)
   {
      if (gt.IAmMaster(ldof_group[i])) // we are the master
      {
         if (ldof_ltdof[i] >= 0) // see note below
         {
            vec[ldof_ltdof[i]] /= gt.GetGroupSize(ldof_group[i]);
         }
         // NOTE: in NC meshes, ldof_ltdof generated for the gtopo
         // groups by ConstructTrueDofs gets overwritten by
         // BuildParallelConformingInterpolation. Some DOFs that are
         // seen as true by the conforming code are actually slaves and
         // end up with a -1 in ldof_ltdof.
      }
   }
}

GroupCommunicator *ParFiniteElementSpace::ScalarGroupComm()
{
   GroupCommunicator *gc = new GroupCommunicator(GetGroupTopo());
   if (NURBSext)
   {
      gc->Create(pNURBSext()->ldof_group);
   }
   else
   {
      GetGroupComm(*gc, 0);
   }
   return gc;
}

void ParFiniteElementSpace::Synchronize(Array<int> &ldof_marker) const
{
   // For non-conforming mesh, synchronization is performed on the cut (aka
   // "partially conforming") space.

   MFEM_VERIFY(ldof_marker.Size() == GetVSize(), "invalid in/out array");

   // implement allreduce(|) as reduce(|) + broadcast
   gcomm->Reduce<int>(ldof_marker, GroupCommunicator::BitOR);
   gcomm->Bcast(ldof_marker);
}

void ParFiniteElementSpace::GetEssentialVDofs(const Array<int> &bdr_attr_is_ess,
                                              Array<int> &ess_dofs,
                                              int component) const
{
   FiniteElementSpace::GetEssentialVDofs(bdr_attr_is_ess, ess_dofs, component);

   // Make sure that processors without boundary elements mark
   // their boundary dofs (if they have any).
   Synchronize(ess_dofs);
}

void ParFiniteElementSpace::GetEssentialTrueDofs(const Array<int>
                                                 &bdr_attr_is_ess,
                                                 Array<int> &ess_tdof_list,
                                                 int component)
{
   Array<int> ess_dofs, true_ess_dofs;

   GetEssentialVDofs(bdr_attr_is_ess, ess_dofs, component);
   GetRestrictionMatrix()->BooleanMult(ess_dofs, true_ess_dofs);

#ifdef MFEM_DEBUG
   // Verify that in boolean arithmetic: P^T ess_dofs = R ess_dofs.
   Array<int> true_ess_dofs2(true_ess_dofs.Size());
   HypreParMatrix *Pt = Dof_TrueDof_Matrix()->Transpose();
   const int *ess_dofs_data = ess_dofs.HostRead();
   Pt->BooleanMult(1, ess_dofs_data, 0, true_ess_dofs2);
   delete Pt;
   int counter = 0;
   const int *ted = true_ess_dofs.HostRead();
   for (int i = 0; i < true_ess_dofs.Size(); i++)
   {
      if (bool(ted[i]) != bool(true_ess_dofs2[i])) { counter++; }
   }
   MFEM_VERIFY(counter == 0, "internal MFEM error: counter = " << counter
               << ", rank = " << MyRank);
#endif

   MarkerToList(true_ess_dofs, ess_tdof_list);
}

int ParFiniteElementSpace::GetLocalTDofNumber(int ldof) const
{
   if (Nonconforming())
   {
      Dof_TrueDof_Matrix(); // make sure P has been built

      return ldof_ltdof[ldof]; // NOTE: contains -1 for slaves/DOFs we don't own
   }
   else
   {
      if (GetGroupTopo().IAmMaster(ldof_group[ldof]))
      {
         return ldof_ltdof[ldof];
      }
      else
      {
         return -1;
      }
   }
}

HYPRE_BigInt ParFiniteElementSpace::GetGlobalTDofNumber(int ldof) const
{
   if (Nonconforming())
   {
      MFEM_VERIFY(ldof_ltdof[ldof] >= 0, "ldof " << ldof << " not a true DOF.");

      return GetMyTDofOffset() + ldof_ltdof[ldof];
   }
   else
   {
      if (HYPRE_AssumedPartitionCheck())
      {
         return ldof_ltdof[ldof] +
                tdof_nb_offsets[GetGroupTopo().GetGroupMaster(ldof_group[ldof])];
      }
      else
      {
         return ldof_ltdof[ldof] +
                tdof_offsets[GetGroupTopo().GetGroupMasterRank(ldof_group[ldof])];
      }
   }
}

HYPRE_BigInt ParFiniteElementSpace::GetGlobalScalarTDofNumber(int sldof)
{
   if (Nonconforming())
   {
      MFEM_ABORT("Not implemented for NC mesh.");
   }

   if (HYPRE_AssumedPartitionCheck())
   {
      if (ordering == Ordering::byNODES)
      {
         return ldof_ltdof[sldof] +
                tdof_nb_offsets[GetGroupTopo().GetGroupMaster(
                                   ldof_group[sldof])] / vdim;
      }
      else
      {
         return (ldof_ltdof[sldof*vdim] +
                 tdof_nb_offsets[GetGroupTopo().GetGroupMaster(
                                    ldof_group[sldof*vdim])]) / vdim;
      }
   }

   if (ordering == Ordering::byNODES)
   {
      return ldof_ltdof[sldof] +
             tdof_offsets[GetGroupTopo().GetGroupMasterRank(
                             ldof_group[sldof])] / vdim;
   }
   else
   {
      return (ldof_ltdof[sldof*vdim] +
              tdof_offsets[GetGroupTopo().GetGroupMasterRank(
                              ldof_group[sldof*vdim])]) / vdim;
   }
}

HYPRE_BigInt ParFiniteElementSpace::GetMyDofOffset() const
{
   return HYPRE_AssumedPartitionCheck() ? dof_offsets[0] : dof_offsets[MyRank];
}

HYPRE_BigInt ParFiniteElementSpace::GetMyTDofOffset() const
{
   return HYPRE_AssumedPartitionCheck()? tdof_offsets[0] : tdof_offsets[MyRank];
}

const Operator *ParFiniteElementSpace::GetProlongationMatrix() const
{
   if (Conforming())
   {
      if (Pconf) { return Pconf; }

      if (nd_strias) { return Dof_TrueDof_Matrix(); }

      if (NRanks == 1)
      {
         Pconf = new IdentityOperator(GetTrueVSize());
      }
      else
      {
         if (!Device::Allows(Backend::DEVICE_MASK))
         {
            Pconf = new ConformingProlongationOperator(*this);
         }
         else
         {
            Pconf = new DeviceConformingProlongationOperator(*this);
         }
      }
      return Pconf;
   }
   else
   {
      return Dof_TrueDof_Matrix();
   }
}

const Operator *ParFiniteElementSpace::GetRestrictionOperator() const
{
   if (Conforming())
   {
      if (Rconf) { return Rconf; }

      if (NRanks == 1)
      {
         R_transpose = new IdentityOperator(GetTrueVSize());
      }
      else
      {
         if (!Device::Allows(Backend::DEVICE_MASK))
         {
            R_transpose = new ConformingProlongationOperator(*this, true);
         }
         else
         {
            R_transpose =
               new DeviceConformingProlongationOperator(*this, true);
         }
      }
      Rconf = new TransposeOperator(R_transpose);
      return Rconf;
   }
   else
   {
      Dof_TrueDof_Matrix();
      R_transpose = new TransposeOperator(R);
      return R;
   }
}

const Operator *ParFiniteElementSpace::GetRestrictionTransposeOperator() const
{
   GetRestrictionOperator();
   return R_transpose;
}

void ParFiniteElementSpace::ExchangeFaceNbrData()
{
   if (num_face_nbr_dofs >= 0) { return; }

   pmesh->ExchangeFaceNbrData();

   int num_face_nbrs = pmesh->GetNFaceNeighbors();

   if (num_face_nbrs == 0)
   {
      num_face_nbr_dofs = 0;
      return;
   }

   MPI_Request *requests = new MPI_Request[2*num_face_nbrs];
   MPI_Request *send_requests = requests;
   MPI_Request *recv_requests = requests + num_face_nbrs;
   MPI_Status  *statuses = new MPI_Status[num_face_nbrs];

   Array<int> ldofs;
   Array<int> ldof_marker(GetVSize());
   ldof_marker = -1;

   Table send_nbr_elem_dof;

   send_nbr_elem_dof.MakeI(pmesh->send_face_nbr_elements.Size_of_connections());
   send_face_nbr_ldof.MakeI(num_face_nbrs);
   face_nbr_ldof.MakeI(num_face_nbrs);
   int *send_el_off = pmesh->send_face_nbr_elements.GetI();
   int *recv_el_off = pmesh->face_nbr_elements_offset;
   for (int fn = 0; fn < num_face_nbrs; fn++)
   {
      int *my_elems = pmesh->send_face_nbr_elements.GetRow(fn);
      int  num_my_elems = pmesh->send_face_nbr_elements.RowSize(fn);

      for (int i = 0; i < num_my_elems; i++)
      {
         GetElementVDofs(my_elems[i], ldofs);
         for (int j = 0; j < ldofs.Size(); j++)
         {
            int ldof = (ldofs[j] >= 0 ? ldofs[j] : -1-ldofs[j]);

            if (ldof_marker[ldof] != fn)
            {
               ldof_marker[ldof] = fn;
               send_face_nbr_ldof.AddAColumnInRow(fn);
            }
         }
         send_nbr_elem_dof.AddColumnsInRow(send_el_off[fn] + i, ldofs.Size());
      }

      int nbr_rank = pmesh->GetFaceNbrRank(fn);
      int tag = 0;
      MPI_Isend(&send_face_nbr_ldof.GetI()[fn], 1, MPI_INT, nbr_rank, tag,
                MyComm, &send_requests[fn]);

      MPI_Irecv(&face_nbr_ldof.GetI()[fn], 1, MPI_INT, nbr_rank, tag,
                MyComm, &recv_requests[fn]);
   }

   MPI_Waitall(num_face_nbrs, recv_requests, statuses);
   face_nbr_ldof.MakeJ();

   num_face_nbr_dofs = face_nbr_ldof.Size_of_connections();

   MPI_Waitall(num_face_nbrs, send_requests, statuses);
   send_face_nbr_ldof.MakeJ();

   // send/receive the I arrays of send_nbr_elem_dof/face_nbr_element_dof,
   // respectively (they contain the number of dofs for each face-neighbor
   // element)
   face_nbr_element_dof.MakeI(recv_el_off[num_face_nbrs]);

   int *send_I = send_nbr_elem_dof.GetI();
   int *recv_I = face_nbr_element_dof.GetI();
   for (int fn = 0; fn < num_face_nbrs; fn++)
   {
      int nbr_rank = pmesh->GetFaceNbrRank(fn);
      int tag = 0;
      MPI_Isend(send_I + send_el_off[fn], send_el_off[fn+1] - send_el_off[fn],
                MPI_INT, nbr_rank, tag, MyComm, &send_requests[fn]);

      MPI_Irecv(recv_I + recv_el_off[fn], recv_el_off[fn+1] - recv_el_off[fn],
                MPI_INT, nbr_rank, tag, MyComm, &recv_requests[fn]);
   }

   MPI_Waitall(num_face_nbrs, send_requests, statuses);
   send_nbr_elem_dof.MakeJ();

   ldof_marker = -1;

   for (int fn = 0; fn < num_face_nbrs; fn++)
   {
      int *my_elems = pmesh->send_face_nbr_elements.GetRow(fn);
      int  num_my_elems = pmesh->send_face_nbr_elements.RowSize(fn);

      for (int i = 0; i < num_my_elems; i++)
      {
         GetElementVDofs(my_elems[i], ldofs);
         for (int j = 0; j < ldofs.Size(); j++)
         {
            int ldof = (ldofs[j] >= 0 ? ldofs[j] : -1-ldofs[j]);

            if (ldof_marker[ldof] != fn)
            {
               ldof_marker[ldof] = fn;
               send_face_nbr_ldof.AddConnection(fn, ldofs[j]);
            }
         }
         send_nbr_elem_dof.AddConnections(
            send_el_off[fn] + i, ldofs, ldofs.Size());
      }
   }
   send_face_nbr_ldof.ShiftUpI();
   send_nbr_elem_dof.ShiftUpI();

   // convert the ldof indices in send_nbr_elem_dof
   int *send_J = send_nbr_elem_dof.GetJ();
   for (int fn = 0, j = 0; fn < num_face_nbrs; fn++)
   {
      int  num_ldofs = send_face_nbr_ldof.RowSize(fn);
      int *ldofs_fn  = send_face_nbr_ldof.GetRow(fn);
      int  j_end     = send_I[send_el_off[fn+1]];

      for (int i = 0; i < num_ldofs; i++)
      {
         int ldof = (ldofs_fn[i] >= 0 ? ldofs_fn[i] : -1-ldofs_fn[i]);
         ldof_marker[ldof] = i;
      }

      for ( ; j < j_end; j++)
      {
         int ldof = (send_J[j] >= 0 ? send_J[j] : -1-send_J[j]);
         send_J[j] = (send_J[j] >= 0 ? ldof_marker[ldof] : -1-ldof_marker[ldof]);
      }
   }

   MPI_Waitall(num_face_nbrs, recv_requests, statuses);
   face_nbr_element_dof.MakeJ();

   // send/receive the J arrays of send_nbr_elem_dof/face_nbr_element_dof,
   // respectively (they contain the element dofs in enumeration local for
   // the face-neighbor pair)
   int *recv_J = face_nbr_element_dof.GetJ();
   for (int fn = 0; fn < num_face_nbrs; fn++)
   {
      int nbr_rank = pmesh->GetFaceNbrRank(fn);
      int tag = 0;

      MPI_Isend(send_J + send_I[send_el_off[fn]],
                send_I[send_el_off[fn+1]] - send_I[send_el_off[fn]],
                MPI_INT, nbr_rank, tag, MyComm, &send_requests[fn]);

      MPI_Irecv(recv_J + recv_I[recv_el_off[fn]],
                recv_I[recv_el_off[fn+1]] - recv_I[recv_el_off[fn]],
                MPI_INT, nbr_rank, tag, MyComm, &recv_requests[fn]);
   }

   MPI_Waitall(num_face_nbrs, recv_requests, statuses);

   // shift the J array of face_nbr_element_dof
   for (int fn = 0, j = 0; fn < num_face_nbrs; fn++)
   {
      int shift = face_nbr_ldof.GetI()[fn];
      int j_end = recv_I[recv_el_off[fn+1]];

      for ( ; j < j_end; j++)
      {
         if (recv_J[j] >= 0)
         {
            recv_J[j] += shift;
         }
         else
         {
            recv_J[j] -= shift;
         }
      }
   }

   MPI_Waitall(num_face_nbrs, send_requests, statuses);

   // send/receive the J arrays of send_face_nbr_ldof/face_nbr_ldof,
   // respectively
   for (int fn = 0; fn < num_face_nbrs; fn++)
   {
      int nbr_rank = pmesh->GetFaceNbrRank(fn);
      int tag = 0;

      MPI_Isend(send_face_nbr_ldof.GetRow(fn),
                send_face_nbr_ldof.RowSize(fn),
                MPI_INT, nbr_rank, tag, MyComm, &send_requests[fn]);

      MPI_Irecv(face_nbr_ldof.GetRow(fn),
                face_nbr_ldof.RowSize(fn),
                MPI_INT, nbr_rank, tag, MyComm, &recv_requests[fn]);
   }

   MPI_Waitall(num_face_nbrs, recv_requests, statuses);
   MPI_Waitall(num_face_nbrs, send_requests, statuses);

   // send my_dof_offset (i.e. my_ldof_offset) to face neighbors and receive
   // their offset in dof_face_nbr_offsets, used to define face_nbr_glob_dof_map
   face_nbr_glob_dof_map.SetSize(num_face_nbr_dofs);
   Array<HYPRE_BigInt> dof_face_nbr_offsets(num_face_nbrs);
   HYPRE_BigInt my_dof_offset = GetMyDofOffset();
   for (int fn = 0; fn < num_face_nbrs; fn++)
   {
      int nbr_rank = pmesh->GetFaceNbrRank(fn);
      int tag = 0;

      MPI_Isend(&my_dof_offset, 1, HYPRE_MPI_BIG_INT, nbr_rank, tag,
                MyComm, &send_requests[fn]);

      MPI_Irecv(&dof_face_nbr_offsets[fn], 1, HYPRE_MPI_BIG_INT, nbr_rank, tag,
                MyComm, &recv_requests[fn]);
   }

   MPI_Waitall(num_face_nbrs, recv_requests, statuses);

   // set the array face_nbr_glob_dof_map which holds the global ldof indices of
   // the face-neighbor dofs
   for (int fn = 0, j = 0; fn < num_face_nbrs; fn++)
   {
      for (int j_end = face_nbr_ldof.GetI()[fn+1]; j < j_end; j++)
      {
         int ldof = face_nbr_ldof.GetJ()[j];
         if (ldof < 0)
         {
            ldof = -1-ldof;
         }

         face_nbr_glob_dof_map[j] = dof_face_nbr_offsets[fn] + ldof;
      }
   }

   MPI_Waitall(num_face_nbrs, send_requests, statuses);

   delete [] statuses;
   delete [] requests;
}

DofTransformation *ParFiniteElementSpace::GetFaceNbrElementVDofs(
   int i, Array<int> &vdofs) const
{
   face_nbr_element_dof.GetRow(i, vdofs);

   DofTransformation *doftrans = NULL;
   Geometry::Type geom = GetFaceNbrFE(i)->GetGeomType();
   if (DoFTrans[geom])
   {
      Array<int> F, Fo;
      pmesh->GetFaceNbrElementFaces(pmesh->GetNE() + i, F, Fo);
      doftrans = DoFTrans[geom];
      doftrans->SetFaceOrientations(Fo);
   }
   if (vdim == 1 || doftrans == NULL)
   {
      return doftrans;
   }
   else
   {
      VDoFTrans.SetDofTransformation(*doftrans);
      return &VDoFTrans;
   }
}

void ParFiniteElementSpace::GetFaceNbrFaceVDofs(int i, Array<int> &vdofs) const
{
   // Works for NC mesh where 'i' is an index returned by
   // ParMesh::GetSharedFace() such that i >= Mesh::GetNumFaces(), i.e. 'i' is
   // the index of a ghost face.
   MFEM_ASSERT(Nonconforming() && i >= pmesh->GetNumFaces(), "");
   int el1, el2, inf1, inf2;
   pmesh->GetFaceElements(i, &el1, &el2);
   el2 = -1 - el2;
   pmesh->GetFaceInfos(i, &inf1, &inf2);
   MFEM_ASSERT(0 <= el2 && el2 < face_nbr_element_dof.Size(), "");
   const int nd = face_nbr_element_dof.RowSize(el2);
   const int *vol_vdofs = face_nbr_element_dof.GetRow(el2);
   const Element *face_nbr_el = pmesh->face_nbr_elements[el2];
   Geometry::Type geom = face_nbr_el->GetGeometryType();
   const int face_dim = Geometry::Dimension[geom]-1;

   fec->SubDofOrder(geom, face_dim, inf2, vdofs);
   // Convert local dofs to local vdofs.
   Ordering::DofsToVDofs<Ordering::byNODES>(nd/vdim, vdim, vdofs);
   // Convert local vdofs to global vdofs.
   for (int j = 0; j < vdofs.Size(); j++)
   {
      const int ldof = vdofs[j];
      vdofs[j] = (ldof >= 0) ? vol_vdofs[ldof] : -1-vol_vdofs[-1-ldof];
   }
}

const FiniteElement *ParFiniteElementSpace::GetFaceNbrFE(int i) const
{
   const FiniteElement *FE =
      fec->FiniteElementForGeometry(
         pmesh->face_nbr_elements[i]->GetGeometryType());

   if (NURBSext)
   {
      mfem_error("ParFiniteElementSpace::GetFaceNbrFE"
                 " does not support NURBS!");
   }
   return FE;
}

const FiniteElement *ParFiniteElementSpace::GetFaceNbrFaceFE(int i) const
{
   // Works for NC mesh where 'i' is an index returned by
   // ParMesh::GetSharedFace() such that i >= Mesh::GetNumFaces(), i.e. 'i' is
   // the index of a ghost face.
   // Works in tandem with GetFaceNbrFaceVDofs() defined above.

   MFEM_ASSERT(Nonconforming() && !NURBSext, "");
   Geometry::Type face_geom = pmesh->GetFaceGeometry(i);
   return fec->FiniteElementForGeometry(face_geom);
}

void ParFiniteElementSpace::Lose_Dof_TrueDof_Matrix()
{
   P -> StealData();
#if MFEM_HYPRE_VERSION <= 22200
   hypre_ParCSRMatrix *csrP = (hypre_ParCSRMatrix*)(*P);
   hypre_ParCSRMatrixOwnsRowStarts(csrP) = 1;
   hypre_ParCSRMatrixOwnsColStarts(csrP) = 1;
   dof_offsets.LoseData();
   tdof_offsets.LoseData();
#else
   dof_offsets.DeleteAll();
   tdof_offsets.DeleteAll();
#endif
}

void ParFiniteElementSpace::ConstructTrueDofs()
{
   int i, gr, n = GetVSize();
   GroupTopology &gt = pmesh->gtopo;
   gcomm = new GroupCommunicator(gt);
   Table &group_ldof = gcomm->GroupLDofTable();

   GetGroupComm(*gcomm, 1, &ldof_sign);

   // Define ldof_group and mark ldof_ltdof with
   //   -1 for ldof that is ours
   //   -2 for ldof that is in a group with another master
   ldof_group.SetSize(n);
   ldof_ltdof.SetSize(n);
   ldof_group = 0;
   ldof_ltdof = -1;

   for (gr = 1; gr < group_ldof.Size(); gr++)
   {
      const int *ldofs = group_ldof.GetRow(gr);
      const int nldofs = group_ldof.RowSize(gr);
      for (i = 0; i < nldofs; i++)
      {
         ldof_group[ldofs[i]] = gr;
      }

      if (!gt.IAmMaster(gr)) // we are not the master
      {
         for (i = 0; i < nldofs; i++)
         {
            ldof_ltdof[ldofs[i]] = -2;
         }
      }
   }

   // count ltdof_size
   ltdof_size = 0;
   for (i = 0; i < n; i++)
   {
      if (ldof_ltdof[i] == -1)
      {
         ldof_ltdof[i] = ltdof_size++;
      }
   }
   gcomm->SetLTDofTable(ldof_ltdof);

   // have the group masters broadcast their ltdofs to the rest of the group
   gcomm->Bcast(ldof_ltdof);
}

void ParFiniteElementSpace::ConstructTrueNURBSDofs()
{
   int n = GetVSize();
   GroupTopology &gt = pNURBSext()->gtopo;
   gcomm = new GroupCommunicator(gt);

   // pNURBSext()->ldof_group is for scalar space!
   if (vdim == 1)
   {
      ldof_group.MakeRef(pNURBSext()->ldof_group);
   }
   else
   {
      const int *scalar_ldof_group = pNURBSext()->ldof_group;
      ldof_group.SetSize(n);
      for (int i = 0; i < n; i++)
      {
         ldof_group[i] = scalar_ldof_group[VDofToDof(i)];
      }
   }

   gcomm->Create(ldof_group);

   // ldof_sign.SetSize(n);
   // ldof_sign = 1;
   ldof_sign.DeleteAll();

   ltdof_size = 0;
   ldof_ltdof.SetSize(n);
   for (int i = 0; i < n; i++)
   {
      if (gt.IAmMaster(ldof_group[i]))
      {
         ldof_ltdof[i] = ltdof_size;
         ltdof_size++;
      }
      else
      {
         ldof_ltdof[i] = -2;
      }
   }
   gcomm->SetLTDofTable(ldof_ltdof);

   // have the group masters broadcast their ltdofs to the rest of the group
   gcomm->Bcast(ldof_ltdof);
}

void ParFiniteElementSpace::GetGhostVertexDofs(const MeshId &id,
                                               Array<int> &dofs) const
{
   int nv = fec->DofForGeometry(Geometry::POINT);
   dofs.SetSize(nv);
   for (int j = 0; j < nv; j++)
   {
      dofs[j] = ndofs + nv*id.index + j;
   }
}

void ParFiniteElementSpace::GetGhostEdgeDofs(const MeshId &edge_id,
                                             Array<int> &dofs) const
{
   int nv = fec->DofForGeometry(Geometry::POINT);
   int ne = fec->DofForGeometry(Geometry::SEGMENT);
   dofs.SetSize(2*nv + ne);

   int V[2], ghost = pncmesh->GetNVertices();
   pmesh->pncmesh->GetEdgeVertices(edge_id, V);

   for (int i = 0; i < 2; i++)
   {
      int k = (V[i] < ghost) ? V[i]*nv : (ndofs + (V[i] - ghost)*nv);
      for (int j = 0; j < nv; j++)
      {
         dofs[i*nv + j] = k++;
      }
   }

   int k = ndofs + ngvdofs + (edge_id.index - pncmesh->GetNEdges())*ne;
   for (int j = 0; j < ne; j++)
   {
      dofs[2*nv + j] = k++;
   }
}

void ParFiniteElementSpace::GetGhostFaceDofs(const MeshId &face_id,
                                             Array<int> &dofs) const
{
   int nfv, V[4], E[4], Eo[4];
   nfv = pmesh->pncmesh->GetFaceVerticesEdges(face_id, V, E, Eo);

   int nv = fec->DofForGeometry(Geometry::POINT);
   int ne = fec->DofForGeometry(Geometry::SEGMENT);
   int nf_tri = fec->DofForGeometry(Geometry::TRIANGLE);
   int nf_quad = fec->DofForGeometry(Geometry::SQUARE);
   int nf = (nfv == 3) ? nf_tri : nf_quad;

   dofs.SetSize(nfv*(nv + ne) + nf);

   int offset = 0;
   for (int i = 0; i < nfv; i++)
   {
      int ghost = pncmesh->GetNVertices();
      int first = (V[i] < ghost) ? V[i]*nv : (ndofs + (V[i] - ghost)*nv);
      for (int j = 0; j < nv; j++)
      {
         dofs[offset++] = first + j;
      }
   }

   for (int i = 0; i < nfv; i++)
   {
      int ghost = pncmesh->GetNEdges();
      int first = (E[i] < ghost) ? nvdofs + E[i]*ne
                  /*          */ : ndofs + ngvdofs + (E[i] - ghost)*ne;
      const int *ind = fec->DofOrderForOrientation(Geometry::SEGMENT, Eo[i]);
      for (int j = 0; j < ne; j++)
      {
         dofs[offset++] = (ind[j] >= 0) ? (first + ind[j])
                          /*         */ : (-1 - (first + (-1 - ind[j])));
      }
   }

   const int ghost_face_index = face_id.index - pncmesh->GetNFaces();
   int first = ndofs + ngvdofs + ngedofs + nf_quad*ghost_face_index;

   for (int j = 0; j < nf; j++)
   {
      dofs[offset++] = first + j;
   }
}

void ParFiniteElementSpace::GetGhostDofs(int entity, const MeshId &id,
                                         Array<int> &dofs) const
{
   // helper to get ghost vertex, ghost edge or ghost face DOFs
   switch (entity)
   {
      case 0: GetGhostVertexDofs(id, dofs); break;
      case 1: GetGhostEdgeDofs(id, dofs); break;
      case 2: GetGhostFaceDofs(id, dofs); break;
   }
}

void ParFiniteElementSpace::GetBareDofs(int entity, int index,
                                        Array<int> &dofs) const
{
   int ned, ghost, first;
   switch (entity)
   {
      case 0:
         ned = fec->DofForGeometry(Geometry::POINT);
         ghost = pncmesh->GetNVertices();
         first = (index < ghost)
                 ? index*ned // regular vertex
                 : ndofs + (index - ghost)*ned; // ghost vertex
         break;

      case 1:
         ned = fec->DofForGeometry(Geometry::SEGMENT);
         ghost = pncmesh->GetNEdges();
         first = (index < ghost)
                 ? nvdofs + index*ned // regular edge
                 : ndofs + ngvdofs + (index - ghost)*ned; // ghost edge
         break;

      default:
         Geometry::Type geom = pncmesh->GetFaceGeometry(index);
         MFEM_ASSERT(geom == Geometry::SQUARE ||
                     geom == Geometry::TRIANGLE, "");

         ned = fec->DofForGeometry(geom);
         ghost = pncmesh->GetNFaces();

         if (index < ghost) // regular face
         {
            first = nvdofs + nedofs + FirstFaceDof(index);
         }
         else // ghost face
         {
            index -= ghost;
            int stride = fec->DofForGeometry(Geometry::SQUARE);
            first = ndofs + ngvdofs + ngedofs + index*stride;
         }
         break;
   }

   dofs.SetSize(ned);
   for (int i = 0; i < ned; i++)
   {
      dofs[i] = first + i;
   }
}

int ParFiniteElementSpace::PackDof(int entity, int index, int edof) const
{
   // DOFs are ordered as follows:
   // vertices | edges | faces | internal | ghost vert. | g. edges | g. faces

   int ghost, ned;
   switch (entity)
   {
      case 0:
         ghost = pncmesh->GetNVertices();
         ned = fec->DofForGeometry(Geometry::POINT);

         return (index < ghost)
                ? index*ned + edof // regular vertex
                : ndofs + (index - ghost)*ned + edof; // ghost vertex

      case 1:
         ghost = pncmesh->GetNEdges();
         ned = fec->DofForGeometry(Geometry::SEGMENT);

         return (index < ghost)
                ? nvdofs + index*ned + edof // regular edge
                : ndofs + ngvdofs + (index - ghost)*ned + edof; // ghost edge

      default:
         ghost = pncmesh->GetNFaces();
         ned = fec->DofForGeometry(pncmesh->GetFaceGeometry(index));

         if (index < ghost) // regular face
         {
            return nvdofs + nedofs + FirstFaceDof(index) + edof;
         }
         else // ghost face
         {
            index -= ghost;
            int stride = fec->DofForGeometry(Geometry::SQUARE);
            return ndofs + ngvdofs + ngedofs + index*stride + edof;
         }
   }
}

static int bisect(const int* array, int size, int value)
{
   const int* end = array + size;
   const int* pos = std::upper_bound(array, end, value);
   MFEM_VERIFY(pos != array, "value not found");
   if (pos == end)
   {
      MFEM_VERIFY(*(array+size - 1) == value, "Last entry must be exact")
   }
   return pos - array - 1;
}

/** Dissect a DOF number to obtain the entity type (0=vertex, 1=edge, 2=face),
 *  entity index and the DOF number within the entity.
 */
void ParFiniteElementSpace::UnpackDof(int dof,
                                      int &entity, int &index, int &edof) const
{
   MFEM_VERIFY(dof >= 0, "");
   if (dof < ndofs)
   {
      if (dof < nvdofs) // regular vertex
      {
         int nv = fec->DofForGeometry(Geometry::POINT);
         entity = 0, index = dof / nv, edof = dof % nv;
         return;
      }
      dof -= nvdofs;
      if (dof < nedofs) // regular edge
      {
         int ne = fec->DofForGeometry(Geometry::SEGMENT);
         entity = 1, index = dof / ne, edof = dof % ne;
         return;
      }
      dof -= nedofs;
      if (dof < nfdofs) // regular face
      {
         if (uni_fdof >= 0) // uniform faces
         {
            int nf = fec->DofForGeometry(pncmesh->GetFaceGeometry(0));
            index = dof / nf, edof = dof % nf;
         }
         else // mixed faces or var-order space
         {
            const Table &table = var_face_dofs;

            MFEM_ASSERT(table.Size() > 0, "");
            int jpos = bisect(table.GetJ(), table.Size_of_connections(), dof);
            index = bisect(table.GetI(), table.Size(), jpos);
            edof = dof - table.GetRow(index)[0];
         }
         entity = 2;
         return;
      }
      MFEM_ABORT("Cannot unpack internal DOF");
   }
   else
   {
      dof -= ndofs;
      if (dof < ngvdofs) // ghost vertex
      {
         int nv = fec->DofForGeometry(Geometry::POINT);
         entity = 0, index = pncmesh->GetNVertices() + dof / nv, edof = dof % nv;
         return;
      }
      dof -= ngvdofs;
      if (dof < ngedofs) // ghost edge
      {
         int ne = fec->DofForGeometry(Geometry::SEGMENT);
         entity = 1, index = pncmesh->GetNEdges() + dof / ne, edof = dof % ne;
         return;
      }
      dof -= ngedofs;
      if (dof < ngfdofs) // ghost face
      {
         int stride = fec->DofForGeometry(Geometry::SQUARE);
         index = pncmesh->GetNFaces() + dof / stride, edof = dof % stride;
         entity = 2;
         return;
      }
      MFEM_ABORT("Out of range DOF.");
   }
}

/** Represents an element of the P matrix. The column number is global and
 *  corresponds to vector dimension 0. The other dimension columns are offset
 *  by 'stride'.
 */
struct PMatrixElement
{
   HYPRE_BigInt column;
   int stride;
   double value;

   PMatrixElement(HYPRE_BigInt col = 0, int str = 0, double val = 0)
      : column(col), stride(str), value(val) {}

   bool operator<(const PMatrixElement &other) const
   { return column < other.column; }

   typedef std::vector<PMatrixElement> List;
};

/** Represents one row of the P matrix, for the construction code below.
 *  The row is complete: diagonal and offdiagonal elements are not distinguished.
 */
struct PMatrixRow
{
   PMatrixElement::List elems;

   /// Add other row, times 'coef'.
   void AddRow(const PMatrixRow &other, double coef)
   {
      elems.reserve(elems.size() + other.elems.size());
      for (unsigned i = 0; i < other.elems.size(); i++)
      {
         const PMatrixElement &oei = other.elems[i];
         elems.push_back(
            PMatrixElement(oei.column, oei.stride, coef * oei.value));
      }
   }

   /// Remove duplicate columns and sum their values.
   void Collapse()
   {
      if (!elems.size()) { return; }
      std::sort(elems.begin(), elems.end());

      int j = 0;
      for (unsigned i = 1; i < elems.size(); i++)
      {
         if (elems[j].column == elems[i].column)
         {
            elems[j].value += elems[i].value;
         }
         else
         {
            elems[++j] = elems[i];
         }
      }
      elems.resize(j+1);
   }

   void write(std::ostream &os, double sign) const
   {
      bin_io::write<int>(os, elems.size());
      for (unsigned i = 0; i < elems.size(); i++)
      {
         const PMatrixElement &e = elems[i];
         bin_io::write<HYPRE_BigInt>(os, e.column);
         bin_io::write<int>(os, e.stride);
         bin_io::write<double>(os, e.value * sign);
      }
   }

   void read(std::istream &is, double sign)
   {
      elems.resize(bin_io::read<int>(is));
      for (unsigned i = 0; i < elems.size(); i++)
      {
         PMatrixElement &e = elems[i];
         e.column = bin_io::read<HYPRE_BigInt>(is);
         e.stride = bin_io::read<int>(is);
         e.value = bin_io::read<double>(is) * sign;
      }
   }
};

/** Represents a message to another processor containing P matrix rows.
 *  Used by ParFiniteElementSpace::ParallelConformingInterpolation.
 */
class NeighborRowMessage : public VarMessage<314>
{
public:
   typedef NCMesh::MeshId MeshId;
   typedef ParNCMesh::GroupId GroupId;
   struct RowInfo
   {
      int entity, index, edof;
      GroupId group;
      PMatrixRow row;

      RowInfo(int ent, int idx, int edof, GroupId grp, const PMatrixRow &row)
         : entity(ent), index(idx), edof(edof), group(grp), row(row) {}

      RowInfo(int ent, int idx, int edof, GroupId grp)
         : entity(ent), index(idx), edof(edof), group(grp) {}
   };

   NeighborRowMessage() : pncmesh(NULL) {}

   void AddRow(int entity, int index, int edof, GroupId group,
               const PMatrixRow &row)
   {
      rows.push_back(RowInfo(entity, index, edof, group, row));
   }

   const std::vector<RowInfo>& GetRows() const { return rows; }

   void SetNCMesh(ParNCMesh* pnc) { pncmesh = pnc; }
   void SetFEC(const FiniteElementCollection* fec_) { this->fec = fec_; }

   typedef std::map<int, NeighborRowMessage> Map;

protected:
   std::vector<RowInfo> rows;

   ParNCMesh *pncmesh;
   const FiniteElementCollection* fec;

   virtual void Encode(int rank);
   virtual void Decode(int);
};

void NeighborRowMessage::Encode(int rank)
{
   std::ostringstream stream;

   Array<MeshId> ent_ids[3];
   Array<GroupId> group_ids[3];
   Array<int> row_idx[3];

   // encode MeshIds and groups
   for (unsigned i = 0; i < rows.size(); i++)
   {
      const RowInfo &ri = rows[i];
      const MeshId &id = pncmesh->GetNCList(ri.entity).LookUp(ri.index);
      ent_ids[ri.entity].Append(id);
      row_idx[ri.entity].Append(i);
      group_ids[ri.entity].Append(ri.group);
   }

   Array<GroupId> all_group_ids;
   all_group_ids.Reserve(rows.size());
   for (int i = 0; i < 3; i++)
   {
      all_group_ids.Append(group_ids[i]);
   }

   pncmesh->AdjustMeshIds(ent_ids, rank);
   pncmesh->EncodeMeshIds(stream, ent_ids);
   pncmesh->EncodeGroups(stream, all_group_ids);

   // write all rows to the stream
   for (int ent = 0; ent < 3; ent++)
   {
      const Array<MeshId> &ids = ent_ids[ent];
      for (int i = 0; i < ids.Size(); i++)
      {
         const MeshId &id = ids[i];
         const RowInfo &ri = rows[row_idx[ent][i]];
         MFEM_ASSERT(ent == ri.entity, "");

#ifdef MFEM_DEBUG_PMATRIX
         mfem::out << "Rank " << pncmesh->MyRank << " sending to " << rank
                   << ": ent " << ri.entity << ", index " << ri.index
                   << ", edof " << ri.edof << " (id " << id.element << "/"
                   << int(id.local) << ")" << std::endl;
#endif

         // handle orientation and sign change
         int edof = ri.edof;
         double s = 1.0;
         if (ent == 1)
         {
            int eo = pncmesh->GetEdgeNCOrientation(id);
            const int* ind = fec->DofOrderForOrientation(Geometry::SEGMENT, eo);
            if ((edof = ind[edof]) < 0)
            {
               edof = -1 - edof;
               s = -1;
            }
         }

         bin_io::write<int>(stream, edof);
         ri.row.write(stream, s);
      }
   }

   rows.clear();
   stream.str().swap(data);
}

void NeighborRowMessage::Decode(int rank)
{
   std::istringstream stream(data);

   Array<MeshId> ent_ids[3];
   Array<GroupId> group_ids;

   // decode vertex/edge/face IDs and groups
   pncmesh->DecodeMeshIds(stream, ent_ids);
   pncmesh->DecodeGroups(stream, group_ids);

   int nrows = ent_ids[0].Size() + ent_ids[1].Size() + ent_ids[2].Size();
   MFEM_ASSERT(nrows == group_ids.Size(), "");

   rows.clear();
   rows.reserve(nrows);

   // read rows
   for (int ent = 0, gi = 0; ent < 3; ent++)
   {
      const Array<MeshId> &ids = ent_ids[ent];
      for (int i = 0; i < ids.Size(); i++)
      {
         const MeshId &id = ids[i];
         int edof = bin_io::read<int>(stream);

         // handle orientation and sign change
         const int *ind = NULL;
         if (ent == 1)
         {
            int eo = pncmesh->GetEdgeNCOrientation(id);
            ind = fec->DofOrderForOrientation(Geometry::SEGMENT, eo);
         }
         else if (ent == 2)
         {
            Geometry::Type geom = pncmesh->GetFaceGeometry(id.index);
            int fo = pncmesh->GetFaceOrientation(id.index);
            ind = fec->DofOrderForOrientation(geom, fo);
         }

<<<<<<< HEAD
=======
#ifdef MFEM_DEBUG_PMATRIX
         mfem::out << "Rank " << pncmesh->MyRank << " receiving from " << rank
                   << ": ent " << ent << ", index " << id.index
                   << ", edof " << edof << " (id " << id.element << "/"
                   << int(id.local) << ")" << std::endl;
#endif

>>>>>>> 1b76a2ee
         // If edof arrived with a negative index, flip it, and the scaling.
         double s = (edof < 0) ? -1.0 : 1.0;
         edof = (edof < 0) ? -1 - edof : edof;

         if (ind && (edof = ind[edof]) < 0)
         {
            edof = -1 - edof;
            s *= -1.0;
         }

         rows.push_back(RowInfo(ent, id.index, edof, group_ids[gi++]));
         rows.back().row.read(stream, s);

#ifdef MFEM_DEBUG_PMATRIX
         mfem::out << "Rank " << pncmesh->MyRank << " receiving from " << rank
                   << ": ent " << rows.back().entity << ", index "
                   << rows.back().index << ", edof " << rows.back().edof
                   << std::endl;
#endif
      }
   }
}

void
ParFiniteElementSpace::ScheduleSendRow(const PMatrixRow &row, int dof,
                                       GroupId group_id,
                                       NeighborRowMessage::Map &send_msg) const
{
   int ent, idx, edof;
   UnpackDof(dof, ent, idx, edof);

   for (const auto &rank : pncmesh->GetGroup(group_id))
   {
      if (rank != MyRank)
      {
         NeighborRowMessage &msg = send_msg[rank];
         msg.AddRow(ent, idx, edof, group_id, row);
         msg.SetNCMesh(pncmesh);
         msg.SetFEC(fec);
#ifdef MFEM_PMATRIX_STATS
         n_rows_sent++;
#endif
      }
   }
}

void ParFiniteElementSpace::ForwardRow(const PMatrixRow &row, int dof,
                                       GroupId group_sent_id, GroupId group_id,
                                       NeighborRowMessage::Map &send_msg) const
{
   int ent, idx, edof;
   UnpackDof(dof, ent, idx, edof);

   const ParNCMesh::CommGroup &group = pncmesh->GetGroup(group_id);
   for (unsigned i = 0; i < group.size(); i++)
   {
      int rank = group[i];
      if (rank != MyRank && !pncmesh->GroupContains(group_sent_id, rank))
      {
         NeighborRowMessage &msg = send_msg[rank];
         GroupId invalid = -1; // to prevent forwarding again
         msg.AddRow(ent, idx, edof, invalid, row);
         msg.SetNCMesh(pncmesh);
         msg.SetFEC(fec);
#ifdef MFEM_PMATRIX_STATS
         n_rows_fwd++;
#endif
#ifdef MFEM_DEBUG_PMATRIX
         mfem::out << "Rank " << pncmesh->GetMyRank() << " forwarding to "
                   << rank << ": ent " << ent << ", index" << idx
                   << ", edof " << edof << std::endl;
#endif
      }
   }
}

#ifdef MFEM_DEBUG_PMATRIX
void ParFiniteElementSpace
::DebugDumpDOFs(std::ostream &os,
                const SparseMatrix &deps,
                const Array<GroupId> &dof_group,
                const Array<GroupId> &dof_owner,
                const Array<bool> &finalized) const
{
   for (int i = 0; i < dof_group.Size(); i++)
   {
      os << i << ": ";
      if (i < (nvdofs + nedofs + nfdofs) || i >= ndofs)
      {
         int ent, idx, edof;
         UnpackDof(i, ent, idx, edof);

         os << edof << " @ ";
         if (i > ndofs) { os << "ghost "; }
         switch (ent)
         {
            case 0: os << "vertex "; break;
            case 1: os << "edge "; break;
            default: os << "face "; break;
         }
         os << idx << "; ";

         if (i < deps.Height() && deps.RowSize(i))
         {
            os << "depends on ";
            for (int j = 0; j < deps.RowSize(i); j++)
            {
               os << deps.GetRowColumns(i)[j] << " ("
                  << deps.GetRowEntries(i)[j] << ")";
               if (j < deps.RowSize(i)-1) { os << ", "; }
            }
            os << "; ";
         }
         else
         {
            os << "no deps; ";
         }

         os << "group " << dof_group[i] << " (";
         const ParNCMesh::CommGroup &g = pncmesh->GetGroup(dof_group[i]);
         for (unsigned j = 0; j < g.size(); j++)
         {
            if (j) { os << ", "; }
            os << g[j];
         }

         os << "), owner " << dof_owner[i] << " (rank "
            << pncmesh->GetGroup(dof_owner[i])[0] << "); "
            << (finalized[i] ? "finalized" : "NOT finalized");
      }
      else
      {
         os << "internal";
      }
      os << "\n";
   }
}
#endif

int ParFiniteElementSpace
::BuildParallelConformingInterpolation(HypreParMatrix **P_, SparseMatrix **R_,
                                       Array<HYPRE_BigInt> &dof_offs,
                                       Array<HYPRE_BigInt> &tdof_offs,
                                       Array<int> *dof_tdof,
                                       bool partial) const
{
   // TODO: general face DOF transformations in NeighborRowMessage::Decode()
   MFEM_VERIFY(!(fec->GetOrder() >= 2
                 && pmesh->HasGeometry(Geometry::TETRAHEDRON)
                 && fec->GetContType() == FiniteElementCollection::TANGENTIAL),
               "Nedelec NC tets of order >= 2 are not supported yet.");

   const bool dg = (nvdofs == 0 && nedofs == 0 && nfdofs == 0);

#ifdef MFEM_PMATRIX_STATS
   n_msgs_sent = n_msgs_recv = 0;
   n_rows_sent = n_rows_recv = n_rows_fwd = 0;
#endif

   // *** STEP 1: build master-slave dependency lists ***

   const int total_dofs = ndofs + ngdofs;
   SparseMatrix deps(ndofs, total_dofs);

   if (!dg && !partial)
   {
      Array<int> master_dofs, slave_dofs;

      // loop through *all* master edges/faces, constrain their slaves
      for (int entity = 0; entity <= 2; entity++)
      {
         const NCMesh::NCList &list = pncmesh->GetNCList(entity);
         if (list.masters.Size() == 0) { continue; }

         IsoparametricTransformation T;
         DenseMatrix I;

         // process masters that we own or that affect our edges/faces
         for (const auto &mf : list.masters)
         {
            // get master DOFs
            if (pncmesh->IsGhost(entity, mf.index))
            {
               GetGhostDofs(entity, mf, master_dofs);
            }
            else
            {
               GetEntityDofs(entity, mf.index, master_dofs, mf.Geom());
            }

            if (master_dofs.Size() == 0) { continue; }

            const FiniteElement* fe = fec->FiniteElementForGeometry(mf.Geom());
            if (fe == nullptr) { continue; }

            switch (mf.Geom())
            {
               case Geometry::SQUARE:   T.SetFE(&QuadrilateralFE); break;
               case Geometry::TRIANGLE: T.SetFE(&TriangleFE); break;
               case Geometry::SEGMENT:  T.SetFE(&SegmentFE); break;
               default: MFEM_ABORT("unsupported geometry");
            }

            // constrain slaves that exist in our mesh
            for (int si = mf.slaves_begin; si < mf.slaves_end; si++)
            {
               const NCMesh::Slave &sf = list.slaves[si];
               if (pncmesh->IsGhost(entity, sf.index)) { continue; }

               constexpr int variant = 0; // TODO parallel var-order
               GetEntityDofs(entity, sf.index, slave_dofs, mf.Geom(), variant);
               if (!slave_dofs.Size()) { continue; }

               list.OrientedPointMatrix(sf, T.GetPointMat());
               fe->GetLocalInterpolation(T, I);

               // make each slave DOF dependent on all master DOFs
               AddDependencies(deps, master_dofs, slave_dofs, I);
            }
         }
      }

      deps.Finalize();
   }

   // *** STEP 2: initialize group and owner ID for each DOF ***

   Array<GroupId> dof_group(total_dofs);
   Array<GroupId> dof_owner(total_dofs);
   dof_group = 0;
   dof_owner = 0;

   if (!dg)
   {
      Array<int> dofs;

      auto initialize_group_and_owner = [&dof_group, &dof_owner, &dofs,
                                                     this](int entity, const MeshId &id)
      {
         if (id.index < 0) { return; }

         GroupId owner = pncmesh->GetEntityOwnerId(entity, id.index);
         GroupId group = pncmesh->GetEntityGroupId(entity, id.index);

         GetBareDofs(entity, id.index, dofs);

         for (auto dof : dofs)
         {
            dof_owner[dof] = owner;
            dof_group[dof] = group;
         }
      };

      // initialize dof_group[], dof_owner[] in sequence
      for (int entity : {0,1,2})
      {
         for (const auto &id : pncmesh->GetNCList(entity).conforming)
         {
            initialize_group_and_owner(entity, id);
         }
         for (const auto &id : pncmesh->GetNCList(entity).masters)
         {
            initialize_group_and_owner(entity, id);
         }
         for (const auto &id : pncmesh->GetNCList(entity).slaves)
         {
            initialize_group_and_owner(entity, id);
         }
      }
   }

   // *** STEP 3: count true DOFs and calculate P row/column partitions ***

   Array<bool> finalized(total_dofs);
   finalized = false;

   // DOFs that stayed independent and are ours are true DOFs
   int num_true_dofs = 0;
   for (int i = 0; i < ndofs; ++i)
   {
      if (dof_owner[i] == 0 && deps.RowSize(i) == 0)
      {
         ++num_true_dofs;
         finalized[i] = true;
      }
   }

#ifdef MFEM_DEBUG_PMATRIX
   // Helper for dumping diagnostics on one dof
   auto dof_diagnostics = [&](int dof, bool print_diagnostic)
   {
      const auto &comm_group = pncmesh->GetGroup(dof_group[dof]);
      std::stringstream msg;
      msg << std::boolalpha;
      msg << "R" << Mpi::WorldRank() << " dof " << dof
          << " owner_rank " << pncmesh->GetGroup(dof_owner[dof])[0] << " CommGroup {";
      for (const auto &x : comm_group)
      {
         msg << x << ' ';
      }
      msg << "} finalized " << finalized[dof];

      Array<int> cols;
      if (dof < ndofs)
      {
         Vector row;
         deps.GetRow(dof, cols, row);
         msg << " deps cols {";
         for (const auto &x : cols)
         {
            msg << x << ' ';
         }
         msg << '}';
      }

      int entity, index, edof;
      UnpackDof(dof, entity, index, edof);
      msg << " entity " << entity << " index " << index << " edof " << edof;
      return msg.str();
   };
#endif

   // calculate global offsets
   HYPRE_BigInt loc_sizes[2] = { ndofs*vdim, num_true_dofs*vdim };
   Array<HYPRE_BigInt>* offsets[2] = { &dof_offs, &tdof_offs };
   pmesh->GenerateOffsets(2, loc_sizes, offsets); // calls MPI_Scan, MPI_Bcast

   HYPRE_BigInt my_tdof_offset =
      tdof_offs[HYPRE_AssumedPartitionCheck() ? 0 : MyRank];

   if (R_)
   {
      // initialize the restriction matrix (also parallel but block-diagonal)
      *R_ = new SparseMatrix(num_true_dofs*vdim, ndofs*vdim);
   }
   if (dof_tdof)
   {
      dof_tdof->SetSize(ndofs*vdim);
      *dof_tdof = -1;
   }

   std::vector<PMatrixRow> pmatrix(total_dofs);

   const bool bynodes = (ordering == Ordering::byNODES);
   const int vdim_factor = bynodes ? 1 : vdim;
   const int dof_stride = bynodes ? ndofs : 1;
   const int tdof_stride = bynodes ? num_true_dofs : 1;

   // big container for all messages we send (the list is for iterations)
   std::list<NeighborRowMessage::Map> send_msg;
   send_msg.push_back(NeighborRowMessage::Map());

   // put identity in P and R for true DOFs, set ldof_ltdof
   for (int dof = 0, tdof = 0; dof < ndofs; dof++)
   {
      if (finalized[dof])
      {
         pmatrix[dof].elems.push_back(
            PMatrixElement(my_tdof_offset + vdim_factor*tdof, tdof_stride, 1.));

         // prepare messages to neighbors with identity rows
         if (dof_group[dof] != 0)
         {
            ScheduleSendRow(pmatrix[dof], dof, dof_group[dof], send_msg.back());
         }

         for (int vd = 0; vd < vdim; vd++)
         {
            const int vdof = dof*vdim_factor + vd*dof_stride;
            const int vtdof = tdof*vdim_factor + vd*tdof_stride;

            if (R_) { (*R_)->Add(vtdof, vdof, 1.0); }
            if (dof_tdof) { (*dof_tdof)[vdof] = vtdof; }
         }
         ++tdof;
      }
   }

   // send identity rows
   NeighborRowMessage::IsendAll(send_msg.back(), MyComm);
#ifdef MFEM_PMATRIX_STATS
   n_msgs_sent += send_msg.back().size();
#endif

   if (R_) { (*R_)->Finalize(); }

   // *** STEP 4: main loop ***

   // a single instance (recv_msg) is reused for all incoming messages
   NeighborRowMessage recv_msg;
   recv_msg.SetNCMesh(pncmesh);
   recv_msg.SetFEC(fec);

   int num_finalized = num_true_dofs;
   PMatrixRow buffer;
   buffer.elems.reserve(1024);

   while (num_finalized < ndofs)
   {
      // prepare a new round of send buffers
      if (send_msg.back().size())
      {
         send_msg.push_back(NeighborRowMessage::Map());
      }

      // check for incoming messages, receive PMatrixRows
      int rank, size;
      while (NeighborRowMessage::IProbe(rank, size, MyComm))
      {
         recv_msg.Recv(rank, size, MyComm);
#ifdef MFEM_PMATRIX_STATS
         n_msgs_recv++;
         n_rows_recv += recv_msg.GetRows().size();
#endif

         for (const auto &ri : recv_msg.GetRows())
         {
            const int dof = PackDof(ri.entity, ri.index, ri.edof);
            pmatrix[dof] = ri.row;

            if (dof < ndofs && !finalized[dof]) { ++num_finalized; }
            finalized[dof] = true;

            if (ri.group >= 0 && dof_group[dof] != ri.group)
            {
               // the sender didn't see the complete group, forward the message
               ForwardRow(ri.row, dof, ri.group, dof_group[dof], send_msg.back());
            }
         }
      }

      // finalize all rows that can currently be finalized
      bool done = false;
      while (!done)
      {
         done = true;
         for (int dof = 0; dof < ndofs; dof++)
         {
            const bool owned = (dof_owner[dof] == 0);
            if (!finalized[dof]
                && owned
                && DofFinalizable(dof, finalized, deps))
            {
               int ent, idx, edof;
               UnpackDof(dof, ent, idx, edof);

               const int* dep_col = deps.GetRowColumns(dof);
               const double* dep_coef = deps.GetRowEntries(dof);
               int num_dep = deps.RowSize(dof);

               // form linear combination of rows
               buffer.elems.clear();
               for (int j = 0; j < num_dep; j++)
               {
                  buffer.AddRow(pmatrix[dep_col[j]], dep_coef[j]);
               }
               buffer.Collapse();
               pmatrix[dof] = buffer;

               finalized[dof] = true;
               ++num_finalized;
               done = false;

               // send row to neighbors who need it
               const bool shared = (dof_group[dof] != 0);
               if (shared)
               {
                  ScheduleSendRow(pmatrix[dof], dof, dof_group[dof],
                                  send_msg.back());
               }
            }
         }
      }

#ifdef MFEM_DEBUG_PMATRIX
      static int dump = 0;
      if (dump < 10)
      {
         char fname[100];
         snprintf(fname, 100, "dofs%02d.txt", MyRank);
         std::ofstream f(fname);
         DebugDumpDOFs(f, deps, dof_group, dof_owner, finalized);
         dump++;
      }
#endif

      // send current batch of messages
      NeighborRowMessage::IsendAll(send_msg.back(), MyComm);
#ifdef MFEM_PMATRIX_STATS
      n_msgs_sent += send_msg.back().size();
#endif
   }

   if (P_)
   {
      *P_ = MakeVDimHypreMatrix(pmatrix, ndofs, num_true_dofs,
                                dof_offs, tdof_offs);
   }

   // clean up possible remaining messages in the queue to avoid receiving
   // them erroneously in the next run
   int rank, size;
   while (NeighborRowMessage::IProbe(rank, size, MyComm))
   {
      recv_msg.RecvDrop(rank, size, MyComm);
   }

   // make sure we can discard all send buffers
   for (auto &msg : send_msg)
   {
      NeighborRowMessage::WaitAllSent(msg);
   }

#ifdef MFEM_PMATRIX_STATS
   int n_rounds = send_msg.size();
   int glob_rounds, glob_msgs_sent, glob_msgs_recv;
   int glob_rows_sent, glob_rows_recv, glob_rows_fwd;

   MPI_Reduce(&n_rounds,    &glob_rounds,    1, MPI_INT, MPI_SUM, 0, MyComm);
   MPI_Reduce(&n_msgs_sent, &glob_msgs_sent, 1, MPI_INT, MPI_SUM, 0, MyComm);
   MPI_Reduce(&n_msgs_recv, &glob_msgs_recv, 1, MPI_INT, MPI_SUM, 0, MyComm);
   MPI_Reduce(&n_rows_sent, &glob_rows_sent, 1, MPI_INT, MPI_SUM, 0, MyComm);
   MPI_Reduce(&n_rows_recv, &glob_rows_recv, 1, MPI_INT, MPI_SUM, 0, MyComm);
   MPI_Reduce(&n_rows_fwd,  &glob_rows_fwd,  1, MPI_INT, MPI_SUM, 0, MyComm);

   if (MyRank == 0)
   {
      mfem::out << "P matrix stats (avg per rank): "
                << double(glob_rounds)/NRanks << " rounds, "
                << double(glob_msgs_sent)/NRanks << " msgs sent, "
                << double(glob_msgs_recv)/NRanks << " msgs recv, "
                << double(glob_rows_sent)/NRanks << " rows sent, "
                << double(glob_rows_recv)/NRanks << " rows recv, "
                << double(glob_rows_fwd)/NRanks << " rows forwarded."
                << std::endl;
   }
#endif

   return num_true_dofs*vdim;
}


HypreParMatrix* ParFiniteElementSpace
::MakeVDimHypreMatrix(const std::vector<PMatrixRow> &rows,
                      int local_rows, int local_cols,
                      Array<HYPRE_BigInt> &row_starts,
                      Array<HYPRE_BigInt> &col_starts) const
{
   bool assumed = HYPRE_AssumedPartitionCheck();
   bool bynodes = (ordering == Ordering::byNODES);

   HYPRE_BigInt first_col = col_starts[assumed ? 0 : MyRank];
   HYPRE_BigInt next_col = col_starts[assumed ? 1 : MyRank+1];

   // count nonzeros in diagonal/offdiagonal parts
   HYPRE_Int nnz_diag = 0, nnz_offd = 0;
   std::map<HYPRE_BigInt, int> col_map;
   for (int i = 0; i < local_rows; i++)
   {
      for (unsigned j = 0; j < rows[i].elems.size(); j++)
      {
         const PMatrixElement &elem = rows[i].elems[j];
         HYPRE_BigInt col = elem.column;
         if (col >= first_col && col < next_col)
         {
            nnz_diag += vdim;
         }
         else
         {
            nnz_offd += vdim;
            for (int vd = 0; vd < vdim; vd++)
            {
               col_map[col] = -1;
               col += elem.stride;
            }
         }
      }
   }

   // create offd column mapping
   HYPRE_BigInt *cmap = Memory<HYPRE_BigInt>(col_map.size());
   int offd_col = 0;
   for (auto it = col_map.begin(); it != col_map.end(); ++it)
   {
      cmap[offd_col] = it->first;
      it->second = offd_col++;
   }

   HYPRE_Int *I_diag = Memory<HYPRE_Int>(vdim*local_rows + 1);
   HYPRE_Int *I_offd = Memory<HYPRE_Int>(vdim*local_rows + 1);

   HYPRE_Int *J_diag = Memory<HYPRE_Int>(nnz_diag);
   HYPRE_Int *J_offd = Memory<HYPRE_Int>(nnz_offd);

   double *A_diag = Memory<double>(nnz_diag);
   double *A_offd = Memory<double>(nnz_offd);

   int vdim1 = bynodes ? vdim : 1;
   int vdim2 = bynodes ? 1 : vdim;
   int vdim_offset = bynodes ? local_cols : 1;

   // copy the diag/offd elements
   nnz_diag = nnz_offd = 0;
   int vrow = 0;
   for (int vd1 = 0; vd1 < vdim1; vd1++)
   {
      for (int i = 0; i < local_rows; i++)
      {
         for (int vd2 = 0; vd2 < vdim2; vd2++)
         {
            I_diag[vrow] = nnz_diag;
            I_offd[vrow++] = nnz_offd;

            int vd = bynodes ? vd1 : vd2;
            for (unsigned j = 0; j < rows[i].elems.size(); j++)
            {
               const PMatrixElement &elem = rows[i].elems[j];
               if (elem.column >= first_col && elem.column < next_col)
               {
                  J_diag[nnz_diag] = elem.column + vd*vdim_offset - first_col;
                  A_diag[nnz_diag++] = elem.value;
               }
               else
               {
                  J_offd[nnz_offd] = col_map[elem.column + vd*elem.stride];
                  A_offd[nnz_offd++] = elem.value;
               }
            }
         }
      }
   }
   MFEM_ASSERT(vrow == vdim*local_rows, "");
   I_diag[vrow] = nnz_diag;
   I_offd[vrow] = nnz_offd;

   return new HypreParMatrix(MyComm,
                             row_starts.Last(), col_starts.Last(),
                             row_starts.GetData(), col_starts.GetData(),
                             I_diag, J_diag, A_diag,
                             I_offd, J_offd, A_offd,
                             col_map.size(), cmap);
}

template <typename int_type>
static int_type* make_i_array(int nrows)
{
   int_type *I = Memory<int_type>(nrows+1);
   for (int i = 0; i <= nrows; i++) { I[i] = -1; }
   return I;
}

template <typename int_type>
static int_type* make_j_array(int_type* I, int nrows)
{
   int nnz = 0;
   for (int i = 0; i < nrows; i++)
   {
      if (I[i] >= 0) { nnz++; }
   }
   int_type *J = Memory<int_type>(nnz);

   I[nrows] = -1;
   for (int i = 0, k = 0; i <= nrows; i++)
   {
      int_type col = I[i];
      I[i] = k;
      if (col >= 0) { J[k++] = col; }
   }
   return J;
}

HypreParMatrix*
ParFiniteElementSpace::RebalanceMatrix(int old_ndofs,
                                       const Table* old_elem_dof,
                                       const Table* old_elem_fos)
{
   MFEM_VERIFY(Nonconforming(), "Only supported for nonconforming meshes.");
   MFEM_VERIFY(old_dof_offsets.Size(), "ParFiniteElementSpace::Update needs to "
               "be called before ParFiniteElementSpace::RebalanceMatrix");

   HYPRE_BigInt old_offset = HYPRE_AssumedPartitionCheck()
                             ? old_dof_offsets[0] : old_dof_offsets[MyRank];

   // send old DOFs of elements we used to own
   ParNCMesh* old_pncmesh = pmesh->pncmesh;
   old_pncmesh->SendRebalanceDofs(old_ndofs, *old_elem_dof, old_offset, this);

   Array<int> dofs;
   int vsize = GetVSize();

   const Array<int> &old_index = old_pncmesh->GetRebalanceOldIndex();
   MFEM_VERIFY(old_index.Size() == pmesh->GetNE(),
               "Mesh::Rebalance was not called before "
               "ParFiniteElementSpace::RebalanceMatrix");

   // prepare the local (diagonal) part of the matrix
   HYPRE_Int* i_diag = make_i_array<HYPRE_Int>(vsize);
   for (int i = 0; i < pmesh->GetNE(); i++)
   {
      if (old_index[i] >= 0) // we had this element before
      {
         const int* old_dofs = old_elem_dof->GetRow(old_index[i]);
         GetElementDofs(i, dofs);

         for (int vd = 0; vd < vdim; vd++)
         {
            for (int j = 0; j < dofs.Size(); j++)
            {
               int row = DofToVDof(dofs[j], vd);
               if (row < 0) { row = -1 - row; }

               int col = DofToVDof(old_dofs[j], vd, old_ndofs);
               if (col < 0) { col = -1 - col; }

               i_diag[row] = col;
            }
         }
      }
   }
   HYPRE_Int* j_diag = make_j_array(i_diag, vsize);

   // receive old DOFs for elements we obtained from others in Rebalance
   Array<int> new_elements;
   Array<long> old_remote_dofs;
   old_pncmesh->RecvRebalanceDofs(new_elements, old_remote_dofs);

   // create the offdiagonal part of the matrix
   HYPRE_BigInt* i_offd = make_i_array<HYPRE_BigInt>(vsize);
   for (int i = 0, pos = 0; i < new_elements.Size(); i++)
   {
      GetElementDofs(new_elements[i], dofs);
      const long* old_dofs = &old_remote_dofs[pos];
      pos += dofs.Size() * vdim;

      for (int vd = 0; vd < vdim; vd++)
      {
         for (int j = 0; j < dofs.Size(); j++)
         {
            int row = DofToVDof(dofs[j], vd);
            if (row < 0) { row = -1 - row; }

            if (i_diag[row] == i_diag[row+1]) // diag row empty?
            {
               i_offd[row] = old_dofs[j + vd * dofs.Size()];
            }
         }
      }
   }
   HYPRE_BigInt* j_offd = make_j_array(i_offd, vsize);

#ifndef HYPRE_MIXEDINT
   HYPRE_Int *i_offd_hi = i_offd;
#else
   // Copy of i_offd array as array of HYPRE_Int
   HYPRE_Int *i_offd_hi = Memory<HYPRE_Int>(vsize + 1);
   std::copy(i_offd, i_offd + vsize + 1, i_offd_hi);
   Memory<HYPRE_BigInt>(i_offd, vsize + 1, true).Delete();
#endif

   // create the offd column map
   int offd_cols = i_offd_hi[vsize];
   Array<Pair<HYPRE_BigInt, int> > cmap_offd(offd_cols);
   for (int i = 0; i < offd_cols; i++)
   {
      cmap_offd[i].one = j_offd[i];
      cmap_offd[i].two = i;
   }

#ifndef HYPRE_MIXEDINT
   HYPRE_Int *j_offd_hi = j_offd;
#else
   HYPRE_Int *j_offd_hi = Memory<HYPRE_Int>(offd_cols);
   Memory<HYPRE_BigInt>(j_offd, offd_cols, true).Delete();
#endif

   SortPairs<HYPRE_BigInt, int>(cmap_offd, offd_cols);

   HYPRE_BigInt* cmap = Memory<HYPRE_BigInt>(offd_cols);
   for (int i = 0; i < offd_cols; i++)
   {
      cmap[i] = cmap_offd[i].one;
      j_offd_hi[cmap_offd[i].two] = i;
   }

   HypreParMatrix *M;
   M = new HypreParMatrix(MyComm, MyRank, NRanks, dof_offsets, old_dof_offsets,
                          i_diag, j_diag, i_offd_hi, j_offd_hi, cmap, offd_cols);
   return M;
}


struct DerefDofMessage
{
   std::vector<HYPRE_BigInt> dofs;
   MPI_Request request;
};

HypreParMatrix*
ParFiniteElementSpace::ParallelDerefinementMatrix(int old_ndofs,
                                                  const Table* old_elem_dof,
                                                  const Table *old_elem_fos)
{
   int nrk = HYPRE_AssumedPartitionCheck() ? 2 : NRanks;

   MFEM_VERIFY(Nonconforming(), "Not implemented for conforming meshes.");
   MFEM_VERIFY(old_dof_offsets[nrk], "Missing previous (finer) space.");

#if 0 // check no longer seems to work with NC tet refinement
   MFEM_VERIFY(dof_offsets[nrk] <= old_dof_offsets[nrk],
               "Previous space is not finer.");
#endif

   // Note to the reader: please make sure you first read
   // FiniteElementSpace::RefinementMatrix, then
   // FiniteElementSpace::DerefinementMatrix, and only then this function.
   // You have been warned! :-)

   Mesh::GeometryList elem_geoms(*mesh);

   Array<int> dofs, old_dofs, old_vdofs;
   Vector row;

   ParNCMesh* old_pncmesh = pmesh->pncmesh;

   int ldof[Geometry::NumGeom];
   for (int i = 0; i < Geometry::NumGeom; i++)
   {
      ldof[i] = 0;
   }
   for (int i = 0; i < elem_geoms.Size(); i++)
   {
      Geometry::Type geom = elem_geoms[i];
      ldof[geom] = fec->FiniteElementForGeometry(geom)->GetDof();
   }

   const CoarseFineTransformations &dtrans =
      old_pncmesh->GetDerefinementTransforms();
   const Array<int> &old_ranks = old_pncmesh->GetDerefineOldRanks();

   std::map<int, DerefDofMessage> messages;

   HYPRE_BigInt old_offset = HYPRE_AssumedPartitionCheck()
                             ? old_dof_offsets[0] : old_dof_offsets[MyRank];

   // communicate DOFs for derefinements that straddle processor boundaries,
   // note that this is infrequent due to the way elements are ordered
   for (int k = 0; k < dtrans.embeddings.Size(); k++)
   {
      const Embedding &emb = dtrans.embeddings[k];

      int fine_rank = old_ranks[k];
      int coarse_rank = (emb.parent < 0) ? (-1 - emb.parent)
                        : old_pncmesh->ElementRank(emb.parent);

      if (coarse_rank != MyRank && fine_rank == MyRank)
      {
         old_elem_dof->GetRow(k, dofs);
         DofsToVDofs(dofs, old_ndofs);

         DerefDofMessage &msg = messages[k];
         msg.dofs.resize(dofs.Size());
         for (int i = 0; i < dofs.Size(); i++)
         {
            msg.dofs[i] = old_offset + dofs[i];
         }

         MPI_Isend(&msg.dofs[0], msg.dofs.size(), HYPRE_MPI_BIG_INT,
                   coarse_rank, 291, MyComm, &msg.request);
      }
      else if (coarse_rank == MyRank && fine_rank != MyRank)
      {
         MFEM_ASSERT(emb.parent >= 0, "");
         Geometry::Type geom = mesh->GetElementBaseGeometry(emb.parent);

         DerefDofMessage &msg = messages[k];
         msg.dofs.resize(ldof[geom]*vdim);

         MPI_Irecv(&msg.dofs[0], ldof[geom]*vdim, HYPRE_MPI_BIG_INT,
                   fine_rank, 291, MyComm, &msg.request);
      }
      // TODO: coalesce Isends/Irecvs to the same rank. Typically, on uniform
      // derefinement, there should be just one send to MyRank-1 and one recv
      // from MyRank+1
   }

   DenseTensor localR[Geometry::NumGeom];
   for (int i = 0; i < elem_geoms.Size(); i++)
   {
      GetLocalDerefinementMatrices(elem_geoms[i], localR[elem_geoms[i]]);
   }

   // create the diagonal part of the derefinement matrix
   SparseMatrix *diag = new SparseMatrix(ndofs*vdim, old_ndofs*vdim);

   Array<char> mark(diag->Height());
   mark = 0;

   bool is_dg = FEColl()->GetContType() == FiniteElementCollection::DISCONTINUOUS;

   for (int k = 0; k < dtrans.embeddings.Size(); k++)
   {
      const Embedding &emb = dtrans.embeddings[k];
      if (emb.parent < 0) { continue; }

      int coarse_rank = old_pncmesh->ElementRank(emb.parent);
      int fine_rank = old_ranks[k];

      if (coarse_rank == MyRank && fine_rank == MyRank)
      {
         Geometry::Type geom = mesh->GetElementBaseGeometry(emb.parent);
         DenseMatrix &lR = localR[geom](emb.matrix);

         elem_dof->GetRow(emb.parent, dofs);
         old_elem_dof->GetRow(k, old_dofs);

         for (int vd = 0; vd < vdim; vd++)
         {
            old_dofs.Copy(old_vdofs);
            DofsToVDofs(vd, old_vdofs, old_ndofs);

            for (int i = 0; i < lR.Height(); i++)
            {
               if (!std::isfinite(lR(i, 0))) { continue; }

               int r = DofToVDof(dofs[i], vd);
               int m = (r >= 0) ? r : (-1 - r);

               if (is_dg || !mark[m])
               {
                  lR.GetRow(i, row);
                  diag->SetRow(r, old_vdofs, row);
                  mark[m] = 1;
               }
            }
         }
      }
   }
   diag->Finalize();

   // wait for all sends/receives to complete
   for (auto it = messages.begin(); it != messages.end(); ++it)
   {
      MPI_Wait(&it->second.request, MPI_STATUS_IGNORE);
   }

   // create the offdiagonal part of the derefinement matrix
   SparseMatrix *offd = new SparseMatrix(ndofs*vdim, 1);

   std::map<HYPRE_BigInt, int> col_map;
   for (int k = 0; k < dtrans.embeddings.Size(); k++)
   {
      const Embedding &emb = dtrans.embeddings[k];
      if (emb.parent < 0) { continue; }

      int coarse_rank = old_pncmesh->ElementRank(emb.parent);
      int fine_rank = old_ranks[k];

      if (coarse_rank == MyRank && fine_rank != MyRank)
      {
         Geometry::Type geom = mesh->GetElementBaseGeometry(emb.parent);
         DenseMatrix &lR = localR[geom](emb.matrix);

         elem_dof->GetRow(emb.parent, dofs);

         DerefDofMessage &msg = messages[k];
         MFEM_ASSERT(msg.dofs.size(), "");

         for (int vd = 0; vd < vdim; vd++)
         {
            MFEM_ASSERT(ldof[geom], "");
            HYPRE_BigInt* remote_dofs = &msg.dofs[vd*ldof[geom]];

            for (int i = 0; i < lR.Height(); i++)
            {
               if (!std::isfinite(lR(i, 0))) { continue; }

               int r = DofToVDof(dofs[i], vd);
               int m = (r >= 0) ? r : (-1 - r);

               if (is_dg || !mark[m])
               {
                  lR.GetRow(i, row);
                  MFEM_ASSERT(ldof[geom] == row.Size(), "");
                  for (int j = 0; j < ldof[geom]; j++)
                  {
                     if (row[j] == 0.0) { continue; } // NOTE: lR thresholded
                     int &lcol = col_map[remote_dofs[j]];
                     if (!lcol) { lcol = col_map.size(); }
                     offd->_Set_(m, lcol-1, row[j]);
                  }
                  mark[m] = 1;
               }
            }
         }
      }
   }

   messages.clear();
   offd->Finalize(0);
   offd->SetWidth(col_map.size());

   // create offd column mapping for use by hypre
   HYPRE_BigInt *cmap = Memory<HYPRE_BigInt>(offd->Width());
   for (auto it = col_map.begin(); it != col_map.end(); ++it)
   {
      cmap[it->second-1] = it->first;
   }

   // reorder offd columns so that 'cmap' is monotonic
   // NOTE: this is easier and probably faster (offd is small) than making
   // sure cmap is determined and sorted before the offd matrix is created
   {
      int width = offd->Width();
      Array<Pair<HYPRE_BigInt, int> > reorder(width);
      for (int i = 0; i < width; i++)
      {
         reorder[i].one = cmap[i];
         reorder[i].two = i;
      }
      reorder.Sort();

      Array<int> reindex(width);
      for (int i = 0; i < width; i++)
      {
         reindex[reorder[i].two] = i;
         cmap[i] = reorder[i].one;
      }

      int *J = offd->GetJ();
      for (int i = 0; i < offd->NumNonZeroElems(); i++)
      {
         J[i] = reindex[J[i]];
      }
      offd->SortColumnIndices();
   }

   HypreParMatrix* new_R;
   new_R = new HypreParMatrix(MyComm, dof_offsets[nrk], old_dof_offsets[nrk],
                              dof_offsets, old_dof_offsets, diag, offd, cmap,
                              true);

   new_R->SetOwnerFlags(new_R->OwnsDiag(), new_R->OwnsOffd(), 1);

   return new_R;
}

void ParFiniteElementSpace::Destroy()
{
   ldof_group.DeleteAll();
   ldof_ltdof.DeleteAll();
   dof_offsets.DeleteAll();
   tdof_offsets.DeleteAll();
   tdof_nb_offsets.DeleteAll();
   // preserve old_dof_offsets
   ldof_sign.DeleteAll();

   delete P; P = NULL;
   delete Pconf; Pconf = NULL;
   delete Rconf; Rconf = NULL;
   delete R_transpose; R_transpose = NULL;
   delete R; R = NULL;

   delete gcomm; gcomm = NULL;

   num_face_nbr_dofs = -1;
   face_nbr_element_dof.Clear();
   face_nbr_ldof.Clear();
   face_nbr_glob_dof_map.DeleteAll();
   send_face_nbr_ldof.Clear();
}

void ParFiniteElementSpace::CopyProlongationAndRestriction(
   const FiniteElementSpace &fes, const Array<int> *perm)
{
   const ParFiniteElementSpace *pfes
      = dynamic_cast<const ParFiniteElementSpace*>(&fes);
   MFEM_VERIFY(pfes != NULL, "");
   MFEM_VERIFY(P == NULL, "");
   MFEM_VERIFY(R == NULL, "");

   // Ensure R and P matrices are built
   pfes->Dof_TrueDof_Matrix();

   SparseMatrix *perm_mat = NULL, *perm_mat_tr = NULL;
   if (perm)
   {
      // Note: although n and fes.GetVSize() are typically equal, in
      // variable-order spaces they may differ, since nonconforming edges/faces
      // my have fictitious DOFs.
      int n = perm->Size();
      perm_mat = new SparseMatrix(n, fes.GetVSize());
      for (int i=0; i<n; ++i)
      {
         double s;
         int j = DecodeDof((*perm)[i], s);
         perm_mat->Set(i, j, s);
      }
      perm_mat->Finalize();
      perm_mat_tr = Transpose(*perm_mat);
   }

   if (pfes->P != NULL)
   {
      if (perm) { P = pfes->P->LeftDiagMult(*perm_mat); }
      else { P = new HypreParMatrix(*pfes->P); }
      nonconf_P = true;
   }
   else if (perm != NULL)
   {
      HYPRE_BigInt glob_nrows = GlobalVSize();
      HYPRE_BigInt glob_ncols = GlobalTrueVSize();
      HYPRE_BigInt *col_starts = GetTrueDofOffsets();
      HYPRE_BigInt *row_starts = GetDofOffsets();
      P = new HypreParMatrix(MyComm, glob_nrows, glob_ncols, row_starts,
                             col_starts, perm_mat);
      nonconf_P = true;
   }
   if (pfes->R != NULL)
   {
      if (perm) { R = Mult(*pfes->R, *perm_mat_tr); }
      else { R = new SparseMatrix(*pfes->R); }
   }
   else if (perm != NULL)
   {
      R = perm_mat_tr;
      perm_mat_tr = NULL;
   }

   delete perm_mat;
   delete perm_mat_tr;
}

void ParFiniteElementSpace::GetTrueTransferOperator(
   const FiniteElementSpace &coarse_fes, OperatorHandle &T) const
{
   OperatorHandle Tgf(T.Type() == Operator::Hypre_ParCSR ?
                      Operator::MFEM_SPARSEMAT : Operator::ANY_TYPE);
   GetTransferOperator(coarse_fes, Tgf);
   Dof_TrueDof_Matrix(); // Make sure R is built - we need R in all cases.
   if (T.Type() == Operator::Hypre_ParCSR)
   {
      const ParFiniteElementSpace *c_pfes =
         dynamic_cast<const ParFiniteElementSpace *>(&coarse_fes);
      MFEM_ASSERT(c_pfes != NULL, "coarse_fes must be a parallel space");
      SparseMatrix *RA = mfem::Mult(*R, *Tgf.As<SparseMatrix>());
      Tgf.Clear();
      T.Reset(c_pfes->Dof_TrueDof_Matrix()->
              LeftDiagMult(*RA, GetTrueDofOffsets()));
      delete RA;
   }
   else
   {
      T.Reset(new TripleProductOperator(R, Tgf.Ptr(),
                                        coarse_fes.GetProlongationMatrix(),
                                        false, Tgf.OwnsOperator(), false));
      Tgf.SetOperatorOwner(false);
   }
}

void ParFiniteElementSpace::Update(bool want_transform)
{
   MFEM_VERIFY(!IsVariableOrder(),
               "Parallel variable order space not supported yet.");

   if (mesh->GetSequence() == mesh_sequence)
   {
      return; // no need to update, no-op
   }
   if (want_transform && mesh->GetSequence() != mesh_sequence + 1)
   {
      MFEM_ABORT("Error in update sequence. Space needs to be updated after "
                 "each mesh modification.");
   }

   if (NURBSext)
   {
      UpdateNURBS();
      return;
   }

   Table* old_elem_dof = NULL;
   Table* old_elem_fos = NULL;
   int old_ndofs;

   // save old DOF table
   if (want_transform)
   {
      old_elem_dof = elem_dof;
      old_elem_fos = elem_fos;
      elem_dof = NULL;
      elem_fos = NULL;
      old_ndofs = ndofs;
      Swap(dof_offsets, old_dof_offsets);
   }

   Destroy();
   FiniteElementSpace::Destroy(); // calls Th.Clear()

   FiniteElementSpace::Construct();
   Construct();

   BuildElementToDofTable();

   if (want_transform)
   {
      // calculate appropriate GridFunction transformation
      switch (mesh->GetLastOperation())
      {
         case Mesh::REFINE:
         {
            if (Th.Type() != Operator::MFEM_SPARSEMAT)
            {
               Th.Reset(new RefinementOperator(this, old_elem_dof,
                                               old_elem_fos, old_ndofs));
               // The RefinementOperator takes ownership of 'old_elem_dofs', so
               // we no longer own it:
               old_elem_dof = NULL;
               old_elem_fos = NULL;
            }
            else
            {
               // calculate fully assembled matrix
               Th.Reset(RefinementMatrix(old_ndofs, old_elem_dof, old_elem_fos));
            }
            break;
         }

         case Mesh::DEREFINE:
         {
            Th.Reset(ParallelDerefinementMatrix(old_ndofs, old_elem_dof,
                                                old_elem_fos));
            if (Nonconforming())
            {
               Th.SetOperatorOwner(false);
               Th.Reset(new TripleProductOperator(P, R, Th.Ptr(),
                                                  false, false, true));
            }
            break;
         }

         case Mesh::REBALANCE:
         {
            Th.Reset(RebalanceMatrix(old_ndofs, old_elem_dof, old_elem_fos));
            break;
         }

         default:
            break;
      }

      delete old_elem_dof;
      delete old_elem_fos;
   }
}

void ParFiniteElementSpace::UpdateMeshPointer(Mesh *new_mesh)
{
   ParMesh *new_pmesh = dynamic_cast<ParMesh*>(new_mesh);
   MFEM_VERIFY(new_pmesh != NULL,
               "ParFiniteElementSpace::UpdateMeshPointer(...) must be a ParMesh");
   mesh = new_mesh;
   pmesh = new_pmesh;
}

ConformingProlongationOperator::ConformingProlongationOperator(
   int lsize, const GroupCommunicator &gc_, bool local_)
   : gc(gc_), local(local_)
{
   const Table &group_ldof = gc.GroupLDofTable();

   int n_external = 0;
   for (int g=1; g<group_ldof.Size(); ++g)
   {
      if (!gc.GetGroupTopology().IAmMaster(g))
      {
         n_external += group_ldof.RowSize(g);
      }
   }
   int tsize = lsize - n_external;

   height = lsize;
   width = tsize;

   external_ldofs.Reserve(n_external);
   for (int gr = 1; gr < group_ldof.Size(); gr++)
   {
      if (!gc.GetGroupTopology().IAmMaster(gr))
      {
         external_ldofs.Append(group_ldof.GetRow(gr), group_ldof.RowSize(gr));
      }
   }
   external_ldofs.Sort();
}

const GroupCommunicator &ConformingProlongationOperator::GetGroupCommunicator()
const
{
   return gc;
}

ConformingProlongationOperator::ConformingProlongationOperator(
   const ParFiniteElementSpace &pfes, bool local_)
   : Operator(pfes.GetVSize(), pfes.GetTrueVSize()),
     external_ldofs(),
     gc(pfes.GroupComm()),
     local(local_)
{
   MFEM_VERIFY(pfes.Conforming(), "");
   const Table &group_ldof = gc.GroupLDofTable();
   external_ldofs.Reserve(Height()-Width());
   for (int gr = 1; gr < group_ldof.Size(); gr++)
   {
      if (!gc.GetGroupTopology().IAmMaster(gr))
      {
         external_ldofs.Append(group_ldof.GetRow(gr), group_ldof.RowSize(gr));
      }
   }
   external_ldofs.Sort();
   MFEM_ASSERT(external_ldofs.Size() == Height()-Width(), "");
#ifdef MFEM_DEBUG
   for (int j = 1; j < external_ldofs.Size(); j++)
   {
      // Check for repeated ldofs.
      MFEM_VERIFY(external_ldofs[j-1] < external_ldofs[j], "");
   }
   int j = 0;
   for (int i = 0; i < external_ldofs.Size(); i++)
   {
      const int end = external_ldofs[i];
      for ( ; j < end; j++)
      {
         MFEM_VERIFY(j-i == pfes.GetLocalTDofNumber(j), "");
      }
      j = end+1;
   }
   for ( ; j < Height(); j++)
   {
      MFEM_VERIFY(j-external_ldofs.Size() == pfes.GetLocalTDofNumber(j), "");
   }
   // gc.PrintInfo();
   // pfes.Dof_TrueDof_Matrix()->PrintCommPkg();
#endif
}

void ConformingProlongationOperator::Mult(const Vector &x, Vector &y) const
{
   MFEM_ASSERT(x.Size() == Width(), "");
   MFEM_ASSERT(y.Size() == Height(), "");

   const double *xdata = x.HostRead();
   double *ydata = y.HostWrite();
   const int m = external_ldofs.Size();

   const int in_layout = 2; // 2 - input is ltdofs array
   if (local)
   {
      y = 0.0;
   }
   else
   {
      gc.BcastBegin(const_cast<double*>(xdata), in_layout);
   }

   int j = 0;
   for (int i = 0; i < m; i++)
   {
      const int end = external_ldofs[i];
      std::copy(xdata+j-i, xdata+end-i, ydata+j);
      j = end+1;
   }
   std::copy(xdata+j-m, xdata+Width(), ydata+j);

   const int out_layout = 0; // 0 - output is ldofs array
   if (!local)
   {
      gc.BcastEnd(ydata, out_layout);
   }
}

void ConformingProlongationOperator::MultTranspose(
   const Vector &x, Vector &y) const
{
   MFEM_ASSERT(x.Size() == Height(), "");
   MFEM_ASSERT(y.Size() == Width(), "");

   const double *xdata = x.HostRead();
   double *ydata = y.HostWrite();
   const int m = external_ldofs.Size();

   if (!local)
   {
      gc.ReduceBegin(xdata);
   }

   int j = 0;
   for (int i = 0; i < m; i++)
   {
      const int end = external_ldofs[i];
      std::copy(xdata+j, xdata+end, ydata+j-i);
      j = end+1;
   }
   std::copy(xdata+j, xdata+Height(), ydata+j-m);

   const int out_layout = 2; // 2 - output is an array on all ltdofs
   if (!local)
   {
      gc.ReduceEnd<double>(ydata, out_layout, GroupCommunicator::Sum);
   }
}

DeviceConformingProlongationOperator::DeviceConformingProlongationOperator(
   const GroupCommunicator &gc_, const SparseMatrix *R, bool local_)
   : ConformingProlongationOperator(R->Width(), gc_, local_),
     mpi_gpu_aware(Device::GetGPUAwareMPI())
{
   MFEM_ASSERT(R->Finalized(), "");
   const int tdofs = R->Height();
   MFEM_ASSERT(tdofs == R->HostReadI()[tdofs], "");
   ltdof_ldof = Array<int>(const_cast<int*>(R->HostReadJ()), tdofs);
   {
      Table nbr_ltdof;
      gc.GetNeighborLTDofTable(nbr_ltdof);
      const int nb_connections = nbr_ltdof.Size_of_connections();
      shr_ltdof.SetSize(nb_connections);
      shr_ltdof.CopyFrom(nbr_ltdof.GetJ());
      shr_buf.SetSize(nb_connections);
      shr_buf.UseDevice(true);
      shr_buf_offsets = nbr_ltdof.GetIMemory();
      {
         Array<int> shared_ltdof(nbr_ltdof.GetJ(), nb_connections);
         Array<int> unique_ltdof(shared_ltdof);
         unique_ltdof.Sort();
         unique_ltdof.Unique();
         // Note: the next loop modifies the J array of nbr_ltdof
         for (int i = 0; i < shared_ltdof.Size(); i++)
         {
            shared_ltdof[i] = unique_ltdof.FindSorted(shared_ltdof[i]);
            MFEM_ASSERT(shared_ltdof[i] != -1, "internal error");
         }
         Table unique_shr;
         Transpose(shared_ltdof, unique_shr, unique_ltdof.Size());
         unq_ltdof = Array<int>(unique_ltdof, unique_ltdof.Size());
         unq_shr_i = Array<int>(unique_shr.GetI(), unique_shr.Size()+1);
         unq_shr_j = Array<int>(unique_shr.GetJ(), unique_shr.Size_of_connections());
      }
      nbr_ltdof.GetJMemory().Delete();
      nbr_ltdof.LoseData();
   }
   {
      Table nbr_ldof;
      gc.GetNeighborLDofTable(nbr_ldof);
      const int nb_connections = nbr_ldof.Size_of_connections();
      ext_ldof.SetSize(nb_connections);
      ext_ldof.CopyFrom(nbr_ldof.GetJ());
      ext_ldof.GetMemory().UseDevice(true);
      ext_buf.SetSize(nb_connections);
      ext_buf.UseDevice(true);
      ext_buf_offsets = nbr_ldof.GetIMemory();
      nbr_ldof.GetJMemory().Delete();
      nbr_ldof.LoseData();
   }
   const GroupTopology &gtopo = gc.GetGroupTopology();
   int req_counter = 0;
   for (int nbr = 1; nbr < gtopo.GetNumNeighbors(); nbr++)
   {
      const int send_offset = shr_buf_offsets[nbr];
      const int send_size = shr_buf_offsets[nbr+1] - send_offset;
      if (send_size > 0) { req_counter++; }

      const int recv_offset = ext_buf_offsets[nbr];
      const int recv_size = ext_buf_offsets[nbr+1] - recv_offset;
      if (recv_size > 0) { req_counter++; }
   }
   requests = new MPI_Request[req_counter];
}

DeviceConformingProlongationOperator::DeviceConformingProlongationOperator(
   const ParFiniteElementSpace &pfes, bool local_)
   : DeviceConformingProlongationOperator(pfes.GroupComm(),
                                          pfes.GetRestrictionMatrix(),
                                          local_)
{
   MFEM_ASSERT(pfes.Conforming(), "internal error");
   MFEM_ASSERT(pfes.GetRestrictionMatrix()->Height() == pfes.GetTrueVSize(), "");
}

static void ExtractSubVector(const Array<int> &indices,
                             const Vector &vin, Vector &vout)
{
   MFEM_ASSERT(indices.Size() == vout.Size(), "incompatible sizes!");
   auto y = vout.Write();
   const auto x = vin.Read();
   const auto I = indices.Read();
   mfem::forall(indices.Size(), [=] MFEM_HOST_DEVICE (int i)
   {
      y[i] = x[I[i]];
   }); // indices can be repeated
}

void DeviceConformingProlongationOperator::BcastBeginCopy(
   const Vector &x) const
{
   // shr_buf[i] = src[shr_ltdof[i]]
   if (shr_ltdof.Size() == 0) { return; }
   ExtractSubVector(shr_ltdof, x, shr_buf);
   // If the above kernel is executed asynchronously, we should wait for it to
   // complete
   if (mpi_gpu_aware) { MFEM_STREAM_SYNC; }
}

static void SetSubVector(const Array<int> &indices,
                         const Vector &vin, Vector &vout)
{
   MFEM_ASSERT(indices.Size() == vin.Size(), "incompatible sizes!");
   // Use ReadWrite() since we modify only a subset of the indices:
   auto y = vout.ReadWrite();
   const auto x = vin.Read();
   const auto I = indices.Read();
   mfem::forall(indices.Size(), [=] MFEM_HOST_DEVICE (int i)
   {
      y[I[i]] = x[i];
   });
}

void DeviceConformingProlongationOperator::BcastLocalCopy(
   const Vector &x, Vector &y) const
{
   // dst[ltdof_ldof[i]] = src[i]
   if (ltdof_ldof.Size() == 0) { return; }
   SetSubVector(ltdof_ldof, x, y);
}

void DeviceConformingProlongationOperator::BcastEndCopy(
   Vector &y) const
{
   // dst[ext_ldof[i]] = ext_buf[i]
   if (ext_ldof.Size() == 0) { return; }
   SetSubVector(ext_ldof, ext_buf, y);
}

void DeviceConformingProlongationOperator::Mult(const Vector &x,
                                                Vector &y) const
{
   const GroupTopology &gtopo = gc.GetGroupTopology();
   int req_counter = 0;
   // Make sure 'y' is marked as valid on device and for use on device.
   // This ensures that there is no unnecessary host to device copy when the
   // input 'y' is valid on host (in 'y.SetSubVector(ext_ldof, 0.0)' when local
   // is true) or BcastLocalCopy (when local is false).
   y.Write();
   if (local)
   {
      // done on device since we've marked ext_ldof for use on device:
      y.SetSubVector(ext_ldof, 0.0);
   }
   else
   {
      BcastBeginCopy(x); // copy to 'shr_buf'
      for (int nbr = 1; nbr < gtopo.GetNumNeighbors(); nbr++)
      {
         const int send_offset = shr_buf_offsets[nbr];
         const int send_size = shr_buf_offsets[nbr+1] - send_offset;
         if (send_size > 0)
         {
            auto send_buf = mpi_gpu_aware ? shr_buf.Read() : shr_buf.HostRead();
            MPI_Isend(send_buf + send_offset, send_size, MPI_DOUBLE,
                      gtopo.GetNeighborRank(nbr), 41822,
                      gtopo.GetComm(), &requests[req_counter++]);
         }
         const int recv_offset = ext_buf_offsets[nbr];
         const int recv_size = ext_buf_offsets[nbr+1] - recv_offset;
         if (recv_size > 0)
         {
            auto recv_buf = mpi_gpu_aware ? ext_buf.Write() : ext_buf.HostWrite();
            MPI_Irecv(recv_buf + recv_offset, recv_size, MPI_DOUBLE,
                      gtopo.GetNeighborRank(nbr), 41822,
                      gtopo.GetComm(), &requests[req_counter++]);
         }
      }
   }
   BcastLocalCopy(x, y);
   if (!local)
   {
      MPI_Waitall(req_counter, requests, MPI_STATUSES_IGNORE);
      BcastEndCopy(y); // copy from 'ext_buf'
   }
}

DeviceConformingProlongationOperator::~DeviceConformingProlongationOperator()
{
   delete [] requests;
   ext_buf_offsets.Delete();
   shr_buf_offsets.Delete();
}

void DeviceConformingProlongationOperator::ReduceBeginCopy(
   const Vector &x) const
{
   // ext_buf[i] = src[ext_ldof[i]]
   if (ext_ldof.Size() == 0) { return; }
   ExtractSubVector(ext_ldof, x, ext_buf);
   // If the above kernel is executed asynchronously, we should wait for it to
   // complete
   if (mpi_gpu_aware) { MFEM_STREAM_SYNC; }
}

void DeviceConformingProlongationOperator::ReduceLocalCopy(
   const Vector &x, Vector &y) const
{
   // dst[i] = src[ltdof_ldof[i]]
   if (ltdof_ldof.Size() == 0) { return; }
   ExtractSubVector(ltdof_ldof, x, y);
}

static void AddSubVector(const Array<int> &unique_dst_indices,
                         const Array<int> &unique_to_src_offsets,
                         const Array<int> &unique_to_src_indices,
                         const Vector &src,
                         Vector &dst)
{
   auto y = dst.ReadWrite();
   const auto x = src.Read();
   const auto DST_I = unique_dst_indices.Read();
   const auto SRC_O = unique_to_src_offsets.Read();
   const auto SRC_I = unique_to_src_indices.Read();
   mfem::forall(unique_dst_indices.Size(), [=] MFEM_HOST_DEVICE (int i)
   {
      const int dst_idx = DST_I[i];
      double sum = y[dst_idx];
      const int end = SRC_O[i+1];
      for (int j = SRC_O[i]; j != end; ++j) { sum += x[SRC_I[j]]; }
      y[dst_idx] = sum;
   });
}

void DeviceConformingProlongationOperator::ReduceEndAssemble(Vector &y) const
{
   // dst[shr_ltdof[i]] += shr_buf[i]
   if (unq_ltdof.Size() == 0) { return; }
   AddSubVector(unq_ltdof, unq_shr_i, unq_shr_j, shr_buf, y);
}

void DeviceConformingProlongationOperator::MultTranspose(const Vector &x,
                                                         Vector &y) const
{
   const GroupTopology &gtopo = gc.GetGroupTopology();
   int req_counter = 0;
   if (!local)
   {
      ReduceBeginCopy(x); // copy to 'ext_buf'
      for (int nbr = 1; nbr < gtopo.GetNumNeighbors(); nbr++)
      {
         const int send_offset = ext_buf_offsets[nbr];
         const int send_size = ext_buf_offsets[nbr+1] - send_offset;
         if (send_size > 0)
         {
            auto send_buf = mpi_gpu_aware ? ext_buf.Read() : ext_buf.HostRead();
            MPI_Isend(send_buf + send_offset, send_size, MPI_DOUBLE,
                      gtopo.GetNeighborRank(nbr), 41823,
                      gtopo.GetComm(), &requests[req_counter++]);
         }
         const int recv_offset = shr_buf_offsets[nbr];
         const int recv_size = shr_buf_offsets[nbr+1] - recv_offset;
         if (recv_size > 0)
         {
            auto recv_buf = mpi_gpu_aware ? shr_buf.Write() : shr_buf.HostWrite();
            MPI_Irecv(recv_buf + recv_offset, recv_size, MPI_DOUBLE,
                      gtopo.GetNeighborRank(nbr), 41823,
                      gtopo.GetComm(), &requests[req_counter++]);
         }
      }
   }
   ReduceLocalCopy(x, y);
   if (!local)
   {
      MPI_Waitall(req_counter, requests, MPI_STATUSES_IGNORE);
      ReduceEndAssemble(y); // assemble from 'shr_buf'
   }
}

} // namespace mfem

#endif<|MERGE_RESOLUTION|>--- conflicted
+++ resolved
@@ -2162,8 +2162,6 @@
             ind = fec->DofOrderForOrientation(geom, fo);
          }
 
-<<<<<<< HEAD
-=======
 #ifdef MFEM_DEBUG_PMATRIX
          mfem::out << "Rank " << pncmesh->MyRank << " receiving from " << rank
                    << ": ent " << ent << ", index " << id.index
@@ -2171,7 +2169,6 @@
                    << int(id.local) << ")" << std::endl;
 #endif
 
->>>>>>> 1b76a2ee
          // If edof arrived with a negative index, flip it, and the scaling.
          double s = (edof < 0) ? -1.0 : 1.0;
          edof = (edof < 0) ? -1 - edof : edof;
