// Copyright (c) 2010-2022, Lawrence Livermore National Security, LLC. Produced
// at the Lawrence Livermore National Laboratory. All Rights reserved. See files
// LICENSE and NOTICE for details. LLNL-CODE-806117.
//
// This file is part of the MFEM library. For more information and source code
// availability visit https://mfem.org.
//
// MFEM is free software; you can redistribute it and/or modify it under the
// terms of the BSD-3 license. We welcome feedback and contributions, see file
// CONTRIBUTING.md for details.

#include "../config/config.hpp"

#ifdef MFEM_USE_MPI

#include "pfespace.hpp"
#include "prestriction.hpp"
#include "../general/forall.hpp"
#include "../general/sort_pairs.hpp"
#include "../mesh/mesh_headers.hpp"
#include "../general/binaryio.hpp"

#include <limits>
#include <list>

namespace mfem
{

ParFiniteElementSpace::ParFiniteElementSpace(
   const ParFiniteElementSpace &orig, ParMesh *pmesh,
   const FiniteElementCollection *fec)
   : FiniteElementSpace(orig, pmesh, fec)
{
   ParInit(pmesh ? pmesh : orig.pmesh);
}

ParFiniteElementSpace::ParFiniteElementSpace(
   const FiniteElementSpace &orig, ParMesh &pmesh,
   const FiniteElementCollection *fec)
   : FiniteElementSpace(orig, &pmesh, fec)
{
   ParInit(&pmesh);
}

ParFiniteElementSpace::ParFiniteElementSpace(
   ParMesh *pm, const FiniteElementSpace *global_fes, const int *partitioning,
   const FiniteElementCollection *f)
   : FiniteElementSpace(pm, MakeLocalNURBSext(global_fes->GetNURBSext(),
                                              pm->NURBSext),
                        f ? f : global_fes->FEColl(),
                        global_fes->GetVDim(), global_fes->GetOrdering())
{
   ParInit(pm);
   // For NURBS spaces, the variable-order data is contained in the
   // NURBSExtension of 'global_fes' and inside the ParNURBSExtension of 'pm'.

   // TODO: when general variable-order support is added, copy the local portion
   // of the variable-order data from 'global_fes' to 'this'.
}

ParFiniteElementSpace::ParFiniteElementSpace(
   ParMesh *pm, const FiniteElementCollection *f, int dim, int ordering)
   : FiniteElementSpace(pm, f, dim, ordering)
{
   ParInit(pm);
}

ParFiniteElementSpace::ParFiniteElementSpace(
   ParMesh *pm, NURBSExtension *ext, const FiniteElementCollection *f,
   int dim, int ordering)
   : FiniteElementSpace(pm, ext, f, dim, ordering)
{
   ParInit(pm);
}

// static method
ParNURBSExtension *ParFiniteElementSpace::MakeLocalNURBSext(
   const NURBSExtension *globNURBSext, const NURBSExtension *parNURBSext)
{
   if (globNURBSext == NULL) { return NULL; }
   const ParNURBSExtension *pNURBSext =
      dynamic_cast<const ParNURBSExtension*>(parNURBSext);
   MFEM_ASSERT(pNURBSext, "need a ParNURBSExtension");
   // make a copy of globNURBSext:
   NURBSExtension *tmp_globNURBSext = new NURBSExtension(*globNURBSext);
   // tmp_globNURBSext will be deleted by the following ParNURBSExtension ctor:
   return new ParNURBSExtension(tmp_globNURBSext, pNURBSext);
}

void ParFiniteElementSpace::ParInit(ParMesh *pm)
{
   pmesh = pm;
   pncmesh = NULL;

   MyComm = pmesh->GetComm();
   NRanks = pmesh->GetNRanks();
   MyRank = pmesh->GetMyRank();

   gcomm = NULL;

   P = NULL;
   Pconf = NULL;
   nonconf_P = false;
   Rconf = NULL;
   R_transpose = NULL;
   R = NULL;

   num_face_nbr_dofs = -1;

   if (NURBSext && !pNURBSext())
   {
      // This is necessary in some cases: e.g. when the FiniteElementSpace
      // constructor creates a serial NURBSExtension of higher order than the
      // mesh NURBSExtension.
      MFEM_ASSERT(own_ext, "internal error");

      ParNURBSExtension *pNe = new ParNURBSExtension(
         NURBSext, dynamic_cast<ParNURBSExtension *>(pmesh->NURBSext));
      // serial NURBSext is destroyed by the above constructor
      NURBSext = pNe;
      UpdateNURBS();
   }

   Construct(); // parallel version of Construct().

   // Apply the ldof_signs to the elem_dof Table
   if (Conforming() && !NURBSext)
   {
      ApplyLDofSigns(*elem_dof);
   }

   // Check for shared trianglular faces with interior Nedelec DoFs
   CheckNDSTriaDofs();
}

void ParFiniteElementSpace::Construct()
{
   MFEM_VERIFY(!IsVariableOrder(), "variable orders are not implemented"
               " for ParFiniteElementSpace yet.");

   if (NURBSext)
   {
      ConstructTrueNURBSDofs();
      GenerateGlobalOffsets();
   }
   else if (Conforming())
   {
      ConstructTrueDofs();
      GenerateGlobalOffsets();
   }
   else // Nonconforming()
   {
      pncmesh = pmesh->pncmesh;

      // Initialize 'gcomm' for the cut (aka "partially conforming") space.
      // In the process, the array 'ldof_ltdof' is also initialized (for the cut
      // space) and used; however, it will be overwritten below with the real
      // true dofs. Also, 'ldof_sign' and 'ldof_group' are constructed for the
      // cut space.
      ConstructTrueDofs();

      ngedofs = ngfdofs = 0;

      // calculate number of ghost DOFs
      ngvdofs = pncmesh->GetNGhostVertices()
                * fec->DofForGeometry(Geometry::POINT);

      if (pmesh->Dimension() > 1)
      {
         ngedofs = pncmesh->GetNGhostEdges()
                   * fec->DofForGeometry(Geometry::SEGMENT);
      }

      if (pmesh->Dimension() > 2)
      {
         int stride = fec->DofForGeometry(Geometry::SQUARE);
         ngfdofs = pncmesh->GetNGhostFaces() * stride;
      }

      // total number of ghost DOFs. Ghost DOFs start at index 'ndofs', i.e.,
      // after all regular DOFs
      ngdofs = ngvdofs + ngedofs + ngfdofs;

      // get P and R matrices, initialize DOF offsets, etc. NOTE: in the NC
      // case this needs to be done here to get the number of true DOFs
      ltdof_size = BuildParallelConformingInterpolation(
                      &P, &R, dof_offsets, tdof_offsets, &ldof_ltdof, false);

      // TODO future: split BuildParallelConformingInterpolation into two parts
      // to overlap its communication with processing between this constructor
      // and the point where the P matrix is actually needed.
   }
}

void ParFiniteElementSpace::PrintPartitionStats()
{
   long ltdofs = ltdof_size;
   long min_ltdofs, max_ltdofs, sum_ltdofs;

   MPI_Reduce(&ltdofs, &min_ltdofs, 1, MPI_LONG, MPI_MIN, 0, MyComm);
   MPI_Reduce(&ltdofs, &max_ltdofs, 1, MPI_LONG, MPI_MAX, 0, MyComm);
   MPI_Reduce(&ltdofs, &sum_ltdofs, 1, MPI_LONG, MPI_SUM, 0, MyComm);

   if (MyRank == 0)
   {
      double avg = double(sum_ltdofs) / NRanks;
      mfem::out << "True DOF partitioning: min " << min_ltdofs
                << ", avg " << std::fixed << std::setprecision(1) << avg
                << ", max " << max_ltdofs
                << ", (max-avg)/avg " << 100.0*(max_ltdofs - avg)/avg
                << "%" << std::endl;
   }

   if (NRanks <= 32)
   {
      if (MyRank == 0)
      {
         mfem::out << "True DOFs by rank: " << ltdofs;
         for (int i = 1; i < NRanks; i++)
         {
            MPI_Status status;
            MPI_Recv(&ltdofs, 1, MPI_LONG, i, 123, MyComm, &status);
            mfem::out << " " << ltdofs;
         }
         mfem::out << "\n";
      }
      else
      {
         MPI_Send(&ltdofs, 1, MPI_LONG, 0, 123, MyComm);
      }
   }
}

void ParFiniteElementSpace::GetGroupComm(
   GroupCommunicator &gc, int ldof_type, Array<int> *g_ldof_sign)
{
   int gr;
   int ng = pmesh->GetNGroups();
   int nvd, ned, ntd = 0, nqd = 0;
   Array<int> dofs;

   int group_ldof_counter;
   Table &group_ldof = gc.GroupLDofTable();

   nvd = fec->DofForGeometry(Geometry::POINT);
   ned = fec->DofForGeometry(Geometry::SEGMENT);

   if (mesh->Dimension() >= 3)
   {
      if (mesh->HasGeometry(Geometry::TRIANGLE))
      {
         ntd = fec->DofForGeometry(Geometry::TRIANGLE);
      }
      if (mesh->HasGeometry(Geometry::SQUARE))
      {
         nqd = fec->DofForGeometry(Geometry::SQUARE);
      }
   }

   if (g_ldof_sign)
   {
      g_ldof_sign->SetSize(GetNDofs());
      *g_ldof_sign = 1;
   }

   // count the number of ldofs in all groups (excluding the local group 0)
   group_ldof_counter = 0;
   for (gr = 1; gr < ng; gr++)
   {
      group_ldof_counter += nvd * pmesh->GroupNVertices(gr);
      group_ldof_counter += ned * pmesh->GroupNEdges(gr);
      group_ldof_counter += ntd * pmesh->GroupNTriangles(gr);
      group_ldof_counter += nqd * pmesh->GroupNQuadrilaterals(gr);
   }
   if (ldof_type)
   {
      group_ldof_counter *= vdim;
   }
   // allocate the I and J arrays in group_ldof
   group_ldof.SetDims(ng, group_ldof_counter);

   // build the full group_ldof table
   group_ldof_counter = 0;
   group_ldof.GetI()[0] = group_ldof.GetI()[1] = 0;
   for (gr = 1; gr < ng; gr++)
   {
      int j, k, l, m, o, nv, ne, nt, nq;
      const int *ind;

      nv = pmesh->GroupNVertices(gr);
      ne = pmesh->GroupNEdges(gr);
      nt = pmesh->GroupNTriangles(gr);
      nq = pmesh->GroupNQuadrilaterals(gr);

      // vertices
      if (nvd > 0)
      {
         for (j = 0; j < nv; j++)
         {
            k = pmesh->GroupVertex(gr, j);

            dofs.SetSize(nvd);
            m = nvd * k;
            for (l = 0; l < nvd; l++, m++)
            {
               dofs[l] = m;
            }

            if (ldof_type)
            {
               DofsToVDofs(dofs);
            }

            for (l = 0; l < dofs.Size(); l++)
            {
               group_ldof.GetJ()[group_ldof_counter++] = dofs[l];
            }
         }
      }

      // edges
      if (ned > 0)
      {
         for (j = 0; j < ne; j++)
         {
            pmesh->GroupEdge(gr, j, k, o);

            dofs.SetSize(ned);
            m = nvdofs+k*ned;
            ind = fec->DofOrderForOrientation(Geometry::SEGMENT, o);
            for (l = 0; l < ned; l++)
            {
               if (ind[l] < 0)
               {
                  dofs[l] = m + (-1-ind[l]);
                  if (g_ldof_sign)
                  {
                     (*g_ldof_sign)[dofs[l]] = -1;
                  }
               }
               else
               {
                  dofs[l] = m + ind[l];
               }
            }

            if (ldof_type)
            {
               DofsToVDofs(dofs);
            }

            for (l = 0; l < dofs.Size(); l++)
            {
               group_ldof.GetJ()[group_ldof_counter++] = dofs[l];
            }
         }
      }

      // triangles
      if (ntd > 0)
      {
         for (j = 0; j < nt; j++)
         {
            pmesh->GroupTriangle(gr, j, k, o);

            dofs.SetSize(ntd);
            m = nvdofs + nedofs + FirstFaceDof(k);
            ind = fec->DofOrderForOrientation(Geometry::TRIANGLE, o);
            for (l = 0; l < ntd; l++)
            {
               if (ind[l] < 0)
               {
                  dofs[l] = m + (-1-ind[l]);
                  if (g_ldof_sign)
                  {
                     (*g_ldof_sign)[dofs[l]] = -1;
                  }
               }
               else
               {
                  dofs[l] = m + ind[l];
               }
            }

            if (ldof_type)
            {
               DofsToVDofs(dofs);
            }

            for (l = 0; l < dofs.Size(); l++)
            {
               group_ldof.GetJ()[group_ldof_counter++] = dofs[l];
            }
         }
      }

      // quadrilaterals
      if (nqd > 0)
      {
         for (j = 0; j < nq; j++)
         {
            pmesh->GroupQuadrilateral(gr, j, k, o);

            dofs.SetSize(nqd);
            m = nvdofs + nedofs + FirstFaceDof(k);
            ind = fec->DofOrderForOrientation(Geometry::SQUARE, o);
            for (l = 0; l < nqd; l++)
            {
               if (ind[l] < 0)
               {
                  dofs[l] = m + (-1-ind[l]);
                  if (g_ldof_sign)
                  {
                     (*g_ldof_sign)[dofs[l]] = -1;
                  }
               }
               else
               {
                  dofs[l] = m + ind[l];
               }
            }

            if (ldof_type)
            {
               DofsToVDofs(dofs);
            }

            for (l = 0; l < dofs.Size(); l++)
            {
               group_ldof.GetJ()[group_ldof_counter++] = dofs[l];
            }
         }
      }

      group_ldof.GetI()[gr+1] = group_ldof_counter;
   }

   gc.Finalize();
}

void ParFiniteElementSpace::ApplyLDofSigns(Array<int> &dofs) const
{
   MFEM_ASSERT(Conforming(), "wrong code path");

   for (int i = 0; i < dofs.Size(); i++)
   {
      if (dofs[i] < 0)
      {
         if (ldof_sign[-1-dofs[i]] < 0)
         {
            dofs[i] = -1-dofs[i];
         }
      }
      else
      {
         if (ldof_sign[dofs[i]] < 0)
         {
            dofs[i] = -1-dofs[i];
         }
      }
   }
}

void ParFiniteElementSpace::ApplyLDofSigns(Table &el_dof) const
{
   Array<int> all_dofs(el_dof.GetJ(), el_dof.Size_of_connections());
   ApplyLDofSigns(all_dofs);
}

DofTransformation *
ParFiniteElementSpace::GetElementDofs(int i, Array<int> &dofs) const
{
   if (elem_dof)
   {
      elem_dof->GetRow(i, dofs);

      if (DoFTrans[mesh->GetElementBaseGeometry(i)])
      {
         Array<int> Fo;
         elem_fos->GetRow(i, Fo);
         DoFTrans[mesh->GetElementBaseGeometry(i)]->SetFaceOrientations(Fo);
         return DoFTrans[mesh->GetElementBaseGeometry(i)];
      }
      return NULL;
   }
   DofTransformation * doftrans = FiniteElementSpace::GetElementDofs(i, dofs);
   if (Conforming())
   {
      ApplyLDofSigns(dofs);
   }
   return doftrans;
}

DofTransformation *
ParFiniteElementSpace::GetBdrElementDofs(int i, Array<int> &dofs) const
{
   if (bdr_elem_dof)
   {
      bdr_elem_dof->GetRow(i, dofs);

      if (DoFTrans[mesh->GetBdrElementBaseGeometry(i)])
      {
         Array<int> Fo;
         bdr_elem_fos -> GetRow (i, Fo);
         DoFTrans[mesh->GetBdrElementBaseGeometry(i)]->SetFaceOrientations(Fo);
         return DoFTrans[mesh->GetBdrElementBaseGeometry(i)];
      }
      return NULL;
   }
   DofTransformation * doftrans =
      FiniteElementSpace::GetBdrElementDofs(i, dofs);
   if (Conforming())
   {
      ApplyLDofSigns(dofs);
   }
   return doftrans;
}

int ParFiniteElementSpace::GetFaceDofs(int i, Array<int> &dofs,
                                       int variant) const
{
   if (face_dof && variant == 0)
   {
      face_dof->GetRow(i, dofs);
      return fec->GetOrder();
   }
   int p = FiniteElementSpace::GetFaceDofs(i, dofs, variant);
   if (Conforming())
   {
      ApplyLDofSigns(dofs);
   }
   return p;
}

const FiniteElement *ParFiniteElementSpace::GetFE(int i) const
{
   int ne = mesh->GetNE();
   if (i >= ne) { return GetFaceNbrFE(i - ne); }
   else { return FiniteElementSpace::GetFE(i); }
}

const FaceRestriction *ParFiniteElementSpace::GetFaceRestriction(
   ElementDofOrdering e_ordering, FaceType type, L2FaceValues mul) const
{
   const bool is_dg_space = IsDGSpace();
   const L2FaceValues m = (is_dg_space && mul==L2FaceValues::DoubleValued) ?
                          L2FaceValues::DoubleValued : L2FaceValues::SingleValued;
   auto key = std::make_tuple(is_dg_space, e_ordering, type, m);
   auto itr = L2F.find(key);
   if (itr != L2F.end())
   {
      return itr->second;
   }
   else
   {
      FaceRestriction *res;
      if (is_dg_space)
      {
         if (Conforming())
         {
            res = new ParL2FaceRestriction(*this, e_ordering, type, m);
         }
         else
         {
            res = new ParNCL2FaceRestriction(*this, e_ordering, type, m);
         }
      }
      else
      {
         if (Conforming())
         {
            res = new H1FaceRestriction(*this, e_ordering, type);
         }
         else
         {
            res = new ParNCH1FaceRestriction(*this, e_ordering, type);
         }
      }
      L2F[key] = res;
      return res;
   }
}

void ParFiniteElementSpace::GetSharedEdgeDofs(
   int group, int ei, Array<int> &dofs) const
{
   int l_edge, ori;
   MFEM_ASSERT(0 <= ei && ei < pmesh->GroupNEdges(group), "invalid edge index");
   pmesh->GroupEdge(group, ei, l_edge, ori);
   if (ori > 0) // ori = +1 or -1
   {
      GetEdgeDofs(l_edge, dofs);
   }
   else
   {
      Array<int> rdofs;
      fec->SubDofOrder(Geometry::SEGMENT, 1, 1, dofs);
      GetEdgeDofs(l_edge, rdofs);
      for (int i = 0; i < dofs.Size(); i++)
      {
         const int di = dofs[i];
         dofs[i] = (di >= 0) ? rdofs[di] : -1-rdofs[-1-di];
      }
   }
}

void ParFiniteElementSpace::GetSharedTriangleDofs(
   int group, int fi, Array<int> &dofs) const
{
   int l_face, ori;
   MFEM_ASSERT(0 <= fi && fi < pmesh->GroupNTriangles(group),
               "invalid triangular face index");
   pmesh->GroupTriangle(group, fi, l_face, ori);
   if (ori == 0)
   {
      GetFaceDofs(l_face, dofs);
   }
   else
   {
      Array<int> rdofs;
      fec->SubDofOrder(Geometry::TRIANGLE, 2, ori, dofs);
      GetFaceDofs(l_face, rdofs);
      for (int i = 0; i < dofs.Size(); i++)
      {
         const int di = dofs[i];
         dofs[i] = (di >= 0) ? rdofs[di] : -1-rdofs[-1-di];
      }
   }
}

void ParFiniteElementSpace::GetSharedQuadrilateralDofs(
   int group, int fi, Array<int> &dofs) const
{
   int l_face, ori;
   MFEM_ASSERT(0 <= fi && fi < pmesh->GroupNQuadrilaterals(group),
               "invalid quadrilateral face index");
   pmesh->GroupQuadrilateral(group, fi, l_face, ori);
   if (ori == 0)
   {
      GetFaceDofs(l_face, dofs);
   }
   else
   {
      Array<int> rdofs;
      fec->SubDofOrder(Geometry::SQUARE, 2, ori, dofs);
      GetFaceDofs(l_face, rdofs);
      for (int i = 0; i < dofs.Size(); i++)
      {
         const int di = dofs[i];
         dofs[i] = (di >= 0) ? rdofs[di] : -1-rdofs[-1-di];
      }
   }
}

void ParFiniteElementSpace::GenerateGlobalOffsets() const
{
   MFEM_ASSERT(Conforming(), "wrong code path");

   HYPRE_BigInt ldof[2];
   Array<HYPRE_BigInt> *offsets[2] = { &dof_offsets, &tdof_offsets };

   ldof[0] = GetVSize();
   ldof[1] = TrueVSize();

   pmesh->GenerateOffsets(2, ldof, offsets);

   if (HYPRE_AssumedPartitionCheck())
   {
      // communicate the neighbor offsets in tdof_nb_offsets
      GroupTopology &gt = GetGroupTopo();
      int nsize = gt.GetNumNeighbors()-1;
      MPI_Request *requests = new MPI_Request[2*nsize];
      MPI_Status  *statuses = new MPI_Status[2*nsize];
      tdof_nb_offsets.SetSize(nsize+1);
      tdof_nb_offsets[0] = tdof_offsets[0];

      // send and receive neighbors' local tdof offsets
      int request_counter = 0;
      for (int i = 1; i <= nsize; i++)
      {
         MPI_Irecv(&tdof_nb_offsets[i], 1, HYPRE_MPI_BIG_INT,
                   gt.GetNeighborRank(i), 5365, MyComm,
                   &requests[request_counter++]);
      }
      for (int i = 1; i <= nsize; i++)
      {
         MPI_Isend(&tdof_nb_offsets[0], 1, HYPRE_MPI_BIG_INT,
                   gt.GetNeighborRank(i), 5365, MyComm,
                   &requests[request_counter++]);
      }
      MPI_Waitall(request_counter, requests, statuses);

      delete [] statuses;
      delete [] requests;
   }
}

void ParFiniteElementSpace::CheckNDSTriaDofs()
{
   // Check for Nedelec basis
   bool nd_basis = dynamic_cast<const ND_FECollection*>(fec);
   if (!nd_basis)
   {
      nd_strias = false;
      return;
   }

   // Check for interior face dofs on triangles (the use of TETRAHEDRON
   // is not an error)
   bool nd_fdof  = fec->HasFaceDofs(Geometry::TETRAHEDRON,
                                    GetMaxElementOrder());
   if (!nd_fdof)
   {
      nd_strias = false;
      return;
   }

   // Check for shared triangle faces
   bool strias   = false;
   {
      int ngrps = pmesh->GetNGroups();
      for (int g = 1; g < ngrps; g++)
      {
         strias |= pmesh->GroupNTriangles(g);
      }
   }

   // Combine results
   int loc_nd_strias = strias ? 1 : 0;
   int glb_nd_strias = 0;
   MPI_Allreduce(&loc_nd_strias, &glb_nd_strias, 1,
                 MPI_INTEGER, MPI_SUM, MyComm);
   nd_strias = glb_nd_strias > 0;
}

void ParFiniteElementSpace::Build_Dof_TrueDof_Matrix() const // matrix P
{
   MFEM_ASSERT(Conforming(), "wrong code path");

   if (P) { return; }

   if (!nd_strias)
   {
      // Safe to assume 1-1 correspondence between shared dofs
      int ldof  = GetVSize();
      int ltdof = TrueVSize();

      HYPRE_Int *i_diag = Memory<HYPRE_Int>(ldof+1);
      HYPRE_Int *j_diag = Memory<HYPRE_Int>(ltdof);
      int diag_counter;

      HYPRE_Int *i_offd = Memory<HYPRE_Int>(ldof+1);
      HYPRE_Int *j_offd = Memory<HYPRE_Int>(ldof-ltdof);
      int offd_counter;

      HYPRE_BigInt *cmap   = Memory<HYPRE_BigInt>(ldof-ltdof);

      HYPRE_BigInt *col_starts = GetTrueDofOffsets();
      HYPRE_BigInt *row_starts = GetDofOffsets();

      Array<Pair<HYPRE_BigInt, int> > cmap_j_offd(ldof-ltdof);

      i_diag[0] = i_offd[0] = 0;
      diag_counter = offd_counter = 0;
      for (int i = 0; i < ldof; i++)
      {
         int ltdof_i = GetLocalTDofNumber(i);
         if (ltdof_i >= 0)
         {
            j_diag[diag_counter++] = ltdof_i;
         }
         else
         {
            cmap_j_offd[offd_counter].one = GetGlobalTDofNumber(i);
            cmap_j_offd[offd_counter].two = offd_counter;
            offd_counter++;
         }
         i_diag[i+1] = diag_counter;
         i_offd[i+1] = offd_counter;
      }

      SortPairs<HYPRE_BigInt, int>(cmap_j_offd, offd_counter);

      for (int i = 0; i < offd_counter; i++)
      {
         cmap[i] = cmap_j_offd[i].one;
         j_offd[cmap_j_offd[i].two] = i;
      }

      P = new HypreParMatrix(MyComm, MyRank, NRanks, row_starts, col_starts,
                             i_diag, j_diag, i_offd, j_offd,
                             cmap, offd_counter);
   }
   else
   {
      // Some shared dofs will be linear combinations of others
      HYPRE_BigInt ldof  = GetVSize();
      HYPRE_BigInt ltdof = TrueVSize();

      HYPRE_BigInt gdof  = -1;
      HYPRE_BigInt gtdof = -1;

      MPI_Allreduce(&ldof, &gdof, 1, HYPRE_MPI_BIG_INT, MPI_SUM, MyComm);
      MPI_Allreduce(&ltdof, &gtdof, 1, HYPRE_MPI_BIG_INT, MPI_SUM, MyComm);

      // Ensure face orientations have been communicated
      pmesh->ExchangeFaceNbrData();

      // Locate and count non-zeros in off-diagonal portion of P
      int nnz_offd = 0;
      Array<int> ldsize(ldof); ldsize = 0;
      Array<int> ltori(ldof);  ltori = 0; // Local triangle orientations
      {
         int ngrps = pmesh->GetNGroups();
         int nedofs = fec->DofForGeometry(Geometry::SEGMENT);
         Array<int> sdofs;
         for (int g = 1; g < ngrps; g++)
         {
            if (pmesh->gtopo.IAmMaster(g))
            {
               continue;
            }
            for (int ei=0; ei<pmesh->GroupNEdges(g); ei++)
            {
               this->GetSharedEdgeDofs(g, ei, sdofs);
               for (int i=0; i<sdofs.Size(); i++)
               {
                  int ind = (sdofs[i]>=0) ? sdofs[i] : (-sdofs[i]-1);
                  if (ldsize[ind] == 0) { nnz_offd++; }
                  ldsize[ind] = 1;
               }
            }
            for (int fi=0; fi<pmesh->GroupNTriangles(g); fi++)
            {
               int face, ori, info1, info2;
               pmesh->GroupTriangle(g, fi, face, ori);
               pmesh->GetFaceInfos(face, &info1, &info2);
               this->GetSharedTriangleDofs(g, fi, sdofs);
               for (int i=0; i<3*nedofs; i++)
               {
                  int ind = (sdofs[i]>=0) ? sdofs[i] : (-sdofs[i]-1);
                  if (ldsize[ind] == 0) { nnz_offd++; }
                  ldsize[ind] = 1;
               }
               for (int i=3*nedofs; i<sdofs.Size(); i++)
               {
                  if (ldsize[sdofs[i]] == 0) { nnz_offd += 2; }
                  ldsize[sdofs[i]] = 2;
                  ltori[sdofs[i]]  = info2 % 64;
               }
            }
            for (int fi=0; fi<pmesh->GroupNQuadrilaterals(g); fi++)
            {
               this->GetSharedQuadrilateralDofs(g, fi, sdofs);
               for (int i=0; i<sdofs.Size(); i++)
               {
                  int ind = (sdofs[i]>=0) ? sdofs[i] : (-sdofs[i]-1);
                  if (ldsize[ind] == 0) { nnz_offd++; }
                  ldsize[ind] = 1;
               }
            }
         }
      }

      HYPRE_Int *i_diag = new HYPRE_Int[ldof+1];
      HYPRE_Int *j_diag = new HYPRE_Int[ltdof];
      double    *d_diag = new double[ltdof];
      int diag_counter;

      HYPRE_Int *i_offd = new HYPRE_Int[ldof+1];
      HYPRE_Int *j_offd = new HYPRE_Int[nnz_offd];
      double    *d_offd = new double[nnz_offd];
      int offd_counter;

      HYPRE_BigInt *cmap   = new HYPRE_BigInt[ldof-ltdof];

      HYPRE_BigInt *col_starts = GetTrueDofOffsets();
      HYPRE_BigInt *row_starts = GetDofOffsets();

      Array<Pair<HYPRE_BigInt, int> > cmap_j_offd(ldof-ltdof);

      i_diag[0] = i_offd[0] = 0;
      diag_counter = offd_counter = 0;
      int offd_col_counter = 0;
      for (int i = 0; i < ldof; i++)
      {
         int ltdofi = GetLocalTDofNumber(i);
         if (ltdofi >= 0)
         {
            j_diag[diag_counter]   = ltdofi;
            d_diag[diag_counter++] = 1.0;
         }
         else
         {
            if (ldsize[i] == 1)
            {
               cmap_j_offd[offd_col_counter].one = GetGlobalTDofNumber(i);
               cmap_j_offd[offd_col_counter].two = offd_counter;
               offd_counter++;
               offd_col_counter++;
            }
            else
            {
               cmap_j_offd[offd_col_counter].one = GetGlobalTDofNumber(i);
               cmap_j_offd[offd_col_counter].two = offd_counter;
               offd_counter += 2;
               offd_col_counter++;
               i_diag[i+1] = diag_counter;
               i_offd[i+1] = offd_counter;
               i++;
               cmap_j_offd[offd_col_counter].one = GetGlobalTDofNumber(i);
               cmap_j_offd[offd_col_counter].two = offd_counter;
               offd_counter += 2;
               offd_col_counter++;
            }
         }
         i_diag[i+1] = diag_counter;
         i_offd[i+1] = offd_counter;
      }

      SortPairs<HYPRE_BigInt, int>(cmap_j_offd, offd_col_counter);

      for (int i = 0; i < nnz_offd; i++)
      {
         j_offd[i] = -1;
         d_offd[i] = 0.0;
      }

      for (int i = 0; i < offd_col_counter; i++)
      {
         cmap[i] = cmap_j_offd[i].one;
         j_offd[cmap_j_offd[i].two] = i;
      }

      for (int i = 0; i < ldof; i++)
      {
         if (i_offd[i+1] == i_offd[i] + 1)
         {
            d_offd[i_offd[i]] = 1.0;
         }
         else if (i_offd[i+1] == i_offd[i] + 2)
         {
            const double * T = ND_DofTransformation
                               ::GetFaceTransform(ltori[i]).GetData();
            j_offd[i_offd[i] + 1] = j_offd[i_offd[i]] + 1;
            d_offd[i_offd[i]] = T[0]; d_offd[i_offd[i] + 1] = T[2];
            i++;
            j_offd[i_offd[i] + 1] = j_offd[i_offd[i]];
            j_offd[i_offd[i]] = j_offd[i_offd[i] + 1] - 1;
            d_offd[i_offd[i]] = T[1]; d_offd[i_offd[i] + 1] = T[3];
         }
      }

      P = new HypreParMatrix(MyComm, gdof, gtdof, row_starts, col_starts,
                             i_diag, j_diag, d_diag, i_offd, j_offd, d_offd,
                             offd_col_counter, cmap);
   }

   SparseMatrix Pdiag;
   P->GetDiag(Pdiag);
   R = Transpose(Pdiag);
}

HypreParMatrix *ParFiniteElementSpace::GetPartialConformingInterpolation()
{
   HypreParMatrix *P_pc;
   Array<HYPRE_BigInt> P_pc_row_starts, P_pc_col_starts;
   BuildParallelConformingInterpolation(&P_pc, NULL, P_pc_row_starts,
                                        P_pc_col_starts, NULL, true);
   P_pc->CopyRowStarts();
   P_pc->CopyColStarts();
   return P_pc;
}

void ParFiniteElementSpace::DivideByGroupSize(double *vec)
{
   GroupTopology &gt = GetGroupTopo();
   for (int i = 0; i < ldof_group.Size(); i++)
   {
      if (gt.IAmMaster(ldof_group[i])) // we are the master
      {
         if (ldof_ltdof[i] >= 0) // see note below
         {
            vec[ldof_ltdof[i]] /= gt.GetGroupSize(ldof_group[i]);
         }
         // NOTE: in NC meshes, ldof_ltdof generated for the gtopo
         // groups by ConstructTrueDofs gets overwritten by
         // BuildParallelConformingInterpolation. Some DOFs that are
         // seen as true by the conforming code are actually slaves and
         // end up with a -1 in ldof_ltdof.
      }
   }
}

GroupCommunicator *ParFiniteElementSpace::ScalarGroupComm()
{
   GroupCommunicator *gc = new GroupCommunicator(GetGroupTopo());
   if (NURBSext)
   {
      gc->Create(pNURBSext()->ldof_group);
   }
   else
   {
      GetGroupComm(*gc, 0);
   }
   return gc;
}

void ParFiniteElementSpace::Synchronize(Array<int> &ldof_marker) const
{
   // For non-conforming mesh, synchronization is performed on the cut (aka
   // "partially conforming") space.

   MFEM_VERIFY(ldof_marker.Size() == GetVSize(), "invalid in/out array");

   // implement allreduce(|) as reduce(|) + broadcast
   gcomm->Reduce<int>(ldof_marker, GroupCommunicator::BitOR);
   gcomm->Bcast(ldof_marker);
}

void ParFiniteElementSpace::GetEssentialVDofs(const Array<int> &bdr_attr_is_ess,
                                              Array<int> &ess_dofs,
                                              int component,
                                              bool overwrite) const
{
   FiniteElementSpace::GetEssentialVDofs(bdr_attr_is_ess, ess_dofs, component,
                                         overwrite);

   // Make sure that processors without boundary elements mark
   // their boundary dofs (if they have any).
   Synchronize(ess_dofs);
}

void ParFiniteElementSpace::GetEssentialVDofs(const Array<int> &bdr_attr_is_ess,
                                              Array<int> &ess_dofs,
                                              const Array2D<int> &componentID) const
{
   FiniteElementSpace::GetEssentialVDofs(bdr_attr_is_ess, ess_dofs, componentID);

   if (Conforming())
   {
      Synchronize(ess_dofs);
   }
}

void ParFiniteElementSpace::GetEssentialTrueDofs(const Array<int>
                                                 &bdr_attr_is_ess,
                                                 Array<int> &ess_tdof_list,
                                                 int component)
{
   Array<int> ess_dofs, true_ess_dofs;

   GetEssentialVDofs(bdr_attr_is_ess, ess_dofs, component);
   GetRestrictionMatrix()->BooleanMult(ess_dofs, true_ess_dofs);

#ifdef MFEM_DEBUG
   // Verify that in boolean arithmetic: P^T ess_dofs = R ess_dofs.
   Array<int> true_ess_dofs2(true_ess_dofs.Size());
   HypreParMatrix *Pt = Dof_TrueDof_Matrix()->Transpose();
   const int *ess_dofs_data = ess_dofs.HostRead();
   Pt->BooleanMult(1, ess_dofs_data, 0, true_ess_dofs2);
   delete Pt;
   int counter = 0;
   const int *ted = true_ess_dofs.HostRead();
   for (int i = 0; i < true_ess_dofs.Size(); i++)
   {
      if (bool(ted[i]) != bool(true_ess_dofs2[i])) { counter++; }
   }
   MFEM_VERIFY(counter == 0, "internal MFEM error: counter = " << counter
               << ", rank = " << MyRank);
#endif

   MarkerToList(true_ess_dofs, ess_tdof_list);
}

void ParFiniteElementSpace::GetEssentialTrueDofs(const Array<int>
                                                 &bdr_attr_is_ess,
                                                 Array<int> &ess_tdof_list,
<<<<<<< HEAD
                                                 const Array2D<int> &componentID)
{
   Array<int> ess_dofs, true_ess_dofs;

   GetEssentialVDofs(bdr_attr_is_ess, ess_dofs, componentID);
   GetRestrictionMatrix()->BooleanMult(ess_dofs, true_ess_dofs);
=======
                                                 const Array2D<bool> &component)
{
   MFEM_ASSERT(component.NumCols() == vdim,
               "Number of columns of component was not equal to ParFESpace vdim");
   MFEM_ASSERT(component.NumRows() == bdr_attr_is_ess.Size(),
               "Number of rows of component was not equal to bdr_attr_is_ess.Size()");

   Array<int> ess_dofs, true_ess_dofs, bdr_attr_is_ess_single_comp;
   bdr_attr_is_ess_single_comp.SetSize(bdr_attr_is_ess.Size());

   for (int i = 0; i < vdim; i++)
   {
      // Only overwrite ess_vdofs on first iteration
      // all other iterations we want to preserve values of
      // ess_vdofs.
      const bool overwrite = (i == 0) ? true : false;
      bdr_attr_is_ess_single_comp = 0;
      for (int j = 0; j < bdr_attr_is_ess.Size(); j++)
      {
         if (bdr_attr_is_ess[j] && component(j, i))
         {
            bdr_attr_is_ess_single_comp[j] = bdr_attr_is_ess[j];
         }
      }
      GetEssentialVDofs(bdr_attr_is_ess_single_comp, ess_dofs, i, overwrite);
   }

   GetRestrictionMatrix()->BooleanMult(ess_dofs, true_ess_dofs);

#ifdef MFEM_DEBUG
   // Verify that in boolean arithmetic: P^T ess_dofs = R ess_dofs.
   Array<int> true_ess_dofs2(true_ess_dofs.Size());
   HypreParMatrix *Pt = Dof_TrueDof_Matrix()->Transpose();
   const int *ess_dofs_data = ess_dofs.HostRead();
   Pt->BooleanMult(1, ess_dofs_data, 0, true_ess_dofs2);
   delete Pt;
   int counter = 0;
   const int *ted = true_ess_dofs.HostRead();
   for (int i = 0; i < true_ess_dofs.Size(); i++)
   {
      if (bool(ted[i]) != bool(true_ess_dofs2[i])) { counter++; }
   }
   MFEM_VERIFY(counter == 0, "internal MFEM error: counter = " << counter
               << ", rank = " << MyRank);
#endif

>>>>>>> 63db5c48
   MarkerToList(true_ess_dofs, ess_tdof_list);
}

int ParFiniteElementSpace::GetLocalTDofNumber(int ldof) const
{
   if (Nonconforming())
   {
      Dof_TrueDof_Matrix(); // make sure P has been built

      return ldof_ltdof[ldof]; // NOTE: contains -1 for slaves/DOFs we don't own
   }
   else
   {
      if (GetGroupTopo().IAmMaster(ldof_group[ldof]))
      {
         return ldof_ltdof[ldof];
      }
      else
      {
         return -1;
      }
   }
}

HYPRE_BigInt ParFiniteElementSpace::GetGlobalTDofNumber(int ldof) const
{
   if (Nonconforming())
   {
      MFEM_VERIFY(ldof_ltdof[ldof] >= 0, "ldof " << ldof << " not a true DOF.");

      return GetMyTDofOffset() + ldof_ltdof[ldof];
   }
   else
   {
      if (HYPRE_AssumedPartitionCheck())
      {
         return ldof_ltdof[ldof] +
                tdof_nb_offsets[GetGroupTopo().GetGroupMaster(ldof_group[ldof])];
      }
      else
      {
         return ldof_ltdof[ldof] +
                tdof_offsets[GetGroupTopo().GetGroupMasterRank(ldof_group[ldof])];
      }
   }
}

HYPRE_BigInt ParFiniteElementSpace::GetGlobalScalarTDofNumber(int sldof)
{
   if (Nonconforming())
   {
      MFEM_ABORT("Not implemented for NC mesh.");
   }

   if (HYPRE_AssumedPartitionCheck())
   {
      if (ordering == Ordering::byNODES)
      {
         return ldof_ltdof[sldof] +
                tdof_nb_offsets[GetGroupTopo().GetGroupMaster(
                                   ldof_group[sldof])] / vdim;
      }
      else
      {
         return (ldof_ltdof[sldof*vdim] +
                 tdof_nb_offsets[GetGroupTopo().GetGroupMaster(
                                    ldof_group[sldof*vdim])]) / vdim;
      }
   }

   if (ordering == Ordering::byNODES)
   {
      return ldof_ltdof[sldof] +
             tdof_offsets[GetGroupTopo().GetGroupMasterRank(
                             ldof_group[sldof])] / vdim;
   }
   else
   {
      return (ldof_ltdof[sldof*vdim] +
              tdof_offsets[GetGroupTopo().GetGroupMasterRank(
                              ldof_group[sldof*vdim])]) / vdim;
   }
}

HYPRE_BigInt ParFiniteElementSpace::GetMyDofOffset() const
{
   return HYPRE_AssumedPartitionCheck() ? dof_offsets[0] : dof_offsets[MyRank];
}

HYPRE_BigInt ParFiniteElementSpace::GetMyTDofOffset() const
{
   return HYPRE_AssumedPartitionCheck()? tdof_offsets[0] : tdof_offsets[MyRank];
}

const Operator *ParFiniteElementSpace::GetProlongationMatrix() const
{
   if (Conforming())
   {
      if (Pconf) { return Pconf; }

      if (nd_strias) { return Dof_TrueDof_Matrix(); }

      if (NRanks == 1)
      {
         Pconf = new IdentityOperator(GetTrueVSize());
      }
      else
      {
         if (!Device::Allows(Backend::DEVICE_MASK))
         {
            Pconf = new ConformingProlongationOperator(*this);
         }
         else
         {
            Pconf = new DeviceConformingProlongationOperator(*this);
         }
      }
      return Pconf;
   }
   else
   {
      return Dof_TrueDof_Matrix();
   }
}

const Operator *ParFiniteElementSpace::GetRestrictionOperator() const
{
   if (Conforming())
   {
      if (Rconf) { return Rconf; }

      if (NRanks == 1)
      {
         R_transpose = new IdentityOperator(GetTrueVSize());
      }
      else
      {
         if (!Device::Allows(Backend::DEVICE_MASK))
         {
            R_transpose = new ConformingProlongationOperator(*this, true);
         }
         else
         {
            R_transpose =
               new DeviceConformingProlongationOperator(*this, true);
         }
      }
      Rconf = new TransposeOperator(R_transpose);
      return Rconf;
   }
   else
   {
      Dof_TrueDof_Matrix();
      R_transpose = new TransposeOperator(R);
      return R;
   }
}

const Operator *ParFiniteElementSpace::GetRestrictionTransposeOperator() const
{
   GetRestrictionOperator();
   return R_transpose;
}

void ParFiniteElementSpace::ExchangeFaceNbrData()
{
   if (num_face_nbr_dofs >= 0) { return; }

   pmesh->ExchangeFaceNbrData();

   int num_face_nbrs = pmesh->GetNFaceNeighbors();

   if (num_face_nbrs == 0)
   {
      num_face_nbr_dofs = 0;
      return;
   }

   MPI_Request *requests = new MPI_Request[2*num_face_nbrs];
   MPI_Request *send_requests = requests;
   MPI_Request *recv_requests = requests + num_face_nbrs;
   MPI_Status  *statuses = new MPI_Status[num_face_nbrs];

   Array<int> ldofs;
   Array<int> ldof_marker(GetVSize());
   ldof_marker = -1;

   Table send_nbr_elem_dof;

   send_nbr_elem_dof.MakeI(pmesh->send_face_nbr_elements.Size_of_connections());
   send_face_nbr_ldof.MakeI(num_face_nbrs);
   face_nbr_ldof.MakeI(num_face_nbrs);
   int *send_el_off = pmesh->send_face_nbr_elements.GetI();
   int *recv_el_off = pmesh->face_nbr_elements_offset;
   for (int fn = 0; fn < num_face_nbrs; fn++)
   {
      int *my_elems = pmesh->send_face_nbr_elements.GetRow(fn);
      int  num_my_elems = pmesh->send_face_nbr_elements.RowSize(fn);

      for (int i = 0; i < num_my_elems; i++)
      {
         GetElementVDofs(my_elems[i], ldofs);
         for (int j = 0; j < ldofs.Size(); j++)
         {
            int ldof = (ldofs[j] >= 0 ? ldofs[j] : -1-ldofs[j]);

            if (ldof_marker[ldof] != fn)
            {
               ldof_marker[ldof] = fn;
               send_face_nbr_ldof.AddAColumnInRow(fn);
            }
         }
         send_nbr_elem_dof.AddColumnsInRow(send_el_off[fn] + i, ldofs.Size());
      }

      int nbr_rank = pmesh->GetFaceNbrRank(fn);
      int tag = 0;
      MPI_Isend(&send_face_nbr_ldof.GetI()[fn], 1, MPI_INT, nbr_rank, tag,
                MyComm, &send_requests[fn]);

      MPI_Irecv(&face_nbr_ldof.GetI()[fn], 1, MPI_INT, nbr_rank, tag,
                MyComm, &recv_requests[fn]);
   }

   MPI_Waitall(num_face_nbrs, recv_requests, statuses);
   face_nbr_ldof.MakeJ();

   num_face_nbr_dofs = face_nbr_ldof.Size_of_connections();

   MPI_Waitall(num_face_nbrs, send_requests, statuses);
   send_face_nbr_ldof.MakeJ();

   // send/receive the I arrays of send_nbr_elem_dof/face_nbr_element_dof,
   // respectively (they contain the number of dofs for each face-neighbor
   // element)
   face_nbr_element_dof.MakeI(recv_el_off[num_face_nbrs]);

   int *send_I = send_nbr_elem_dof.GetI();
   int *recv_I = face_nbr_element_dof.GetI();
   for (int fn = 0; fn < num_face_nbrs; fn++)
   {
      int nbr_rank = pmesh->GetFaceNbrRank(fn);
      int tag = 0;
      MPI_Isend(send_I + send_el_off[fn], send_el_off[fn+1] - send_el_off[fn],
                MPI_INT, nbr_rank, tag, MyComm, &send_requests[fn]);

      MPI_Irecv(recv_I + recv_el_off[fn], recv_el_off[fn+1] - recv_el_off[fn],
                MPI_INT, nbr_rank, tag, MyComm, &recv_requests[fn]);
   }

   MPI_Waitall(num_face_nbrs, send_requests, statuses);
   send_nbr_elem_dof.MakeJ();

   ldof_marker = -1;

   for (int fn = 0; fn < num_face_nbrs; fn++)
   {
      int *my_elems = pmesh->send_face_nbr_elements.GetRow(fn);
      int  num_my_elems = pmesh->send_face_nbr_elements.RowSize(fn);

      for (int i = 0; i < num_my_elems; i++)
      {
         GetElementVDofs(my_elems[i], ldofs);
         for (int j = 0; j < ldofs.Size(); j++)
         {
            int ldof = (ldofs[j] >= 0 ? ldofs[j] : -1-ldofs[j]);

            if (ldof_marker[ldof] != fn)
            {
               ldof_marker[ldof] = fn;
               send_face_nbr_ldof.AddConnection(fn, ldofs[j]);
            }
         }
         send_nbr_elem_dof.AddConnections(
            send_el_off[fn] + i, ldofs, ldofs.Size());
      }
   }
   send_face_nbr_ldof.ShiftUpI();
   send_nbr_elem_dof.ShiftUpI();

   // convert the ldof indices in send_nbr_elem_dof
   int *send_J = send_nbr_elem_dof.GetJ();
   for (int fn = 0, j = 0; fn < num_face_nbrs; fn++)
   {
      int  num_ldofs = send_face_nbr_ldof.RowSize(fn);
      int *ldofs_fn  = send_face_nbr_ldof.GetRow(fn);
      int  j_end     = send_I[send_el_off[fn+1]];

      for (int i = 0; i < num_ldofs; i++)
      {
         int ldof = (ldofs_fn[i] >= 0 ? ldofs_fn[i] : -1-ldofs_fn[i]);
         ldof_marker[ldof] = i;
      }

      for ( ; j < j_end; j++)
      {
         int ldof = (send_J[j] >= 0 ? send_J[j] : -1-send_J[j]);
         send_J[j] = (send_J[j] >= 0 ? ldof_marker[ldof] : -1-ldof_marker[ldof]);
      }
   }

   MPI_Waitall(num_face_nbrs, recv_requests, statuses);
   face_nbr_element_dof.MakeJ();

   // send/receive the J arrays of send_nbr_elem_dof/face_nbr_element_dof,
   // respectively (they contain the element dofs in enumeration local for
   // the face-neighbor pair)
   int *recv_J = face_nbr_element_dof.GetJ();
   for (int fn = 0; fn < num_face_nbrs; fn++)
   {
      int nbr_rank = pmesh->GetFaceNbrRank(fn);
      int tag = 0;

      MPI_Isend(send_J + send_I[send_el_off[fn]],
                send_I[send_el_off[fn+1]] - send_I[send_el_off[fn]],
                MPI_INT, nbr_rank, tag, MyComm, &send_requests[fn]);

      MPI_Irecv(recv_J + recv_I[recv_el_off[fn]],
                recv_I[recv_el_off[fn+1]] - recv_I[recv_el_off[fn]],
                MPI_INT, nbr_rank, tag, MyComm, &recv_requests[fn]);
   }

   MPI_Waitall(num_face_nbrs, recv_requests, statuses);

   // shift the J array of face_nbr_element_dof
   for (int fn = 0, j = 0; fn < num_face_nbrs; fn++)
   {
      int shift = face_nbr_ldof.GetI()[fn];
      int j_end = recv_I[recv_el_off[fn+1]];

      for ( ; j < j_end; j++)
      {
         if (recv_J[j] >= 0)
         {
            recv_J[j] += shift;
         }
         else
         {
            recv_J[j] -= shift;
         }
      }
   }

   MPI_Waitall(num_face_nbrs, send_requests, statuses);

   // send/receive the J arrays of send_face_nbr_ldof/face_nbr_ldof,
   // respectively
   for (int fn = 0; fn < num_face_nbrs; fn++)
   {
      int nbr_rank = pmesh->GetFaceNbrRank(fn);
      int tag = 0;

      MPI_Isend(send_face_nbr_ldof.GetRow(fn),
                send_face_nbr_ldof.RowSize(fn),
                MPI_INT, nbr_rank, tag, MyComm, &send_requests[fn]);

      MPI_Irecv(face_nbr_ldof.GetRow(fn),
                face_nbr_ldof.RowSize(fn),
                MPI_INT, nbr_rank, tag, MyComm, &recv_requests[fn]);
   }

   MPI_Waitall(num_face_nbrs, recv_requests, statuses);
   MPI_Waitall(num_face_nbrs, send_requests, statuses);

   // send my_dof_offset (i.e. my_ldof_offset) to face neighbors and receive
   // their offset in dof_face_nbr_offsets, used to define face_nbr_glob_dof_map
   face_nbr_glob_dof_map.SetSize(num_face_nbr_dofs);
   Array<HYPRE_BigInt> dof_face_nbr_offsets(num_face_nbrs);
   HYPRE_BigInt my_dof_offset = GetMyDofOffset();
   for (int fn = 0; fn < num_face_nbrs; fn++)
   {
      int nbr_rank = pmesh->GetFaceNbrRank(fn);
      int tag = 0;

      MPI_Isend(&my_dof_offset, 1, HYPRE_MPI_BIG_INT, nbr_rank, tag,
                MyComm, &send_requests[fn]);

      MPI_Irecv(&dof_face_nbr_offsets[fn], 1, HYPRE_MPI_BIG_INT, nbr_rank, tag,
                MyComm, &recv_requests[fn]);
   }

   MPI_Waitall(num_face_nbrs, recv_requests, statuses);

   // set the array face_nbr_glob_dof_map which holds the global ldof indices of
   // the face-neighbor dofs
   for (int fn = 0, j = 0; fn < num_face_nbrs; fn++)
   {
      for (int j_end = face_nbr_ldof.GetI()[fn+1]; j < j_end; j++)
      {
         int ldof = face_nbr_ldof.GetJ()[j];
         if (ldof < 0)
         {
            ldof = -1-ldof;
         }

         face_nbr_glob_dof_map[j] = dof_face_nbr_offsets[fn] + ldof;
      }
   }

   MPI_Waitall(num_face_nbrs, send_requests, statuses);

   delete [] statuses;
   delete [] requests;
}

DofTransformation *ParFiniteElementSpace::GetFaceNbrElementVDofs(
   int i, Array<int> &vdofs) const
{
   face_nbr_element_dof.GetRow(i, vdofs);

   DofTransformation *doftrans = NULL;
   Geometry::Type geom = GetFaceNbrFE(i)->GetGeomType();
   if (DoFTrans[geom])
   {
      Array<int> F, Fo;
      pmesh->GetFaceNbrElementFaces(pmesh->GetNE() + i, F, Fo);
      doftrans = DoFTrans[geom];
      doftrans->SetFaceOrientations(Fo);
   }
   if (vdim == 1 || doftrans == NULL)
   {
      return doftrans;
   }
   else
   {
      VDoFTrans.SetDofTransformation(*doftrans);
      return &VDoFTrans;
   }
}

void ParFiniteElementSpace::GetFaceNbrFaceVDofs(int i, Array<int> &vdofs) const
{
   // Works for NC mesh where 'i' is an index returned by
   // ParMesh::GetSharedFace() such that i >= Mesh::GetNumFaces(), i.e. 'i' is
   // the index of a ghost face.
   MFEM_ASSERT(Nonconforming() && i >= pmesh->GetNumFaces(), "");
   int el1, el2, inf1, inf2;
   pmesh->GetFaceElements(i, &el1, &el2);
   el2 = -1 - el2;
   pmesh->GetFaceInfos(i, &inf1, &inf2);
   MFEM_ASSERT(0 <= el2 && el2 < face_nbr_element_dof.Size(), "");
   const int nd = face_nbr_element_dof.RowSize(el2);
   const int *vol_vdofs = face_nbr_element_dof.GetRow(el2);
   const Element *face_nbr_el = pmesh->face_nbr_elements[el2];
   Geometry::Type geom = face_nbr_el->GetGeometryType();
   const int face_dim = Geometry::Dimension[geom]-1;

   fec->SubDofOrder(geom, face_dim, inf2, vdofs);
   // Convert local dofs to local vdofs.
   Ordering::DofsToVDofs<Ordering::byNODES>(nd/vdim, vdim, vdofs);
   // Convert local vdofs to global vdofs.
   for (int j = 0; j < vdofs.Size(); j++)
   {
      const int ldof = vdofs[j];
      vdofs[j] = (ldof >= 0) ? vol_vdofs[ldof] : -1-vol_vdofs[-1-ldof];
   }
}

const FiniteElement *ParFiniteElementSpace::GetFaceNbrFE(int i) const
{
   const FiniteElement *FE =
      fec->FiniteElementForGeometry(
         pmesh->face_nbr_elements[i]->GetGeometryType());

   if (NURBSext)
   {
      mfem_error("ParFiniteElementSpace::GetFaceNbrFE"
                 " does not support NURBS!");
   }
   return FE;
}

const FiniteElement *ParFiniteElementSpace::GetFaceNbrFaceFE(int i) const
{
   // Works for NC mesh where 'i' is an index returned by
   // ParMesh::GetSharedFace() such that i >= Mesh::GetNumFaces(), i.e. 'i' is
   // the index of a ghost face.
   // Works in tandem with GetFaceNbrFaceVDofs() defined above.

   MFEM_ASSERT(Nonconforming() && !NURBSext, "");
   Geometry::Type face_geom = pmesh->GetFaceGeometryType(i);
   return fec->FiniteElementForGeometry(face_geom);
}

void ParFiniteElementSpace::Lose_Dof_TrueDof_Matrix()
{
   P -> StealData();
#if MFEM_HYPRE_VERSION <= 22200
   hypre_ParCSRMatrix *csrP = (hypre_ParCSRMatrix*)(*P);
   hypre_ParCSRMatrixOwnsRowStarts(csrP) = 1;
   hypre_ParCSRMatrixOwnsColStarts(csrP) = 1;
   dof_offsets.LoseData();
   tdof_offsets.LoseData();
#else
   dof_offsets.DeleteAll();
   tdof_offsets.DeleteAll();
#endif
}

void ParFiniteElementSpace::ConstructTrueDofs()
{
   int i, gr, n = GetVSize();
   GroupTopology &gt = pmesh->gtopo;
   gcomm = new GroupCommunicator(gt);
   Table &group_ldof = gcomm->GroupLDofTable();

   GetGroupComm(*gcomm, 1, &ldof_sign);

   // Define ldof_group and mark ldof_ltdof with
   //   -1 for ldof that is ours
   //   -2 for ldof that is in a group with another master
   ldof_group.SetSize(n);
   ldof_ltdof.SetSize(n);
   ldof_group = 0;
   ldof_ltdof = -1;

   for (gr = 1; gr < group_ldof.Size(); gr++)
   {
      const int *ldofs = group_ldof.GetRow(gr);
      const int nldofs = group_ldof.RowSize(gr);
      for (i = 0; i < nldofs; i++)
      {
         ldof_group[ldofs[i]] = gr;
      }

      if (!gt.IAmMaster(gr)) // we are not the master
      {
         for (i = 0; i < nldofs; i++)
         {
            ldof_ltdof[ldofs[i]] = -2;
         }
      }
   }

   // count ltdof_size
   ltdof_size = 0;
   for (i = 0; i < n; i++)
   {
      if (ldof_ltdof[i] == -1)
      {
         ldof_ltdof[i] = ltdof_size++;
      }
   }
   gcomm->SetLTDofTable(ldof_ltdof);

   // have the group masters broadcast their ltdofs to the rest of the group
   gcomm->Bcast(ldof_ltdof);
}

void ParFiniteElementSpace::ConstructTrueNURBSDofs()
{
   int n = GetVSize();
   GroupTopology &gt = pNURBSext()->gtopo;
   gcomm = new GroupCommunicator(gt);

   // pNURBSext()->ldof_group is for scalar space!
   if (vdim == 1)
   {
      ldof_group.MakeRef(pNURBSext()->ldof_group);
   }
   else
   {
      const int *scalar_ldof_group = pNURBSext()->ldof_group;
      ldof_group.SetSize(n);
      for (int i = 0; i < n; i++)
      {
         ldof_group[i] = scalar_ldof_group[VDofToDof(i)];
      }
   }

   gcomm->Create(ldof_group);

   // ldof_sign.SetSize(n);
   // ldof_sign = 1;
   ldof_sign.DeleteAll();

   ltdof_size = 0;
   ldof_ltdof.SetSize(n);
   for (int i = 0; i < n; i++)
   {
      if (gt.IAmMaster(ldof_group[i]))
      {
         ldof_ltdof[i] = ltdof_size;
         ltdof_size++;
      }
      else
      {
         ldof_ltdof[i] = -2;
      }
   }
   gcomm->SetLTDofTable(ldof_ltdof);

   // have the group masters broadcast their ltdofs to the rest of the group
   gcomm->Bcast(ldof_ltdof);
}

void ParFiniteElementSpace::GetGhostVertexDofs(const MeshId &id,
                                               Array<int> &dofs) const
{
   int nv = fec->DofForGeometry(Geometry::POINT);
   dofs.SetSize(nv);
   for (int j = 0; j < nv; j++)
   {
      dofs[j] = ndofs + nv*id.index + j;
   }
}

void ParFiniteElementSpace::GetGhostEdgeDofs(const MeshId &edge_id,
                                             Array<int> &dofs) const
{
   int nv = fec->DofForGeometry(Geometry::POINT);
   int ne = fec->DofForGeometry(Geometry::SEGMENT);
   dofs.SetSize(2*nv + ne);

   int V[2], ghost = pncmesh->GetNVertices();
   pmesh->pncmesh->GetEdgeVertices(edge_id, V);

   for (int i = 0; i < 2; i++)
   {
      int k = (V[i] < ghost) ? V[i]*nv : (ndofs + (V[i] - ghost)*nv);
      for (int j = 0; j < nv; j++)
      {
         dofs[i*nv + j] = k++;
      }
   }

   int k = ndofs + ngvdofs + (edge_id.index - pncmesh->GetNEdges())*ne;
   for (int j = 0; j < ne; j++)
   {
      dofs[2*nv + j] = k++;
   }
}

void ParFiniteElementSpace::GetGhostFaceDofs(const MeshId &face_id,
                                             Array<int> &dofs) const
{
   int nfv, V[4], E[4], Eo[4];
   nfv = pmesh->pncmesh->GetFaceVerticesEdges(face_id, V, E, Eo);

   int nv = fec->DofForGeometry(Geometry::POINT);
   int ne = fec->DofForGeometry(Geometry::SEGMENT);
   int nf_tri = fec->DofForGeometry(Geometry::TRIANGLE);
   int nf_quad = fec->DofForGeometry(Geometry::SQUARE);
   int nf = (nfv == 3) ? nf_tri : nf_quad;

   dofs.SetSize(nfv*(nv + ne) + nf);

   int offset = 0;
   for (int i = 0; i < nfv; i++)
   {
      int ghost = pncmesh->GetNVertices();
      int first = (V[i] < ghost) ? V[i]*nv : (ndofs + (V[i] - ghost)*nv);
      for (int j = 0; j < nv; j++)
      {
         dofs[offset++] = first + j;
      }
   }

   for (int i = 0; i < nfv; i++)
   {
      int ghost = pncmesh->GetNEdges();
      int first = (E[i] < ghost) ? nvdofs + E[i]*ne
                  /*          */ : ndofs + ngvdofs + (E[i] - ghost)*ne;
      const int *ind = fec->DofOrderForOrientation(Geometry::SEGMENT, Eo[i]);
      for (int j = 0; j < ne; j++)
      {
         dofs[offset++] = (ind[j] >= 0) ? (first + ind[j])
                          /*         */ : (-1 - (first + (-1 - ind[j])));
      }
   }

   const int ghost_face_index = face_id.index - pncmesh->GetNFaces();
   int first = ndofs + ngvdofs + ngedofs + nf_quad*ghost_face_index;

   for (int j = 0; j < nf; j++)
   {
      dofs[offset++] = first + j;
   }
}

void ParFiniteElementSpace::GetGhostDofs(int entity, const MeshId &id,
                                         Array<int> &dofs) const
{
   // helper to get ghost vertex, ghost edge or ghost face DOFs
   switch (entity)
   {
      case 0: GetGhostVertexDofs(id, dofs); break;
      case 1: GetGhostEdgeDofs(id, dofs); break;
      case 2: GetGhostFaceDofs(id, dofs); break;
   }
}

void ParFiniteElementSpace::GetBareDofs(int entity, int index,
                                        Array<int> &dofs) const
{
   int ned, ghost, first;
   switch (entity)
   {
      case 0:
         ned = fec->DofForGeometry(Geometry::POINT);
         ghost = pncmesh->GetNVertices();
         first = (index < ghost)
                 ? index*ned // regular vertex
                 : ndofs + (index - ghost)*ned; // ghost vertex
         break;

      case 1:
         ned = fec->DofForGeometry(Geometry::SEGMENT);
         ghost = pncmesh->GetNEdges();
         first = (index < ghost)
                 ? nvdofs + index*ned // regular edge
                 : ndofs + ngvdofs + (index - ghost)*ned; // ghost edge
         break;

      default:
         Geometry::Type geom = pncmesh->GetFaceGeometry(index);
         MFEM_ASSERT(geom == Geometry::SQUARE ||
                     geom == Geometry::TRIANGLE, "");

         ned = fec->DofForGeometry(geom);
         ghost = pncmesh->GetNFaces();

         if (index < ghost) // regular face
         {
            first = nvdofs + nedofs + FirstFaceDof(index);
         }
         else // ghost face
         {
            index -= ghost;
            int stride = fec->DofForGeometry(Geometry::SQUARE);
            first = ndofs + ngvdofs + ngedofs + index*stride;
         }
         break;
   }

   dofs.SetSize(ned);
   for (int i = 0; i < ned; i++)
   {
      dofs[i] = first + i;
   }
}

int ParFiniteElementSpace::PackDof(int entity, int index, int edof) const
{
   // DOFs are ordered as follows:
   // vertices | edges | faces | internal | ghost vert. | g. edges | g. faces

   int ghost, ned;
   switch (entity)
   {
      case 0:
         ghost = pncmesh->GetNVertices();
         ned = fec->DofForGeometry(Geometry::POINT);

         return (index < ghost)
                ? index*ned + edof // regular vertex
                : ndofs + (index - ghost)*ned + edof; // ghost vertex

      case 1:
         ghost = pncmesh->GetNEdges();
         ned = fec->DofForGeometry(Geometry::SEGMENT);

         return (index < ghost)
                ? nvdofs + index*ned + edof // regular edge
                : ndofs + ngvdofs + (index - ghost)*ned + edof; // ghost edge

      default:
         ghost = pncmesh->GetNFaces();
         ned = fec->DofForGeometry(pncmesh->GetFaceGeometry(index));

         if (index < ghost) // regular face
         {
            return nvdofs + nedofs + FirstFaceDof(index) + edof;
         }
         else // ghost face
         {
            index -= ghost;
            int stride = fec->DofForGeometry(Geometry::SQUARE);
            return ndofs + ngvdofs + ngedofs + index*stride + edof;
         }
   }
}

static int bisect(const int* array, int size, int value)
{
   const int* end = array + size;
   const int* pos = std::lower_bound(array, end, value);
   MFEM_VERIFY(pos != end, "value not found");
   return pos - array;
}

/** Dissect a DOF number to obtain the entity type (0=vertex, 1=edge, 2=face),
 *  entity index and the DOF number within the entity.
 */
void ParFiniteElementSpace::UnpackDof(int dof,
                                      int &entity, int &index, int &edof) const
{
   MFEM_VERIFY(dof >= 0, "");
   if (dof < ndofs)
   {
      if (dof < nvdofs) // regular vertex
      {
         int nv = fec->DofForGeometry(Geometry::POINT);
         entity = 0, index = dof / nv, edof = dof % nv;
         return;
      }
      dof -= nvdofs;
      if (dof < nedofs) // regular edge
      {
         int ne = fec->DofForGeometry(Geometry::SEGMENT);
         entity = 1, index = dof / ne, edof = dof % ne;
         return;
      }
      dof -= nedofs;
      if (dof < nfdofs) // regular face
      {
         if (uni_fdof >= 0) // uniform faces
         {
            int nf = fec->DofForGeometry(pncmesh->GetFaceGeometry(0));
            index = dof / nf, edof = dof % nf;
         }
         else // mixed faces or var-order space
         {
            const Table &table = var_face_dofs;
            MFEM_ASSERT(table.Size(), "");
            int jpos = bisect(table.GetJ(), table.Size_of_connections(), dof);
            index = bisect(table.GetI(), table.Size(), jpos);
            edof = dof - table.GetRow(index)[0];
         }
         entity = 2;
         return;
      }
      MFEM_ABORT("Cannot unpack internal DOF");
   }
   else
   {
      dof -= ndofs;
      if (dof < ngvdofs) // ghost vertex
      {
         int nv = fec->DofForGeometry(Geometry::POINT);
         entity = 0, index = pncmesh->GetNVertices() + dof / nv, edof = dof % nv;
         return;
      }
      dof -= ngvdofs;
      if (dof < ngedofs) // ghost edge
      {
         int ne = fec->DofForGeometry(Geometry::SEGMENT);
         entity = 1, index = pncmesh->GetNEdges() + dof / ne, edof = dof % ne;
         return;
      }
      dof -= ngedofs;
      if (dof < ngfdofs) // ghost face
      {
         int stride = fec->DofForGeometry(Geometry::SQUARE);
         index = pncmesh->GetNFaces() + dof / stride, edof = dof % stride;
         entity = 2;
         return;
      }
      MFEM_ABORT("Out of range DOF.");
   }
}

/** Represents an element of the P matrix. The column number is global and
 *  corresponds to vector dimension 0. The other dimension columns are offset
 *  by 'stride'.
 */
struct PMatrixElement
{
   HYPRE_BigInt column;
   int stride;
   double value;

   PMatrixElement(HYPRE_BigInt col = 0, int str = 0, double val = 0)
      : column(col), stride(str), value(val) {}

   bool operator<(const PMatrixElement &other) const
   { return column < other.column; }

   typedef std::vector<PMatrixElement> List;
};

/** Represents one row of the P matrix, for the construction code below.
 *  The row is complete: diagonal and offdiagonal elements are not distinguished.
 */
struct PMatrixRow
{
   PMatrixElement::List elems;

   /// Add other row, times 'coef'.
   void AddRow(const PMatrixRow &other, double coef)
   {
      elems.reserve(elems.size() + other.elems.size());
      for (unsigned i = 0; i < other.elems.size(); i++)
      {
         const PMatrixElement &oei = other.elems[i];
         elems.push_back(
            PMatrixElement(oei.column, oei.stride, coef * oei.value));
      }
   }

   /// Remove duplicate columns and sum their values.
   void Collapse()
   {
      if (!elems.size()) { return; }
      std::sort(elems.begin(), elems.end());

      int j = 0;
      for (unsigned i = 1; i < elems.size(); i++)
      {
         if (elems[j].column == elems[i].column)
         {
            elems[j].value += elems[i].value;
         }
         else
         {
            elems[++j] = elems[i];
         }
      }
      elems.resize(j+1);
   }

   void write(std::ostream &os, double sign) const
   {
      bin_io::write<int>(os, elems.size());
      for (unsigned i = 0; i < elems.size(); i++)
      {
         const PMatrixElement &e = elems[i];
         bin_io::write<HYPRE_BigInt>(os, e.column);
         bin_io::write<int>(os, e.stride);
         bin_io::write<double>(os, e.value * sign);
      }
   }

   void read(std::istream &is, double sign)
   {
      elems.resize(bin_io::read<int>(is));
      for (unsigned i = 0; i < elems.size(); i++)
      {
         PMatrixElement &e = elems[i];
         e.column = bin_io::read<HYPRE_BigInt>(is);
         e.stride = bin_io::read<int>(is);
         e.value = bin_io::read<double>(is) * sign;
      }
   }
};

/** Represents a message to another processor containing P matrix rows.
 *  Used by ParFiniteElementSpace::ParallelConformingInterpolation.
 */
class NeighborRowMessage : public VarMessage<314>
{
public:
   typedef NCMesh::MeshId MeshId;
   typedef ParNCMesh::GroupId GroupId;

   struct RowInfo
   {
      int entity, index, edof;
      GroupId group;
      PMatrixRow row;

      RowInfo(int ent, int idx, int edof, GroupId grp, const PMatrixRow &row)
         : entity(ent), index(idx), edof(edof), group(grp), row(row) {}

      RowInfo(int ent, int idx, int edof, GroupId grp)
         : entity(ent), index(idx), edof(edof), group(grp) {}

      typedef std::vector<RowInfo> List;
   };

   NeighborRowMessage() : pncmesh(NULL) {}

   void AddRow(int entity, int index, int edof, GroupId group,
               const PMatrixRow &row)
   {
      rows.push_back(RowInfo(entity, index, edof, group, row));
   }

   const RowInfo::List& GetRows() const { return rows; }

   void SetNCMesh(ParNCMesh* pnc) { pncmesh = pnc; }
   void SetFEC(const FiniteElementCollection* fec_) { this->fec = fec_; }

   typedef std::map<int, NeighborRowMessage> Map;

protected:
   RowInfo::List rows;

   ParNCMesh *pncmesh;
   const FiniteElementCollection* fec;

   virtual void Encode(int rank);
   virtual void Decode(int);
};


void NeighborRowMessage::Encode(int rank)
{
   std::ostringstream stream;

   Array<MeshId> ent_ids[3];
   Array<GroupId> group_ids[3];
   Array<int> row_idx[3];

   // encode MeshIds and groups
   for (unsigned i = 0; i < rows.size(); i++)
   {
      const RowInfo &ri = rows[i];
      const MeshId &id = pncmesh->GetNCList(ri.entity).LookUp(ri.index);
      ent_ids[ri.entity].Append(id);
      row_idx[ri.entity].Append(i);
      group_ids[ri.entity].Append(ri.group);
   }

   Array<GroupId> all_group_ids;
   all_group_ids.Reserve(rows.size());
   for (int i = 0; i < 3; i++)
   {
      all_group_ids.Append(group_ids[i]);
   }

   pncmesh->AdjustMeshIds(ent_ids, rank);
   pncmesh->EncodeMeshIds(stream, ent_ids);
   pncmesh->EncodeGroups(stream, all_group_ids);

   // write all rows to the stream
   for (int ent = 0; ent < 3; ent++)
   {
      const Array<MeshId> &ids = ent_ids[ent];
      for (int i = 0; i < ids.Size(); i++)
      {
         const MeshId &id = ids[i];
         const RowInfo &ri = rows[row_idx[ent][i]];
         MFEM_ASSERT(ent == ri.entity, "");

#ifdef MFEM_DEBUG_PMATRIX
         mfem::out << "Rank " << pncmesh->MyRank << " sending to " << rank
                   << ": ent " << ri.entity << ", index " << ri.index
                   << ", edof " << ri.edof << " (id " << id.element << "/"
                   << int(id.local) << ")" << std::endl;
#endif

         // handle orientation and sign change
         int edof = ri.edof;
         double s = 1.0;
         if (ent == 1)
         {
            int eo = pncmesh->GetEdgeNCOrientation(id);
            const int* ind = fec->DofOrderForOrientation(Geometry::SEGMENT, eo);
            if ((edof = ind[edof]) < 0)
            {
               edof = -1 - edof;
               s = -1;
            }
         }

         bin_io::write<int>(stream, edof);
         ri.row.write(stream, s);
      }
   }

   rows.clear();
   stream.str().swap(data);
}

void NeighborRowMessage::Decode(int rank)
{
   std::istringstream stream(data);

   Array<MeshId> ent_ids[3];
   Array<GroupId> group_ids;

   // decode vertex/edge/face IDs and groups
   pncmesh->DecodeMeshIds(stream, ent_ids);
   pncmesh->DecodeGroups(stream, group_ids);

   int nrows = ent_ids[0].Size() + ent_ids[1].Size() + ent_ids[2].Size();
   MFEM_ASSERT(nrows == group_ids.Size(), "");

   rows.clear();
   rows.reserve(nrows);

   // read rows
   for (int ent = 0, gi = 0; ent < 3; ent++)
   {
      const Array<MeshId> &ids = ent_ids[ent];
      for (int i = 0; i < ids.Size(); i++)
      {
         const MeshId &id = ids[i];
         int edof = bin_io::read<int>(stream);

         // handle orientation and sign change
         const int *ind = NULL;
         if (ent == 1)
         {
            int eo = pncmesh->GetEdgeNCOrientation(id);
            ind = fec->DofOrderForOrientation(Geometry::SEGMENT, eo);
         }
         else if (ent == 2)
         {
            Geometry::Type geom = pncmesh->GetFaceGeometry(id.index);
            int fo = pncmesh->GetFaceOrientation(id.index);
            ind = fec->DofOrderForOrientation(geom, fo);
         }

         double s = 1.0;
         if (ind && (edof = ind[edof]) < 0)
         {
            edof = -1 - edof;
            s = -1.0;
         }

         rows.push_back(RowInfo(ent, id.index, edof, group_ids[gi++]));
         rows.back().row.read(stream, s);

#ifdef MFEM_DEBUG_PMATRIX
         mfem::out << "Rank " << pncmesh->MyRank << " receiving from " << rank
                   << ": ent " << rows.back().entity << ", index "
                   << rows.back().index << ", edof " << rows.back().edof
                   << std::endl;
#endif
      }
   }
}

void
ParFiniteElementSpace::ScheduleSendRow(const PMatrixRow &row, int dof,
                                       GroupId group_id,
                                       NeighborRowMessage::Map &send_msg) const
{
   int ent, idx, edof;
   UnpackDof(dof, ent, idx, edof);

   const ParNCMesh::CommGroup &group = pncmesh->GetGroup(group_id);
   for (unsigned i = 0; i < group.size(); i++)
   {
      int rank = group[i];
      if (rank != MyRank)
      {
         NeighborRowMessage &msg = send_msg[rank];
         msg.AddRow(ent, idx, edof, group_id, row);
         msg.SetNCMesh(pncmesh);
         msg.SetFEC(fec);
#ifdef MFEM_PMATRIX_STATS
         n_rows_sent++;
#endif
      }
   }
}

void ParFiniteElementSpace::ForwardRow(const PMatrixRow &row, int dof,
                                       GroupId group_sent_id, GroupId group_id,
                                       NeighborRowMessage::Map &send_msg) const
{
   int ent, idx, edof;
   UnpackDof(dof, ent, idx, edof);

   const ParNCMesh::CommGroup &group = pncmesh->GetGroup(group_id);
   for (unsigned i = 0; i < group.size(); i++)
   {
      int rank = group[i];
      if (rank != MyRank && !pncmesh->GroupContains(group_sent_id, rank))
      {
         NeighborRowMessage &msg = send_msg[rank];
         GroupId invalid = -1; // to prevent forwarding again
         msg.AddRow(ent, idx, edof, invalid, row);
         msg.SetNCMesh(pncmesh);
         msg.SetFEC(fec);
#ifdef MFEM_PMATRIX_STATS
         n_rows_fwd++;
#endif
#ifdef MFEM_DEBUG_PMATRIX
         mfem::out << "Rank " << pncmesh->GetMyRank() << " forwarding to "
                   << rank << ": ent " << ent << ", index" << idx
                   << ", edof " << edof << std::endl;
#endif
      }
   }
}

#ifdef MFEM_DEBUG_PMATRIX
void ParFiniteElementSpace
::DebugDumpDOFs(std::ostream &os,
                const SparseMatrix &deps,
                const Array<GroupId> &dof_group,
                const Array<GroupId> &dof_owner,
                const Array<bool> &finalized) const
{
   for (int i = 0; i < dof_group.Size(); i++)
   {
      os << i << ": ";
      if (i < (nvdofs + nedofs + nfdofs) || i >= ndofs)
      {
         int ent, idx, edof;
         UnpackDof(i, ent, idx, edof);

         os << edof << " @ ";
         if (i > ndofs) { os << "ghost "; }
         switch (ent)
         {
            case 0: os << "vertex "; break;
            case 1: os << "edge "; break;
            default: os << "face "; break;
         }
         os << idx << "; ";

         if (i < deps.Height() && deps.RowSize(i))
         {
            os << "depends on ";
            for (int j = 0; j < deps.RowSize(i); j++)
            {
               os << deps.GetRowColumns(i)[j] << " ("
                  << deps.GetRowEntries(i)[j] << ")";
               if (j < deps.RowSize(i)-1) { os << ", "; }
            }
            os << "; ";
         }
         else
         {
            os << "no deps; ";
         }

         os << "group " << dof_group[i] << " (";
         const ParNCMesh::CommGroup &g = pncmesh->GetGroup(dof_group[i]);
         for (unsigned j = 0; j < g.size(); j++)
         {
            if (j) { os << ", "; }
            os << g[j];
         }

         os << "), owner " << dof_owner[i] << " (rank "
            << pncmesh->GetGroup(dof_owner[i])[0] << "); "
            << (finalized[i] ? "finalized" : "NOT finalized");
      }
      else
      {
         os << "internal";
      }
      os << "\n";
   }
}
#endif

int ParFiniteElementSpace
::BuildParallelConformingInterpolation(HypreParMatrix **P_, SparseMatrix **R_,
                                       Array<HYPRE_BigInt> &dof_offs,
                                       Array<HYPRE_BigInt> &tdof_offs,
                                       Array<int> *dof_tdof,
                                       bool partial) const
{
   // TODO: general face DOF transformations in NeighborRowMessage::Decode()
   MFEM_VERIFY(!(fec->GetOrder() >= 2
                 && pmesh->HasGeometry(Geometry::TETRAHEDRON)
                 && fec->GetContType() == FiniteElementCollection::TANGENTIAL),
               "Nedelec NC tets of order >= 2 are not supported yet.");

   bool dg = (nvdofs == 0 && nedofs == 0 && nfdofs == 0);

#ifdef MFEM_PMATRIX_STATS
   n_msgs_sent = n_msgs_recv = 0;
   n_rows_sent = n_rows_recv = n_rows_fwd = 0;
#endif

   // *** STEP 1: build master-slave dependency lists ***

   int total_dofs = ndofs + ngdofs;
   SparseMatrix deps(ndofs, total_dofs);

   if (!dg && !partial)
   {
      Array<int> master_dofs, slave_dofs;

      // loop through *all* master edges/faces, constrain their slaves
      for (int entity = 0; entity <= 2; entity++)
      {
         const NCMesh::NCList &list = pncmesh->GetNCList(entity);
         if (!list.masters.Size()) { continue; }

         IsoparametricTransformation T;
         DenseMatrix I;

         // process masters that we own or that affect our edges/faces
         for (int mi = 0; mi < list.masters.Size(); mi++)
         {
            const NCMesh::Master &mf = list.masters[mi];

            // get master DOFs
            if (pncmesh->IsGhost(entity, mf.index))
            {
               GetGhostDofs(entity, mf, master_dofs);
            }
            else
            {
               GetEntityDofs(entity, mf.index, master_dofs, mf.Geom());
            }

            if (!master_dofs.Size()) { continue; }

            const FiniteElement* fe = fec->FiniteElementForGeometry(mf.Geom());
            if (!fe) { continue; }

            switch (mf.Geom())
            {
               case Geometry::SQUARE:   T.SetFE(&QuadrilateralFE); break;
               case Geometry::TRIANGLE: T.SetFE(&TriangleFE); break;
               case Geometry::SEGMENT:  T.SetFE(&SegmentFE); break;
               default: MFEM_ABORT("unsupported geometry");
            }

            // constrain slaves that exist in our mesh
            for (int si = mf.slaves_begin; si < mf.slaves_end; si++)
            {
               const NCMesh::Slave &sf = list.slaves[si];
               if (pncmesh->IsGhost(entity, sf.index)) { continue; }

               const int variant = 0; // TODO parallel var-order
               GetEntityDofs(entity, sf.index, slave_dofs, mf.Geom(), variant);
               if (!slave_dofs.Size()) { continue; }

               list.OrientedPointMatrix(sf, T.GetPointMat());
               fe->GetLocalInterpolation(T, I);

               // make each slave DOF dependent on all master DOFs
               AddDependencies(deps, master_dofs, slave_dofs, I);
            }
         }
      }

      deps.Finalize();
   }

   // *** STEP 2: initialize group and owner ID for each DOF ***

   Array<GroupId> dof_group(total_dofs);
   Array<GroupId> dof_owner(total_dofs);
   dof_group = 0;
   dof_owner = 0;

   if (!dg)
   {
      Array<int> dofs;

      // initialize dof_group[], dof_owner[]
      for (int entity = 0; entity <= 2; entity++)
      {
         const NCMesh::NCList &list = pncmesh->GetNCList(entity);

         int lsize[3] =
         { list.conforming.Size(), list.masters.Size(), list.slaves.Size() };

         for (int l = 0; l < 3; l++)
         {
            for (int i = 0; i < lsize[l]; i++)
            {
               const MeshId &id =
                  (l == 0) ? list.conforming[i] :
                  (l == 1) ? (const MeshId&) list.masters[i]
                  /*    */ : (const MeshId&) list.slaves[i];

               if (id.index < 0) { continue; }

               GroupId owner = pncmesh->GetEntityOwnerId(entity, id.index);
               GroupId group = pncmesh->GetEntityGroupId(entity, id.index);

               GetBareDofs(entity, id.index, dofs);

               for (int j = 0; j < dofs.Size(); j++)
               {
                  int dof = dofs[j];
                  dof_owner[dof] = owner;
                  dof_group[dof] = group;
               }
            }
         }
      }
   }

   // *** STEP 3: count true DOFs and calculate P row/column partitions ***

   Array<bool> finalized(total_dofs);
   finalized = false;

   // DOFs that stayed independent and are ours are true DOFs
   int num_true_dofs = 0;
   for (int i = 0; i < ndofs; i++)
   {
      if (dof_owner[i] == 0 && deps.RowSize(i) == 0)
      {
         num_true_dofs++;
         finalized[i] = true;
      }
   }

   // calculate global offsets
   HYPRE_BigInt loc_sizes[2] = { ndofs*vdim, num_true_dofs*vdim };
   Array<HYPRE_BigInt>* offsets[2] = { &dof_offs, &tdof_offs };
   pmesh->GenerateOffsets(2, loc_sizes, offsets); // calls MPI_Scan, MPI_Bcast

   HYPRE_BigInt my_tdof_offset =
      tdof_offs[HYPRE_AssumedPartitionCheck() ? 0 : MyRank];

   if (R_)
   {
      // initialize the restriction matrix (also parallel but block-diagonal)
      *R_ = new SparseMatrix(num_true_dofs*vdim, ndofs*vdim);
   }
   if (dof_tdof)
   {
      dof_tdof->SetSize(ndofs*vdim);
      *dof_tdof = -1;
   }

   std::vector<PMatrixRow> pmatrix(total_dofs);

   bool bynodes = (ordering == Ordering::byNODES);
   int vdim_factor = bynodes ? 1 : vdim;
   int dof_stride = bynodes ? ndofs : 1;
   int tdof_stride = bynodes ? num_true_dofs : 1;

   // big container for all messages we send (the list is for iterations)
   std::list<NeighborRowMessage::Map> send_msg;
   send_msg.push_back(NeighborRowMessage::Map());

   // put identity in P and R for true DOFs, set ldof_ltdof
   for (int dof = 0, tdof = 0; dof < ndofs; dof++)
   {
      if (finalized[dof])
      {
         pmatrix[dof].elems.push_back(
            PMatrixElement(my_tdof_offset + vdim_factor*tdof, tdof_stride, 1.));

         // prepare messages to neighbors with identity rows
         if (dof_group[dof] != 0)
         {
            ScheduleSendRow(pmatrix[dof], dof, dof_group[dof], send_msg.back());
         }

         for (int vd = 0; vd < vdim; vd++)
         {
            int vdof = dof*vdim_factor + vd*dof_stride;
            int vtdof = tdof*vdim_factor + vd*tdof_stride;

            if (R_) { (*R_)->Add(vtdof, vdof, 1.0); }
            if (dof_tdof) { (*dof_tdof)[vdof] = vtdof; }
         }
         tdof++;
      }
   }

   // send identity rows
   NeighborRowMessage::IsendAll(send_msg.back(), MyComm);
#ifdef MFEM_PMATRIX_STATS
   n_msgs_sent += send_msg.back().size();
#endif

   if (R_) { (*R_)->Finalize(); }

   // *** STEP 4: main loop ***

   // a single instance (recv_msg) is reused for all incoming messages
   NeighborRowMessage recv_msg;
   recv_msg.SetNCMesh(pncmesh);
   recv_msg.SetFEC(fec);

   int num_finalized = num_true_dofs;
   PMatrixRow buffer;
   buffer.elems.reserve(1024);

   while (num_finalized < ndofs)
   {
      // prepare a new round of send buffers
      if (send_msg.back().size())
      {
         send_msg.push_back(NeighborRowMessage::Map());
      }

      // check for incoming messages, receive PMatrixRows
      int rank, size;
      while (NeighborRowMessage::IProbe(rank, size, MyComm))
      {
         recv_msg.Recv(rank, size, MyComm);
#ifdef MFEM_PMATRIX_STATS
         n_msgs_recv++;
         n_rows_recv += recv_msg.GetRows().size();
#endif

         const NeighborRowMessage::RowInfo::List &rows = recv_msg.GetRows();
         for (unsigned i = 0; i < rows.size(); i++)
         {
            const NeighborRowMessage::RowInfo &ri = rows[i];
            int dof = PackDof(ri.entity, ri.index, ri.edof);
            pmatrix[dof] = ri.row;

            if (dof < ndofs && !finalized[dof]) { num_finalized++; }
            finalized[dof] = true;

            if (ri.group >= 0 && dof_group[dof] != ri.group)
            {
               // the sender didn't see the complete group, forward the message
               ForwardRow(ri.row, dof, ri.group, dof_group[dof], send_msg.back());
            }
         }
      }

      // finalize all rows that can currently be finalized
      bool done = false;
      while (!done)
      {
         done = true;
         for (int dof = 0; dof < ndofs; dof++)
         {
            if (finalized[dof]) { continue; }

            bool owned = (dof_owner[dof] == 0);
            bool shared = (dof_group[dof] != 0);

            if (owned && DofFinalizable(dof, finalized, deps))
            {
               const int* dep_col = deps.GetRowColumns(dof);
               const double* dep_coef = deps.GetRowEntries(dof);
               int num_dep = deps.RowSize(dof);

               // form linear combination of rows
               buffer.elems.clear();
               for (int j = 0; j < num_dep; j++)
               {
                  buffer.AddRow(pmatrix[dep_col[j]], dep_coef[j]);
               }
               buffer.Collapse();
               pmatrix[dof] = buffer;

               finalized[dof] = true;
               num_finalized++;
               done = false;

               // send row to neighbors who need it
               if (shared)
               {
                  ScheduleSendRow(pmatrix[dof], dof, dof_group[dof],
                                  send_msg.back());
               }
            }
         }
      }

#ifdef MFEM_DEBUG_PMATRIX
      /*static int dump = 0;
      if (dump < 10)
      {
         char fname[100];
         sprintf(fname, "dofs%02d.txt", MyRank);
         std::ofstream f(fname);
         DebugDumpDOFs(f, deps, dof_group, dof_owner, finalized);
         dump++;
      }*/
#endif

      // send current batch of messages
      NeighborRowMessage::IsendAll(send_msg.back(), MyComm);
#ifdef MFEM_PMATRIX_STATS
      n_msgs_sent += send_msg.back().size();
#endif
   }

   if (P_)
   {
      *P_ = MakeVDimHypreMatrix(pmatrix, ndofs, num_true_dofs,
                                dof_offs, tdof_offs);
   }

   // clean up possible remaining messages in the queue to avoid receiving
   // them erroneously in the next run
   int rank, size;
   while (NeighborRowMessage::IProbe(rank, size, MyComm))
   {
      recv_msg.RecvDrop(rank, size, MyComm);
   }

   // make sure we can discard all send buffers
   for (std::list<NeighborRowMessage::Map>::iterator
        it = send_msg.begin(); it != send_msg.end(); ++it)
   {
      NeighborRowMessage::WaitAllSent(*it);
   }

#ifdef MFEM_PMATRIX_STATS
   int n_rounds = send_msg.size();
   int glob_rounds, glob_msgs_sent, glob_msgs_recv;
   int glob_rows_sent, glob_rows_recv, glob_rows_fwd;

   MPI_Reduce(&n_rounds,    &glob_rounds,    1, MPI_INT, MPI_SUM, 0, MyComm);
   MPI_Reduce(&n_msgs_sent, &glob_msgs_sent, 1, MPI_INT, MPI_SUM, 0, MyComm);
   MPI_Reduce(&n_msgs_recv, &glob_msgs_recv, 1, MPI_INT, MPI_SUM, 0, MyComm);
   MPI_Reduce(&n_rows_sent, &glob_rows_sent, 1, MPI_INT, MPI_SUM, 0, MyComm);
   MPI_Reduce(&n_rows_recv, &glob_rows_recv, 1, MPI_INT, MPI_SUM, 0, MyComm);
   MPI_Reduce(&n_rows_fwd,  &glob_rows_fwd,  1, MPI_INT, MPI_SUM, 0, MyComm);

   if (MyRank == 0)
   {
      mfem::out << "P matrix stats (avg per rank): "
                << double(glob_rounds)/NRanks << " rounds, "
                << double(glob_msgs_sent)/NRanks << " msgs sent, "
                << double(glob_msgs_recv)/NRanks << " msgs recv, "
                << double(glob_rows_sent)/NRanks << " rows sent, "
                << double(glob_rows_recv)/NRanks << " rows recv, "
                << double(glob_rows_fwd)/NRanks << " rows forwarded."
                << std::endl;
   }
#endif

   return num_true_dofs*vdim;
}


HypreParMatrix* ParFiniteElementSpace
::MakeVDimHypreMatrix(const std::vector<PMatrixRow> &rows,
                      int local_rows, int local_cols,
                      Array<HYPRE_BigInt> &row_starts,
                      Array<HYPRE_BigInt> &col_starts) const
{
   bool assumed = HYPRE_AssumedPartitionCheck();
   bool bynodes = (ordering == Ordering::byNODES);

   HYPRE_BigInt first_col = col_starts[assumed ? 0 : MyRank];
   HYPRE_BigInt next_col = col_starts[assumed ? 1 : MyRank+1];

   // count nonzeros in diagonal/offdiagonal parts
   HYPRE_Int nnz_diag = 0, nnz_offd = 0;
   std::map<HYPRE_BigInt, int> col_map;
   for (int i = 0; i < local_rows; i++)
   {
      for (unsigned j = 0; j < rows[i].elems.size(); j++)
      {
         const PMatrixElement &elem = rows[i].elems[j];
         HYPRE_BigInt col = elem.column;
         if (col >= first_col && col < next_col)
         {
            nnz_diag += vdim;
         }
         else
         {
            nnz_offd += vdim;
            for (int vd = 0; vd < vdim; vd++)
            {
               col_map[col] = -1;
               col += elem.stride;
            }
         }
      }
   }

   // create offd column mapping
   HYPRE_BigInt *cmap = Memory<HYPRE_BigInt>(col_map.size());
   int offd_col = 0;
   for (auto it = col_map.begin(); it != col_map.end(); ++it)
   {
      cmap[offd_col] = it->first;
      it->second = offd_col++;
   }

   HYPRE_Int *I_diag = Memory<HYPRE_Int>(vdim*local_rows + 1);
   HYPRE_Int *I_offd = Memory<HYPRE_Int>(vdim*local_rows + 1);

   HYPRE_Int *J_diag = Memory<HYPRE_Int>(nnz_diag);
   HYPRE_Int *J_offd = Memory<HYPRE_Int>(nnz_offd);

   double *A_diag = Memory<double>(nnz_diag);
   double *A_offd = Memory<double>(nnz_offd);

   int vdim1 = bynodes ? vdim : 1;
   int vdim2 = bynodes ? 1 : vdim;
   int vdim_offset = bynodes ? local_cols : 1;

   // copy the diag/offd elements
   nnz_diag = nnz_offd = 0;
   int vrow = 0;
   for (int vd1 = 0; vd1 < vdim1; vd1++)
   {
      for (int i = 0; i < local_rows; i++)
      {
         for (int vd2 = 0; vd2 < vdim2; vd2++)
         {
            I_diag[vrow] = nnz_diag;
            I_offd[vrow++] = nnz_offd;

            int vd = bynodes ? vd1 : vd2;
            for (unsigned j = 0; j < rows[i].elems.size(); j++)
            {
               const PMatrixElement &elem = rows[i].elems[j];
               if (elem.column >= first_col && elem.column < next_col)
               {
                  J_diag[nnz_diag] = elem.column + vd*vdim_offset - first_col;
                  A_diag[nnz_diag++] = elem.value;
               }
               else
               {
                  J_offd[nnz_offd] = col_map[elem.column + vd*elem.stride];
                  A_offd[nnz_offd++] = elem.value;
               }
            }
         }
      }
   }
   MFEM_ASSERT(vrow == vdim*local_rows, "");
   I_diag[vrow] = nnz_diag;
   I_offd[vrow] = nnz_offd;

   return new HypreParMatrix(MyComm,
                             row_starts.Last(), col_starts.Last(),
                             row_starts.GetData(), col_starts.GetData(),
                             I_diag, J_diag, A_diag,
                             I_offd, J_offd, A_offd,
                             col_map.size(), cmap);
}

template <typename int_type>
static int_type* make_i_array(int nrows)
{
   int_type *I = Memory<int_type>(nrows+1);
   for (int i = 0; i <= nrows; i++) { I[i] = -1; }
   return I;
}

template <typename int_type>
static int_type* make_j_array(int_type* I, int nrows)
{
   int nnz = 0;
   for (int i = 0; i < nrows; i++)
   {
      if (I[i] >= 0) { nnz++; }
   }
   int_type *J = Memory<int_type>(nnz);

   I[nrows] = -1;
   for (int i = 0, k = 0; i <= nrows; i++)
   {
      int_type col = I[i];
      I[i] = k;
      if (col >= 0) { J[k++] = col; }
   }
   return J;
}

HypreParMatrix*
ParFiniteElementSpace::RebalanceMatrix(int old_ndofs,
                                       const Table* old_elem_dof,
                                       const Table* old_elem_fos)
{
   MFEM_VERIFY(Nonconforming(), "Only supported for nonconforming meshes.");
   MFEM_VERIFY(old_dof_offsets.Size(), "ParFiniteElementSpace::Update needs to "
               "be called before ParFiniteElementSpace::RebalanceMatrix");

   HYPRE_BigInt old_offset = HYPRE_AssumedPartitionCheck()
                             ? old_dof_offsets[0] : old_dof_offsets[MyRank];

   // send old DOFs of elements we used to own
   ParNCMesh* old_pncmesh = pmesh->pncmesh;
   old_pncmesh->SendRebalanceDofs(old_ndofs, *old_elem_dof, old_offset, this);

   Array<int> dofs;
   int vsize = GetVSize();

   const Array<int> &old_index = old_pncmesh->GetRebalanceOldIndex();
   MFEM_VERIFY(old_index.Size() == pmesh->GetNE(),
               "Mesh::Rebalance was not called before "
               "ParFiniteElementSpace::RebalanceMatrix");

   // prepare the local (diagonal) part of the matrix
   HYPRE_Int* i_diag = make_i_array<HYPRE_Int>(vsize);
   for (int i = 0; i < pmesh->GetNE(); i++)
   {
      if (old_index[i] >= 0) // we had this element before
      {
         const int* old_dofs = old_elem_dof->GetRow(old_index[i]);
         GetElementDofs(i, dofs);

         for (int vd = 0; vd < vdim; vd++)
         {
            for (int j = 0; j < dofs.Size(); j++)
            {
               int row = DofToVDof(dofs[j], vd);
               if (row < 0) { row = -1 - row; }

               int col = DofToVDof(old_dofs[j], vd, old_ndofs);
               if (col < 0) { col = -1 - col; }

               i_diag[row] = col;
            }
         }
      }
   }
   HYPRE_Int* j_diag = make_j_array(i_diag, vsize);

   // receive old DOFs for elements we obtained from others in Rebalance
   Array<int> new_elements;
   Array<long> old_remote_dofs;
   old_pncmesh->RecvRebalanceDofs(new_elements, old_remote_dofs);

   // create the offdiagonal part of the matrix
   HYPRE_BigInt* i_offd = make_i_array<HYPRE_BigInt>(vsize);
   for (int i = 0, pos = 0; i < new_elements.Size(); i++)
   {
      GetElementDofs(new_elements[i], dofs);
      const long* old_dofs = &old_remote_dofs[pos];
      pos += dofs.Size() * vdim;

      for (int vd = 0; vd < vdim; vd++)
      {
         for (int j = 0; j < dofs.Size(); j++)
         {
            int row = DofToVDof(dofs[j], vd);
            if (row < 0) { row = -1 - row; }

            if (i_diag[row] == i_diag[row+1]) // diag row empty?
            {
               i_offd[row] = old_dofs[j + vd * dofs.Size()];
            }
         }
      }
   }
   HYPRE_BigInt* j_offd = make_j_array(i_offd, vsize);

#ifndef HYPRE_MIXEDINT
   HYPRE_Int *i_offd_hi = i_offd;
#else
   // Copy of i_offd array as array of HYPRE_Int
   HYPRE_Int *i_offd_hi = Memory<HYPRE_Int>(vsize + 1);
   std::copy(i_offd, i_offd + vsize + 1, i_offd_hi);
   Memory<HYPRE_BigInt>(i_offd, vsize + 1, true).Delete();
#endif

   // create the offd column map
   int offd_cols = i_offd_hi[vsize];
   Array<Pair<HYPRE_BigInt, int> > cmap_offd(offd_cols);
   for (int i = 0; i < offd_cols; i++)
   {
      cmap_offd[i].one = j_offd[i];
      cmap_offd[i].two = i;
   }

#ifndef HYPRE_MIXEDINT
   HYPRE_Int *j_offd_hi = j_offd;
#else
   HYPRE_Int *j_offd_hi = Memory<HYPRE_Int>(offd_cols);
   Memory<HYPRE_BigInt>(j_offd, offd_cols, true).Delete();
#endif

   SortPairs<HYPRE_BigInt, int>(cmap_offd, offd_cols);

   HYPRE_BigInt* cmap = Memory<HYPRE_BigInt>(offd_cols);
   for (int i = 0; i < offd_cols; i++)
   {
      cmap[i] = cmap_offd[i].one;
      j_offd_hi[cmap_offd[i].two] = i;
   }

   HypreParMatrix *M;
   M = new HypreParMatrix(MyComm, MyRank, NRanks, dof_offsets, old_dof_offsets,
                          i_diag, j_diag, i_offd_hi, j_offd_hi, cmap, offd_cols);
   return M;
}


struct DerefDofMessage
{
   std::vector<HYPRE_BigInt> dofs;
   MPI_Request request;
};

HypreParMatrix*
ParFiniteElementSpace::ParallelDerefinementMatrix(int old_ndofs,
                                                  const Table* old_elem_dof,
                                                  const Table *old_elem_fos)
{
   int nrk = HYPRE_AssumedPartitionCheck() ? 2 : NRanks;

   MFEM_VERIFY(Nonconforming(), "Not implemented for conforming meshes.");
   MFEM_VERIFY(old_dof_offsets[nrk], "Missing previous (finer) space.");

#if 0 // check no longer seems to work with NC tet refinement
   MFEM_VERIFY(dof_offsets[nrk] <= old_dof_offsets[nrk],
               "Previous space is not finer.");
#endif

   // Note to the reader: please make sure you first read
   // FiniteElementSpace::RefinementMatrix, then
   // FiniteElementSpace::DerefinementMatrix, and only then this function.
   // You have been warned! :-)

   Mesh::GeometryList elem_geoms(*mesh);

   Array<int> dofs, old_dofs, old_vdofs;
   Vector row;

   ParNCMesh* old_pncmesh = pmesh->pncmesh;

   int ldof[Geometry::NumGeom];
   for (int i = 0; i < Geometry::NumGeom; i++)
   {
      ldof[i] = 0;
   }
   for (int i = 0; i < elem_geoms.Size(); i++)
   {
      Geometry::Type geom = elem_geoms[i];
      ldof[geom] = fec->FiniteElementForGeometry(geom)->GetDof();
   }

   const CoarseFineTransformations &dtrans =
      old_pncmesh->GetDerefinementTransforms();
   const Array<int> &old_ranks = old_pncmesh->GetDerefineOldRanks();

   std::map<int, DerefDofMessage> messages;

   HYPRE_BigInt old_offset = HYPRE_AssumedPartitionCheck()
                             ? old_dof_offsets[0] : old_dof_offsets[MyRank];

   // communicate DOFs for derefinements that straddle processor boundaries,
   // note that this is infrequent due to the way elements are ordered
   for (int k = 0; k < dtrans.embeddings.Size(); k++)
   {
      const Embedding &emb = dtrans.embeddings[k];

      int fine_rank = old_ranks[k];
      int coarse_rank = (emb.parent < 0) ? (-1 - emb.parent)
                        : old_pncmesh->ElementRank(emb.parent);

      if (coarse_rank != MyRank && fine_rank == MyRank)
      {
         old_elem_dof->GetRow(k, dofs);
         DofsToVDofs(dofs, old_ndofs);

         DerefDofMessage &msg = messages[k];
         msg.dofs.resize(dofs.Size());
         for (int i = 0; i < dofs.Size(); i++)
         {
            msg.dofs[i] = old_offset + dofs[i];
         }

         MPI_Isend(&msg.dofs[0], msg.dofs.size(), HYPRE_MPI_BIG_INT,
                   coarse_rank, 291, MyComm, &msg.request);
      }
      else if (coarse_rank == MyRank && fine_rank != MyRank)
      {
         MFEM_ASSERT(emb.parent >= 0, "");
         Geometry::Type geom = mesh->GetElementBaseGeometry(emb.parent);

         DerefDofMessage &msg = messages[k];
         msg.dofs.resize(ldof[geom]*vdim);

         MPI_Irecv(&msg.dofs[0], ldof[geom]*vdim, HYPRE_MPI_BIG_INT,
                   fine_rank, 291, MyComm, &msg.request);
      }
      // TODO: coalesce Isends/Irecvs to the same rank. Typically, on uniform
      // derefinement, there should be just one send to MyRank-1 and one recv
      // from MyRank+1
   }

   DenseTensor localR[Geometry::NumGeom];
   for (int i = 0; i < elem_geoms.Size(); i++)
   {
      GetLocalDerefinementMatrices(elem_geoms[i], localR[elem_geoms[i]]);
   }

   // create the diagonal part of the derefinement matrix
   SparseMatrix *diag = new SparseMatrix(ndofs*vdim, old_ndofs*vdim);

   Array<char> mark(diag->Height());
   mark = 0;

   for (int k = 0; k < dtrans.embeddings.Size(); k++)
   {
      const Embedding &emb = dtrans.embeddings[k];
      if (emb.parent < 0) { continue; }

      int coarse_rank = old_pncmesh->ElementRank(emb.parent);
      int fine_rank = old_ranks[k];

      if (coarse_rank == MyRank && fine_rank == MyRank)
      {
         Geometry::Type geom = mesh->GetElementBaseGeometry(emb.parent);
         DenseMatrix &lR = localR[geom](emb.matrix);

         elem_dof->GetRow(emb.parent, dofs);
         old_elem_dof->GetRow(k, old_dofs);

         for (int vd = 0; vd < vdim; vd++)
         {
            old_dofs.Copy(old_vdofs);
            DofsToVDofs(vd, old_vdofs, old_ndofs);

            for (int i = 0; i < lR.Height(); i++)
            {
               if (!std::isfinite(lR(i, 0))) { continue; }

               int r = DofToVDof(dofs[i], vd);
               int m = (r >= 0) ? r : (-1 - r);

               if (!mark[m])
               {
                  lR.GetRow(i, row);
                  diag->SetRow(r, old_vdofs, row);
                  mark[m] = 1;
               }
            }
         }
      }
   }
   diag->Finalize();

   // wait for all sends/receives to complete
   for (auto it = messages.begin(); it != messages.end(); ++it)
   {
      MPI_Wait(&it->second.request, MPI_STATUS_IGNORE);
   }

   // create the offdiagonal part of the derefinement matrix
   SparseMatrix *offd = new SparseMatrix(ndofs*vdim, 1);

   std::map<HYPRE_BigInt, int> col_map;
   for (int k = 0; k < dtrans.embeddings.Size(); k++)
   {
      const Embedding &emb = dtrans.embeddings[k];
      if (emb.parent < 0) { continue; }

      int coarse_rank = old_pncmesh->ElementRank(emb.parent);
      int fine_rank = old_ranks[k];

      if (coarse_rank == MyRank && fine_rank != MyRank)
      {
         Geometry::Type geom = mesh->GetElementBaseGeometry(emb.parent);
         DenseMatrix &lR = localR[geom](emb.matrix);

         elem_dof->GetRow(emb.parent, dofs);

         DerefDofMessage &msg = messages[k];
         MFEM_ASSERT(msg.dofs.size(), "");

         for (int vd = 0; vd < vdim; vd++)
         {
            MFEM_ASSERT(ldof[geom], "");
            HYPRE_BigInt* remote_dofs = &msg.dofs[vd*ldof[geom]];

            for (int i = 0; i < lR.Height(); i++)
            {
               if (!std::isfinite(lR(i, 0))) { continue; }

               int r = DofToVDof(dofs[i], vd);
               int m = (r >= 0) ? r : (-1 - r);

               if (!mark[m])
               {
                  lR.GetRow(i, row);
                  MFEM_ASSERT(ldof[geom] == row.Size(), "");
                  for (int j = 0; j < ldof[geom]; j++)
                  {
                     if (row[j] == 0.0) { continue; } // NOTE: lR thresholded
                     int &lcol = col_map[remote_dofs[j]];
                     if (!lcol) { lcol = col_map.size(); }
                     offd->_Set_(m, lcol-1, row[j]);
                  }
                  mark[m] = 1;
               }
            }
         }
      }
   }
   messages.clear();
   offd->Finalize(0);
   offd->SetWidth(col_map.size());

   // create offd column mapping for use by hypre
   HYPRE_BigInt *cmap = Memory<HYPRE_BigInt>(offd->Width());
   for (auto it = col_map.begin(); it != col_map.end(); ++it)
   {
      cmap[it->second-1] = it->first;
   }

   // reorder offd columns so that 'cmap' is monotonic
   // NOTE: this is easier and probably faster (offd is small) than making
   // sure cmap is determined and sorted before the offd matrix is created
   {
      int width = offd->Width();
      Array<Pair<HYPRE_BigInt, int> > reorder(width);
      for (int i = 0; i < width; i++)
      {
         reorder[i].one = cmap[i];
         reorder[i].two = i;
      }
      reorder.Sort();

      Array<int> reindex(width);
      for (int i = 0; i < width; i++)
      {
         reindex[reorder[i].two] = i;
         cmap[i] = reorder[i].one;
      }

      int *J = offd->GetJ();
      for (int i = 0; i < offd->NumNonZeroElems(); i++)
      {
         J[i] = reindex[J[i]];
      }
      offd->SortColumnIndices();
   }

   HypreParMatrix* new_R;
   new_R = new HypreParMatrix(MyComm, dof_offsets[nrk], old_dof_offsets[nrk],
                              dof_offsets, old_dof_offsets, diag, offd, cmap,
                              true);

   new_R->SetOwnerFlags(new_R->OwnsDiag(), new_R->OwnsOffd(), 1);

   return new_R;
}

void ParFiniteElementSpace::Destroy()
{
   ldof_group.DeleteAll();
   ldof_ltdof.DeleteAll();
   dof_offsets.DeleteAll();
   tdof_offsets.DeleteAll();
   tdof_nb_offsets.DeleteAll();
   // preserve old_dof_offsets
   ldof_sign.DeleteAll();

   delete P; P = NULL;
   delete Pconf; Pconf = NULL;
   delete Rconf; Rconf = NULL;
   delete R_transpose; R_transpose = NULL;
   delete R; R = NULL;

   delete gcomm; gcomm = NULL;

   num_face_nbr_dofs = -1;
   face_nbr_element_dof.Clear();
   face_nbr_ldof.Clear();
   face_nbr_glob_dof_map.DeleteAll();
   send_face_nbr_ldof.Clear();
}

void ParFiniteElementSpace::CopyProlongationAndRestriction(
   const FiniteElementSpace &fes, const Array<int> *perm)
{
   const ParFiniteElementSpace *pfes
      = dynamic_cast<const ParFiniteElementSpace*>(&fes);
   MFEM_VERIFY(pfes != NULL, "");
   MFEM_VERIFY(P == NULL, "");
   MFEM_VERIFY(R == NULL, "");

   // Ensure R and P matrices are built
   pfes->Dof_TrueDof_Matrix();

   SparseMatrix *perm_mat = NULL, *perm_mat_tr = NULL;
   if (perm)
   {
      // Note: although n and fes.GetVSize() are typically equal, in
      // variable-order spaces they may differ, since nonconforming edges/faces
      // my have fictitious DOFs.
      int n = perm->Size();
      perm_mat = new SparseMatrix(n, fes.GetVSize());
      for (int i=0; i<n; ++i)
      {
         double s;
         int j = DecodeDof((*perm)[i], s);
         perm_mat->Set(i, j, s);
      }
      perm_mat->Finalize();
      perm_mat_tr = Transpose(*perm_mat);
   }

   if (pfes->P != NULL)
   {
      if (perm) { P = pfes->P->LeftDiagMult(*perm_mat); }
      else { P = new HypreParMatrix(*pfes->P); }
      nonconf_P = true;
   }
   else if (perm != NULL)
   {
      HYPRE_BigInt glob_nrows = GlobalVSize();
      HYPRE_BigInt glob_ncols = GlobalTrueVSize();
      HYPRE_BigInt *col_starts = GetTrueDofOffsets();
      HYPRE_BigInt *row_starts = GetDofOffsets();
      P = new HypreParMatrix(MyComm, glob_nrows, glob_ncols, row_starts,
                             col_starts, perm_mat);
      nonconf_P = true;
   }
   if (pfes->R != NULL)
   {
      if (perm) { R = Mult(*pfes->R, *perm_mat_tr); }
      else { R = new SparseMatrix(*pfes->R); }
   }
   else if (perm != NULL)
   {
      R = perm_mat_tr;
      perm_mat_tr = NULL;
   }

   delete perm_mat;
   delete perm_mat_tr;
}

void ParFiniteElementSpace::GetTrueTransferOperator(
   const FiniteElementSpace &coarse_fes, OperatorHandle &T) const
{
   OperatorHandle Tgf(T.Type() == Operator::Hypre_ParCSR ?
                      Operator::MFEM_SPARSEMAT : Operator::ANY_TYPE);
   GetTransferOperator(coarse_fes, Tgf);
   Dof_TrueDof_Matrix(); // Make sure R is built - we need R in all cases.
   if (T.Type() == Operator::Hypre_ParCSR)
   {
      const ParFiniteElementSpace *c_pfes =
         dynamic_cast<const ParFiniteElementSpace *>(&coarse_fes);
      MFEM_ASSERT(c_pfes != NULL, "coarse_fes must be a parallel space");
      SparseMatrix *RA = mfem::Mult(*R, *Tgf.As<SparseMatrix>());
      Tgf.Clear();
      T.Reset(c_pfes->Dof_TrueDof_Matrix()->
              LeftDiagMult(*RA, GetTrueDofOffsets()));
      delete RA;
   }
   else
   {
      T.Reset(new TripleProductOperator(R, Tgf.Ptr(),
                                        coarse_fes.GetProlongationMatrix(),
                                        false, Tgf.OwnsOperator(), false));
      Tgf.SetOperatorOwner(false);
   }
}

void ParFiniteElementSpace::Update(bool want_transform)
{
   MFEM_VERIFY(!IsVariableOrder(),
               "Parallel variable order space not supported yet.");

   if (mesh->GetSequence() == mesh_sequence)
   {
      return; // no need to update, no-op
   }
   if (want_transform && mesh->GetSequence() != mesh_sequence + 1)
   {
      MFEM_ABORT("Error in update sequence. Space needs to be updated after "
                 "each mesh modification.");
   }

   if (NURBSext)
   {
      UpdateNURBS();
      return;
   }

   Table* old_elem_dof = NULL;
   Table* old_elem_fos = NULL;
   int old_ndofs;

   // save old DOF table
   if (want_transform)
   {
      old_elem_dof = elem_dof;
      old_elem_fos = elem_fos;
      elem_dof = NULL;
      elem_fos = NULL;
      old_ndofs = ndofs;
      Swap(dof_offsets, old_dof_offsets);
   }

   Destroy();
   FiniteElementSpace::Destroy(); // calls Th.Clear()

   FiniteElementSpace::Construct();
   Construct();

   BuildElementToDofTable();

   if (want_transform)
   {
      // calculate appropriate GridFunction transformation
      switch (mesh->GetLastOperation())
      {
         case Mesh::REFINE:
         {
            if (Th.Type() != Operator::MFEM_SPARSEMAT)
            {
               Th.Reset(new RefinementOperator(this, old_elem_dof,
                                               old_elem_fos, old_ndofs));
               // The RefinementOperator takes ownership of 'old_elem_dofs', so
               // we no longer own it:
               old_elem_dof = NULL;
               old_elem_fos = NULL;
            }
            else
            {
               // calculate fully assembled matrix
               Th.Reset(RefinementMatrix(old_ndofs, old_elem_dof, old_elem_fos));
            }
            break;
         }

         case Mesh::DEREFINE:
         {
            Th.Reset(ParallelDerefinementMatrix(old_ndofs, old_elem_dof,
                                                old_elem_fos));
            if (Nonconforming())
            {
               Th.SetOperatorOwner(false);
               Th.Reset(new TripleProductOperator(P, R, Th.Ptr(),
                                                  false, false, true));
            }
            break;
         }

         case Mesh::REBALANCE:
         {
            Th.Reset(RebalanceMatrix(old_ndofs, old_elem_dof, old_elem_fos));
            break;
         }

         default:
            break;
      }

      delete old_elem_dof;
      delete old_elem_fos;
   }
}

void ParFiniteElementSpace::UpdateMeshPointer(Mesh *new_mesh)
{
   ParMesh *new_pmesh = dynamic_cast<ParMesh*>(new_mesh);
   MFEM_VERIFY(new_pmesh != NULL,
               "ParFiniteElementSpace::UpdateMeshPointer(...) must be a ParMesh");
   mesh = new_mesh;
   pmesh = new_pmesh;
}

ConformingProlongationOperator::ConformingProlongationOperator(
   int lsize, const GroupCommunicator &gc_, bool local_)
   : gc(gc_), local(local_)
{
   const Table &group_ldof = gc.GroupLDofTable();

   int n_external = 0;
   for (int g=1; g<group_ldof.Size(); ++g)
   {
      if (!gc.GetGroupTopology().IAmMaster(g))
      {
         n_external += group_ldof.RowSize(g);
      }
   }
   int tsize = lsize - n_external;

   height = lsize;
   width = tsize;

   external_ldofs.Reserve(n_external);
   for (int gr = 1; gr < group_ldof.Size(); gr++)
   {
      if (!gc.GetGroupTopology().IAmMaster(gr))
      {
         external_ldofs.Append(group_ldof.GetRow(gr), group_ldof.RowSize(gr));
      }
   }
   external_ldofs.Sort();
}

const GroupCommunicator &ConformingProlongationOperator::GetGroupCommunicator()
const
{
   return gc;
}

ConformingProlongationOperator::ConformingProlongationOperator(
   const ParFiniteElementSpace &pfes, bool local_)
   : Operator(pfes.GetVSize(), pfes.GetTrueVSize()),
     external_ldofs(),
     gc(pfes.GroupComm()),
     local(local_)
{
   MFEM_VERIFY(pfes.Conforming(), "");
   const Table &group_ldof = gc.GroupLDofTable();
   external_ldofs.Reserve(Height()-Width());
   for (int gr = 1; gr < group_ldof.Size(); gr++)
   {
      if (!gc.GetGroupTopology().IAmMaster(gr))
      {
         external_ldofs.Append(group_ldof.GetRow(gr), group_ldof.RowSize(gr));
      }
   }
   external_ldofs.Sort();
   MFEM_ASSERT(external_ldofs.Size() == Height()-Width(), "");
#ifdef MFEM_DEBUG
   for (int j = 1; j < external_ldofs.Size(); j++)
   {
      // Check for repeated ldofs.
      MFEM_VERIFY(external_ldofs[j-1] < external_ldofs[j], "");
   }
   int j = 0;
   for (int i = 0; i < external_ldofs.Size(); i++)
   {
      const int end = external_ldofs[i];
      for ( ; j < end; j++)
      {
         MFEM_VERIFY(j-i == pfes.GetLocalTDofNumber(j), "");
      }
      j = end+1;
   }
   for ( ; j < Height(); j++)
   {
      MFEM_VERIFY(j-external_ldofs.Size() == pfes.GetLocalTDofNumber(j), "");
   }
   // gc.PrintInfo();
   // pfes.Dof_TrueDof_Matrix()->PrintCommPkg();
#endif
}

void ConformingProlongationOperator::Mult(const Vector &x, Vector &y) const
{
   MFEM_ASSERT(x.Size() == Width(), "");
   MFEM_ASSERT(y.Size() == Height(), "");

   const double *xdata = x.HostRead();
   double *ydata = y.HostWrite();
   const int m = external_ldofs.Size();

   const int in_layout = 2; // 2 - input is ltdofs array
   if (local)
   {
      y = 0.0;
   }
   else
   {
      gc.BcastBegin(const_cast<double*>(xdata), in_layout);
   }

   int j = 0;
   for (int i = 0; i < m; i++)
   {
      const int end = external_ldofs[i];
      std::copy(xdata+j-i, xdata+end-i, ydata+j);
      j = end+1;
   }
   std::copy(xdata+j-m, xdata+Width(), ydata+j);

   const int out_layout = 0; // 0 - output is ldofs array
   if (!local)
   {
      gc.BcastEnd(ydata, out_layout);
   }
}

void ConformingProlongationOperator::MultTranspose(
   const Vector &x, Vector &y) const
{
   MFEM_ASSERT(x.Size() == Height(), "");
   MFEM_ASSERT(y.Size() == Width(), "");

   const double *xdata = x.HostRead();
   double *ydata = y.HostWrite();
   const int m = external_ldofs.Size();

   if (!local)
   {
      gc.ReduceBegin(xdata);
   }

   int j = 0;
   for (int i = 0; i < m; i++)
   {
      const int end = external_ldofs[i];
      std::copy(xdata+j, xdata+end, ydata+j-i);
      j = end+1;
   }
   std::copy(xdata+j, xdata+Height(), ydata+j-m);

   const int out_layout = 2; // 2 - output is an array on all ltdofs
   if (!local)
   {
      gc.ReduceEnd<double>(ydata, out_layout, GroupCommunicator::Sum);
   }
}

DeviceConformingProlongationOperator::DeviceConformingProlongationOperator(
   const GroupCommunicator &gc_, const SparseMatrix *R, bool local_)
   : ConformingProlongationOperator(R->Width(), gc_, local_),
     mpi_gpu_aware(Device::GetGPUAwareMPI())
{
   MFEM_ASSERT(R->Finalized(), "");
   const int tdofs = R->Height();
   MFEM_ASSERT(tdofs == R->HostReadI()[tdofs], "");
   ltdof_ldof = Array<int>(const_cast<int*>(R->HostReadJ()), tdofs);
   {
      Table nbr_ltdof;
      gc.GetNeighborLTDofTable(nbr_ltdof);
      const int nb_connections = nbr_ltdof.Size_of_connections();
      shr_ltdof.SetSize(nb_connections);
      shr_ltdof.CopyFrom(nbr_ltdof.GetJ());
      shr_buf.SetSize(nb_connections);
      shr_buf.UseDevice(true);
      shr_buf_offsets = nbr_ltdof.GetIMemory();
      {
         Array<int> shared_ltdof(nbr_ltdof.GetJ(), nb_connections);
         Array<int> unique_ltdof(shared_ltdof);
         unique_ltdof.Sort();
         unique_ltdof.Unique();
         // Note: the next loop modifies the J array of nbr_ltdof
         for (int i = 0; i < shared_ltdof.Size(); i++)
         {
            shared_ltdof[i] = unique_ltdof.FindSorted(shared_ltdof[i]);
            MFEM_ASSERT(shared_ltdof[i] != -1, "internal error");
         }
         Table unique_shr;
         Transpose(shared_ltdof, unique_shr, unique_ltdof.Size());
         unq_ltdof = Array<int>(unique_ltdof, unique_ltdof.Size());
         unq_shr_i = Array<int>(unique_shr.GetI(), unique_shr.Size()+1);
         unq_shr_j = Array<int>(unique_shr.GetJ(), unique_shr.Size_of_connections());
      }
      nbr_ltdof.GetJMemory().Delete();
      nbr_ltdof.LoseData();
   }
   {
      Table nbr_ldof;
      gc.GetNeighborLDofTable(nbr_ldof);
      const int nb_connections = nbr_ldof.Size_of_connections();
      ext_ldof.SetSize(nb_connections);
      ext_ldof.CopyFrom(nbr_ldof.GetJ());
      ext_ldof.GetMemory().UseDevice(true);
      ext_buf.SetSize(nb_connections);
      ext_buf.UseDevice(true);
      ext_buf_offsets = nbr_ldof.GetIMemory();
      nbr_ldof.GetJMemory().Delete();
      nbr_ldof.LoseData();
   }
   const GroupTopology &gtopo = gc.GetGroupTopology();
   int req_counter = 0;
   for (int nbr = 1; nbr < gtopo.GetNumNeighbors(); nbr++)
   {
      const int send_offset = shr_buf_offsets[nbr];
      const int send_size = shr_buf_offsets[nbr+1] - send_offset;
      if (send_size > 0) { req_counter++; }

      const int recv_offset = ext_buf_offsets[nbr];
      const int recv_size = ext_buf_offsets[nbr+1] - recv_offset;
      if (recv_size > 0) { req_counter++; }
   }
   requests = new MPI_Request[req_counter];
}

DeviceConformingProlongationOperator::DeviceConformingProlongationOperator(
   const ParFiniteElementSpace &pfes, bool local_)
   : DeviceConformingProlongationOperator(pfes.GroupComm(),
                                          pfes.GetRestrictionMatrix(),
                                          local_)
{
   MFEM_ASSERT(pfes.Conforming(), "internal error");
   MFEM_ASSERT(pfes.GetRestrictionMatrix()->Height() == pfes.GetTrueVSize(), "");
}

static void ExtractSubVector(const Array<int> &indices,
                             const Vector &vin, Vector &vout)
{
   MFEM_ASSERT(indices.Size() == vout.Size(), "incompatible sizes!");
   auto y = vout.Write();
   const auto x = vin.Read();
   const auto I = indices.Read();
   MFEM_FORALL(i, indices.Size(), y[i] = x[I[i]];); // indices can be repeated
}

void DeviceConformingProlongationOperator::BcastBeginCopy(
   const Vector &x) const
{
   // shr_buf[i] = src[shr_ltdof[i]]
   if (shr_ltdof.Size() == 0) { return; }
   ExtractSubVector(shr_ltdof, x, shr_buf);
   // If the above kernel is executed asynchronously, we should wait for it to
   // complete
   if (mpi_gpu_aware) { MFEM_STREAM_SYNC; }
}

static void SetSubVector(const Array<int> &indices,
                         const Vector &vin, Vector &vout)
{
   MFEM_ASSERT(indices.Size() == vin.Size(), "incompatible sizes!");
   // Use ReadWrite() since we modify only a subset of the indices:
   auto y = vout.ReadWrite();
   const auto x = vin.Read();
   const auto I = indices.Read();
   MFEM_FORALL(i, indices.Size(), y[I[i]] = x[i];);
}

void DeviceConformingProlongationOperator::BcastLocalCopy(
   const Vector &x, Vector &y) const
{
   // dst[ltdof_ldof[i]] = src[i]
   if (ltdof_ldof.Size() == 0) { return; }
   SetSubVector(ltdof_ldof, x, y);
}

void DeviceConformingProlongationOperator::BcastEndCopy(
   Vector &y) const
{
   // dst[ext_ldof[i]] = ext_buf[i]
   if (ext_ldof.Size() == 0) { return; }
   SetSubVector(ext_ldof, ext_buf, y);
}

void DeviceConformingProlongationOperator::Mult(const Vector &x,
                                                Vector &y) const
{
   const GroupTopology &gtopo = gc.GetGroupTopology();
   int req_counter = 0;
   // Make sure 'y' is marked as valid on device and for use on device.
   // This ensures that there is no unnecessary host to device copy when the
   // input 'y' is valid on host (in 'y.SetSubVector(ext_ldof, 0.0)' when local
   // is true) or BcastLocalCopy (when local is false).
   y.Write();
   if (local)
   {
      // done on device since we've marked ext_ldof for use on device:
      y.SetSubVector(ext_ldof, 0.0);
   }
   else
   {
      BcastBeginCopy(x); // copy to 'shr_buf'
      for (int nbr = 1; nbr < gtopo.GetNumNeighbors(); nbr++)
      {
         const int send_offset = shr_buf_offsets[nbr];
         const int send_size = shr_buf_offsets[nbr+1] - send_offset;
         if (send_size > 0)
         {
            auto send_buf = mpi_gpu_aware ? shr_buf.Read() : shr_buf.HostRead();
            MPI_Isend(send_buf + send_offset, send_size, MPI_DOUBLE,
                      gtopo.GetNeighborRank(nbr), 41822,
                      gtopo.GetComm(), &requests[req_counter++]);
         }
         const int recv_offset = ext_buf_offsets[nbr];
         const int recv_size = ext_buf_offsets[nbr+1] - recv_offset;
         if (recv_size > 0)
         {
            auto recv_buf = mpi_gpu_aware ? ext_buf.Write() : ext_buf.HostWrite();
            MPI_Irecv(recv_buf + recv_offset, recv_size, MPI_DOUBLE,
                      gtopo.GetNeighborRank(nbr), 41822,
                      gtopo.GetComm(), &requests[req_counter++]);
         }
      }
   }
   BcastLocalCopy(x, y);
   if (!local)
   {
      MPI_Waitall(req_counter, requests, MPI_STATUSES_IGNORE);
      BcastEndCopy(y); // copy from 'ext_buf'
   }
}

DeviceConformingProlongationOperator::~DeviceConformingProlongationOperator()
{
   delete [] requests;
   ext_buf_offsets.Delete();
   shr_buf_offsets.Delete();
}

void DeviceConformingProlongationOperator::ReduceBeginCopy(
   const Vector &x) const
{
   // ext_buf[i] = src[ext_ldof[i]]
   if (ext_ldof.Size() == 0) { return; }
   ExtractSubVector(ext_ldof, x, ext_buf);
   // If the above kernel is executed asynchronously, we should wait for it to
   // complete
   if (mpi_gpu_aware) { MFEM_STREAM_SYNC; }
}

void DeviceConformingProlongationOperator::ReduceLocalCopy(
   const Vector &x, Vector &y) const
{
   // dst[i] = src[ltdof_ldof[i]]
   if (ltdof_ldof.Size() == 0) { return; }
   ExtractSubVector(ltdof_ldof, x, y);
}

static void AddSubVector(const Array<int> &unique_dst_indices,
                         const Array<int> &unique_to_src_offsets,
                         const Array<int> &unique_to_src_indices,
                         const Vector &src,
                         Vector &dst)
{
   auto y = dst.ReadWrite();
   const auto x = src.Read();
   const auto DST_I = unique_dst_indices.Read();
   const auto SRC_O = unique_to_src_offsets.Read();
   const auto SRC_I = unique_to_src_indices.Read();
   MFEM_FORALL(i, unique_dst_indices.Size(),
   {
      const int dst_idx = DST_I[i];
      double sum = y[dst_idx];
      const int end = SRC_O[i+1];
      for (int j = SRC_O[i]; j != end; ++j) { sum += x[SRC_I[j]]; }
      y[dst_idx] = sum;
   });
}

void DeviceConformingProlongationOperator::ReduceEndAssemble(Vector &y) const
{
   // dst[shr_ltdof[i]] += shr_buf[i]
   if (unq_ltdof.Size() == 0) { return; }
   AddSubVector(unq_ltdof, unq_shr_i, unq_shr_j, shr_buf, y);
}

void DeviceConformingProlongationOperator::MultTranspose(const Vector &x,
                                                         Vector &y) const
{
   const GroupTopology &gtopo = gc.GetGroupTopology();
   int req_counter = 0;
   if (!local)
   {
      ReduceBeginCopy(x); // copy to 'ext_buf'
      for (int nbr = 1; nbr < gtopo.GetNumNeighbors(); nbr++)
      {
         const int send_offset = ext_buf_offsets[nbr];
         const int send_size = ext_buf_offsets[nbr+1] - send_offset;
         if (send_size > 0)
         {
            auto send_buf = mpi_gpu_aware ? ext_buf.Read() : ext_buf.HostRead();
            MPI_Isend(send_buf + send_offset, send_size, MPI_DOUBLE,
                      gtopo.GetNeighborRank(nbr), 41823,
                      gtopo.GetComm(), &requests[req_counter++]);
         }
         const int recv_offset = shr_buf_offsets[nbr];
         const int recv_size = shr_buf_offsets[nbr+1] - recv_offset;
         if (recv_size > 0)
         {
            auto recv_buf = mpi_gpu_aware ? shr_buf.Write() : shr_buf.HostWrite();
            MPI_Irecv(recv_buf + recv_offset, recv_size, MPI_DOUBLE,
                      gtopo.GetNeighborRank(nbr), 41823,
                      gtopo.GetComm(), &requests[req_counter++]);
         }
      }
   }
   ReduceLocalCopy(x, y);
   if (!local)
   {
      MPI_Waitall(req_counter, requests, MPI_STATUSES_IGNORE);
      ReduceEndAssemble(y); // assemble from 'shr_buf'
   }
}

} // namespace mfem

#endif<|MERGE_RESOLUTION|>--- conflicted
+++ resolved
@@ -1031,18 +1031,6 @@
    Synchronize(ess_dofs);
 }
 
-void ParFiniteElementSpace::GetEssentialVDofs(const Array<int> &bdr_attr_is_ess,
-                                              Array<int> &ess_dofs,
-                                              const Array2D<int> &componentID) const
-{
-   FiniteElementSpace::GetEssentialVDofs(bdr_attr_is_ess, ess_dofs, componentID);
-
-   if (Conforming())
-   {
-      Synchronize(ess_dofs);
-   }
-}
-
 void ParFiniteElementSpace::GetEssentialTrueDofs(const Array<int>
                                                  &bdr_attr_is_ess,
                                                  Array<int> &ess_tdof_list,
@@ -1076,14 +1064,6 @@
 void ParFiniteElementSpace::GetEssentialTrueDofs(const Array<int>
                                                  &bdr_attr_is_ess,
                                                  Array<int> &ess_tdof_list,
-<<<<<<< HEAD
-                                                 const Array2D<int> &componentID)
-{
-   Array<int> ess_dofs, true_ess_dofs;
-
-   GetEssentialVDofs(bdr_attr_is_ess, ess_dofs, componentID);
-   GetRestrictionMatrix()->BooleanMult(ess_dofs, true_ess_dofs);
-=======
                                                  const Array2D<bool> &component)
 {
    MFEM_ASSERT(component.NumCols() == vdim,
@@ -1130,7 +1110,6 @@
                << ", rank = " << MyRank);
 #endif
 
->>>>>>> 63db5c48
    MarkerToList(true_ess_dofs, ess_tdof_list);
 }
 
