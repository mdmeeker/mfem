// Copyright (c) 2010-2022, Lawrence Livermore National Security, LLC. Produced
// at the Lawrence Livermore National Laboratory. All Rights reserved. See files
// LICENSE and NOTICE for details. LLNL-CODE-806117.
//
// This file is part of the MFEM library. For more information and source code
// availability visit https://mfem.org.
//
// MFEM is free software; you can redistribute it and/or modify it under the
// terms of the BSD-3 license. We welcome feedback and contributions, see file
// CONTRIBUTING.md for details.

#include "fem.hpp"
#include <cstdlib>
#include <cstring>
#include <cstdio>
#ifdef _WIN32
#define snprintf _snprintf_s
#endif

namespace mfem
{

using namespace std;

int FiniteElementCollection::HasFaceDofs(Geometry::Type geom, int p) const
{
   switch (geom)
   {
      case Geometry::TETRAHEDRON:
         return GetNumDof(Geometry::TRIANGLE, p);
      case Geometry::CUBE:
         return GetNumDof(Geometry::SQUARE, p);
      case Geometry::PRISM:
<<<<<<< HEAD
         return max(DofForGeometry (Geometry::TRIANGLE),
                    DofForGeometry (Geometry::SQUARE));
      case Geometry::PYRAMID:
         return max(DofForGeometry (Geometry::TRIANGLE),
                    DofForGeometry (Geometry::SQUARE));
=======
         return max(GetNumDof(Geometry::TRIANGLE, p),
                    GetNumDof(Geometry::SQUARE, p));
      case Geometry::PYRAMID:
         return max(GetNumDof(Geometry::TRIANGLE, p),
                    GetNumDof(Geometry::SQUARE, p));
>>>>>>> e7be9bb9
      default:
         MFEM_ABORT("unknown geometry type");
   }
   return 0;
}

FiniteElementCollection *FiniteElementCollection::GetTraceCollection() const
{
   MFEM_ABORT("this method is not implemented in this derived class!");
   return NULL;
}

FiniteElementCollection *FiniteElementCollection::New(const char *name)
{
   FiniteElementCollection *fec = NULL;

   if (!strcmp(name, "Linear"))
   {
      fec = new LinearFECollection;
   }
   else if (!strcmp(name, "Quadratic"))
   {
      fec = new QuadraticFECollection;
   }
   else if (!strcmp(name, "QuadraticPos"))
   {
      fec = new QuadraticPosFECollection;
   }
   else if (!strcmp(name, "Cubic"))
   {
      fec = new CubicFECollection;
   }
   else if (!strcmp(name, "Const3D"))
   {
      fec = new Const3DFECollection;
   }
   else if (!strcmp(name, "Const2D"))
   {
      fec = new Const2DFECollection;
   }
   else if (!strcmp(name, "LinearDiscont2D"))
   {
      fec = new LinearDiscont2DFECollection;
   }
   else if (!strcmp(name, "GaussLinearDiscont2D"))
   {
      fec = new GaussLinearDiscont2DFECollection;
   }
   else if (!strcmp(name, "P1OnQuad"))
   {
      fec = new P1OnQuadFECollection;
   }
   else if (!strcmp(name, "QuadraticDiscont2D"))
   {
      fec = new QuadraticDiscont2DFECollection;
   }
   else if (!strcmp(name, "QuadraticPosDiscont2D"))
   {
      fec = new QuadraticPosDiscont2DFECollection;
   }
   else if (!strcmp(name, "GaussQuadraticDiscont2D"))
   {
      fec = new GaussQuadraticDiscont2DFECollection;
   }
   else if (!strcmp(name, "CubicDiscont2D"))
   {
      fec = new CubicDiscont2DFECollection;
   }
   else if (!strcmp(name, "LinearDiscont3D"))
   {
      fec = new LinearDiscont3DFECollection;
   }
   else if (!strcmp(name, "QuadraticDiscont3D"))
   {
      fec = new QuadraticDiscont3DFECollection;
   }
   else if (!strcmp(name, "LinearNonConf3D"))
   {
      fec = new LinearNonConf3DFECollection;
   }
   else if (!strcmp(name, "CrouzeixRaviart"))
   {
      fec = new CrouzeixRaviartFECollection;
   }
   else if (!strcmp(name, "ND1_3D"))
   {
      fec = new ND1_3DFECollection;
   }
   else if (!strcmp(name, "RT0_2D"))
   {
      fec = new RT0_2DFECollection;
   }
   else if (!strcmp(name, "RT1_2D"))
   {
      fec = new RT1_2DFECollection;
   }
   else if (!strcmp(name, "RT2_2D"))
   {
      fec = new RT2_2DFECollection;
   }
   else if (!strcmp(name, "RT0_3D"))
   {
      fec = new RT0_3DFECollection;
   }
   else if (!strcmp(name, "RT1_3D"))
   {
      fec = new RT1_3DFECollection;
   }
   else if (!strncmp(name, "H1_Trace_", 9))
   {
      fec = new H1_Trace_FECollection(atoi(name + 13), atoi(name + 9));
   }
   else if (!strncmp(name, "H1_Trace@", 9))
   {
      fec = new H1_Trace_FECollection(atoi(name + 15), atoi(name + 11),
                                      BasisType::GetType(name[9]));
   }
   else if (!strncmp(name, "H1_", 3))
   {
      fec = new H1_FECollection(atoi(name + 7), atoi(name + 3));
   }
   else if (!strncmp(name, "H1Pos_Trace_", 12))
   {
      fec = new H1_Trace_FECollection(atoi(name + 16), atoi(name + 12),
                                      BasisType::Positive);
   }
   else if (!strncmp(name, "H1Pos_", 6))
   {
      fec = new H1Pos_FECollection(atoi(name + 10), atoi(name + 6));
   }
   else if (!strncmp(name, "H1Ser_", 6))
   {
      fec = new H1Ser_FECollection(atoi(name + 10), atoi(name + 6));
   }
   else if (!strncmp(name, "H1@", 3))
   {
      fec = new H1_FECollection(atoi(name + 9), atoi(name + 5),
                                BasisType::GetType(name[3]));
   }
   else if (!strncmp(name, "L2_T", 4))
      fec = new L2_FECollection(atoi(name + 10), atoi(name + 6),
                                atoi(name + 4));
   else if (!strncmp(name, "L2_", 3))
   {
      fec = new L2_FECollection(atoi(name + 7), atoi(name + 3));
   }
   else if (!strncmp(name, "L2Int_T", 7))
   {
      fec = new L2_FECollection(atoi(name + 13), atoi(name + 9),
                                atoi(name + 7), FiniteElement::INTEGRAL);
   }
   else if (!strncmp(name, "L2Int_", 6))
   {
      fec = new L2_FECollection(atoi(name + 10), atoi(name + 6),
                                BasisType::GaussLegendre,
                                FiniteElement::INTEGRAL);
   }
   else if (!strncmp(name, "RT_Trace_", 9))
   {
      fec = new RT_Trace_FECollection(atoi(name + 13), atoi(name + 9));
   }
   else if (!strncmp(name, "RT_ValTrace_", 12))
   {
      fec = new RT_Trace_FECollection(atoi(name + 16), atoi(name + 12),
                                      FiniteElement::VALUE);
   }
   else if (!strncmp(name, "RT_Trace@", 9))
   {
      fec = new RT_Trace_FECollection(atoi(name + 15), atoi(name + 11),
                                      FiniteElement::INTEGRAL,
                                      BasisType::GetType(name[9]));
   }
   else if (!strncmp(name, "RT_ValTrace@", 12))
   {
      fec = new RT_Trace_FECollection(atoi(name + 18), atoi(name + 14),
                                      FiniteElement::VALUE,
                                      BasisType::GetType(name[12]));
   }
   else if (!strncmp(name, "DG_Iface_", 9))
   {
      fec = new DG_Interface_FECollection(atoi(name + 13), atoi(name + 9));
   }
   else if (!strncmp(name, "DG_Iface@", 9))
   {
      fec = new DG_Interface_FECollection(atoi(name + 15), atoi(name + 11),
                                          FiniteElement::VALUE,
                                          BasisType::GetType(name[9]));
   }
   else if (!strncmp(name, "DG_IntIface_", 12))
   {
      fec = new DG_Interface_FECollection(atoi(name + 16), atoi(name + 12),
                                          FiniteElement::INTEGRAL);
   }
   else if (!strncmp(name, "DG_IntIface@", 12))
   {
      fec = new DG_Interface_FECollection(atoi(name + 18), atoi(name + 14),
                                          FiniteElement::INTEGRAL,
                                          BasisType::GetType(name[12]));
   }
   else if (!strncmp(name, "RT_", 3))
   {
      fec = new RT_FECollection(atoi(name + 7), atoi(name + 3));
   }
   else if (!strncmp(name, "RT@", 3))
   {
      fec = new RT_FECollection(atoi(name + 10), atoi(name + 6),
                                BasisType::GetType(name[3]),
                                BasisType::GetType(name[4]));
   }
   else if (!strncmp(name, "ND_Trace_", 9))
   {
      fec = new ND_Trace_FECollection(atoi(name + 13), atoi(name + 9));
   }
   else if (!strncmp(name, "ND_Trace@", 9))
   {
      fec = new ND_Trace_FECollection(atoi(name + 16), atoi(name + 12),
                                      BasisType::GetType(name[9]),
                                      BasisType::GetType(name[10]));
   }
   else if (!strncmp(name, "ND_", 3))
   {
      fec = new ND_FECollection(atoi(name + 7), atoi(name + 3));
   }
   else if (!strncmp(name, "ND@", 3))
   {
      fec = new ND_FECollection(atoi(name + 10), atoi(name + 6),
                                BasisType::GetType(name[3]),
                                BasisType::GetType(name[4]));
   }
   else if (!strncmp(name, "Local_", 6))
   {
      fec = new Local_FECollection(name + 6);
   }
   else if (!strncmp(name, "NURBS", 5))
   {
      if (name[5] != '\0')
      {
         // "NURBS" + "number" --> fixed order nurbs collection
         fec = new NURBSFECollection(atoi(name + 5));
      }
      else
      {
         // "NURBS" --> variable order nurbs collection
         fec = new NURBSFECollection();
      }
   }
   else
   {
      MFEM_ABORT("unknown FiniteElementCollection: " << name);
   }
   MFEM_VERIFY(!strcmp(fec->Name(), name), "input name: \"" << name
               << "\" does not match the created collection name: \""
               << fec->Name() << '"');

   return fec;
}

FiniteElementCollection *FiniteElementCollection::Clone(int p) const
{
   // default implementation for collections that don't care about variable p
   MFEM_ABORT("Collection " << Name() << " does not support variable orders.");
   (void) p;
   return NULL;
}

void FiniteElementCollection::InitVarOrder(int p) const
{
   if (p >= var_orders.Size())
   {
      var_orders.SetSize(p+1, NULL);
   }
   var_orders[p] = Clone(p);
}

FiniteElementCollection::~FiniteElementCollection()
{
   for (int i = 0; i < var_orders.Size(); i++)
   {
      delete var_orders[i];
   }
}

template <Geometry::Type geom>
inline void FiniteElementCollection::GetNVE(int &nv, int &ne)
{
   typedef typename Geometry::Constants<geom> g_consts;

   nv = g_consts::NumVert;
   ne = g_consts::NumEdges;
}

template <Geometry::Type geom, typename v_t>
inline void FiniteElementCollection::
GetEdge(int &nv, v_t &v, int &ne, int &e, int &eo, const int edge_info)
{
   typedef typename Geometry::Constants<Geometry::SEGMENT> e_consts;
   typedef typename Geometry::Constants<geom> g_consts;

   nv = e_consts::NumVert;
   ne = 1;
   e = edge_info/64;
   eo = edge_info%64;
   MFEM_ASSERT(0 <= e && e < g_consts::NumEdges, "");
   MFEM_ASSERT(0 <= eo && eo < e_consts::NumOrient, "");
   v[0] = e_consts::Orient[eo][0];
   v[1] = e_consts::Orient[eo][1];
   v[0] = g_consts::Edges[e][v[0]];
   v[1] = g_consts::Edges[e][v[1]];
}

template <Geometry::Type geom, Geometry::Type f_geom,
          typename v_t, typename e_t, typename eo_t>
inline void FiniteElementCollection::
GetFace(int &nv, v_t &v, int &ne, e_t &e, eo_t &eo,
        int &nf, int &f, Geometry::Type &fg, int &fo, const int face_info)
{
   typedef typename Geometry::Constants<  geom> g_consts;
   typedef typename Geometry::Constants<f_geom> f_consts;

   nv = f_consts::NumVert;
   nf = 1;
   f = face_info/64;
   fg = f_geom;
   fo = face_info%64;
   MFEM_ASSERT(0 <= f && f < g_consts::NumFaces, "");
   MFEM_ASSERT(0 <= fo && fo < f_consts::NumOrient, "");
   for (int i = 0; i < f_consts::NumVert; i++)
   {
      v[i] = f_consts::Orient[fo][i];
      v[i] = g_consts::FaceVert[f][v[i]];
   }
   ne = f_consts::NumEdges;
   for (int i = 0; i < f_consts::NumEdges; i++)
   {
      int v0 = v[f_consts::Edges[i][0]];
      int v1 = v[f_consts::Edges[i][1]];
      int eor = 0;
      if (v0 > v1) { swap(v0, v1); eor = 1; }
      for (int j = g_consts::VertToVert::I[v0]; true; j++)
      {
         MFEM_ASSERT(j < g_consts::VertToVert::I[v0+1],
                     "internal error, edge not found");
         if (v1 == g_consts::VertToVert::J[j][0])
         {
            int en = g_consts::VertToVert::J[j][1];
            if (en < 0)
            {
               en = -1-en;
               eor = 1-eor;
            }
            e[i] = en;
            eo[i] = eor;
            break;
         }
      }
   }
}

void FiniteElementCollection::SubDofOrder(Geometry::Type Geom, int SDim,
                                          int Info,
                                          Array<int> &dofs) const
{
   // Info = 64 * SubIndex + SubOrientation
   MFEM_ASSERT(0 <= Geom && Geom < Geometry::NumGeom,
               "invalid Geom = " << Geom);
   MFEM_ASSERT(0 <= SDim && SDim <= Geometry::Dimension[Geom],
               "invalid SDim = " << SDim <<
               " for Geom = " << Geometry::Name[Geom]);

   const int nvd = DofForGeometry(Geometry::POINT);
   if (SDim == 0) // vertex
   {
      const int off = nvd*(Info/64);
      dofs.SetSize(nvd);
      for (int i = 0; i < nvd; i++)
      {
         dofs[i] = off + i;
      }
   }
   else
   {
      int v[4], e[4], eo[4], f[1], fo[1];
      int av = 0, nv = 0, ae = 0, ne = 0, nf = 0;
      Geometry::Type fg[1];

      switch (Geom)
      {
         case Geometry::SEGMENT:
         {
            GetNVE<Geometry::SEGMENT>(av, ae);
            GetEdge<Geometry::SEGMENT>(nv, v, ne, e[0], eo[0], Info);
            break;
         }

         case Geometry::TRIANGLE:
         {
            GetNVE<Geometry::TRIANGLE>(av, ae);
            switch (SDim)
            {
               case 1:
                  GetEdge<Geometry::TRIANGLE>(nv, v, ne, e[0], eo[0], Info);
                  break;
               case 2:
                  GetFace<Geometry::TRIANGLE,Geometry::TRIANGLE>(
                     nv, v, ne, e, eo, nf, f[0], fg[0], fo[0], Info);
                  break;
               default:
                  goto not_supp;
            }
            break;
         }

         case Geometry::SQUARE:
         {
            GetNVE<Geometry::SQUARE>(av, ae);
            switch (SDim)
            {
               case 1:
                  GetEdge<Geometry::SQUARE>(nv, v, ne, e[0], eo[0], Info);
                  break;
               case 2:
                  GetFace<Geometry::SQUARE,Geometry::SQUARE>(
                     nv, v, ne, e, eo, nf, f[0], fg[0], fo[0], Info);
                  break;
               default:
                  goto not_supp;
            }
            break;
         }

         case Geometry::TETRAHEDRON:
         {
            GetNVE<Geometry::TETRAHEDRON>(av, ae);
            switch (SDim)
            {
               case 1:
                  GetEdge<Geometry::TETRAHEDRON>(nv, v, ne, e[0], eo[0], Info);
                  break;
               case 2:
                  GetFace<Geometry::TETRAHEDRON,Geometry::TRIANGLE>(
                     nv, v, ne, e, eo, nf, f[0], fg[0], fo[0], Info);
                  break;
               default:
                  goto not_supp;
            }
            break;
         }

         case Geometry::CUBE:
         {
            GetNVE<Geometry::CUBE>(av, ae);
            switch (SDim)
            {
               case 1:
                  GetEdge<Geometry::CUBE>(nv, v, ne, e[0], eo[0], Info);
                  break;
               case 2:
                  GetFace<Geometry::CUBE,Geometry::SQUARE>(
                     nv, v, ne, e, eo, nf, f[0], fg[0], fo[0], Info);
                  break;
               default:
                  goto not_supp;
            }
            break;
         }

         default:
            MFEM_ABORT("invalid Geom = " << Geom);
      }

      int ned = (ne > 0) ? DofForGeometry(Geometry::SEGMENT) : 0;

      // add vertex dofs
      dofs.SetSize(nv*nvd+ne*ned);
      for (int i = 0; i < nv; i++)
      {
         for (int j = 0; j < nvd; j++)
         {
            dofs[i*nvd+j] = v[i]*nvd+j;
         }
      }
      int l_off = nv*nvd, g_off = av*nvd;

      // add edge dofs
      if (ned > 0)
      {
         for (int i = 0; i < ne; i++)
         {
            const int *ed = DofOrderForOrientation(Geometry::SEGMENT,
                                                   eo[i] ? -1 : 1);
            for (int j = 0; j < ned; j++)
            {
               dofs[l_off+i*ned+j] =
                  ed[j] >= 0 ?
                  g_off+e[i]*ned+ed[j] :
                  -1-(g_off+e[i]*ned+(-1-ed[j]));
            }
         }
         l_off += ne*ned;
         g_off += ae*ned;
      }

      // add face dofs
      if (nf > 0)
      {
         const int nfd = DofForGeometry(fg[0]); // assume same face geometry
         dofs.SetSize(dofs.Size()+nf*nfd);
         for (int i = 0; i < nf; i++)
         {
            const int *fd = DofOrderForOrientation(fg[i], fo[i]);
            for (int j = 0; j < nfd; j++)
            {
               dofs[l_off+i*nfd+j] =
                  fd[j] >= 0 ?
                  g_off+f[i]*nfd+fd[j] :
                  -1-(g_off+f[i]*nfd+(-1-fd[j]));
            }
         }
      }

      // add volume dofs ...
   }
   return;

not_supp:
   MFEM_ABORT("Geom = " << Geometry::Name[Geom] <<
              ", SDim = " << SDim << " is not supported");
}

const FiniteElement *
LinearFECollection::FiniteElementForGeometry(Geometry::Type GeomType) const
{
   switch (GeomType)
   {
      case Geometry::POINT:       return &PointFE;
      case Geometry::SEGMENT:     return &SegmentFE;
      case Geometry::TRIANGLE:    return &TriangleFE;
      case Geometry::SQUARE:      return &QuadrilateralFE;
      case Geometry::TETRAHEDRON: return &TetrahedronFE;
      case Geometry::CUBE:        return &ParallelepipedFE;
      case Geometry::PRISM:       return &WedgeFE;
      case Geometry::PYRAMID:     return &PyramidFE;
      default:
         mfem_error ("LinearFECollection: unknown geometry type.");
   }
   return &SegmentFE; // Make some compilers happy
}

int LinearFECollection::DofForGeometry(Geometry::Type GeomType) const
{
   switch (GeomType)
   {
      case Geometry::POINT:       return 1;
      case Geometry::SEGMENT:     return 0;
      case Geometry::TRIANGLE:    return 0;
      case Geometry::SQUARE:      return 0;
      case Geometry::TETRAHEDRON: return 0;
      case Geometry::CUBE:        return 0;
      case Geometry::PRISM:       return 0;
      case Geometry::PYRAMID:     return 0;
      default:
         mfem_error ("LinearFECollection: unknown geometry type.");
   }
   return 0; // Make some compilers happy
}

const int *LinearFECollection::DofOrderForOrientation(Geometry::Type GeomType,
                                                      int Or) const
{
   return NULL;
}


const FiniteElement *
QuadraticFECollection::FiniteElementForGeometry(Geometry::Type GeomType) const
{
   switch (GeomType)
   {
      case Geometry::POINT:       return &PointFE;
      case Geometry::SEGMENT:     return &SegmentFE;
      case Geometry::TRIANGLE:    return &TriangleFE;
      case Geometry::SQUARE:      return &QuadrilateralFE;
      case Geometry::TETRAHEDRON: return &TetrahedronFE;
      case Geometry::CUBE:        return &ParallelepipedFE;
      case Geometry::PRISM:       return &WedgeFE;
      default:
         mfem_error ("QuadraticFECollection: unknown geometry type.");
   }
   return &SegmentFE; // Make some compilers happy
}

int QuadraticFECollection::DofForGeometry(Geometry::Type GeomType) const
{
   switch (GeomType)
   {
      case Geometry::POINT:       return 1;
      case Geometry::SEGMENT:     return 1;
      case Geometry::TRIANGLE:    return 0;
      case Geometry::SQUARE:      return 1;
      case Geometry::TETRAHEDRON: return 0;
      case Geometry::CUBE:        return 1;
      case Geometry::PRISM:       return 0;
      default:
         mfem_error ("QuadraticFECollection: unknown geometry type.");
   }
   return 0; // Make some compilers happy
}

const int *QuadraticFECollection::DofOrderForOrientation(
   Geometry::Type GeomType, int Or) const
{
   static int indexes[] = { 0 };

   return indexes;
}


const FiniteElement *
QuadraticPosFECollection::FiniteElementForGeometry(
   Geometry::Type GeomType) const
{
   switch (GeomType)
   {
      case Geometry::SEGMENT:     return &SegmentFE;
      case Geometry::SQUARE:      return &QuadrilateralFE;
      default:
         mfem_error ("QuadraticPosFECollection: unknown geometry type.");
   }
   return NULL; // Make some compilers happy
}

int QuadraticPosFECollection::DofForGeometry(Geometry::Type GeomType) const
{
   switch (GeomType)
   {
      case Geometry::POINT:       return 1;
      case Geometry::SEGMENT:     return 1;
      case Geometry::SQUARE:      return 1;
      default:
         mfem_error ("QuadraticPosFECollection: unknown geometry type.");
   }
   return 0; // Make some compilers happy
}

const int *QuadraticPosFECollection::DofOrderForOrientation(
   Geometry::Type GeomType, int Or) const
{
   static int indexes[] = { 0 };

   return indexes;
}


const FiniteElement *
CubicFECollection::FiniteElementForGeometry(Geometry::Type GeomType) const
{
   switch (GeomType)
   {
      case Geometry::POINT:       return &PointFE;
      case Geometry::SEGMENT:     return &SegmentFE;
      case Geometry::TRIANGLE:    return &TriangleFE;
      case Geometry::SQUARE:      return &QuadrilateralFE;
      case Geometry::TETRAHEDRON: return &TetrahedronFE;
      case Geometry::CUBE:        return &ParallelepipedFE;
      case Geometry::PRISM:       return &WedgeFE;
      default:
         mfem_error ("CubicFECollection: unknown geometry type.");
   }
   return &SegmentFE; // Make some compilers happy
}

int CubicFECollection::DofForGeometry(Geometry::Type GeomType) const
{
   switch (GeomType)
   {
      case Geometry::POINT:       return 1;
      case Geometry::SEGMENT:     return 2;
      case Geometry::TRIANGLE:    return 1;
      case Geometry::SQUARE:      return 4;
      case Geometry::TETRAHEDRON: return 0;
      case Geometry::CUBE:        return 8;
      case Geometry::PRISM:       return 2;
      default:
         mfem_error ("CubicFECollection: unknown geometry type.");
   }
   return 0; // Make some compilers happy
}

const int *CubicFECollection::DofOrderForOrientation(Geometry::Type GeomType,
                                                     int Or) const
{
   if (GeomType == Geometry::SEGMENT)
   {
      static int ind_pos[] = { 0, 1 };
      static int ind_neg[] = { 1, 0 };

      if (Or < 0)
      {
         return ind_neg;
      }
      return ind_pos;
   }
   else if (GeomType == Geometry::TRIANGLE)
   {
      static int indexes[] = { 0 };

      return indexes;
   }
   else if (GeomType == Geometry::SQUARE)
   {
      static int sq_ind[8][4] = {{0, 1, 2, 3}, {0, 2, 1, 3},
         {2, 0, 3, 1}, {1, 0, 3, 2},
         {3, 2, 1, 0}, {3, 1, 2, 0},
         {1, 3, 0, 2}, {2, 3, 0, 1}
      };
      return sq_ind[Or];
   }

   return NULL;
}


const FiniteElement *
CrouzeixRaviartFECollection::FiniteElementForGeometry(
   Geometry::Type GeomType) const
{
   switch (GeomType)
   {
      case Geometry::SEGMENT:     return &SegmentFE;
      case Geometry::TRIANGLE:    return &TriangleFE;
      case Geometry::SQUARE:      return &QuadrilateralFE;
      default:
         mfem_error ("CrouzeixRaviartFECollection: unknown geometry type.");
   }
   return &SegmentFE; // Make some compilers happy
}

int CrouzeixRaviartFECollection::DofForGeometry(Geometry::Type GeomType) const
{
   switch (GeomType)
   {
      case Geometry::POINT:       return 0;
      case Geometry::SEGMENT:     return 1;
      case Geometry::TRIANGLE:    return 0;
      case Geometry::SQUARE:      return 0;
      default:
         mfem_error ("CrouzeixRaviartFECollection: unknown geometry type.");
   }
   return 0; // Make some compilers happy
}

const int *CrouzeixRaviartFECollection::DofOrderForOrientation(
   Geometry::Type GeomType, int Or) const
{
   static int indexes[] = { 0 };

   return indexes;
}


const FiniteElement *
RT0_2DFECollection::FiniteElementForGeometry(Geometry::Type GeomType) const
{
   switch (GeomType)
   {
      case Geometry::SEGMENT:     return &SegmentFE;
      case Geometry::TRIANGLE:    return &TriangleFE;
      case Geometry::SQUARE:      return &QuadrilateralFE;
      default:
         mfem_error ("RT0_2DFECollection: unknown geometry type.");
   }
   return &SegmentFE; // Make some compilers happy
}

int RT0_2DFECollection::DofForGeometry(Geometry::Type GeomType) const
{
   switch (GeomType)
   {
      case Geometry::POINT:       return 0;
      case Geometry::SEGMENT:     return 1;
      case Geometry::TRIANGLE:    return 0;
      case Geometry::SQUARE:      return 0;
      default:
         mfem_error ("RT0_2DFECollection: unknown geometry type.");
   }
   return 0; // Make some compilers happy
}

const int * RT0_2DFECollection::DofOrderForOrientation(Geometry::Type GeomType,
                                                       int Or) const
{
   static int ind_pos[] = { 0 };
   static int ind_neg[] = { -1 };

   if (Or > 0)
   {
      return ind_pos;
   }
   return ind_neg;
}


const FiniteElement *
RT1_2DFECollection::FiniteElementForGeometry(Geometry::Type GeomType) const
{
   switch (GeomType)
   {
      case Geometry::SEGMENT:     return &SegmentFE;
      case Geometry::TRIANGLE:    return &TriangleFE;
      case Geometry::SQUARE:      return &QuadrilateralFE;
      default:
         mfem_error ("RT1_2DFECollection: unknown geometry type.");
   }
   return &SegmentFE; // Make some compilers happy
}

int RT1_2DFECollection::DofForGeometry(Geometry::Type GeomType) const
{
   switch (GeomType)
   {
      case Geometry::POINT:       return 0;
      case Geometry::SEGMENT:     return 2;
      case Geometry::TRIANGLE:    return 2;
      case Geometry::SQUARE:      return 4;
      default:
         mfem_error ("RT1_2DFECollection: unknown geometry type.");
   }
   return 0; // Make some compilers happy
}

const int *RT1_2DFECollection::DofOrderForOrientation(Geometry::Type GeomType,
                                                      int Or) const
{
   static int ind_pos[] = {  0,  1 };
   static int ind_neg[] = { -2, -1 };

   if (Or > 0)
   {
      return ind_pos;
   }
   return ind_neg;
}

const FiniteElement *
RT2_2DFECollection::FiniteElementForGeometry(Geometry::Type GeomType) const
{
   switch (GeomType)
   {
      case Geometry::SEGMENT:     return &SegmentFE;
      case Geometry::TRIANGLE:    return &TriangleFE;
      case Geometry::SQUARE:      return &QuadrilateralFE;
      default:
         mfem_error ("RT2_2DFECollection: unknown geometry type.");
   }
   return &SegmentFE; // Make some compilers happy
}

int RT2_2DFECollection::DofForGeometry(Geometry::Type GeomType) const
{
   switch (GeomType)
   {
      case Geometry::POINT:       return 0;
      case Geometry::SEGMENT:     return 3;
      case Geometry::TRIANGLE:    return 6;
      case Geometry::SQUARE:      return 12;
      default:
         mfem_error ("RT2_2DFECollection: unknown geometry type.");
   }
   return 0; // Make some compilers happy
}

const int *RT2_2DFECollection::DofOrderForOrientation(Geometry::Type GeomType,
                                                      int Or) const
{
   static int ind_pos[] = { 0, 1, 2 };
   static int ind_neg[] = { -3, -2, -1 };

   if (Or > 0)
   {
      return ind_pos;
   }
   return ind_neg;
}


const FiniteElement *
Const2DFECollection::FiniteElementForGeometry(Geometry::Type GeomType) const
{
   switch (GeomType)
   {
      case Geometry::TRIANGLE:    return &TriangleFE;
      case Geometry::SQUARE:      return &QuadrilateralFE;
      default:
         mfem_error ("Const2DFECollection: unknown geometry type.");
   }
   return &TriangleFE; // Make some compilers happy
}

int Const2DFECollection::DofForGeometry(Geometry::Type GeomType) const
{
   switch (GeomType)
   {
      case Geometry::POINT:       return 0;
      case Geometry::SEGMENT:     return 0;
      case Geometry::TRIANGLE:    return 1;
      case Geometry::SQUARE:      return 1;
      default:
         mfem_error ("Const2DFECollection: unknown geometry type.");
   }
   return 0; // Make some compilers happy
}

const int *Const2DFECollection::DofOrderForOrientation(Geometry::Type GeomType,
                                                       int Or) const
{
   return NULL;
}


const FiniteElement *
LinearDiscont2DFECollection::FiniteElementForGeometry(
   Geometry::Type GeomType) const
{
   switch (GeomType)
   {
      case Geometry::TRIANGLE:    return &TriangleFE;
      case Geometry::SQUARE:      return &QuadrilateralFE;
      default:
         mfem_error ("LinearDiscont2DFECollection: unknown geometry type.");
   }
   return &TriangleFE; // Make some compilers happy
}

int LinearDiscont2DFECollection::DofForGeometry(Geometry::Type GeomType) const
{
   switch (GeomType)
   {
      case Geometry::POINT:       return 0;
      case Geometry::SEGMENT:     return 0;
      case Geometry::TRIANGLE:    return 3;
      case Geometry::SQUARE:      return 4;
      default:
         mfem_error ("LinearDiscont2DFECollection: unknown geometry type.");
   }
   return 0; // Make some compilers happy
}

const int * LinearDiscont2DFECollection::DofOrderForOrientation(
   Geometry::Type GeomType, int Or) const
{
   return NULL;
}


const FiniteElement *
GaussLinearDiscont2DFECollection::FiniteElementForGeometry(
   Geometry::Type GeomType) const
{
   switch (GeomType)
   {
      case Geometry::TRIANGLE:    return &TriangleFE;
      case Geometry::SQUARE:      return &QuadrilateralFE;
      default:
         mfem_error ("GaussLinearDiscont2DFECollection:"
                     " unknown geometry type.");
   }
   return &TriangleFE; // Make some compilers happy
}

int GaussLinearDiscont2DFECollection::DofForGeometry(Geometry::Type GeomType)
const
{
   switch (GeomType)
   {
      case Geometry::POINT:       return 0;
      case Geometry::SEGMENT:     return 0;
      case Geometry::TRIANGLE:    return 3;
      case Geometry::SQUARE:      return 4;
      default:
         mfem_error ("GaussLinearDiscont2DFECollection:"
                     " unknown geometry type.");
   }
   return 0; // Make some compilers happy
}

const int *GaussLinearDiscont2DFECollection::DofOrderForOrientation(
   Geometry::Type GeomType, int Or) const
{
   return NULL;
}


const FiniteElement *
P1OnQuadFECollection::FiniteElementForGeometry(Geometry::Type GeomType) const
{
   if (GeomType != Geometry::SQUARE)
   {
      mfem_error ("P1OnQuadFECollection: unknown geometry type.");
   }
   return &QuadrilateralFE;
}

int P1OnQuadFECollection::DofForGeometry(Geometry::Type GeomType) const
{
   switch (GeomType)
   {
      case Geometry::POINT:       return 0;
      case Geometry::SEGMENT:     return 0;
      case Geometry::SQUARE:      return 3;
      default:
         mfem_error ("P1OnQuadFECollection: unknown geometry type.");
   }
   return 0; // Make some compilers happy
}

const int *P1OnQuadFECollection::DofOrderForOrientation(
   Geometry::Type GeomType, int Or) const
{
   return NULL;
}


const FiniteElement *
QuadraticDiscont2DFECollection::FiniteElementForGeometry(
   Geometry::Type GeomType) const
{
   switch (GeomType)
   {
      case Geometry::TRIANGLE:    return &TriangleFE;
      case Geometry::SQUARE:      return &QuadrilateralFE;
      default:
         mfem_error ("QuadraticDiscont2DFECollection: unknown geometry type.");
   }
   return &TriangleFE; // Make some compilers happy
}

int QuadraticDiscont2DFECollection::DofForGeometry(Geometry::Type GeomType)
const
{
   switch (GeomType)
   {
      case Geometry::POINT:       return 0;
      case Geometry::SEGMENT:     return 0;
      case Geometry::TRIANGLE:    return 6;
      case Geometry::SQUARE:      return 9;
      default:
         mfem_error ("QuadraticDiscont2DFECollection: unknown geometry type.");
   }
   return 0; // Make some compilers happy
}

const int *QuadraticDiscont2DFECollection::DofOrderForOrientation(
   Geometry::Type GeomType, int Or) const
{
   return NULL;
}


const FiniteElement *
QuadraticPosDiscont2DFECollection::FiniteElementForGeometry(
   Geometry::Type GeomType) const
{
   switch (GeomType)
   {
      case Geometry::SQUARE:  return &QuadrilateralFE;
      default:
         mfem_error ("QuadraticPosDiscont2DFECollection: unknown geometry type.");
   }
   return NULL; // Make some compilers happy
}

int QuadraticPosDiscont2DFECollection::DofForGeometry(Geometry::Type GeomType)
const
{
   switch (GeomType)
   {
      case Geometry::POINT:       return 0;
      case Geometry::SEGMENT:     return 0;
      case Geometry::SQUARE:      return 9;
      default:
         mfem_error ("QuadraticPosDiscont2DFECollection: unknown geometry type.");
   }
   return 0; // Make some compilers happy
}


const FiniteElement *
GaussQuadraticDiscont2DFECollection::FiniteElementForGeometry(
   Geometry::Type GeomType)
const
{
   switch (GeomType)
   {
      case Geometry::TRIANGLE:    return &TriangleFE;
      case Geometry::SQUARE:      return &QuadrilateralFE;
      default:
         mfem_error ("GaussQuadraticDiscont2DFECollection:"
                     " unknown geometry type.");
   }
   return &QuadrilateralFE; // Make some compilers happy
}

int GaussQuadraticDiscont2DFECollection::DofForGeometry(
   Geometry::Type GeomType) const
{
   switch (GeomType)
   {
      case Geometry::POINT:       return 0;
      case Geometry::SEGMENT:     return 0;
      case Geometry::TRIANGLE:    return 6;
      case Geometry::SQUARE:      return 9;
      default:
         mfem_error ("GaussQuadraticDiscont2DFECollection:"
                     " unknown geometry type.");
   }
   return 0; // Make some compilers happy
}

const int *GaussQuadraticDiscont2DFECollection::DofOrderForOrientation(
   Geometry::Type GeomType, int Or) const
{
   return NULL;
}


const FiniteElement *
CubicDiscont2DFECollection::FiniteElementForGeometry(
   Geometry::Type GeomType) const
{
   switch (GeomType)
   {
      case Geometry::TRIANGLE:    return &TriangleFE;
      case Geometry::SQUARE:      return &QuadrilateralFE;
      default:
         mfem_error ("CubicDiscont2DFECollection: unknown geometry type.");
   }
   return &TriangleFE; // Make some compilers happy
}

int CubicDiscont2DFECollection::DofForGeometry(Geometry::Type GeomType) const
{
   switch (GeomType)
   {
      case Geometry::POINT:       return 0;
      case Geometry::SEGMENT:     return 0;
      case Geometry::TRIANGLE:    return 10;
      case Geometry::SQUARE:      return 16;
      default:
         mfem_error ("CubicDiscont2DFECollection: unknown geometry type.");
   }
   return 0; // Make some compilers happy
}

const int *CubicDiscont2DFECollection::DofOrderForOrientation(
   Geometry::Type GeomType, int Or) const
{
   return NULL;
}


const FiniteElement *
LinearNonConf3DFECollection::FiniteElementForGeometry(
   Geometry::Type GeomType) const
{
   switch (GeomType)
   {
      case Geometry::TRIANGLE:    return &TriangleFE;
      case Geometry::SQUARE:      return &QuadrilateralFE;
      case Geometry::TETRAHEDRON: return &TetrahedronFE;
      case Geometry::CUBE:        return &ParallelepipedFE;
      default:
         mfem_error ("LinearNonConf3DFECollection: unknown geometry type.");
   }
   return &TriangleFE; // Make some compilers happy
}

int LinearNonConf3DFECollection::DofForGeometry(Geometry::Type GeomType) const
{
   switch (GeomType)
   {
      case Geometry::POINT:       return 0;
      case Geometry::SEGMENT:     return 0;
      case Geometry::TRIANGLE:    return 1;
      case Geometry::SQUARE:      return 1;
      case Geometry::TETRAHEDRON: return 0;
      case Geometry::CUBE:        return 0;
      default:
         mfem_error ("LinearNonConf3DFECollection: unknown geometry type.");
   }
   return 0; // Make some compilers happy
}

const int *LinearNonConf3DFECollection::DofOrderForOrientation(
   Geometry::Type GeomType, int Or) const
{
   static int indexes[] = { 0 };

   return indexes;
}


const FiniteElement *
Const3DFECollection::FiniteElementForGeometry(Geometry::Type GeomType) const
{
   switch (GeomType)
   {
      case Geometry::TETRAHEDRON: return &TetrahedronFE;
      case Geometry::CUBE:        return &ParallelepipedFE;
      case Geometry::PRISM:       return &WedgeFE;
      case Geometry::PYRAMID:     return &PyramidFE;
      default:
         mfem_error ("Const3DFECollection: unknown geometry type.");
   }
   return &TetrahedronFE; // Make some compilers happy
}

int Const3DFECollection::DofForGeometry(Geometry::Type GeomType) const
{
   switch (GeomType)
   {
      case Geometry::POINT:       return 0;
      case Geometry::SEGMENT:     return 0;
      case Geometry::TRIANGLE:    return 0;
      case Geometry::SQUARE:      return 0;
      case Geometry::TETRAHEDRON: return 1;
      case Geometry::CUBE:        return 1;
      case Geometry::PRISM:       return 1;
      case Geometry::PYRAMID:     return 1;
      default:
         mfem_error ("Const3DFECollection: unknown geometry type.");
   }
   return 0; // Make some compilers happy
}

const int *Const3DFECollection::DofOrderForOrientation(Geometry::Type GeomType,
                                                       int Or) const
{
   return NULL;
}


const FiniteElement *
LinearDiscont3DFECollection::FiniteElementForGeometry(
   Geometry::Type GeomType) const
{
   switch (GeomType)
   {
      case Geometry::TETRAHEDRON: return &TetrahedronFE;
      case Geometry::PYRAMID:     return &PyramidFE;
      case Geometry::PRISM:       return &WedgeFE;
      case Geometry::CUBE:        return &ParallelepipedFE;
      default:
         mfem_error ("LinearDiscont3DFECollection: unknown geometry type.");
   }
   return &TetrahedronFE; // Make some compilers happy
}

int LinearDiscont3DFECollection::DofForGeometry(Geometry::Type GeomType) const
{
   switch (GeomType)
   {
      case Geometry::POINT:       return 0;
      case Geometry::SEGMENT:     return 0;
      case Geometry::TRIANGLE:    return 0;
      case Geometry::SQUARE:      return 0;
      case Geometry::TETRAHEDRON: return 4;
      case Geometry::PYRAMID:     return 5;
      case Geometry::PRISM:       return 6;
      case Geometry::CUBE:        return 8;
      default:
         mfem_error ("LinearDiscont3DFECollection: unknown geometry type.");
   }
   return 0; // Make some compilers happy
}

const int *LinearDiscont3DFECollection::DofOrderForOrientation(
   Geometry::Type GeomType, int Or) const
{
   return NULL;
}


const FiniteElement *
QuadraticDiscont3DFECollection::FiniteElementForGeometry(
   Geometry::Type GeomType) const
{
   switch (GeomType)
   {
      case Geometry::TETRAHEDRON: return &TetrahedronFE;
      case Geometry::CUBE:        return &ParallelepipedFE;
      default:
         mfem_error ("QuadraticDiscont3DFECollection: unknown geometry type.");
   }
   return &TetrahedronFE; // Make some compilers happy
}

int QuadraticDiscont3DFECollection::DofForGeometry(Geometry::Type GeomType)
const
{
   switch (GeomType)
   {
      case Geometry::POINT:       return 0;
      case Geometry::SEGMENT:     return 0;
      case Geometry::TRIANGLE:    return 0;
      case Geometry::SQUARE:      return 0;
      case Geometry::TETRAHEDRON: return 10;
      case Geometry::CUBE:        return 27;
      default:
         mfem_error ("QuadraticDiscont3DFECollection: unknown geometry type.");
   }
   return 0; // Make some compilers happy
}

const int *QuadraticDiscont3DFECollection::DofOrderForOrientation(
   Geometry::Type GeomType, int Or) const
{
   return NULL;
}

const FiniteElement *
RefinedLinearFECollection::FiniteElementForGeometry(
   Geometry::Type GeomType) const
{
   switch (GeomType)
   {
      case Geometry::POINT:       return &PointFE;
      case Geometry::SEGMENT:     return &SegmentFE;
      case Geometry::TRIANGLE:    return &TriangleFE;
      case Geometry::SQUARE:      return &QuadrilateralFE;
      case Geometry::TETRAHEDRON: return &TetrahedronFE;
      case Geometry::CUBE:        return &ParallelepipedFE;
      default:
         mfem_error ("RefinedLinearFECollection: unknown geometry type.");
   }
   return &SegmentFE; // Make some compilers happy
}

int RefinedLinearFECollection::DofForGeometry(Geometry::Type GeomType) const
{
   switch (GeomType)
   {
      case Geometry::POINT:       return 1;
      case Geometry::SEGMENT:     return 1;
      case Geometry::TRIANGLE:    return 0;
      case Geometry::SQUARE:      return 1;
      case Geometry::TETRAHEDRON: return 0;
      case Geometry::CUBE:        return 1;
      default:
         mfem_error ("RefinedLinearFECollection: unknown geometry type.");
   }
   return 0; // Make some compilers happy
}

const int *RefinedLinearFECollection::DofOrderForOrientation(
   Geometry::Type GeomType, int Or) const
{
   static int indexes[] = { 0 };

   return indexes;
}


const FiniteElement *
ND1_3DFECollection::FiniteElementForGeometry(Geometry::Type GeomType) const
{
   switch (GeomType)
   {
      case Geometry::CUBE:        return &HexahedronFE;
      case Geometry::TETRAHEDRON: return &TetrahedronFE;
      case Geometry::PRISM:       return &WedgeFE;
      case Geometry::PYRAMID:     return &PyramidFE;
      default:
         mfem_error ("ND1_3DFECollection: unknown geometry type.");
   }
   return &HexahedronFE; // Make some compilers happy
}

int ND1_3DFECollection::DofForGeometry(Geometry::Type GeomType) const
{
   switch (GeomType)
   {
      case Geometry::POINT:       return 0;
      case Geometry::SEGMENT:     return 1;
      case Geometry::TRIANGLE:    return 0;
      case Geometry::SQUARE:      return 0;
      case Geometry::TETRAHEDRON: return 0;
      case Geometry::CUBE:        return 0;
      case Geometry::PRISM:       return 0;
      case Geometry::PYRAMID:     return 0;
      default:
         mfem_error ("ND1_3DFECollection: unknown geometry type.");
   }
   return 0; // Make some compilers happy
}

const int *ND1_3DFECollection::DofOrderForOrientation(Geometry::Type GeomType,
                                                      int Or) const
{
   static int ind_pos[] = { 0 };
   static int ind_neg[] = { -1 };

   if (Or > 0)
   {
      return ind_pos;
   }
   return ind_neg;
}


const FiniteElement *
RT0_3DFECollection::FiniteElementForGeometry(Geometry::Type GeomType) const
{
   switch (GeomType)
   {
      case Geometry::TRIANGLE:    return &TriangleFE;
      case Geometry::SQUARE:      return &QuadrilateralFE;
      case Geometry::CUBE:        return &HexahedronFE;
      case Geometry::TETRAHEDRON: return &TetrahedronFE;
      case Geometry::PRISM:       return &WedgeFE;
      case Geometry::PYRAMID:     return &PyramidFE;
      default:
         mfem_error ("RT0_3DFECollection: unknown geometry type.");
   }
   return &HexahedronFE; // Make some compilers happy
}

int RT0_3DFECollection::DofForGeometry(Geometry::Type GeomType) const
{
   switch (GeomType)
   {
      case Geometry::POINT:       return 0;
      case Geometry::SEGMENT:     return 0;
      case Geometry::TRIANGLE:    return 1;
      case Geometry::SQUARE:      return 1;
      case Geometry::TETRAHEDRON: return 0;
      case Geometry::CUBE:        return 0;
      case Geometry::PRISM:       return 0;
      case Geometry::PYRAMID:     return 0;
      default:
         mfem_error ("RT0_3DFECollection: unknown geometry type.");
   }
   return 0; // Make some compilers happy
}

const int *RT0_3DFECollection::DofOrderForOrientation(Geometry::Type GeomType,
                                                      int Or) const
{
   static int ind_pos[] = { 0 };
   static int ind_neg[] = { -1 };

   if ((GeomType == Geometry::TRIANGLE) || (GeomType == Geometry::SQUARE))
   {
      if (Or % 2 == 0)
      {
         return ind_pos;
      }
      return ind_neg;
   }
   return NULL;
}

const FiniteElement *
RT1_3DFECollection::FiniteElementForGeometry(Geometry::Type GeomType) const
{
   switch (GeomType)
   {
      case Geometry::TRIANGLE:    return &TriangleFE;
      case Geometry::SQUARE:      return &QuadrilateralFE;
      case Geometry::CUBE:        return &HexahedronFE;
      default:
         mfem_error ("RT1_3DFECollection: unknown geometry type.");
   }
   return &HexahedronFE; // Make some compilers happy
}

int RT1_3DFECollection::DofForGeometry(Geometry::Type GeomType) const
{
   switch (GeomType)
   {
      case Geometry::POINT:       return 0;
      case Geometry::SEGMENT:     return 0;
      case Geometry::TRIANGLE:    return 2;
      case Geometry::SQUARE:      return 4;
      case Geometry::CUBE:        return 12;
      default:
         mfem_error ("RT1_3DFECollection: unknown geometry type.");
   }
   return 0; // Make some compilers happy
}

const int *RT1_3DFECollection::DofOrderForOrientation(Geometry::Type GeomType,
                                                      int Or) const
{
   if (GeomType == Geometry::SQUARE)
   {
      static int sq_ind[8][4] =
      {
         {0, 1, 2, 3}, {-1, -3, -2, -4},
         {2, 0, 3, 1}, {-2, -1, -4, -3},
         {3, 2, 1, 0}, {-4, -2, -3, -1},
         {1, 3, 0, 2}, {-3, -4, -1, -2}
      };

      return sq_ind[Or];
   }
   else
   {
      return NULL;
   }
}


H1_FECollection::H1_FECollection(const int p, const int dim, const int btype)
   : FiniteElementCollection(p)
   , dim(dim)
{
   MFEM_VERIFY(p >= 1, "H1_FECollection requires order >= 1.");
   MFEM_VERIFY(dim >= 0 && dim <= 3, "H1_FECollection requires 0 <= dim <= 3.");

   const int pm1 = p - 1, pm2 = pm1 - 1, pm3 = pm2 - 1, pm4 = pm3 - 1;

   int pt_type = BasisType::GetQuadrature1D(btype);
   b_type = BasisType::Check(btype);
   switch (btype)
   {
      case BasisType::GaussLobatto:
      {
         snprintf(h1_name, 32, "H1_%dD_P%d", dim, p);
         break;
      }
      case BasisType::Positive:
      {
         snprintf(h1_name, 32, "H1Pos_%dD_P%d", dim, p);
         break;
      }
      case BasisType::Serendipity:
      {
         snprintf(h1_name, 32, "H1Ser_%dD_P%d", dim, p);
         break;
      }
      default:
      {
         MFEM_VERIFY(Quadrature1D::CheckClosed(pt_type) !=
                     Quadrature1D::Invalid,
                     "unsupported BasisType: " << BasisType::Name(btype));

         snprintf(h1_name, 32, "H1@%c_%dD_P%d",
                  (int)BasisType::GetChar(btype), dim, p);
      }
   }

   for (int g = 0; g < Geometry::NumGeom; g++)
   {
      H1_dof[g] = 0;
      H1_Elements[g] = NULL;
   }
   for (int i = 0; i < 2; i++)
   {
      SegDofOrd[i] = NULL;
   }
   for (int i = 0; i < 6; i++)
   {
      TriDofOrd[i] = NULL;
   }
   for (int i = 0; i < 8; i++)
   {
      QuadDofOrd[i] = NULL;
   }
   for (int i = 0; i < 24; i++)
   {
      TetDofOrd[i] = NULL;
   }

   H1_dof[Geometry::POINT] = 1;
   H1_Elements[Geometry::POINT] = new PointFiniteElement;

   if (dim >= 1)
   {
      H1_dof[Geometry::SEGMENT] = pm1;
      if (b_type == BasisType::Positive)
      {
         H1_Elements[Geometry::SEGMENT] = new H1Pos_SegmentElement(p);
      }
      else
      {
         H1_Elements[Geometry::SEGMENT] = new H1_SegmentElement(p, btype);
      }

      SegDofOrd[0] = new int[2*pm1];
      SegDofOrd[1] = SegDofOrd[0] + pm1;
      for (int i = 0; i < pm1; i++)
      {
         SegDofOrd[0][i] = i;
         SegDofOrd[1][i] = pm2 - i;
      }
   }

   if (dim >= 2)
   {
      H1_dof[Geometry::TRIANGLE] = (pm1*pm2)/2;
      H1_dof[Geometry::SQUARE] = pm1*pm1;
      if (b_type == BasisType::Positive)
      {
         H1_Elements[Geometry::TRIANGLE] = new H1Pos_TriangleElement(p);
         H1_Elements[Geometry::SQUARE] = new H1Pos_QuadrilateralElement(p);
      }
      else if (b_type == BasisType::Serendipity)
      {
         // Note: in fe_coll.hpp the DofForGeometry(Geometry::Type) method
         // returns H1_dof[GeomType], so we need to fix the value of H1_dof here
         // for the serendipity case.

         // formula for number of interior serendipity DoFs (when p>1)
         H1_dof[Geometry::SQUARE] = (pm3*pm2)/2;
         H1_Elements[Geometry::SQUARE] = new H1Ser_QuadrilateralElement(p);
         // allows for mixed tri/quad meshes
         H1_Elements[Geometry::TRIANGLE] = new H1Pos_TriangleElement(p);
      }
      else
      {
         H1_Elements[Geometry::TRIANGLE] = new H1_TriangleElement(p, btype);
         H1_Elements[Geometry::SQUARE] = new H1_QuadrilateralElement(p, btype);
      }

      const int &TriDof = H1_dof[Geometry::TRIANGLE];
      const int &QuadDof = H1_dof[Geometry::SQUARE];
      TriDofOrd[0] = new int[6*TriDof];
      for (int i = 1; i < 6; i++)
      {
         TriDofOrd[i] = TriDofOrd[i-1] + TriDof;
      }
      // see Mesh::GetTriOrientation in mesh/mesh.cpp
      for (int j = 0; j < pm2; j++)
      {
         for (int i = 0; i + j < pm2; i++)
         {
            int o = TriDof - ((pm1 - j)*(pm2 - j))/2 + i;
            int k = pm3 - j - i;
            TriDofOrd[0][o] = o;  // (0,1,2)
            TriDofOrd[1][o] = TriDof - ((pm1-j)*(pm2-j))/2 + k;  // (1,0,2)
            TriDofOrd[2][o] = TriDof - ((pm1-i)*(pm2-i))/2 + k;  // (2,0,1)
            TriDofOrd[3][o] = TriDof - ((pm1-k)*(pm2-k))/2 + i;  // (2,1,0)
            TriDofOrd[4][o] = TriDof - ((pm1-k)*(pm2-k))/2 + j;  // (1,2,0)
            TriDofOrd[5][o] = TriDof - ((pm1-i)*(pm2-i))/2 + j;  // (0,2,1)
         }
      }

      QuadDofOrd[0] = new int[8*QuadDof];
      for (int i = 1; i < 8; i++)
      {
         QuadDofOrd[i] = QuadDofOrd[i-1] + QuadDof;
      }

      // For serendipity order >=4, the QuadDofOrd array must be re-defined. We
      // do this by computing the corresponding tensor product QuadDofOrd array
      // or two orders less, which contains enough DoFs for their serendipity
      // basis. This could be optimized.
      if (b_type == BasisType::Serendipity)
      {
         if (p < 4)
         {
            // no face dofs --> don't need to adjust QuadDofOrd
         }
         else  // p >= 4 --> have face dofs
         {
            // Exactly the same as tensor product case, but with all orders
            // reduced by 2 e.g. in case p=5 it builds a 2x2 array, even though
            // there are only 3 serendipity dofs.
            // In the tensor product case, the i and j index tensor directions,
            // and o index from 0 to (pm1)^2,

            for (int j = 0; j < pm3; j++)   // pm3 instead of pm1, etc
            {
               for (int i = 0; i < pm3; i++)
               {
                  int o = i + j*pm3;
                  QuadDofOrd[0][o] = i + j*pm3;  // (0,1,2,3)
                  QuadDofOrd[1][o] = j + i*pm3;  // (0,3,2,1)
                  QuadDofOrd[2][o] = j + (pm4 - i)*pm3;  // (1,2,3,0)
                  QuadDofOrd[3][o] = (pm4 - i) + j*pm3;  // (1,0,3,2)
                  QuadDofOrd[4][o] = (pm4 - i) + (pm4 - j)*pm3;  // (2,3,0,1)
                  QuadDofOrd[5][o] = (pm4 - j) + (pm4 - i)*pm3;  // (2,1,0,3)
                  QuadDofOrd[6][o] = (pm4 - j) + i*pm3;  // (3,0,1,2)
                  QuadDofOrd[7][o] = i + (pm4 - j)*pm3;  // (3,2,1,0)
               }
            }

         }
      }
      else // not serendipity
      {
         for (int j = 0; j < pm1; j++)
         {
            for (int i = 0; i < pm1; i++)
            {
               int o = i + j*pm1;
               QuadDofOrd[0][o] = i + j*pm1;  // (0,1,2,3)
               QuadDofOrd[1][o] = j + i*pm1;  // (0,3,2,1)
               QuadDofOrd[2][o] = j + (pm2 - i)*pm1;  // (1,2,3,0)
               QuadDofOrd[3][o] = (pm2 - i) + j*pm1;  // (1,0,3,2)
               QuadDofOrd[4][o] = (pm2 - i) + (pm2 - j)*pm1;  // (2,3,0,1)
               QuadDofOrd[5][o] = (pm2 - j) + (pm2 - i)*pm1;  // (2,1,0,3)
               QuadDofOrd[6][o] = (pm2 - j) + i*pm1;  // (3,0,1,2)
               QuadDofOrd[7][o] = i + (pm2 - j)*pm1;  // (3,2,1,0)
            }
         }
      }

      if (dim >= 3)
      {
         H1_dof[Geometry::TETRAHEDRON] = (TriDof*pm3)/3;
         H1_dof[Geometry::CUBE] = QuadDof*pm1;
         H1_dof[Geometry::PRISM] = TriDof*pm1;
<<<<<<< HEAD
         H1_dof[Geometry::PYRAMID] = pm2*pm1*(2*p-3)/6;
=======
         H1_dof[Geometry::PYRAMID] = 0;
>>>>>>> e7be9bb9
         if (b_type == BasisType::Positive)
         {
            H1_Elements[Geometry::TETRAHEDRON] = new H1Pos_TetrahedronElement(p);
            H1_Elements[Geometry::CUBE] = new H1Pos_HexahedronElement(p);
            H1_Elements[Geometry::PRISM] = new H1Pos_WedgeElement(p);
         }
         else
         {
            H1_Elements[Geometry::TETRAHEDRON] =
               new H1_TetrahedronElement(p, btype);
            H1_Elements[Geometry::CUBE] = new H1_HexahedronElement(p, btype);
            H1_Elements[Geometry::PRISM] = new H1_WedgeElement(p, btype);
            H1_Elements[Geometry::PYRAMID] = new H1_PyramidElement(p, btype);
         }
         H1_Elements[Geometry::PYRAMID] = new LinearPyramidFiniteElement;

         const int &TetDof = H1_dof[Geometry::TETRAHEDRON];
         TetDofOrd[0] = new int[24*TetDof];
         for (int i = 1; i < 24; i++)
         {
            TetDofOrd[i] = TetDofOrd[i-1] + TetDof;
         }
         // see Mesh::GetTetOrientation in mesh/mesh.cpp
         for (int k = 0; k < pm3; k++)
         {
            for (int j = 0; j + k < pm3; j++)
            {
               for (int i = 0; i + j + k < pm3; i++)
               {
                  int l = pm4 - k - j - i;
                  int o   = TetDof - ((pm1 - k) * (pm2 - k) * (pm3 - k)) / 6
                            + (j * (2 * p - 5 - j - 2 * k)) / 2 + i;
                  int o1  = TetDof - ((pm1 - j) * (pm2 - j) * (pm3 - j)) / 6
                            + (k * (2 * p - 5 - k - 2 * j)) / 2 + i;
                  int o2  = TetDof - ((pm1 - i) * (pm2 - i) * (pm3 - i)) / 6
                            + (k * (2 * p - 5 - k - 2 * i)) / 2 + j;
                  int o3  = TetDof - ((pm1 - k) * (pm2 - k) * (pm3 - k)) / 6
                            + (i * (2 * p - 5 - i - 2 * k)) / 2 + j;
                  int o4  = TetDof - ((pm1 - j) * (pm2 - j) * (pm3 - j)) / 6
                            + (i * (2 * p - 5 - i - 2 * j)) / 2 + k;
                  int o5  = TetDof - ((pm1 - i) * (pm2 - i) * (pm3 - i)) / 6
                            + (j * (2 * p - 5 - j - 2 * i)) / 2 + k;
                  int o6  = TetDof - ((pm1 - k) * (pm2 - k) * (pm3 - k)) / 6
                            + (l * (2 * p - 5 - l - 2 * k)) / 2 + j;
                  int o7  = TetDof - ((pm1 - l) * (pm2 - l) * (pm3 - l)) / 6
                            + (k * (2 * p - 5 - k - 2 * l)) / 2 + j;
                  int o8  = TetDof - ((pm1 - l) * (pm2 - l) * (pm3 - l)) / 6
                            + (j * (2 * p - 5 - j - 2 * l)) / 2 + k;
                  int o9  = TetDof - ((pm1 - j) * (pm2 - j) * (pm3 - j)) / 6
                            + (l * (2 * p - 5 - l - 2 * j)) / 2 + k;
                  int o10 = TetDof - ((pm1 - j) * (pm2 - j) * (pm3 - j)) / 6
                            + (k * (2 * p - 5 - k - 2 * j)) / 2 + l;
                  int o11 = TetDof - ((pm1 - k) * (pm2 - k) * (pm3 - k)) / 6
                            + (j * (2 * p - 5 - j - 2 * k)) / 2 + l;
                  int o12 = TetDof - ((pm1 - i) * (pm2 - i) * (pm3 - i)) / 6
                            + (l * (2 * p - 5 - l - 2 * i)) / 2 + k;
                  int o13 = TetDof - ((pm1 - l) * (pm2 - l) * (pm3 - l)) / 6
                            + (i * (2 * p - 5 - i - 2 * l)) / 2 + k;
                  int o14 = TetDof - ((pm1 - k) * (pm2 - k) * (pm3 - k)) / 6
                            + (i * (2 * p - 5 - i - 2 * k)) / 2 + l;
                  int o15 = TetDof - ((pm1 - i) * (pm2 - i) * (pm3 - i)) / 6
                            + (k * (2 * p - 5 - k - 2 * i)) / 2 + l;
                  int o16 = TetDof - ((pm1 - l) * (pm2 - l) * (pm3 - l)) / 6
                            + (k * (2 * p - 5 - k - 2 * l)) / 2 + i;
                  int o17 = TetDof - ((pm1 - k) * (pm2 - k) * (pm3 - k)) / 6
                            + (l * (2 * p - 5 - l - 2 * k)) / 2 + i;
                  int o18 = TetDof - ((pm1 - i) * (pm2 - i) * (pm3 - i)) / 6
                            + (j * (2 * p - 5 - j - 2 * i)) / 2 + l;
                  int o19 = TetDof - ((pm1 - j) * (pm2 - j) * (pm3 - j)) / 6
                            + (i * (2 * p - 5 - i - 2 * j)) / 2 + l;
                  int o20 = TetDof - ((pm1 - j) * (pm2 - j) * (pm3 - j)) / 6
                            + (l * (2 * p - 5 - l - 2 * j)) / 2 + i;
                  int o21 = TetDof - ((pm1 - l) * (pm2 - l) * (pm3 - l)) / 6
                            + (j * (2 * p - 5 - j - 2 * l)) / 2 + i;
                  int o22 = TetDof - ((pm1 - l) * (pm2 - l) * (pm3 - l)) / 6
                            + (i * (2 * p - 5 - i - 2 * l)) / 2 + j;
                  int o23 = TetDof - ((pm1 - i) * (pm2 - i) * (pm3 - i)) / 6
                            + (l * (2 * p - 5 - l - 2 * i)) / 2 + j;
                  TetDofOrd[ 0][o] = o;   // (0,1,2,3)
                  TetDofOrd[ 1][o] = o1;  // (0,1,3,2)
                  TetDofOrd[ 2][o] = o2;  // (0,2,3,1)
                  TetDofOrd[ 3][o] = o3;  // (0,2,1,3)
                  TetDofOrd[ 4][o] = o4;  // (0,3,1,2)
                  TetDofOrd[ 5][o] = o5;  // (0,3,2,1)
                  TetDofOrd[ 6][o] = o6;  // (1,2,0,3)
                  TetDofOrd[ 7][o] = o7;  // (1,2,3,0)
                  TetDofOrd[ 8][o] = o8;  // (1,3,2,0)
                  TetDofOrd[ 9][o] = o9;  // (1,3,0,2)
                  TetDofOrd[10][o] = o10; // (1,0,3,2)
                  TetDofOrd[11][o] = o11; // (1,0,2,3)
                  TetDofOrd[12][o] = o12; // (2,3,0,1)
                  TetDofOrd[13][o] = o13; // (2,3,1,0)
                  TetDofOrd[14][o] = o14; // (2,0,1,3)
                  TetDofOrd[15][o] = o15; // (2,0,3,1)
                  TetDofOrd[16][o] = o16; // (2,1,3,0)
                  TetDofOrd[17][o] = o17; // (2,1,0,3)
                  TetDofOrd[18][o] = o18; // (3,0,2,1)
                  TetDofOrd[19][o] = o19; // (3,0,1,2)
                  TetDofOrd[20][o] = o20; // (3,1,0,2)
                  TetDofOrd[21][o] = o21; // (3,1,2,0)
                  TetDofOrd[22][o] = o22; // (3,2,1,0)
                  TetDofOrd[23][o] = o23; // (3,2,0,1)
               }
            }
         }
      }
   }
}

const FiniteElement *
H1_FECollection::FiniteElementForGeometry(Geometry::Type GeomType) const
{
   if (GeomType != Geometry::PYRAMID || this->GetOrder() == 1)
   {
      return H1_Elements[GeomType];
   }
   else
   {
      MFEM_ABORT("H1 Pyramid basis functions are not yet supported "
                 "for order > 1.");
      return NULL;
   }
}

const int *H1_FECollection::DofOrderForOrientation(Geometry::Type GeomType,
                                                   int Or) const
{
   if (GeomType == Geometry::SEGMENT)
   {
      return (Or > 0) ? SegDofOrd[0] : SegDofOrd[1];
   }
   else if (GeomType == Geometry::TRIANGLE)
   {
      return TriDofOrd[Or%6];
   }
   else if (GeomType == Geometry::SQUARE)
   {
      return QuadDofOrd[Or%8];
   }
   else if (GeomType == Geometry::TETRAHEDRON)
   {
      return TetDofOrd[Or%24];
   }
   return NULL;
}

FiniteElementCollection *H1_FECollection::GetTraceCollection() const
{
   int tr_p = H1_dof[Geometry::SEGMENT] + 1;
   int tr_dim = -1;
   if (!strncmp(h1_name, "H1_", 3))
   {
      tr_dim = atoi(h1_name + 3);
   }
   else if (!strncmp(h1_name, "H1Pos_", 6))
   {
      tr_dim = atoi(h1_name + 6);
   }
   else if (!strncmp(h1_name, "H1@", 3))
   {
      tr_dim = atoi(h1_name + 5);
   }
   return (dim < 0) ? NULL : new H1_Trace_FECollection(tr_p, tr_dim, b_type);
}

const int *H1_FECollection::GetDofMap(Geometry::Type GeomType) const
{
   const int *dof_map = NULL;
   const FiniteElement *fe = H1_Elements[GeomType];
   const NodalFiniteElement *nodal_fe =
      dynamic_cast<const NodalFiniteElement*>(fe);
   if (nodal_fe)
   {
      dof_map = nodal_fe->GetLexicographicOrdering().GetData();
   }
   else
   {
      MFEM_ABORT("Geometry type " << Geometry::Name[GeomType] << " is not "
                 "implemented");
   }
   return dof_map;
}

const int *H1_FECollection::GetDofMap(Geometry::Type GeomType, int p) const
{
   if (p == base_p) { return GetDofMap(GeomType); }
   if (p >= var_orders.Size() || !var_orders[p]) { InitVarOrder(p); }
   return ((H1_FECollection*) var_orders[p])->GetDofMap(GeomType);
}

H1_FECollection::~H1_FECollection()
{
   delete [] SegDofOrd[0];
   delete [] TriDofOrd[0];
   delete [] QuadDofOrd[0];
   delete [] TetDofOrd[0];
   for (int g = 0; g < Geometry::NumGeom; g++)
   {
      delete H1_Elements[g];
   }
}


H1_Trace_FECollection::H1_Trace_FECollection(const int p, const int dim,
                                             const int btype)
   : H1_FECollection(p, dim-1, btype)
{
   if (btype == BasisType::GaussLobatto)
   {
      snprintf(h1_name, 32, "H1_Trace_%dD_P%d", dim, p);
   }
   else if (btype == BasisType::Positive)
   {
      snprintf(h1_name, 32, "H1Pos_Trace_%dD_P%d", dim, p);
   }
   else // base class checks that type is closed
   {
      snprintf(h1_name, 32, "H1_Trace@%c_%dD_P%d",
               (int)BasisType::GetChar(btype), dim, p);
   }
}


L2_FECollection::L2_FECollection(const int p, const int dim, const int btype,
                                 const int map_type)
   : FiniteElementCollection(p)
   , dim(dim)
   , m_type(map_type)
{
   MFEM_VERIFY(p >= 0, "L2_FECollection requires order >= 0.");

   b_type = BasisType::Check(btype);
   const char *prefix = NULL;
   switch (map_type)
   {
      case FiniteElement::VALUE:    prefix = "L2";    break;
      case FiniteElement::INTEGRAL: prefix = "L2Int"; break;
      default:
         MFEM_ABORT("invalid map_type: " << map_type);
   }
   switch (btype)
   {
      case BasisType::GaussLegendre:
         snprintf(d_name, 32, "%s_%dD_P%d", prefix, dim, p);
         break;
      default:
         snprintf(d_name, 32, "%s_T%d_%dD_P%d", prefix, btype, dim, p);
   }

   for (int g = 0; g < Geometry::NumGeom; g++)
   {
      L2_Elements[g] = NULL;
      Tr_Elements[g] = NULL;
   }
   for (int i = 0; i < 2; i++)
   {
      SegDofOrd[i] = NULL;
   }
   for (int i = 0; i < 6; i++)
   {
      TriDofOrd[i] = NULL;
   }
   for (int i = 0; i < 24; i++)
   {
      TetDofOrd[i] = NULL;
   }
   OtherDofOrd = NULL;

   if (dim == 0)
   {
      L2_Elements[Geometry::POINT] = new PointFiniteElement;
   }
   else if (dim == 1)
   {
      if (b_type == BasisType::Positive)
      {
         L2_Elements[Geometry::SEGMENT] = new L2Pos_SegmentElement(p);
      }
      else
      {
         L2_Elements[Geometry::SEGMENT] = new L2_SegmentElement(p, btype);
      }
      L2_Elements[Geometry::SEGMENT]->SetMapType(map_type);

      Tr_Elements[Geometry::POINT] = new PointFiniteElement;
      // No need to set the map_type for Tr_Elements.

      const int pp1 = p + 1;
      SegDofOrd[0] = new int[2*pp1];
      SegDofOrd[1] = SegDofOrd[0] + pp1;
      for (int i = 0; i <= p; i++)
      {
         SegDofOrd[0][i] = i;
         SegDofOrd[1][i] = p - i;
      }
   }
   else if (dim == 2)
   {
      if (b_type == BasisType::Positive)
      {
         L2_Elements[Geometry::TRIANGLE] = new L2Pos_TriangleElement(p);
         L2_Elements[Geometry::SQUARE] = new L2Pos_QuadrilateralElement(p);
      }
      else
      {
         L2_Elements[Geometry::TRIANGLE] = new L2_TriangleElement(p, btype);
         L2_Elements[Geometry::SQUARE] = new L2_QuadrilateralElement(p, btype);
      }
      L2_Elements[Geometry::TRIANGLE]->SetMapType(map_type);
      L2_Elements[Geometry::SQUARE]->SetMapType(map_type);
      // Trace element use the default Gauss-Legendre nodal points for positive basis
      if (b_type == BasisType::Positive)
      {
         Tr_Elements[Geometry::SEGMENT] = new L2Pos_SegmentElement(p);
      }
      else
      {
         Tr_Elements[Geometry::SEGMENT] = new L2_SegmentElement(p, btype);
      }

      const int TriDof = L2_Elements[Geometry::TRIANGLE]->GetDof();
      TriDofOrd[0] = new int[6*TriDof];
      for (int i = 1; i < 6; i++)
      {
         TriDofOrd[i] = TriDofOrd[i-1] + TriDof;
      }
      const int pp1 = p + 1, pp2 = pp1 + 1;
      for (int j = 0; j <= p; j++)
      {
         for (int i = 0; i + j <= p; i++)
         {
            int o = TriDof - ((pp2 - j)*(pp1 - j))/2 + i;
            int k = p - j - i;
            TriDofOrd[0][o] = o;  // (0,1,2)
            TriDofOrd[1][o] = TriDof - ((pp2-j)*(pp1-j))/2 + k;  // (1,0,2)
            TriDofOrd[2][o] = TriDof - ((pp2-i)*(pp1-i))/2 + k;  // (2,0,1)
            TriDofOrd[3][o] = TriDof - ((pp2-k)*(pp1-k))/2 + i;  // (2,1,0)
            TriDofOrd[4][o] = TriDof - ((pp2-k)*(pp1-k))/2 + j;  // (1,2,0)
            TriDofOrd[5][o] = TriDof - ((pp2-i)*(pp1-i))/2 + j;  // (0,2,1)
         }
      }
      const int QuadDof = L2_Elements[Geometry::SQUARE]->GetDof();
      OtherDofOrd = new int[QuadDof];
      for (int j = 0; j < QuadDof; j++)
      {
         OtherDofOrd[j] = j; // for Or == 0
      }
   }
   else if (dim == 3)
   {
      if (b_type == BasisType::Positive)
      {
         L2_Elements[Geometry::TETRAHEDRON] = new L2Pos_TetrahedronElement(p);
         L2_Elements[Geometry::CUBE] = new L2Pos_HexahedronElement(p);
         L2_Elements[Geometry::PRISM] = new L2Pos_WedgeElement(p);
      }
      else
      {
         L2_Elements[Geometry::TETRAHEDRON] =
            new L2_TetrahedronElement(p, btype);
         L2_Elements[Geometry::CUBE] = new L2_HexahedronElement(p, btype);
         L2_Elements[Geometry::PRISM] = new L2_WedgeElement(p, btype);
         L2_Elements[Geometry::PYRAMID] = new L2_PyramidElement(p, btype);
      }
      L2_Elements[Geometry::PYRAMID] = new P0PyrFiniteElement;

      L2_Elements[Geometry::TETRAHEDRON]->SetMapType(map_type);
      L2_Elements[Geometry::CUBE]->SetMapType(map_type);
      L2_Elements[Geometry::PRISM]->SetMapType(map_type);
      L2_Elements[Geometry::PYRAMID]->SetMapType(map_type);
<<<<<<< HEAD
      // All trace element use the default Gauss-Legendre nodal points
      Tr_Elements[Geometry::TRIANGLE] = new L2_TriangleElement(p);
      Tr_Elements[Geometry::SQUARE] = new L2_QuadrilateralElement(p);
=======
      // Trace element use the default Gauss-Legendre nodal points for positive basis
      if (b_type == BasisType::Positive)
      {
         Tr_Elements[Geometry::TRIANGLE] = new L2Pos_TriangleElement(p);
         Tr_Elements[Geometry::SQUARE] = new L2Pos_QuadrilateralElement(p);
      }
      else
      {
         Tr_Elements[Geometry::TRIANGLE] = new L2_TriangleElement(p, btype);
         Tr_Elements[Geometry::SQUARE] = new L2_QuadrilateralElement(p, btype);
      }
>>>>>>> e7be9bb9

      const int TetDof = L2_Elements[Geometry::TETRAHEDRON]->GetDof();
      const int HexDof = L2_Elements[Geometry::CUBE]->GetDof();
      const int PriDof = L2_Elements[Geometry::PRISM]->GetDof();
      const int MaxDof = std::max(TetDof, std::max(PriDof, HexDof));

      TetDofOrd[0] = new int[24*TetDof];
      for (int i = 1; i < 24; i++)
      {
         TetDofOrd[i] = TetDofOrd[i-1] + TetDof;
      }
      // see Mesh::GetTetOrientation in mesh/mesh.cpp
      const int pp1 = p + 1, pp2 = pp1 + 1, pp3 = pp2 + 1;
      for (int k = 0; k <= p; k++)
      {
         for (int j = 0; j + k <= p; j++)
         {
            for (int i = 0; i + j + k <= p; i++)
            {
               int l = p - k - j - i;
               int o   = TetDof - ((pp1 - k) * (pp2 - k) * (pp3 - k)) / 6
                         + (j * (2 * p + 3 - j - 2 * k)) / 2 + i;
               int o1  = TetDof - ((pp1 - j) * (pp2 - j) * (pp3 - j)) / 6
                         + (k * (2 * p + 3 - k - 2 * j)) / 2 + i;
               int o2  = TetDof - ((pp1 - i) * (pp2 - i) * (pp3 - i)) / 6
                         + (k * (2 * p + 3 - k - 2 * i)) / 2 + j;
               int o3  = TetDof - ((pp1 - k) * (pp2 - k) * (pp3 - k)) / 6
                         + (i * (2 * p + 3 - i - 2 * k)) / 2 + j;
               int o4  = TetDof - ((pp1 - j) * (pp2 - j) * (pp3 - j)) / 6
                         + (i * (2 * p + 3 - i - 2 * j)) / 2 + k;
               int o5  = TetDof - ((pp1 - i) * (pp2 - i) * (pp3 - i)) / 6
                         + (j * (2 * p + 3 - j - 2 * i)) / 2 + k;
               int o6  = TetDof - ((pp1 - k) * (pp2 - k) * (pp3 - k)) / 6
                         + (l * (2 * p + 3 - l - 2 * k)) / 2 + j;
               int o7  = TetDof - ((pp1 - l) * (pp2 - l) * (pp3 - l)) / 6
                         + (k * (2 * p + 3 - k - 2 * l)) / 2 + j;
               int o8  = TetDof - ((pp1 - l) * (pp2 - l) * (pp3 - l)) / 6
                         + (j * (2 * p + 3 - j - 2 * l)) / 2 + k;
               int o9  = TetDof - ((pp1 - j) * (pp2 - j) * (pp3 - j)) / 6
                         + (l * (2 * p + 3 - l - 2 * j)) / 2 + k;
               int o10 = TetDof - ((pp1 - j) * (pp2 - j) * (pp3 - j)) / 6
                         + (k * (2 * p + 3 - k - 2 * j)) / 2 + l;
               int o11 = TetDof - ((pp1 - k) * (pp2 - k) * (pp3 - k)) / 6
                         + (j * (2 * p + 3 - j - 2 * k)) / 2 + l;
               int o12 = TetDof - ((pp1 - i) * (pp2 - i) * (pp3 - i)) / 6
                         + (l * (2 * p + 3 - l - 2 * i)) / 2 + k;
               int o13 = TetDof - ((pp1 - l) * (pp2 - l) * (pp3 - l)) / 6
                         + (i * (2 * p + 3 - i - 2 * l)) / 2 + k;
               int o14 = TetDof - ((pp1 - k) * (pp2 - k) * (pp3 - k)) / 6
                         + (i * (2 * p + 3 - i - 2 * k)) / 2 + l;
               int o15 = TetDof - ((pp1 - i) * (pp2 - i) * (pp3 - i)) / 6
                         + (k * (2 * p + 3 - k - 2 * i)) / 2 + l;
               int o16 = TetDof - ((pp1 - l) * (pp2 - l) * (pp3 - l)) / 6
                         + (k * (2 * p + 3 - k - 2 * l)) / 2 + i;
               int o17 = TetDof - ((pp1 - k) * (pp2 - k) * (pp3 - k)) / 6
                         + (l * (2 * p + 3 - l - 2 * k)) / 2 + i;
               int o18 = TetDof - ((pp1 - i) * (pp2 - i) * (pp3 - i)) / 6
                         + (j * (2 * p + 3 - j - 2 * i)) / 2 + l;
               int o19 = TetDof - ((pp1 - j) * (pp2 - j) * (pp3 - j)) / 6
                         + (i * (2 * p + 3 - i - 2 * j)) / 2 + l;
               int o20 = TetDof - ((pp1 - j) * (pp2 - j) * (pp3 - j)) / 6
                         + (l * (2 * p + 3 - l - 2 * j)) / 2 + i;
               int o21 = TetDof - ((pp1 - l) * (pp2 - l) * (pp3 - l)) / 6
                         + (j * (2 * p + 3 - j - 2 * l)) / 2 + i;
               int o22 = TetDof - ((pp1 - l) * (pp2 - l) * (pp3 - l)) / 6
                         + (i * (2 * p + 3 - i - 2 * l)) / 2 + j;
               int o23 = TetDof - ((pp1 - i) * (pp2 - i) * (pp3 - i)) / 6
                         + (l * (2 * p + 3 - l - 2 * i)) / 2 + j;
               TetDofOrd[ 0][o] = o;   // (0,1,2,3)
               TetDofOrd[ 1][o] = o1;  // (0,1,3,2)
               TetDofOrd[ 2][o] = o2;  // (0,2,3,1)
               TetDofOrd[ 3][o] = o3;  // (0,2,1,3)
               TetDofOrd[ 4][o] = o4;  // (0,3,1,2)
               TetDofOrd[ 5][o] = o5;  // (0,3,2,1)
               TetDofOrd[ 6][o] = o6;  // (1,2,0,3)
               TetDofOrd[ 7][o] = o7;  // (1,2,3,0)
               TetDofOrd[ 8][o] = o8;  // (1,3,2,0)
               TetDofOrd[ 9][o] = o9;  // (1,3,0,2)
               TetDofOrd[10][o] = o10; // (1,0,3,2)
               TetDofOrd[11][o] = o11; // (1,0,2,3)
               TetDofOrd[12][o] = o12; // (2,3,0,1)
               TetDofOrd[13][o] = o13; // (2,3,1,0)
               TetDofOrd[14][o] = o14; // (2,0,1,3)
               TetDofOrd[15][o] = o15; // (2,0,3,1)
               TetDofOrd[16][o] = o16; // (2,1,3,0)
               TetDofOrd[17][o] = o17; // (2,1,0,3)
               TetDofOrd[18][o] = o18; // (3,0,2,1)
               TetDofOrd[19][o] = o19; // (3,0,1,2)
               TetDofOrd[20][o] = o20; // (3,1,0,2)
               TetDofOrd[21][o] = o21; // (3,1,2,0)
               TetDofOrd[22][o] = o22; // (3,2,1,0)
               TetDofOrd[23][o] = o23; // (3,2,0,1)
            }
         }
      }
      OtherDofOrd = new int[MaxDof];
      for (int j = 0; j < MaxDof; j++)
      {
         OtherDofOrd[j] = j; // for Or == 0
      }
   }
   else
   {
      mfem::err << "L2_FECollection::L2_FECollection : dim = "
                << dim << endl;
      mfem_error();
   }
}

const FiniteElement *
L2_FECollection::FiniteElementForGeometry(Geometry::Type GeomType) const
{
   if (GeomType != Geometry::PYRAMID || this->GetOrder() == 0)
   {
      return L2_Elements[GeomType];
   }
   else
   {
      MFEM_ABORT("L2 Pyramid basis functions are not yet supported "
                 "for order > 0.");
      return NULL;
   }
}

const int *L2_FECollection::DofOrderForOrientation(Geometry::Type GeomType,
                                                   int Or) const
{
   switch (GeomType)
   {
      case Geometry::SEGMENT:
         return (Or > 0) ? SegDofOrd[0] : SegDofOrd[1];

      case Geometry::TRIANGLE:
         return TriDofOrd[Or%6];

      case Geometry::TETRAHEDRON:
         return TetDofOrd[Or%24];

      default:
         return (Or == 0) ? OtherDofOrd : NULL;
   }
}

L2_FECollection::~L2_FECollection()
{
   delete [] OtherDofOrd;
   delete [] SegDofOrd[0];
   delete [] TriDofOrd[0];
   delete [] TetDofOrd[0];
   for (int i = 0; i < Geometry::NumGeom; i++)
   {
      delete L2_Elements[i];
      delete Tr_Elements[i];
   }
}


RT_FECollection::RT_FECollection(const int order, const int dim,
                                 const int cb_type, const int ob_type)
   : FiniteElementCollection(order + 1)
   , dim(dim)
   , cb_type(cb_type)
   , ob_type(ob_type)
{
   int p = order;
   MFEM_VERIFY(p >= 0, "RT_FECollection requires order >= 0.");

   int cp_type = BasisType::GetQuadrature1D(cb_type);
   int op_type = BasisType::GetQuadrature1D(ob_type);

   if (Quadrature1D::CheckClosed(cp_type) == Quadrature1D::Invalid)
   {
      const char *cb_name = BasisType::Name(cb_type); // this may abort
      MFEM_ABORT("unknown closed BasisType: " << cb_name);
   }
   if (Quadrature1D::CheckOpen(op_type) == Quadrature1D::Invalid &&
       ob_type != BasisType::IntegratedGLL)
   {
      const char *ob_name = BasisType::Name(ob_type); // this may abort
      MFEM_ABORT("unknown open BasisType: " << ob_name);
   }

   InitFaces(p, dim, FiniteElement::INTEGRAL, true);

   if (cb_type == BasisType::GaussLobatto &&
       ob_type == BasisType::GaussLegendre)
   {
      snprintf(rt_name, 32, "RT_%dD_P%d", dim, p);
   }
   else
   {
      snprintf(rt_name, 32, "RT@%c%c_%dD_P%d", (int)BasisType::GetChar(cb_type),
               (int)BasisType::GetChar(ob_type), dim, p);
   }

   const int pp1 = p + 1;
   if (dim == 2)
   {
      // TODO: cb_type, ob_type for triangles
      RT_Elements[Geometry::TRIANGLE] = new RT_TriangleElement(p);
      RT_dof[Geometry::TRIANGLE] = p*pp1;

      RT_Elements[Geometry::SQUARE] = new RT_QuadrilateralElement(p, cb_type,
                                                                  ob_type);
      // two vector components * n_unk_face *
      RT_dof[Geometry::SQUARE] = 2*p*pp1;
   }
   else if (dim == 3)
   {
      // TODO: cb_type, ob_type for tets
      RT_Elements[Geometry::TETRAHEDRON] = new RT_TetrahedronElement(p);
      RT_dof[Geometry::TETRAHEDRON] = p*pp1*(p + 2)/2;

      RT_Elements[Geometry::CUBE] = new RT_HexahedronElement(p, cb_type, ob_type);
      RT_dof[Geometry::CUBE] = 3*p*pp1*pp1;

      RT_Elements[Geometry::PRISM] = new RT_WedgeElement(p);
      RT_dof[Geometry::PRISM] = p*pp1*(3*p + 4)/2;

      RT_Elements[Geometry::PYRAMID] = new RT0PyrFiniteElement(false);
      RT_dof[Geometry::PYRAMID] = 0;
   }
   else
   {
      MFEM_ABORT("invalid dim = " << dim);
   }
}

// This is a special protected constructor only used by RT_Trace_FECollection
// and DG_Interface_FECollection
RT_FECollection::RT_FECollection(const int p, const int dim,
                                 const int map_type, const bool signs,
                                 const int ob_type)
   : FiniteElementCollection(p + 1)
   , ob_type(ob_type)
{
   if (Quadrature1D::CheckOpen(BasisType::GetQuadrature1D(ob_type)) ==
       Quadrature1D::Invalid)
   {
      const char *ob_name = BasisType::Name(ob_type); // this may abort
      MFEM_ABORT("Invalid open basis type: " << ob_name);
   }
   InitFaces(p, dim, map_type, signs);
}

void RT_FECollection::InitFaces(const int p, const int dim_,
                                const int map_type,
                                const bool signs)
{
   int op_type = BasisType::GetQuadrature1D(ob_type);

   MFEM_VERIFY(Quadrature1D::CheckOpen(op_type) != Quadrature1D::Invalid,
               "invalid open point type");

   const int pp1 = p + 1, pp2 = p + 2;

   for (int g = 0; g < Geometry::NumGeom; g++)
   {
      RT_Elements[g] = NULL;
      RT_dof[g] = 0;
   }
   // Degree of Freedom orderings
   for (int i = 0; i < 2; i++)
   {
      SegDofOrd[i] = NULL;
   }
   for (int i = 0; i < 6; i++)
   {
      TriDofOrd[i] = NULL;
   }
   for (int i = 0; i < 8; i++)
   {
      QuadDofOrd[i] = NULL;
   }

   if (dim_ == 2)
   {
      L2_SegmentElement *l2_seg = new L2_SegmentElement(p, ob_type);
      l2_seg->SetMapType(map_type);
      RT_Elements[Geometry::SEGMENT] = l2_seg;
      RT_dof[Geometry::SEGMENT] = pp1;

      SegDofOrd[0] = new int[2*pp1];
      SegDofOrd[1] = SegDofOrd[0] + pp1;
      for (int i = 0; i <= p; i++)
      {
         SegDofOrd[0][i] = i;
         SegDofOrd[1][i] = signs ? (-1 - (p - i)) : (p - i);
      }
   }
   else if (dim_ == 3)
   {
      L2_TriangleElement *l2_tri = new L2_TriangleElement(p, ob_type);
      l2_tri->SetMapType(map_type);
      RT_Elements[Geometry::TRIANGLE] = l2_tri;
      RT_dof[Geometry::TRIANGLE] = pp1*pp2/2;

      L2_QuadrilateralElement *l2_quad = new L2_QuadrilateralElement(p, ob_type);
      l2_quad->SetMapType(map_type);
      RT_Elements[Geometry::SQUARE] = l2_quad;
      RT_dof[Geometry::SQUARE] = pp1*pp1;

      int TriDof = RT_dof[Geometry::TRIANGLE];
      TriDofOrd[0] = new int[6*TriDof];
      for (int i = 1; i < 6; i++)
      {
         TriDofOrd[i] = TriDofOrd[i-1] + TriDof;
      }
      // see Mesh::GetTriOrientation in mesh/mesh.cpp,
      // the constructor of H1_FECollection
      for (int j = 0; j <= p; j++)
      {
         for (int i = 0; i + j <= p; i++)
         {
            int o = TriDof - ((pp2 - j)*(pp1 - j))/2 + i;
            int k = p - j - i;
            TriDofOrd[0][o] = o;  // (0,1,2)
            TriDofOrd[1][o] = -1-(TriDof-((pp2-j)*(pp1-j))/2+k);  // (1,0,2)
            TriDofOrd[2][o] =     TriDof-((pp2-i)*(pp1-i))/2+k;   // (2,0,1)
            TriDofOrd[3][o] = -1-(TriDof-((pp2-k)*(pp1-k))/2+i);  // (2,1,0)
            TriDofOrd[4][o] =     TriDof-((pp2-k)*(pp1-k))/2+j;   // (1,2,0)
            TriDofOrd[5][o] = -1-(TriDof-((pp2-i)*(pp1-i))/2+j);  // (0,2,1)
            if (!signs)
            {
               for (int kk = 1; kk < 6; kk += 2)
               {
                  TriDofOrd[kk][o] = -1 - TriDofOrd[kk][o];
               }
            }
         }
      }

      int QuadDof = RT_dof[Geometry::SQUARE];
      QuadDofOrd[0] = new int[8*QuadDof];
      for (int i = 1; i < 8; i++)
      {
         QuadDofOrd[i] = QuadDofOrd[i-1] + QuadDof;
      }
      // see Mesh::GetQuadOrientation in mesh/mesh.cpp
      for (int j = 0; j <= p; j++)
      {
         for (int i = 0; i <= p; i++)
         {
            int o = i + j*pp1;
            QuadDofOrd[0][o] = i + j*pp1;                    // (0,1,2,3)
            QuadDofOrd[1][o] = -1 - (j + i*pp1);             // (0,3,2,1)
            QuadDofOrd[2][o] = j + (p - i)*pp1;              // (1,2,3,0)
            QuadDofOrd[3][o] = -1 - ((p - i) + j*pp1);       // (1,0,3,2)
            QuadDofOrd[4][o] = (p - i) + (p - j)*pp1;        // (2,3,0,1)
            QuadDofOrd[5][o] = -1 - ((p - j) + (p - i)*pp1); // (2,1,0,3)
            QuadDofOrd[6][o] = (p - j) + i*pp1;              // (3,0,1,2)
            QuadDofOrd[7][o] = -1 - (i + (p - j)*pp1);       // (3,2,1,0)
            if (!signs)
            {
               for (int k = 1; k < 8; k += 2)
               {
                  QuadDofOrd[k][o] = -1 - QuadDofOrd[k][o];
               }
            }
         }
      }
   }
}

const FiniteElement *
RT_FECollection::FiniteElementForGeometry(Geometry::Type GeomType) const
{
   if (GeomType != Geometry::PYRAMID || this->GetOrder() == 1)
   {
      return RT_Elements[GeomType];
   }
   else
   {
      MFEM_ABORT("RT Pyramid basis functions are not yet supported "
                 "for order > 0.");
      return NULL;
   }
}

const int *RT_FECollection::DofOrderForOrientation(Geometry::Type GeomType,
                                                   int Or) const
{
   if (GeomType == Geometry::SEGMENT)
   {
      return (Or > 0) ? SegDofOrd[0] : SegDofOrd[1];
   }
   else if (GeomType == Geometry::TRIANGLE)
   {
      return TriDofOrd[Or%6];
   }
   else if (GeomType == Geometry::SQUARE)
   {
      return QuadDofOrd[Or%8];
   }
   return NULL;
}

FiniteElementCollection *RT_FECollection::GetTraceCollection() const
{
   int tr_dim, tr_p;
   if (!strncmp(rt_name, "RT_", 3))
   {
      tr_dim = atoi(rt_name + 3);
      tr_p = atoi(rt_name + 7);
   }
   else // rt_name = RT@.._.D_P*
   {
      tr_dim = atoi(rt_name + 6);
      tr_p = atoi(rt_name + 10);
   }
   return new RT_Trace_FECollection(tr_p, tr_dim, FiniteElement::INTEGRAL,
                                    ob_type);
}

RT_FECollection::~RT_FECollection()
{
   delete [] SegDofOrd[0];
   delete [] TriDofOrd[0];
   delete [] QuadDofOrd[0];
   for (int g = 0; g < Geometry::NumGeom; g++)
   {
      delete RT_Elements[g];
   }
}


RT_Trace_FECollection::RT_Trace_FECollection(const int p, const int dim,
                                             const int map_type,
                                             const int ob_type)
   : RT_FECollection(p, dim, map_type, true, ob_type)
{
   const char *prefix =
      (map_type == FiniteElement::INTEGRAL) ? "RT_Trace" : "RT_ValTrace";
   char ob_str[3] = { '\0', '\0', '\0' };

   if (ob_type != BasisType::GaussLegendre)
   {
      ob_str[0] = '@';
      ob_str[1] = BasisType::GetChar(ob_type);
   }
   snprintf(rt_name, 32, "%s%s_%dD_P%d", prefix, ob_str, dim, p);

   MFEM_VERIFY(dim == 2 || dim == 3, "Wrong dimension, dim = " << dim);
}


DG_Interface_FECollection::DG_Interface_FECollection(const int p, const int dim,
                                                     const int map_type,
                                                     const int ob_type)
   : RT_FECollection(p, dim, map_type, false, ob_type)
{
   MFEM_VERIFY(dim == 2 || dim == 3, "Wrong dimension, dim = " << dim);

   const char *prefix =
      (map_type == FiniteElement::VALUE) ? "DG_Iface" : "DG_IntIface";
   if (ob_type == BasisType::GaussLegendre)
   {
      snprintf(rt_name, 32, "%s_%dD_P%d", prefix, dim, p);
   }
   else
   {
      snprintf(rt_name, 32, "%s@%c_%dD_P%d", prefix,
               (int)BasisType::GetChar(ob_type), dim, p);
   }
}

ND_FECollection::ND_FECollection(const int p, const int dim,
                                 const int cb_type, const int ob_type)
   : FiniteElementCollection(dim > 1 ? p : p - 1)
   , dim(dim)
   , cb_type(cb_type)
   , ob_type(ob_type)
{
   MFEM_VERIFY(p >= 1, "ND_FECollection requires order >= 1.");
   MFEM_VERIFY(dim >= 1 && dim <= 3, "ND_FECollection requires 1 <= dim <= 3.");

   const int pm1 = p - 1, pm2 = p - 2;

   if (cb_type == BasisType::GaussLobatto &&
       ob_type == BasisType::GaussLegendre)
   {
      snprintf(nd_name, 32, "ND_%dD_P%d", dim, p);
   }
   else
   {
      snprintf(nd_name, 32, "ND@%c%c_%dD_P%d", (int)BasisType::GetChar(cb_type),
               (int)BasisType::GetChar(ob_type), dim, p);
   }

   for (int g = 0; g < Geometry::NumGeom; g++)
   {
      ND_Elements[g] = NULL;
      ND_dof[g] = 0;
   }
   for (int i = 0; i < 2; i++)
   {
      SegDofOrd[i] = NULL;
   }
   for (int i = 0; i < 6; i++)
   {
      TriDofOrd[i] = NULL;
   }
   for (int i = 0; i < 8; i++)
   {
      QuadDofOrd[i] = NULL;
   }

   int op_type = BasisType::GetQuadrature1D(ob_type);
   int cp_type = BasisType::GetQuadrature1D(cb_type);

   // Error checking
   if (Quadrature1D::CheckOpen(op_type) == Quadrature1D::Invalid &&
       ob_type != BasisType::IntegratedGLL)
   {
      const char *ob_name = BasisType::Name(ob_type);
      MFEM_ABORT("Invalid open basis point type: " << ob_name);
   }
   if (Quadrature1D::CheckClosed(cp_type) == Quadrature1D::Invalid)
   {
      const char *cb_name = BasisType::Name(cb_type);
      MFEM_ABORT("Invalid closed basis point type: " << cb_name);
   }

   if (dim >= 1)
   {
      ND_Elements[Geometry::SEGMENT] = new ND_SegmentElement(p, ob_type);
      ND_dof[Geometry::SEGMENT] = p;

      SegDofOrd[0] = new int[2*p];
      SegDofOrd[1] = SegDofOrd[0] + p;
      for (int i = 0; i < p; i++)
      {
         SegDofOrd[0][i] = i;
         SegDofOrd[1][i] = -1 - (pm1 - i);
      }
   }

   if (dim >= 2)
   {
      ND_Elements[Geometry::SQUARE] = new ND_QuadrilateralElement(p, cb_type,
                                                                  ob_type);
      ND_dof[Geometry::SQUARE] = 2*p*pm1;

      // TODO: cb_type and ob_type for triangles
      ND_Elements[Geometry::TRIANGLE] = new ND_TriangleElement(p);
      ND_dof[Geometry::TRIANGLE] = p*pm1;

      int QuadDof = ND_dof[Geometry::SQUARE];
      QuadDofOrd[0] = new int[8*QuadDof];
      for (int i = 1; i < 8; i++)
      {
         QuadDofOrd[i] = QuadDofOrd[i-1] + QuadDof;
      }
      // see Mesh::GetQuadOrientation in mesh/mesh.cpp
      for (int j = 0; j < pm1; j++)
      {
         for (int i = 0; i < p; i++)
         {
            int d1 = i + j*p;            // x-component
            int d2 = p*pm1 + j + i*pm1;  // y-component
            // (0,1,2,3)
            QuadDofOrd[0][d1] = d1;
            QuadDofOrd[0][d2] = d2;
            // (0,3,2,1)
            QuadDofOrd[1][d1] = d2;
            QuadDofOrd[1][d2] = d1;
            // (1,2,3,0)
            // QuadDofOrd[2][d1] = p*pm1 + (pm2 - j) + i*pm1;
            // QuadDofOrd[2][d2] = -1 - ((pm1 - i) + j*p);
            QuadDofOrd[2][d1] = -1 - (p*pm1 + j + (pm1 - i)*pm1);
            QuadDofOrd[2][d2] = i + (pm2 - j)*p;
            // (1,0,3,2)
            QuadDofOrd[3][d1] = -1 - ((pm1 - i) + j*p);
            QuadDofOrd[3][d2] = p*pm1 + (pm2 - j) + i*pm1;
            // (2,3,0,1)
            QuadDofOrd[4][d1] = -1 - ((pm1 - i) + (pm2 - j)*p);
            QuadDofOrd[4][d2] = -1 - (p*pm1 + (pm2 - j) + (pm1 - i)*pm1);
            // (2,1,0,3)
            QuadDofOrd[5][d1] = -1 - (p*pm1 + (pm2 - j) + (pm1 - i)*pm1);
            QuadDofOrd[5][d2] = -1 - ((pm1 - i) + (pm2 - j)*p);
            // (3,0,1,2)
            // QuadDofOrd[6][d1] = -1 - (p*pm1 + j + (pm1 - i)*pm1);
            // QuadDofOrd[6][d2] = i + (pm2 - j)*p;
            QuadDofOrd[6][d1] = p*pm1 + (pm2 - j) + i*pm1;
            QuadDofOrd[6][d2] = -1 - ((pm1 - i) + j*p);
            // (3,2,1,0)
            QuadDofOrd[7][d1] = i + (pm2 - j)*p;
            QuadDofOrd[7][d2] = -1 - (p*pm1 + j + (pm1 - i)*pm1);
         }
      }

      int TriDof = ND_dof[Geometry::TRIANGLE];
      TriDofOrd[0] = new int[6*TriDof];
      for (int i = 1; i < 6; i++)
      {
         TriDofOrd[i] = TriDofOrd[i-1] + TriDof;
      }
      // see Mesh::GetTriOrientation in mesh/mesh.cpp,
      // the constructor of H1_FECollection
      for (int j = 0; j <= pm2; j++)
      {
         for (int i = 0; i + j <= pm2; i++)
         {
            int k0 = p*pm1 - (p - j)*(pm1 - j) + 2*i;
            int k1 = 2*pm2 - 2*i + ((2*p-3)-j)*j;
            int k2 = 2*pm2 - 2*j + ((2*p-3)-i)*i;
            int k3 = p*pm1 - 2 - 3*j - i - (i+j)*(i+j);
            int k4 = p*pm1 - 2 - 3*i - j - (i+j)*(i+j);
            int k5 = p*pm1 - (p - i)*(pm1 - i) + 2*j;
<<<<<<< HEAD
            /*
                 // (0,1,2)
                 TriDofOrd[0][k0  ] = k0;
                 TriDofOrd[0][k0+1] = k0 + 1;
                 // (1,0,2)
                 TriDofOrd[1][k0  ] = k1 + 1;
                 TriDofOrd[1][k0+1] = k1;
                 // (2,0,1)
                 TriDofOrd[2][k0  ] = k2;
                 TriDofOrd[2][k0+1] = k2 + 1;
                 // (2,1,0)
                 TriDofOrd[3][k0  ] = k3 + 1;
                 TriDofOrd[3][k0+1] = k3;
                 // (1,2,0)
                 TriDofOrd[4][k0  ] = k4;
                 TriDofOrd[4][k0+1] = k4 + 1;
                 // (0,2,1)
                 TriDofOrd[5][k0  ] = k5 + 1;
                 TriDofOrd[5][k0+1] = k5;
            */
=======

>>>>>>> e7be9bb9
            // (0,1,2)
            TriDofOrd[0][k0  ] = k0;
            TriDofOrd[0][k0+1] = k0 + 1;
            // (1,0,2)
            TriDofOrd[1][k0  ] = k1;
            TriDofOrd[1][k0+1] = k1 + 1;
            // (2,0,1)
            TriDofOrd[2][k0  ] = k2;
            TriDofOrd[2][k0+1] = k2 + 1;
            // (2,1,0)
            TriDofOrd[3][k0  ] = k3;
            TriDofOrd[3][k0+1] = k3 + 1;
            // (1,2,0)
            TriDofOrd[4][k0  ] = k4;
            TriDofOrd[4][k0+1] = k4 + 1;
            // (0,2,1)
            TriDofOrd[5][k0  ] = k5;
            TriDofOrd[5][k0+1] = k5 + 1;
<<<<<<< HEAD

            // The other orientations can not be supported with the current
            // interface. The method Mesh::ReorientTetMesh will ensure that
            // only orientations 0 and 5 are generated.
=======
>>>>>>> e7be9bb9
         }
      }
   }

   if (dim >= 3)
   {
      ND_Elements[Geometry::CUBE] = new ND_HexahedronElement(p, cb_type, ob_type);
      ND_dof[Geometry::CUBE] = 3*p*pm1*pm1;

      // TODO: cb_type and ob_type for tets
      ND_Elements[Geometry::TETRAHEDRON] = new ND_TetrahedronElement(p);
      ND_dof[Geometry::TETRAHEDRON] = p*pm1*pm2/2;

      ND_Elements[Geometry::PRISM] = new ND_WedgeElement(p);
      ND_dof[Geometry::PRISM] = p*pm1*(3*p-4)/2;

      ND_Elements[Geometry::PYRAMID] = new Nedelec1PyrFiniteElement;
      ND_dof[Geometry::PYRAMID] = 0;
   }
}

const FiniteElement *
ND_FECollection::FiniteElementForGeometry(Geometry::Type GeomType) const
{
   if (GeomType != Geometry::PYRAMID || this->GetOrder() == 1)
   {
      return ND_Elements[GeomType];
   }
   else
   {
      MFEM_ABORT("ND Pyramid basis functions are not yet supported "
                 "for order > 1.");
      return NULL;
   }
}

const int *ND_FECollection::DofOrderForOrientation(Geometry::Type GeomType,
                                                   int Or) const
{
   if (GeomType == Geometry::SEGMENT)
   {
      return (Or > 0) ? SegDofOrd[0] : SegDofOrd[1];
   }
   else if (GeomType == Geometry::TRIANGLE)
   {
<<<<<<< HEAD
      /*
      if (Or != 0 && Or != 5)
      {
         MFEM_ABORT("triangle face orientation " << Or << " is not supported! "
                    "Use Mesh::ReorientTetMesh to fix it.");
      }
      */
=======
>>>>>>> e7be9bb9
      return TriDofOrd[Or%6];
   }
   else if (GeomType == Geometry::SQUARE)
   {
      return QuadDofOrd[Or%8];
   }
   return NULL;
}

FiniteElementCollection *ND_FECollection::GetTraceCollection() const
{
   int tr_p, tr_dim, tr_cb_type, tr_ob_type;

   tr_p = ND_dof[Geometry::SEGMENT];
   if (nd_name[2] == '_') // ND_
   {
      tr_dim = atoi(nd_name + 3);
      tr_cb_type = BasisType::GaussLobatto;
      tr_ob_type = BasisType::GaussLegendre;
   }
   else // ND@
   {
      tr_dim = atoi(nd_name + 6);
      tr_cb_type = BasisType::GetType(nd_name[3]);
      tr_ob_type = BasisType::GetType(nd_name[4]);
   }
   return new ND_Trace_FECollection(tr_p, tr_dim, tr_cb_type, tr_ob_type);
}

ND_FECollection::~ND_FECollection()
{
   delete [] SegDofOrd[0];
   delete [] TriDofOrd[0];
   delete [] QuadDofOrd[0];
   for (int g = 0; g < Geometry::NumGeom; g++)
   {
      delete ND_Elements[g];
   }
}


ND_Trace_FECollection::ND_Trace_FECollection(const int p, const int dim,
                                             const int cb_type,
                                             const int ob_type)
   : ND_FECollection(p, dim-1, cb_type, ob_type)
{
   if (cb_type == BasisType::GaussLobatto &&
       ob_type == BasisType::GaussLegendre)
   {
      snprintf(nd_name, 32, "ND_Trace_%dD_P%d", dim, p);
   }
   else
   {
      snprintf(nd_name, 32, "ND_Trace@%c%c_%dD_P%d",
               (int)BasisType::GetChar(cb_type),
               (int)BasisType::GetChar(ob_type), dim, p);
   }
}


ND_R1D_FECollection::ND_R1D_FECollection(const int p, const int dim,
                                         const int cb_type, const int ob_type)
   : FiniteElementCollection(p)
{
   MFEM_VERIFY(p >= 1, "ND_R1D_FECollection requires order >= 1.");
   MFEM_VERIFY(dim == 1, "ND_R1D_FECollection requires dim == 1.");

   if (cb_type == BasisType::GaussLobatto &&
       ob_type == BasisType::GaussLegendre)
   {
      snprintf(nd_name, 32, "ND_R1D_%dD_P%d", dim, p);
   }
   else
   {
      snprintf(nd_name, 32, "ND_R1D@%c%c_%dD_P%d",
               (int)BasisType::GetChar(cb_type),
               (int)BasisType::GetChar(ob_type), dim, p);
   }

   for (int g = 0; g < Geometry::NumGeom; g++)
   {
      ND_Elements[g] = NULL;
      ND_dof[g] = 0;
   }

   int op_type = BasisType::GetQuadrature1D(ob_type);
   int cp_type = BasisType::GetQuadrature1D(cb_type);

   // Error checking
   if (Quadrature1D::CheckOpen(op_type) == Quadrature1D::Invalid)
   {
      const char *ob_name = BasisType::Name(ob_type);
      MFEM_ABORT("Invalid open basis point type: " << ob_name);
   }
   if (Quadrature1D::CheckClosed(cp_type) == Quadrature1D::Invalid)
   {
      const char *cb_name = BasisType::Name(cb_type);
      MFEM_ABORT("Invalid closed basis point type: " << cb_name);
   }

   ND_Elements[Geometry::POINT] = new ND_R1D_PointElement(p);
   ND_dof[Geometry::POINT] = 2;

   ND_Elements[Geometry::SEGMENT] = new ND_R1D_SegmentElement(p,
                                                              cb_type,
                                                              ob_type);
   ND_dof[Geometry::SEGMENT] = 3 * p - 2;
}

const int *ND_R1D_FECollection::DofOrderForOrientation(Geometry::Type GeomType,
                                                       int Or) const
{
   return NULL;
}

FiniteElementCollection *ND_R1D_FECollection::GetTraceCollection() const
{
   return NULL;
}

ND_R1D_FECollection::~ND_R1D_FECollection()
{
   for (int g = 0; g < Geometry::NumGeom; g++)
   {
      delete ND_Elements[g];
   }
}


RT_R1D_FECollection::RT_R1D_FECollection(const int p, const int dim,
                                         const int cb_type, const int ob_type)
   : FiniteElementCollection(p + 1)
{
   MFEM_VERIFY(p >= 0, "RT_R1D_FECollection requires order >= 0.");
   MFEM_VERIFY(dim == 1, "RT_R1D_FECollection requires dim == 1.");

   if (cb_type == BasisType::GaussLobatto &&
       ob_type == BasisType::GaussLegendre)
   {
      snprintf(rt_name, 32, "RT_R1D_%dD_P%d", dim, p);
   }
   else
   {
      snprintf(rt_name, 32, "RT_R1D@%c%c_%dD_P%d",
               (int)BasisType::GetChar(cb_type),
               (int)BasisType::GetChar(ob_type), dim, p);
   }

   for (int g = 0; g < Geometry::NumGeom; g++)
   {
      RT_Elements[g] = NULL;
      RT_dof[g] = 0;
   }

   int op_type = BasisType::GetQuadrature1D(ob_type);
   int cp_type = BasisType::GetQuadrature1D(cb_type);

   // Error checking
   if (Quadrature1D::CheckOpen(op_type) == Quadrature1D::Invalid)
   {
      const char *ob_name = BasisType::Name(ob_type);
      MFEM_ABORT("Invalid open basis point type: " << ob_name);
   }
   if (Quadrature1D::CheckClosed(cp_type) == Quadrature1D::Invalid)
   {
      const char *cb_name = BasisType::Name(cb_type);
      MFEM_ABORT("Invalid closed basis point type: " << cb_name);
   }

   RT_Elements[Geometry::POINT] = new PointFiniteElement;
   RT_dof[Geometry::POINT] = 1;

   RT_Elements[Geometry::SEGMENT] = new RT_R1D_SegmentElement(p,
                                                              cb_type,
                                                              ob_type);
   RT_dof[Geometry::SEGMENT] = 3 * p + 2;
}

const int *RT_R1D_FECollection::DofOrderForOrientation(Geometry::Type GeomType,
                                                       int Or) const
{
   return NULL;
}

FiniteElementCollection *RT_R1D_FECollection::GetTraceCollection() const
{
   MFEM_ABORT("this method is not implemented in RT_R1D_FECollection!");
   return NULL;
}

RT_R1D_FECollection::~RT_R1D_FECollection()
{
   for (int g = 0; g < Geometry::NumGeom; g++)
   {
      delete RT_Elements[g];
   }
}


ND_R2D_FECollection::ND_R2D_FECollection(const int p, const int dim,
                                         const int cb_type, const int ob_type)
   : FiniteElementCollection(p)
{
   MFEM_VERIFY(p >= 1, "ND_R2D_FECollection requires order >= 1.");
   MFEM_VERIFY(dim >= 1 && dim <= 2,
               "ND_R2D_FECollection requires 1 <= dim <= 2.");

   const int pm1 = p - 1, pm2 = p - 2;

   if (cb_type == BasisType::GaussLobatto &&
       ob_type == BasisType::GaussLegendre)
   {
      snprintf(nd_name, 32, "ND_R2D_%dD_P%d", dim, p);
   }
   else
   {
      snprintf(nd_name, 32, "ND_R2D@%c%c_%dD_P%d",
               (int)BasisType::GetChar(cb_type),
               (int)BasisType::GetChar(ob_type), dim, p);
   }

   for (int g = 0; g < Geometry::NumGeom; g++)
   {
      ND_Elements[g] = NULL;
      ND_dof[g] = 0;
   }
   for (int i = 0; i < 2; i++)
   {
      SegDofOrd[i] = NULL;
   }

   int op_type = BasisType::GetQuadrature1D(ob_type);
   int cp_type = BasisType::GetQuadrature1D(cb_type);

   // Error checking
   if (Quadrature1D::CheckOpen(op_type) == Quadrature1D::Invalid)
   {
      const char *ob_name = BasisType::Name(ob_type);
      MFEM_ABORT("Invalid open basis point type: " << ob_name);
   }
   if (Quadrature1D::CheckClosed(cp_type) == Quadrature1D::Invalid)
   {
      const char *cb_name = BasisType::Name(cb_type);
      MFEM_ABORT("Invalid closed basis point type: " << cb_name);
   }

   ND_dof[Geometry::POINT] = 1;

   if (dim >= 1)
   {
      ND_Elements[Geometry::SEGMENT] = new ND_R2D_SegmentElement(p,
                                                                 cb_type,
                                                                 ob_type);
      ND_dof[Geometry::SEGMENT] = 2 * p - 1;

      SegDofOrd[0] = new int[4 * p - 2];
      SegDofOrd[1] = SegDofOrd[0] + 2 * p - 1;
      for (int i = 0; i < p; i++)
      {
         SegDofOrd[0][i] = i;
         SegDofOrd[1][i] = -1 - (pm1 - i);
      }
      for (int i = 0; i < pm1; i++)
      {
         SegDofOrd[0][p+i] = p + i;
         SegDofOrd[1][p+i] = 2 * pm1 - i;
      }
   }

   if (dim >= 2)
   {
      ND_Elements[Geometry::SQUARE] = new ND_R2D_QuadrilateralElement(p,
                                                                      cb_type,
                                                                      ob_type);
      ND_dof[Geometry::SQUARE] = 2*p*pm1 + pm1*pm1;

      // TODO: cb_type and ob_type for triangles
      ND_Elements[Geometry::TRIANGLE] = new ND_R2D_TriangleElement(p, cb_type);
      ND_dof[Geometry::TRIANGLE] = p*pm1 + (pm1*pm2)/2;
   }
}

const int *ND_R2D_FECollection::DofOrderForOrientation(Geometry::Type GeomType,
                                                       int Or) const
{
   if (GeomType == Geometry::SEGMENT)
   {
      return (Or > 0) ? SegDofOrd[0] : SegDofOrd[1];
   }
   return NULL;
}

FiniteElementCollection *ND_R2D_FECollection::GetTraceCollection() const
{
   int p, dim, cb_type, ob_type;

   p = ND_dof[Geometry::SEGMENT];
   if (nd_name[5] == '_') // ND_R2D_
   {
      dim = atoi(nd_name + 6);
      cb_type = BasisType::GaussLobatto;
      ob_type = BasisType::GaussLegendre;
   }
   else // ND_R2D@
   {
      dim = atoi(nd_name + 9);
      cb_type = BasisType::GetType(nd_name[6]);
      ob_type = BasisType::GetType(nd_name[7]);
   }
   return new ND_R2D_Trace_FECollection(p, dim, cb_type, ob_type);
}

ND_R2D_FECollection::~ND_R2D_FECollection()
{
   delete [] SegDofOrd[0];
   for (int g = 0; g < Geometry::NumGeom; g++)
   {
      delete ND_Elements[g];
   }
}


ND_R2D_Trace_FECollection::ND_R2D_Trace_FECollection(const int p, const int dim,
                                                     const int cb_type,
                                                     const int ob_type)
   : ND_R2D_FECollection(p, dim-1, cb_type, ob_type)
{
   if (cb_type == BasisType::GaussLobatto &&
       ob_type == BasisType::GaussLegendre)
   {
      snprintf(nd_name, 32, "ND_R2D_Trace_%dD_P%d", dim, p);
   }
   else
   {
      snprintf(nd_name, 32, "ND_R2D_Trace@%c%c_%dD_P%d",
               (int)BasisType::GetChar(cb_type),
               (int)BasisType::GetChar(ob_type), dim, p);
   }
}


RT_R2D_FECollection::RT_R2D_FECollection(const int p, const int dim,
                                         const int cb_type, const int ob_type)
   : FiniteElementCollection(p + 1),
     ob_type(ob_type)
{
   MFEM_VERIFY(p >= 0, "RT_R2D_FECollection requires order >= 0.");
   MFEM_VERIFY(dim >= 1 && dim <= 2,
               "RT_R2D_FECollection requires 1 <= dim <= 2.");

   int cp_type = BasisType::GetQuadrature1D(cb_type);
   int op_type = BasisType::GetQuadrature1D(ob_type);

   if (Quadrature1D::CheckClosed(cp_type) == Quadrature1D::Invalid)
   {
      const char *cb_name = BasisType::Name(cb_type); // this may abort
      MFEM_ABORT("unknown closed BasisType: " << cb_name);
   }
   if (Quadrature1D::CheckOpen(op_type) == Quadrature1D::Invalid)
   {
      const char *ob_name = BasisType::Name(ob_type); // this may abort
      MFEM_ABORT("unknown open BasisType: " << ob_name);
   }

   InitFaces(p, dim, FiniteElement::INTEGRAL, true);

   if (cb_type == BasisType::GaussLobatto &&
       ob_type == BasisType::GaussLegendre)
   {
      snprintf(rt_name, 32, "RT_R2D_%dD_P%d", dim, p);
   }
   else
   {
      snprintf(rt_name, 32, "RT_R2D@%c%c_%dD_P%d",
               (int)BasisType::GetChar(cb_type),
               (int)BasisType::GetChar(ob_type), dim, p);
   }

   const int pp1 = p + 1;
   const int pp2 = p + 2;
   if (dim == 2)
   {
      // TODO: cb_type, ob_type for triangles
      RT_Elements[Geometry::TRIANGLE] = new RT_R2D_TriangleElement(p);
      RT_dof[Geometry::TRIANGLE] = p*pp1 + (pp1 * pp2) / 2;

      RT_Elements[Geometry::SQUARE] = new RT_R2D_QuadrilateralElement(p,
                                                                      cb_type,
                                                                      ob_type);
      // two vector components * n_unk_face *
      RT_dof[Geometry::SQUARE] = 2*p*pp1 + pp1*pp1;
   }
}

// This is a special protected constructor only used by RT_Trace_FECollection
// and DG_Interface_FECollection
RT_R2D_FECollection::RT_R2D_FECollection(const int p, const int dim,
                                         const int map_type,
                                         const bool signs, const int ob_type)
   : ob_type(ob_type)
{
   if (Quadrature1D::CheckOpen(BasisType::GetQuadrature1D(ob_type)) ==
       Quadrature1D::Invalid)
   {
      const char *ob_name = BasisType::Name(ob_type); // this may abort
      MFEM_ABORT("Invalid open basis type: " << ob_name);
   }
   InitFaces(p, dim, map_type, signs);
}

void RT_R2D_FECollection::InitFaces(const int p, const int dim,
                                    const int map_type,
                                    const bool signs)
{
   int op_type = BasisType::GetQuadrature1D(ob_type);

   MFEM_VERIFY(Quadrature1D::CheckOpen(op_type) != Quadrature1D::Invalid,
               "invalid open point type");

   const int pp1 = p + 1;

   for (int g = 0; g < Geometry::NumGeom; g++)
   {
      RT_Elements[g] = NULL;
      RT_dof[g] = 0;
   }
   // Degree of Freedom orderings
   for (int i = 0; i < 2; i++)
   {
      SegDofOrd[i] = NULL;
   }

   if (dim == 2)
   {
      L2_SegmentElement *l2_seg = new L2_SegmentElement(p, ob_type);
      l2_seg->SetMapType(map_type);
      RT_Elements[Geometry::SEGMENT] = l2_seg;
      RT_dof[Geometry::SEGMENT] = pp1;

      SegDofOrd[0] = new int[2*pp1];
      SegDofOrd[1] = SegDofOrd[0] + pp1;
      for (int i = 0; i <= p; i++)
      {
         SegDofOrd[0][i] = i;
         SegDofOrd[1][i] = signs ? (-1 - (p - i)) : (p - i);
      }
   }
}

const int *RT_R2D_FECollection::DofOrderForOrientation(Geometry::Type GeomType,
                                                       int Or) const
{
   if (GeomType == Geometry::SEGMENT)
   {
      return (Or > 0) ? SegDofOrd[0] : SegDofOrd[1];
   }
   return NULL;
}

FiniteElementCollection *RT_R2D_FECollection::GetTraceCollection() const
{
   int dim, p;
   if (!strncmp(rt_name, "RT_R2D_", 7))
   {
      dim = atoi(rt_name + 7);
      p = atoi(rt_name + 11);
   }
   else // rt_name = RT_R2D@.._.D_P*
   {
      dim = atoi(rt_name + 10);
      p = atoi(rt_name + 14);
   }
   return new RT_R2D_Trace_FECollection(p, dim, FiniteElement::INTEGRAL, ob_type);
}

RT_R2D_FECollection::~RT_R2D_FECollection()
{
   delete [] SegDofOrd[0];
   for (int g = 0; g < Geometry::NumGeom; g++)
   {
      delete RT_Elements[g];
   }
}


RT_R2D_Trace_FECollection::RT_R2D_Trace_FECollection(const int p, const int dim,
                                                     const int map_type,
                                                     const int ob_type)
   : RT_R2D_FECollection(p, dim-1, map_type, true, ob_type)
{
   const char *prefix =
      (map_type == FiniteElement::INTEGRAL) ? "RT_R2D_Trace" : "RT_R2D_ValTrace";
   char ob_str[3] = { '\0', '\0', '\0' };

   if (ob_type != BasisType::GaussLegendre)
   {
      ob_str[0] = '@';
      ob_str[1] = BasisType::GetChar(ob_type);
   }
   snprintf(rt_name, 32, "%s%s_%dD_P%d", prefix, ob_str, dim, p);

   MFEM_VERIFY(dim == 2, "Wrong dimension, dim = " << dim);
}


Local_FECollection::Local_FECollection(const char *fe_name)
{
   snprintf(d_name, 32, "Local_%s", fe_name);

   Local_Element = NULL;

   if (!strcmp(fe_name, "BiCubic2DFiniteElement") ||
       !strcmp(fe_name, "Quad_Q3"))
   {
      GeomType = Geometry::SQUARE;
      Local_Element = new BiCubic2DFiniteElement;
   }
   else if (!strcmp(fe_name, "Nedelec1HexFiniteElement") ||
            !strcmp(fe_name, "Hex_ND1"))
   {
      GeomType = Geometry::CUBE;
      Local_Element = new Nedelec1HexFiniteElement;
   }
   else if (!strncmp(fe_name, "H1_", 3))
   {
      GeomType = Geometry::SQUARE;
      Local_Element = new H1_QuadrilateralElement(atoi(fe_name + 7));
   }
   else if (!strncmp(fe_name, "H1Pos_", 6))
   {
      GeomType = Geometry::SQUARE;
      Local_Element = new H1Pos_QuadrilateralElement(atoi(fe_name + 10));
   }
   else if (!strncmp(fe_name, "L2_", 3))
   {
      GeomType = Geometry::SQUARE;
      Local_Element = new L2_QuadrilateralElement(atoi(fe_name + 7));
   }
   else
   {
      mfem::err << "Local_FECollection::Local_FECollection : fe_name = "
                << fe_name << endl;
      mfem_error();
   }
}


NURBSFECollection::NURBSFECollection(int Order)
   : FiniteElementCollection((Order == VariableOrder) ? 1 : Order)
{
   const int order = (Order == VariableOrder) ? 1 : Order;
   SegmentFE        = new NURBS1DFiniteElement(order);
   QuadrilateralFE  = new NURBS2DFiniteElement(order);
   ParallelepipedFE = new NURBS3DFiniteElement(order);

   SetOrder(Order);
}

void NURBSFECollection::SetOrder(int Order) const
{
   mOrder = Order;
   if (Order != VariableOrder)
   {
      snprintf(name, 16, "NURBS%i", Order);
   }
   else
   {
      snprintf(name, 16, "NURBS");
   }
}

NURBSFECollection::~NURBSFECollection()
{
   delete ParallelepipedFE;
   delete QuadrilateralFE;
   delete SegmentFE;
}

const FiniteElement *
NURBSFECollection::FiniteElementForGeometry(Geometry::Type GeomType) const
{
   switch (GeomType)
   {
      case Geometry::SEGMENT:     return SegmentFE;
      case Geometry::SQUARE:      return QuadrilateralFE;
      case Geometry::CUBE:        return ParallelepipedFE;
      default:
         mfem_error ("NURBSFECollection: unknown geometry type.");
   }
   return SegmentFE; // Make some compilers happy
}

int NURBSFECollection::DofForGeometry(Geometry::Type GeomType) const
{
   mfem_error("NURBSFECollection::DofForGeometry");
   return 0; // Make some compilers happy
}

const int *NURBSFECollection::DofOrderForOrientation(Geometry::Type GeomType,
                                                     int Or) const
{
   mfem_error("NURBSFECollection::DofOrderForOrientation");
   return NULL;
}

FiniteElementCollection *NURBSFECollection::GetTraceCollection() const
{
   MFEM_ABORT("NURBS finite elements can not be statically condensed!");
   return NULL;
}

}<|MERGE_RESOLUTION|>--- conflicted
+++ resolved
@@ -31,19 +31,11 @@
       case Geometry::CUBE:
          return GetNumDof(Geometry::SQUARE, p);
       case Geometry::PRISM:
-<<<<<<< HEAD
-         return max(DofForGeometry (Geometry::TRIANGLE),
-                    DofForGeometry (Geometry::SQUARE));
-      case Geometry::PYRAMID:
-         return max(DofForGeometry (Geometry::TRIANGLE),
-                    DofForGeometry (Geometry::SQUARE));
-=======
          return max(GetNumDof(Geometry::TRIANGLE, p),
                     GetNumDof(Geometry::SQUARE, p));
       case Geometry::PYRAMID:
          return max(GetNumDof(Geometry::TRIANGLE, p),
                     GetNumDof(Geometry::SQUARE, p));
->>>>>>> e7be9bb9
       default:
          MFEM_ABORT("unknown geometry type");
    }
@@ -1757,11 +1749,7 @@
          H1_dof[Geometry::TETRAHEDRON] = (TriDof*pm3)/3;
          H1_dof[Geometry::CUBE] = QuadDof*pm1;
          H1_dof[Geometry::PRISM] = TriDof*pm1;
-<<<<<<< HEAD
-         H1_dof[Geometry::PYRAMID] = pm2*pm1*(2*p-3)/6;
-=======
          H1_dof[Geometry::PYRAMID] = 0;
->>>>>>> e7be9bb9
          if (b_type == BasisType::Positive)
          {
             H1_Elements[Geometry::TETRAHEDRON] = new H1Pos_TetrahedronElement(p);
@@ -1774,7 +1762,6 @@
                new H1_TetrahedronElement(p, btype);
             H1_Elements[Geometry::CUBE] = new H1_HexahedronElement(p, btype);
             H1_Elements[Geometry::PRISM] = new H1_WedgeElement(p, btype);
-            H1_Elements[Geometry::PYRAMID] = new H1_PyramidElement(p, btype);
          }
          H1_Elements[Geometry::PYRAMID] = new LinearPyramidFiniteElement;
 
@@ -2124,7 +2111,6 @@
             new L2_TetrahedronElement(p, btype);
          L2_Elements[Geometry::CUBE] = new L2_HexahedronElement(p, btype);
          L2_Elements[Geometry::PRISM] = new L2_WedgeElement(p, btype);
-         L2_Elements[Geometry::PYRAMID] = new L2_PyramidElement(p, btype);
       }
       L2_Elements[Geometry::PYRAMID] = new P0PyrFiniteElement;
 
@@ -2132,11 +2118,6 @@
       L2_Elements[Geometry::CUBE]->SetMapType(map_type);
       L2_Elements[Geometry::PRISM]->SetMapType(map_type);
       L2_Elements[Geometry::PYRAMID]->SetMapType(map_type);
-<<<<<<< HEAD
-      // All trace element use the default Gauss-Legendre nodal points
-      Tr_Elements[Geometry::TRIANGLE] = new L2_TriangleElement(p);
-      Tr_Elements[Geometry::SQUARE] = new L2_QuadrilateralElement(p);
-=======
       // Trace element use the default Gauss-Legendre nodal points for positive basis
       if (b_type == BasisType::Positive)
       {
@@ -2148,7 +2129,6 @@
          Tr_Elements[Geometry::TRIANGLE] = new L2_TriangleElement(p, btype);
          Tr_Elements[Geometry::SQUARE] = new L2_QuadrilateralElement(p, btype);
       }
->>>>>>> e7be9bb9
 
       const int TetDof = L2_Elements[Geometry::TETRAHEDRON]->GetDof();
       const int HexDof = L2_Elements[Geometry::CUBE]->GetDof();
@@ -2758,30 +2738,7 @@
             int k3 = p*pm1 - 2 - 3*j - i - (i+j)*(i+j);
             int k4 = p*pm1 - 2 - 3*i - j - (i+j)*(i+j);
             int k5 = p*pm1 - (p - i)*(pm1 - i) + 2*j;
-<<<<<<< HEAD
-            /*
-                 // (0,1,2)
-                 TriDofOrd[0][k0  ] = k0;
-                 TriDofOrd[0][k0+1] = k0 + 1;
-                 // (1,0,2)
-                 TriDofOrd[1][k0  ] = k1 + 1;
-                 TriDofOrd[1][k0+1] = k1;
-                 // (2,0,1)
-                 TriDofOrd[2][k0  ] = k2;
-                 TriDofOrd[2][k0+1] = k2 + 1;
-                 // (2,1,0)
-                 TriDofOrd[3][k0  ] = k3 + 1;
-                 TriDofOrd[3][k0+1] = k3;
-                 // (1,2,0)
-                 TriDofOrd[4][k0  ] = k4;
-                 TriDofOrd[4][k0+1] = k4 + 1;
-                 // (0,2,1)
-                 TriDofOrd[5][k0  ] = k5 + 1;
-                 TriDofOrd[5][k0+1] = k5;
-            */
-=======
-
->>>>>>> e7be9bb9
+
             // (0,1,2)
             TriDofOrd[0][k0  ] = k0;
             TriDofOrd[0][k0+1] = k0 + 1;
@@ -2800,13 +2757,6 @@
             // (0,2,1)
             TriDofOrd[5][k0  ] = k5;
             TriDofOrd[5][k0+1] = k5 + 1;
-<<<<<<< HEAD
-
-            // The other orientations can not be supported with the current
-            // interface. The method Mesh::ReorientTetMesh will ensure that
-            // only orientations 0 and 5 are generated.
-=======
->>>>>>> e7be9bb9
          }
       }
    }
@@ -2852,16 +2802,6 @@
    }
    else if (GeomType == Geometry::TRIANGLE)
    {
-<<<<<<< HEAD
-      /*
-      if (Or != 0 && Or != 5)
-      {
-         MFEM_ABORT("triangle face orientation " << Or << " is not supported! "
-                    "Use Mesh::ReorientTetMesh to fix it.");
-      }
-      */
-=======
->>>>>>> e7be9bb9
       return TriDofOrd[Or%6];
    }
    else if (GeomType == Geometry::SQUARE)
