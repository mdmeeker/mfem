--- conflicted
+++ resolved
@@ -3057,7 +3057,6 @@
    VectorDiffusionIntegrator(MatrixCoefficient& mq)
       : MQ(&mq), vdim(mq.GetVDim()) { }
 
-<<<<<<< HEAD
    virtual void AssembleElementMatrix(const FiniteElement &el,
                                       ElementTransformation &Trans,
                                       DenseMatrix &elmat);
@@ -3068,14 +3067,6 @@
    virtual void AssembleElementVector(const FiniteElement &el,
                                       ElementTransformation &Tr,
                                       const Vector &elfun, Vector &elvect);
-=======
-   void AssembleElementMatrix(const FiniteElement &el,
-                              ElementTransformation &Trans,
-                              DenseMatrix &elmat) override;
-   void AssembleElementVector(const FiniteElement &el,
-                              ElementTransformation &Tr,
-                              const Vector &elfun, Vector &elvect) override;
->>>>>>> e2a20d38
    using BilinearFormIntegrator::AssemblePA;
    void AssemblePA(const FiniteElementSpace &fes) override;
    void AssembleMF(const FiniteElementSpace &fes) override;
@@ -3611,7 +3602,6 @@
                                 DenseMatrix &elmat);
 };
 
-<<<<<<< HEAD
 /** Integrator for the DPG form: < v, w > over a face (the interface) where
     the trial variable v is defined on the interface
     ((H^-1/2)^vdim i.e., vᵢ :=uᵢ⋅n (for normal trace of H(div)^vdim)
@@ -3635,11 +3625,6 @@
 /** Integrator for the form: < v, w.n > over a face (the interface) where
     the trial variable v is defined on the interface (H^1/2, i.e., trace of H1)
     and the test variable w is in an H(div)-conforming space. */
-=======
-/** Integrator for the form: $ \langle v, w \cdot n \rangle $ over a face (the interface) where
-    the trial variable $v$ is defined on the interface ($H^{1/2}$, i.e., trace of $H^1$)
-    and the test variable $w$ is in an $H(div)$-conforming space. */
->>>>>>> e2a20d38
 class NormalTraceIntegrator : public BilinearFormIntegrator
 {
 private:
