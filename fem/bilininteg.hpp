// Copyright (c) 2010-2020, Lawrence Livermore National Security, LLC. Produced
// at the Lawrence Livermore National Laboratory. All Rights reserved. See files
// LICENSE and NOTICE for details. LLNL-CODE-806117.
//
// This file is part of the MFEM library. For more information and source code
// availability visit https://mfem.org.
//
// MFEM is free software; you can redistribute it and/or modify it under the
// terms of the BSD-3 license. We welcome feedback and contributions, see file
// CONTRIBUTING.md for details.

#ifndef MFEM_BILININTEG
#define MFEM_BILININTEG

#include "../config/config.hpp"
#include "nonlininteg.hpp"
#include "fespace.hpp"

namespace mfem
{

// Local maximum size of dofs and quads in 1D
constexpr int HCURL_MAX_D1D = 5;
constexpr int HCURL_MAX_Q1D = 6;

constexpr int HDIV_MAX_D1D = 5;
constexpr int HDIV_MAX_Q1D = 6;

/// Abstract base class BilinearFormIntegrator
class BilinearFormIntegrator : public NonlinearFormIntegrator
{
protected:
   BilinearFormIntegrator(const IntegrationRule *ir = NULL)
      : NonlinearFormIntegrator(ir) { }

public:
   // TODO: add support for other assembly levels (in addition to PA) and their
   // actions.

   // TODO: for mixed meshes the quadrature rules to be used by methods like
   // AssemblePA() can be given as a QuadratureSpace, e.g. using a new method:
   // SetQuadratureSpace().

   // TODO: the methods for the various assembly levels make sense even in the
   // base class NonlinearFormIntegrator, except that not all assembly levels
   // make sense for the action of the nonlinear operator (but they all make
   // sense for its Jacobian).

   using NonlinearFormIntegrator::AssemblePA;

   /// Method defining partial assembly.
   /** The result of the partial assembly is stored internally so that it can be
       used later in the methods AddMultPA() and AddMultTransposePA(). */
   virtual void AssemblePA(const FiniteElementSpace &fes);
   /** Used with BilinearFormIntegrators that have different spaces. */
   virtual void AssemblePA(const FiniteElementSpace &trial_fes,
                           const FiniteElementSpace &test_fes);

   virtual void AssemblePAInteriorFaces(const FiniteElementSpace &fes);

   virtual void AssemblePABoundaryFaces(const FiniteElementSpace &fes);

   /// Assemble diagonal and add it to Vector @a diag.
   virtual void AssembleDiagonalPA(Vector &diag);

   /// Assemble diagonal of ADA^T (A is this integrator) and add it to @a diag.
   virtual void AssembleDiagonalPA_ADAt(const Vector &D, Vector &diag);

   /// Method for partially assembled action.
   /** Perform the action of integrator on the input @a x and add the result to
       the output @a y. Both @a x and @a y are E-vectors, i.e. they represent
       the element-wise discontinuous version of the FE space.

       This method can be called only after the method AssemblePA() has been
       called. */
   virtual void AddMultPA(const Vector &x, Vector &y) const;

   /// Method for partially assembled transposed action.
   /** Perform the transpose action of integrator on the input @a x and add the
       result to the output @a y. Both @a x and @a y are E-vectors, i.e. they
       represent the element-wise discontinuous version of the FE space.

       This method can be called only after the method AssemblePA() has been
       called. */
   virtual void AddMultTransposePA(const Vector &x, Vector &y) const;

   /// Method defining element assembly.
   /** The result of the element assembly is added to the @a emat Vector if
       @a add is true. Otherwise, if @a add is false, we set @a emat. */
   virtual void AssembleEA(const FiniteElementSpace &fes, Vector &emat,
                           const bool add = true);
   /** Used with BilinearFormIntegrators that have different spaces. */
   // virtual void AssembleEA(const FiniteElementSpace &trial_fes,
   //                         const FiniteElementSpace &test_fes,
   //                         Vector &emat);

   /// Method defining matrix-free assembly.
   /** The result of fully matrix-free assembly is stored internally so that it
       can be used later in the methods AddMultMF() and AddMultTransposeMF(). */
   virtual void AssembleMF(const FiniteElementSpace &fes);

   /** Perform the action of integrator on the input @a x and add the result to
       the output @a y. Both @a x and @a y are E-vectors, i.e. they represent
       the element-wise discontinuous version of the FE space.

       This method can be called only after the method AssembleMF() has been
       called. */
   virtual void AddMultMF(const Vector &x, Vector &y) const;

   /** Perform the transpose action of integrator on the input @a x and add the
       result to the output @a y. Both @a x and @a y are E-vectors, i.e. they
       represent the element-wise discontinuous version of the FE space.

       This method can be called only after the method AssemblePA() has been
       called. */
   virtual void AddMultTransposeMF(const Vector &x, Vector &y) const;

   /// Assemble diagonal and add it to Vector @a diag.
   virtual void AssembleDiagonalMF(Vector &diag);

   virtual void AssembleEAInteriorFaces(const FiniteElementSpace &fes,
                                        Vector &ea_data_int,
                                        Vector &ea_data_ext,
                                        const bool add = true);

   virtual void AssembleEABoundaryFaces(const FiniteElementSpace &fes,
                                        Vector &ea_data_bdr,
                                        const bool add = true);

   /// Given a particular Finite Element computes the element matrix elmat.
   virtual void AssembleElementMatrix(const FiniteElement &el,
                                      ElementTransformation &Trans,
                                      DenseMatrix &elmat);

   /** Compute the local matrix representation of a bilinear form
       a(u,v) defined on different trial (given by u) and test
       (given by v) spaces. The rows in the local matrix correspond
       to the test dofs and the columns -- to the trial dofs. */
   virtual void AssembleElementMatrix2(const FiniteElement &trial_fe,
                                       const FiniteElement &test_fe,
                                       ElementTransformation &Trans,
                                       DenseMatrix &elmat);

   virtual void AssembleFaceMatrix(const FiniteElement &el1,
                                   const FiniteElement &el2,
                                   FaceElementTransformations &Trans,
                                   DenseMatrix &elmat);

   /** Abstract method used for assembling TraceFaceIntegrators in a
       MixedBilinearForm. */
   virtual void AssembleFaceMatrix(const FiniteElement &trial_face_fe,
                                   const FiniteElement &test_fe1,
                                   const FiniteElement &test_fe2,
                                   FaceElementTransformations &Trans,
                                   DenseMatrix &elmat);

   /// @brief Perform the local action of the BilinearFormIntegrator.
   /// Note that the default implementation in the base class is general but not
   /// efficient.
   virtual void AssembleElementVector(const FiniteElement &el,
                                      ElementTransformation &Tr,
                                      const Vector &elfun, Vector &elvect);

   /// @brief Perform the local action of the BilinearFormIntegrator resulting
   /// from a face integral term.
   /// Note that the default implementation in the base class is general but not
   /// efficient.
   virtual void AssembleFaceVector(const FiniteElement &el1,
                                   const FiniteElement &el2,
                                   FaceElementTransformations &Tr,
                                   const Vector &elfun, Vector &elvect);

   virtual void AssembleElementGrad(const FiniteElement &el,
                                    ElementTransformation &Tr,
                                    const Vector &elfun, DenseMatrix &elmat)
   { AssembleElementMatrix(el, Tr, elmat); }

   virtual void AssembleFaceGrad(const FiniteElement &el1,
                                 const FiniteElement &el2,
                                 FaceElementTransformations &Tr,
                                 const Vector &elfun, DenseMatrix &elmat)
   { AssembleFaceMatrix(el1, el2, Tr, elmat); }

   /** @brief Virtual method required for Zienkiewicz-Zhu type error estimators.

       The purpose of the method is to compute a local "flux" finite element
       function given a local finite element solution. The "flux" function has
       to be computed in terms of its coefficients (represented by the Vector
       @a flux) which multiply the basis functions defined by the FiniteElement
       @a fluxelem. Typically, the "flux" function will have more than one
       component and consequently @a flux should be store the coefficients of
       all components: first all coefficient for component 0, then all
       coefficients for component 1, etc. What the "flux" function represents
       depends on the specific integrator. For example, in the case of
       DiffusionIntegrator, the flux is the gradient of the solution multiplied
       by the diffusion coefficient.

       @param[in] el     FiniteElement of the solution.
       @param[in] Trans  The ElementTransformation describing the physical
                         position of the mesh element.
       @param[in] u      Solution coefficients representing the expansion of the
                         solution function in the basis of @a el.
       @param[in] fluxelem  FiniteElement of the "flux".
       @param[out] flux  "Flux" coefficients representing the expansion of the
                         "flux" function in the basis of @a fluxelem. The size
                         of @a flux as a Vector has to be set by this method,
                         e.g. using Vector::SetSize().
       @param[in] with_coef  If zero (the default value is 1) the implementation
                             of the method may choose not to scale the "flux"
                             function by any coefficients describing the
                             integrator.
    */
   virtual void ComputeElementFlux(const FiniteElement &el,
                                   ElementTransformation &Trans,
                                   Vector &u,
                                   const FiniteElement &fluxelem,
                                   Vector &flux, bool with_coef = true) { }

   /** @brief Virtual method required for Zienkiewicz-Zhu type error estimators.

       The purpose of this method is to compute a local number that measures the
       energy of a given "flux" function (see ComputeElementFlux() for a
       description of the "flux" function). Typically, the energy of a "flux"
       function should be equal to a_local(u,u), if the "flux" is defined from
       a solution u; here a_local(.,.) denotes the element-local bilinear
       form represented by the integrator.

       @param[in] fluxelem  FiniteElement of the "flux".
       @param[in] Trans  The ElementTransformation describing the physical
                         position of the mesh element.
       @param[in] flux   "Flux" coefficients representing the expansion of the
                         "flux" function in the basis of @a fluxelem.
       @param[out] d_energy  If not NULL, the given Vector should be set to
                             represent directional energy split that can be used
                             for anisotropic error estimation.
       @returns The computed energy.
    */
   virtual double ComputeFluxEnergy(const FiniteElement &fluxelem,
                                    ElementTransformation &Trans,
                                    Vector &flux, Vector *d_energy = NULL)
   { return 0.0; }

   virtual ~BilinearFormIntegrator() { }
};

/** Wraps a given @a BilinearFormIntegrator and transposes the resulting element
    matrices. See for example ex9, ex9p. */
class TransposeIntegrator : public BilinearFormIntegrator
{
private:
   int own_bfi;
   BilinearFormIntegrator *bfi;

   DenseMatrix bfi_elmat;

public:
   TransposeIntegrator (BilinearFormIntegrator *_bfi, int _own_bfi = 1)
   { bfi = _bfi; own_bfi = _own_bfi; }

   virtual void AssembleElementMatrix(const FiniteElement &el,
                                      ElementTransformation &Trans,
                                      DenseMatrix &elmat);

   virtual void AssembleElementMatrix2(const FiniteElement &trial_fe,
                                       const FiniteElement &test_fe,
                                       ElementTransformation &Trans,
                                       DenseMatrix &elmat);

   using BilinearFormIntegrator::AssembleFaceMatrix;
   virtual void AssembleFaceMatrix(const FiniteElement &el1,
                                   const FiniteElement &el2,
                                   FaceElementTransformations &Trans,
                                   DenseMatrix &elmat);

   using BilinearFormIntegrator::AssemblePA;

   virtual void AssemblePA(const FiniteElementSpace& fes)
   {
      bfi->AssemblePA(fes);
   }

   virtual void AssemblePAInteriorFaces(const FiniteElementSpace &fes)
   {
      bfi->AssemblePAInteriorFaces(fes);
   }

   virtual void AssemblePABoundaryFaces(const FiniteElementSpace &fes)
   {
      bfi->AssemblePABoundaryFaces(fes);
   }

   virtual void AddMultTransposePA(const Vector &x, Vector &y) const
   {
      bfi->AddMultPA(x, y);
   }

   virtual void AddMultPA(const Vector& x, Vector& y) const
   {
      bfi->AddMultTransposePA(x, y);
   }

   virtual void AssembleEA(const FiniteElementSpace &fes, Vector &emat,
                           const bool add);

   virtual void AssembleEAInteriorFaces(const FiniteElementSpace &fes,
                                        Vector &ea_data_int,
                                        Vector &ea_data_ext,
                                        const bool add);

   virtual void AssembleEABoundaryFaces(const FiniteElementSpace &fes,
                                        Vector &ea_data_bdr,
                                        const bool add);

   virtual ~TransposeIntegrator() { if (own_bfi) { delete bfi; } }
};

class LumpedIntegrator : public BilinearFormIntegrator
{
private:
   int own_bfi;
   BilinearFormIntegrator *bfi;

public:
   LumpedIntegrator (BilinearFormIntegrator *_bfi, int _own_bfi = 1)
   { bfi = _bfi; own_bfi = _own_bfi; }

   virtual void AssembleElementMatrix(const FiniteElement &el,
                                      ElementTransformation &Trans,
                                      DenseMatrix &elmat);

   virtual ~LumpedIntegrator() { if (own_bfi) { delete bfi; } }
};

/// Integrator that inverts the matrix assembled by another integrator.
class InverseIntegrator : public BilinearFormIntegrator
{
private:
   int own_integrator;
   BilinearFormIntegrator *integrator;

public:
   InverseIntegrator(BilinearFormIntegrator *integ, int own_integ = 1)
   { integrator = integ; own_integrator = own_integ; }

   virtual void AssembleElementMatrix(const FiniteElement &el,
                                      ElementTransformation &Trans,
                                      DenseMatrix &elmat);

   virtual ~InverseIntegrator() { if (own_integrator) { delete integrator; } }
};

/// Integrator defining a sum of multiple Integrators.
class SumIntegrator : public BilinearFormIntegrator
{
private:
   int own_integrators;
   mutable DenseMatrix elem_mat;
   Array<BilinearFormIntegrator*> integrators;

public:
   SumIntegrator(int own_integs = 1) { own_integrators = own_integs; }

   void AddIntegrator(BilinearFormIntegrator *integ)
   { integrators.Append(integ); }

   virtual void AssembleElementMatrix(const FiniteElement &el,
                                      ElementTransformation &Trans,
                                      DenseMatrix &elmat);
   virtual void AssembleElementMatrix2(const FiniteElement &trial_fe,
                                       const FiniteElement &test_fe,
                                       ElementTransformation &Trans,
                                       DenseMatrix &elmat);

   using BilinearFormIntegrator::AssembleFaceMatrix;
   virtual void AssembleFaceMatrix(const FiniteElement &el1,
                                   const FiniteElement &el2,
                                   FaceElementTransformations &Trans,
                                   DenseMatrix &elmat);

   virtual void AssembleFaceMatrix(const FiniteElement &trial_face_fe,
                                   const FiniteElement &test_fe1,
                                   const FiniteElement &test_fe2,
                                   FaceElementTransformations &Trans,
                                   DenseMatrix &elmat);

   using BilinearFormIntegrator::AssemblePA;
   virtual void AssemblePA(const FiniteElementSpace& fes);

   virtual void AssembleDiagonalPA(Vector &diag);

   virtual void AssemblePAInteriorFaces(const FiniteElementSpace &fes);

   virtual void AssemblePABoundaryFaces(const FiniteElementSpace &fes);

   virtual void AddMultTransposePA(const Vector &x, Vector &y) const;

   virtual void AddMultPA(const Vector& x, Vector& y) const;

   virtual void AssembleMF(const FiniteElementSpace &fes);

   virtual void AddMultMF(const Vector &x, Vector &y) const;

   virtual void AddMultTransposeMF(const Vector &x, Vector &y) const;

   virtual void AssembleDiagonalMF(Vector &diag);

   virtual void AssembleEA(const FiniteElementSpace &fes, Vector &emat,
                           const bool add);

   virtual void AssembleEAInteriorFaces(const FiniteElementSpace &fes,
                                        Vector &ea_data_int,
                                        Vector &ea_data_ext,
                                        const bool add);

   virtual void AssembleEABoundaryFaces(const FiniteElementSpace &fes,
                                        Vector &ea_data_bdr,
                                        const bool add);

   virtual ~SumIntegrator();
};

/** An abstract class for integrating the product of two scalar basis functions
    with an optional scalar coefficient. */
class MixedScalarIntegrator: public BilinearFormIntegrator
{
public:

   virtual void AssembleElementMatrix2(const FiniteElement &trial_fe,
                                       const FiniteElement &test_fe,
                                       ElementTransformation &Trans,
                                       DenseMatrix &elmat);

   /// Support for use in BilinearForm. Can be used only when appropriate.
   virtual void AssembleElementMatrix(const FiniteElement &fe,
                                      ElementTransformation &Trans,
                                      DenseMatrix &elmat)
   { AssembleElementMatrix2(fe, fe, Trans, elmat); }

protected:
   /// This parameter can be set by derived methods to enable single shape
   /// evaluation in case CalcTestShape() and CalcTrialShape() return the same
   /// result if given the same FiniteElement. The default is false.
   bool same_calc_shape;

   MixedScalarIntegrator() : same_calc_shape(false), Q(NULL) {}
   MixedScalarIntegrator(Coefficient &q) : same_calc_shape(false), Q(&q) {}

   inline virtual bool VerifyFiniteElementTypes(
      const FiniteElement & trial_fe,
      const FiniteElement & test_fe) const
   {
      return (trial_fe.GetRangeType() == mfem::FiniteElement::SCALAR &&
              test_fe.GetRangeType()  == mfem::FiniteElement::SCALAR );
   }

   inline virtual const char * FiniteElementTypeFailureMessage() const
   {
      return "MixedScalarIntegrator:  "
             "Trial and test spaces must both be scalar fields.";
   }

   inline virtual int GetIntegrationOrder(const FiniteElement & trial_fe,
                                          const FiniteElement & test_fe,
                                          ElementTransformation &Trans)
   { return trial_fe.GetOrder() + test_fe.GetOrder() + Trans.OrderW(); }


   inline virtual void CalcTestShape(const FiniteElement & test_fe,
                                     ElementTransformation &Trans,
                                     Vector & shape)
   { test_fe.CalcPhysShape(Trans, shape); }

   inline virtual void CalcTrialShape(const FiniteElement & trial_fe,
                                      ElementTransformation &Trans,
                                      Vector & shape)
   { trial_fe.CalcPhysShape(Trans, shape); }

   Coefficient *Q;

private:

#ifndef MFEM_THREAD_SAFE
   Vector test_shape;
   Vector trial_shape;
#endif

};

/** An abstract class for integrating the inner product of two vector basis
    functions with an optional scalar, vector, or matrix coefficient. */
class MixedVectorIntegrator: public BilinearFormIntegrator
{
public:

   virtual void AssembleElementMatrix2(const FiniteElement &trial_fe,
                                       const FiniteElement &test_fe,
                                       ElementTransformation &Trans,
                                       DenseMatrix &elmat);

   /// Support for use in BilinearForm. Can be used only when appropriate.
   virtual void AssembleElementMatrix(const FiniteElement &fe,
                                      ElementTransformation &Trans,
                                      DenseMatrix &elmat)
   { AssembleElementMatrix2(fe, fe, Trans, elmat); }

protected:
   /// This parameter can be set by derived methods to enable single shape
   /// evaluation in case CalcTestShape() and CalcTrialShape() return the same
   /// result if given the same FiniteElement. The default is false.
   bool same_calc_shape;

   MixedVectorIntegrator()
      : same_calc_shape(false), Q(NULL), VQ(NULL), DQ(NULL), MQ(NULL) {}
   MixedVectorIntegrator(Coefficient &q)
      : same_calc_shape(false), Q(&q), VQ(NULL), DQ(NULL), MQ(NULL) {}
   MixedVectorIntegrator(VectorCoefficient &vq, bool diag = true)
      : same_calc_shape(false), Q(NULL), VQ(diag?NULL:&vq), DQ(diag?&vq:NULL),
        MQ(NULL) {}
   MixedVectorIntegrator(MatrixCoefficient &mq)
      : same_calc_shape(false), Q(NULL), VQ(NULL), DQ(NULL), MQ(&mq) {}

   inline virtual bool VerifyFiniteElementTypes(
      const FiniteElement & trial_fe,
      const FiniteElement & test_fe) const
   {
      return (trial_fe.GetRangeType() == mfem::FiniteElement::VECTOR &&
              test_fe.GetRangeType()  == mfem::FiniteElement::VECTOR );
   }

   inline virtual const char * FiniteElementTypeFailureMessage() const
   {
      return "MixedVectorIntegrator:  "
             "Trial and test spaces must both be vector fields";
   }

   inline virtual int GetIntegrationOrder(const FiniteElement & trial_fe,
                                          const FiniteElement & test_fe,
                                          ElementTransformation &Trans)
   { return trial_fe.GetOrder() + test_fe.GetOrder() + Trans.OrderW(); }


   inline virtual void CalcTestShape(const FiniteElement & test_fe,
                                     ElementTransformation &Trans,
                                     DenseMatrix & shape)
   { test_fe.CalcVShape(Trans, shape); }

   inline virtual void CalcTrialShape(const FiniteElement & trial_fe,
                                      ElementTransformation &Trans,
                                      DenseMatrix & shape)
   { trial_fe.CalcVShape(Trans, shape); }

   Coefficient *Q;
   VectorCoefficient *VQ;
   DiagonalMatrixCoefficient *DQ;
   MatrixCoefficient *MQ;

private:

#ifndef MFEM_THREAD_SAFE
   Vector V;
   Vector D;
   DenseMatrix M;
   DenseMatrix test_shape;
   DenseMatrix trial_shape;
   DenseMatrix test_shape_tmp;
#endif

};

/** An abstract class for integrating the product of a scalar basis function and
    the inner product of a vector basis function with a vector coefficient. In
    2D the inner product can be replaced with a cross product. */
class MixedScalarVectorIntegrator: public BilinearFormIntegrator
{
public:

   virtual void AssembleElementMatrix2(const FiniteElement &trial_fe,
                                       const FiniteElement &test_fe,
                                       ElementTransformation &Trans,
                                       DenseMatrix &elmat);

   /// Support for use in BilinearForm. Can be used only when appropriate.
   /** Appropriate use cases are classes derived from
       MixedScalarVectorIntegrator where the trial and test spaces can be the
       same. Examples of such classes are: MixedVectorDivergenceIntegrator,
       MixedScalarWeakDivergenceIntegrator, etc. */
   virtual void AssembleElementMatrix(const FiniteElement &fe,
                                      ElementTransformation &Trans,
                                      DenseMatrix &elmat)
   { AssembleElementMatrix2(fe, fe, Trans, elmat); }

protected:

   MixedScalarVectorIntegrator(VectorCoefficient &vq, bool _transpose = false,
                               bool _cross_2d = false)
      : VQ(&vq), transpose(_transpose), cross_2d(_cross_2d) {}

   inline virtual bool VerifyFiniteElementTypes(
      const FiniteElement & trial_fe,
      const FiniteElement & test_fe) const
   {
      return ((transpose &&
               trial_fe.GetRangeType() == mfem::FiniteElement::VECTOR &&
               test_fe.GetRangeType()  == mfem::FiniteElement::SCALAR ) ||
              (!transpose &&
               trial_fe.GetRangeType() == mfem::FiniteElement::SCALAR &&
               test_fe.GetRangeType()  == mfem::FiniteElement::VECTOR )
             );
   }

   inline virtual const char * FiniteElementTypeFailureMessage() const
   {
      if ( transpose )
      {
         return "MixedScalarVectorIntegrator:  "
                "Trial space must be a vector field "
                "and the test space must be a scalar field";
      }
      else
      {
         return "MixedScalarVectorIntegrator:  "
                "Trial space must be a scalar field "
                "and the test space must be a vector field";
      }
   }

   inline virtual int GetIntegrationOrder(const FiniteElement & trial_fe,
                                          const FiniteElement & test_fe,
                                          ElementTransformation &Trans)
   { return trial_fe.GetOrder() + test_fe.GetOrder() + Trans.OrderW(); }


   inline virtual void CalcVShape(const FiniteElement & vector_fe,
                                  ElementTransformation &Trans,
                                  DenseMatrix & shape)
   { vector_fe.CalcVShape(Trans, shape); }

   inline virtual void CalcShape(const FiniteElement & scalar_fe,
                                 ElementTransformation &Trans,
                                 Vector & shape)
   { scalar_fe.CalcPhysShape(Trans, shape); }

   VectorCoefficient *VQ;
   bool transpose;
   bool cross_2d;  // In 2D use a cross product rather than a dot product

private:

#ifndef MFEM_THREAD_SAFE
   Vector V;
   DenseMatrix vshape;
   Vector      shape;
   Vector      vshape_tmp;
#endif

};

/** Class for integrating the bilinear form a(u,v) := (Q u, v) in either 1D, 2D,
    or 3D and where Q is an optional scalar coefficient, u and v are each in H1
    or L2. */
class MixedScalarMassIntegrator : public MixedScalarIntegrator
{
public:
   MixedScalarMassIntegrator() { same_calc_shape = true; }
   MixedScalarMassIntegrator(Coefficient &q)
      : MixedScalarIntegrator(q) { same_calc_shape = true; }
};

/** Class for integrating the bilinear form a(u,v) := (Q u, v) in either 2D, or
    3D and where Q is a vector coefficient, u is in H1 or L2 and v is in H(Curl)
    or H(Div). */
class MixedVectorProductIntegrator : public MixedScalarVectorIntegrator
{
public:
   MixedVectorProductIntegrator(VectorCoefficient &vq)
      : MixedScalarVectorIntegrator(vq) {}
};

/** Class for integrating the bilinear form a(u,v) := (Q D u, v) in 1D where Q
    is an optional scalar coefficient, u is in H1, and v is in L2. */
class MixedScalarDerivativeIntegrator : public MixedScalarIntegrator
{
public:
   MixedScalarDerivativeIntegrator() {}
   MixedScalarDerivativeIntegrator(Coefficient &q)
      : MixedScalarIntegrator(q) {}

protected:
   inline virtual bool VerifyFiniteElementTypes(
      const FiniteElement & trial_fe,
      const FiniteElement & test_fe) const
   {
      return (trial_fe.GetDim() == 1 && test_fe.GetDim() == 1 &&
              trial_fe.GetDerivType() == mfem::FiniteElement::GRAD  &&
              test_fe.GetRangeType()  == mfem::FiniteElement::SCALAR );
   }

   inline virtual const char * FiniteElementTypeFailureMessage() const
   {
      return "MixedScalarDerivativeIntegrator:  "
             "Trial and test spaces must both be scalar fields in 1D "
             "and the trial space must implement CaldDShape.";
   }

   inline virtual void CalcTrialShape(const FiniteElement & trial_fe,
                                      ElementTransformation &Trans,
                                      Vector & shape)
   {
      DenseMatrix dshape(shape.GetData(), shape.Size(), 1);
      trial_fe.CalcPhysDShape(Trans, dshape);
   }
};

/** Class for integrating the bilinear form a(u,v) := -(Q u, D v) in 1D where Q
    is an optional scalar coefficient, u is in L2, and v is in H1. */
class MixedScalarWeakDerivativeIntegrator : public MixedScalarIntegrator
{
public:
   MixedScalarWeakDerivativeIntegrator() {}
   MixedScalarWeakDerivativeIntegrator(Coefficient &q)
      : MixedScalarIntegrator(q) {}

protected:
   inline virtual bool VerifyFiniteElementTypes(
      const FiniteElement & trial_fe,
      const FiniteElement & test_fe) const
   {
      return (trial_fe.GetDim() == 1 && test_fe.GetDim() == 1 &&
              trial_fe.GetRangeType() == mfem::FiniteElement::SCALAR &&
              test_fe.GetDerivType()  == mfem::FiniteElement::GRAD );
   }

   inline virtual const char * FiniteElementTypeFailureMessage() const
   {
      return "MixedScalarWeakDerivativeIntegrator:  "
             "Trial and test spaces must both be scalar fields in 1D "
             "and the test space must implement CalcDShape with "
             "map type \"VALUE\".";
   }

   inline virtual void CalcTestShape(const FiniteElement & test_fe,
                                     ElementTransformation &Trans,
                                     Vector & shape)
   {
      DenseMatrix dshape(shape.GetData(), shape.Size(), 1);
      test_fe.CalcPhysDShape(Trans, dshape);
      shape *= -1.0;
   }
};

/** Class for integrating the bilinear form a(u,v) := (Q div u, v) in either 2D
    or 3D where Q is an optional scalar coefficient, u is in H(Div), and v is a
    scalar field. */
class MixedScalarDivergenceIntegrator : public MixedScalarIntegrator
{
public:
   MixedScalarDivergenceIntegrator() {}
   MixedScalarDivergenceIntegrator(Coefficient &q)
      : MixedScalarIntegrator(q) {}

protected:
   inline virtual bool VerifyFiniteElementTypes(
      const FiniteElement & trial_fe,
      const FiniteElement & test_fe) const
   {
      return (trial_fe.GetDerivType() == mfem::FiniteElement::DIV  &&
              test_fe.GetRangeType()  == mfem::FiniteElement::SCALAR );
   }

   inline virtual const char * FiniteElementTypeFailureMessage() const
   {
      return "MixedScalarDivergenceIntegrator:  "
             "Trial must be H(Div) and the test space must be a "
             "scalar field";
   }

   inline virtual int GetIntegrationOrder(const FiniteElement & trial_fe,
                                          const FiniteElement & test_fe,
                                          ElementTransformation &Trans)
   { return trial_fe.GetOrder() + test_fe.GetOrder() + Trans.OrderW() - 1; }

   inline virtual void CalcTrialShape(const FiniteElement & trial_fe,
                                      ElementTransformation &Trans,
                                      Vector & shape)
   { trial_fe.CalcPhysDivShape(Trans, shape); }
};

/** Class for integrating the bilinear form a(u,v) := (V div u, v) in either 2D
    or 3D where V is a vector coefficient, u is in H(Div), and v is a vector
    field. */
class MixedVectorDivergenceIntegrator : public MixedScalarVectorIntegrator
{
public:
   MixedVectorDivergenceIntegrator(VectorCoefficient &vq)
      : MixedScalarVectorIntegrator(vq) {}

protected:
   inline virtual bool VerifyFiniteElementTypes(
      const FiniteElement & trial_fe,
      const FiniteElement & test_fe) const
   {
      return (trial_fe.GetDerivType() == mfem::FiniteElement::DIV  &&
              test_fe.GetRangeType()  == mfem::FiniteElement::VECTOR );
   }

   inline virtual const char * FiniteElementTypeFailureMessage() const
   {
      return "MixedVectorDivergenceIntegrator:  "
             "Trial must be H(Div) and the test space must be a "
             "vector field";
   }

   // Subtract one due to the divergence and add one for the coefficient
   // which is assumed to be at least linear.
   inline virtual int GetIntegrationOrder(const FiniteElement & trial_fe,
                                          const FiniteElement & test_fe,
                                          ElementTransformation &Trans)
   { return trial_fe.GetOrder() + test_fe.GetOrder() + Trans.OrderW() - 1 + 1; }

   inline virtual void CalcShape(const FiniteElement & scalar_fe,
                                 ElementTransformation &Trans,
                                 Vector & shape)
   { scalar_fe.CalcPhysDivShape(Trans, shape); }
};

/** Class for integrating the bilinear form a(u,v) := -(Q u, div v) in either 2D
    or 3D where Q is an optional scalar coefficient, u is in L2 or H1, and v is
    in H(Div). */
class MixedScalarWeakGradientIntegrator : public MixedScalarIntegrator
{
public:
   MixedScalarWeakGradientIntegrator() {}
   MixedScalarWeakGradientIntegrator(Coefficient &q)
      : MixedScalarIntegrator(q) {}

protected:
   inline virtual bool VerifyFiniteElementTypes(
      const FiniteElement & trial_fe,
      const FiniteElement & test_fe) const
   {
      return (trial_fe.GetRangeType() == mfem::FiniteElement::SCALAR &&
              test_fe.GetDerivType()  == mfem::FiniteElement::DIV );
   }

   inline virtual const char * FiniteElementTypeFailureMessage() const
   {
      return "MixedScalarWeakGradientIntegrator:  "
             "Trial space must be a scalar field "
             "and the test space must be H(Div)";
   }

   inline virtual int GetIntegrationOrder(const FiniteElement & trial_fe,
                                          const FiniteElement & test_fe,
                                          ElementTransformation &Trans)
   { return trial_fe.GetOrder() + test_fe.GetOrder() + Trans.OrderW() - 1; }

   virtual void CalcTestShape(const FiniteElement & test_fe,
                              ElementTransformation &Trans,
                              Vector & shape)
   {
      test_fe.CalcPhysDivShape(Trans, shape);
      shape *= -1.0;
   }
};

/** Class for integrating the bilinear form a(u,v) := (Q curl u, v) in 2D where
    Q is an optional scalar coefficient, u is in H(Curl), and v is in L2 or
    H1. */
class MixedScalarCurlIntegrator : public MixedScalarIntegrator
{
public:
   MixedScalarCurlIntegrator() {}
   MixedScalarCurlIntegrator(Coefficient &q)
      : MixedScalarIntegrator(q) {}

protected:
   inline virtual bool VerifyFiniteElementTypes(
      const FiniteElement & trial_fe,
      const FiniteElement & test_fe) const
   {
      return (trial_fe.GetDim() == 2 && test_fe.GetDim() == 2 &&
              trial_fe.GetDerivType() == mfem::FiniteElement::CURL  &&
              test_fe.GetRangeType()  == mfem::FiniteElement::SCALAR );
   }

   inline virtual const char * FiniteElementTypeFailureMessage() const
   {
      return "MixedScalarCurlIntegrator:  "
             "Trial must be H(Curl) and the test space must be a "
             "scalar field";
   }

   inline virtual int GetIntegrationOrder(const FiniteElement & trial_fe,
                                          const FiniteElement & test_fe,
                                          ElementTransformation &Trans)
   { return trial_fe.GetOrder() + test_fe.GetOrder() + Trans.OrderW() - 1; }

   inline virtual void CalcTrialShape(const FiniteElement & trial_fe,
                                      ElementTransformation &Trans,
                                      Vector & shape)
   {
      DenseMatrix dshape(shape.GetData(), shape.Size(), 1);
      trial_fe.CalcPhysCurlShape(Trans, dshape);
   }
};

/** Class for integrating the bilinear form a(u,v) := (Q u, curl v) in 2D where
    Q is an optional scalar coefficient, u is in L2 or H1, and v is in
    H(Curl). */
class MixedScalarWeakCurlIntegrator : public MixedScalarIntegrator
{
public:
   MixedScalarWeakCurlIntegrator() {}
   MixedScalarWeakCurlIntegrator(Coefficient &q)
      : MixedScalarIntegrator(q) {}

protected:
   inline virtual bool VerifyFiniteElementTypes(
      const FiniteElement & trial_fe,
      const FiniteElement & test_fe) const
   {
      return (trial_fe.GetDim() == 2 && test_fe.GetDim() == 2 &&
              trial_fe.GetRangeType() == mfem::FiniteElement::SCALAR &&
              test_fe.GetDerivType()  == mfem::FiniteElement::CURL );
   }

   inline virtual const char * FiniteElementTypeFailureMessage() const
   {
      return "MixedScalarWeakCurlIntegrator:  "
             "Trial space must be a scalar field "
             "and the test space must be H(Curl)";
   }

   inline virtual void CalcTestShape(const FiniteElement & test_fe,
                                     ElementTransformation &Trans,
                                     Vector & shape)
   {
      DenseMatrix dshape(shape.GetData(), shape.Size(), 1);
      test_fe.CalcPhysCurlShape(Trans, dshape);
   }
};

/** Class for integrating the bilinear form a(u,v) := (Q u, v) in either 2D or
    3D and where Q is an optional coefficient (of type scalar, matrix, or
    diagonal matrix) u and v are each in H(Curl) or H(Div). */
class MixedVectorMassIntegrator : public MixedVectorIntegrator
{
public:
   MixedVectorMassIntegrator() { same_calc_shape = true; }
   MixedVectorMassIntegrator(Coefficient &q)
      : MixedVectorIntegrator(q) { same_calc_shape = true; }
   MixedVectorMassIntegrator(DiagonalMatrixCoefficient &dq)
      : MixedVectorIntegrator(dq, true) { same_calc_shape = true; }
   MixedVectorMassIntegrator(MatrixCoefficient &mq)
      : MixedVectorIntegrator(mq) { same_calc_shape = true; }
};

/** Class for integrating the bilinear form a(u,v) := (V x u, v) in 3D and where
    V is a vector coefficient u and v are each in H(Curl) or H(Div). */
class MixedCrossProductIntegrator : public MixedVectorIntegrator
{
public:
   MixedCrossProductIntegrator(VectorCoefficient &vq)
      : MixedVectorIntegrator(vq, false) { same_calc_shape = true; }
};

/** Class for integrating the bilinear form a(u,v) := (V . u, v) in 2D or 3D and
    where V is a vector coefficient u is in H(Curl) or H(Div) and v is in H1 or
    L2. */
class MixedDotProductIntegrator : public MixedScalarVectorIntegrator
{
public:
   MixedDotProductIntegrator(VectorCoefficient &vq)
      : MixedScalarVectorIntegrator(vq, true) {}

   inline virtual bool VerifyFiniteElementTypes(
      const FiniteElement & trial_fe,
      const FiniteElement & test_fe) const
   {
      return (trial_fe.GetRangeType() == mfem::FiniteElement::VECTOR &&
              test_fe.GetRangeType()  == mfem::FiniteElement::SCALAR );
   }

   inline virtual const char * FiniteElementTypeFailureMessage() const
   {
      return "MixedDotProductIntegrator:  "
             "Trial space must be a vector field "
             "and the test space must be a scalar field";
   }
};

/** Class for integrating the bilinear form a(u,v) := (-V . u, Div v) in 2D or
    3D and where V is a vector coefficient u is in H(Curl) or H(Div) and v is in
    RT. */
class MixedWeakGradDotIntegrator : public MixedScalarVectorIntegrator
{
public:
   MixedWeakGradDotIntegrator(VectorCoefficient &vq)
      : MixedScalarVectorIntegrator(vq, true) {}

   inline virtual bool VerifyFiniteElementTypes(
      const FiniteElement & trial_fe,
      const FiniteElement & test_fe) const
   {
      return (trial_fe.GetRangeType() == mfem::FiniteElement::VECTOR &&
              test_fe.GetRangeType()  == mfem::FiniteElement::VECTOR &&
              test_fe.GetDerivType()  == mfem::FiniteElement::DIV );
   }

   inline virtual const char * FiniteElementTypeFailureMessage() const
   {
      return "MixedWeakGradDotIntegrator:  "
             "Trial space must be a vector field "
             "and the test space must be a vector field with a divergence";
   }

   // Subtract one due to the gradient and add one for the coefficient
   // which is assumed to be at least linear.
   inline virtual int GetIntegrationOrder(const FiniteElement & trial_fe,
                                          const FiniteElement & test_fe,
                                          ElementTransformation &Trans)
   { return trial_fe.GetOrder() + test_fe.GetOrder() + Trans.OrderW() - 1 + 1; }

   inline virtual void CalcShape(const FiniteElement & scalar_fe,
                                 ElementTransformation &Trans,
                                 Vector & shape)
   { scalar_fe.CalcPhysDivShape(Trans, shape); shape *= -1.0; }
};

/** Class for integrating the bilinear form a(u,v) := (V x u, Grad v) in 3D and
    where V is a vector coefficient u is in H(Curl) or H(Div) and v is in H1. */
class MixedWeakDivCrossIntegrator : public MixedVectorIntegrator
{
public:
   MixedWeakDivCrossIntegrator(VectorCoefficient &vq)
      : MixedVectorIntegrator(vq, false) {}

   inline virtual bool VerifyFiniteElementTypes(
      const FiniteElement & trial_fe,
      const FiniteElement & test_fe) const
   {
      return (trial_fe.GetDim() == 3 && test_fe.GetDim() == 3 &&
              trial_fe.GetRangeType() == mfem::FiniteElement::VECTOR &&
              test_fe.GetRangeType()  == mfem::FiniteElement::SCALAR &&
              test_fe.GetDerivType()  == mfem::FiniteElement::GRAD );
   }

   inline virtual const char * FiniteElementTypeFailureMessage() const
   {
      return "MixedWeakDivCrossIntegrator:  "
             "Trial space must be a vector field in 3D "
             "and the test space must be a scalar field with a gradient";
   }

   inline virtual void CalcTestShape(const FiniteElement & test_fe,
                                     ElementTransformation &Trans,
                                     DenseMatrix & shape)
   { test_fe.CalcPhysDShape(Trans, shape); shape *= -1.0; }
};

/** Class for integrating the bilinear form a(u,v) := (Q Grad u, Grad v) in 3D
    or in 2D and where Q is a scalar or matrix coefficient u and v are both in
    H1. */
class MixedGradGradIntegrator : public MixedVectorIntegrator
{
public:
   MixedGradGradIntegrator() { same_calc_shape = true; }
   MixedGradGradIntegrator(Coefficient &q)
      : MixedVectorIntegrator(q) { same_calc_shape = true; }
   MixedGradGradIntegrator(DiagonalMatrixCoefficient &dq)
      : MixedVectorIntegrator(dq, true) { same_calc_shape = true; }
   MixedGradGradIntegrator(MatrixCoefficient &mq)
      : MixedVectorIntegrator(mq) { same_calc_shape = true; }

   inline virtual bool VerifyFiniteElementTypes(
      const FiniteElement & trial_fe,
      const FiniteElement & test_fe) const
   {
      return (trial_fe.GetRangeType() == mfem::FiniteElement::SCALAR &&
              trial_fe.GetDerivType() == mfem::FiniteElement::GRAD &&
              test_fe.GetRangeType()  == mfem::FiniteElement::SCALAR &&
              test_fe.GetDerivType()  == mfem::FiniteElement::GRAD );
   }

   inline virtual const char * FiniteElementTypeFailureMessage() const
   {
      return "MixedGradGradIntegrator:  "
             "Trial and test spaces must both be scalar fields "
             "with a gradient operator.";
   }

   inline virtual int GetIntegrationOrder(const FiniteElement & trial_fe,
                                          const FiniteElement & test_fe,
                                          ElementTransformation &Trans)
   {
      // Same as DiffusionIntegrator
      return test_fe.Space() == FunctionSpace::Pk ?
             trial_fe.GetOrder() + test_fe.GetOrder() - 2 :
             trial_fe.GetOrder() + test_fe.GetOrder() + test_fe.GetDim() - 1;
   }

   inline virtual void CalcTrialShape(const FiniteElement & trial_fe,
                                      ElementTransformation &Trans,
                                      DenseMatrix & shape)
   { trial_fe.CalcPhysDShape(Trans, shape); }

   inline virtual void CalcTestShape(const FiniteElement & test_fe,
                                     ElementTransformation &Trans,
                                     DenseMatrix & shape)
   { test_fe.CalcPhysDShape(Trans, shape); }
};

/** Class for integrating the bilinear form a(u,v) := (V x Grad u, Grad v) in 3D
    or in 2D and where V is a vector coefficient u and v are both in H1. */
class MixedCrossGradGradIntegrator : public MixedVectorIntegrator
{
public:
   MixedCrossGradGradIntegrator(VectorCoefficient &vq)
      : MixedVectorIntegrator(vq, false) { same_calc_shape = true; }

   inline virtual bool VerifyFiniteElementTypes(
      const FiniteElement & trial_fe,
      const FiniteElement & test_fe) const
   {
      return (trial_fe.GetRangeType() == mfem::FiniteElement::SCALAR &&
              trial_fe.GetDerivType() == mfem::FiniteElement::GRAD &&
              test_fe.GetRangeType()  == mfem::FiniteElement::SCALAR &&
              test_fe.GetDerivType()  == mfem::FiniteElement::GRAD );
   }

   inline virtual const char * FiniteElementTypeFailureMessage() const
   {
      return "MixedCrossGradGradIntegrator:  "
             "Trial and test spaces must both be scalar fields "
             "with a gradient operator.";
   }

   inline virtual void CalcTrialShape(const FiniteElement & trial_fe,
                                      ElementTransformation &Trans,
                                      DenseMatrix & shape)
   { trial_fe.CalcPhysDShape(Trans, shape); }

   inline virtual void CalcTestShape(const FiniteElement & test_fe,
                                     ElementTransformation &Trans,
                                     DenseMatrix & shape)
   { test_fe.CalcPhysDShape(Trans, shape); }
};

/** Class for integrating the bilinear form a(u,v) := (Q Curl u, Curl v) in 3D
    and where Q is a scalar or matrix coefficient u and v are both in
    H(Curl). */
class MixedCurlCurlIntegrator : public MixedVectorIntegrator
{
public:
   MixedCurlCurlIntegrator() { same_calc_shape = true; }
   MixedCurlCurlIntegrator(Coefficient &q)
      : MixedVectorIntegrator(q) { same_calc_shape = true; }
   MixedCurlCurlIntegrator(DiagonalMatrixCoefficient &dq)
      : MixedVectorIntegrator(dq, true) { same_calc_shape = true; }
   MixedCurlCurlIntegrator(MatrixCoefficient &mq)
      : MixedVectorIntegrator(mq) { same_calc_shape = true; }

   inline virtual bool VerifyFiniteElementTypes(
      const FiniteElement & trial_fe,
      const FiniteElement & test_fe) const
   {
      return (trial_fe.GetDim() == 3 && test_fe.GetDim() == 3 &&
              trial_fe.GetRangeType() == mfem::FiniteElement::VECTOR &&
              trial_fe.GetDerivType() == mfem::FiniteElement::CURL &&
              test_fe.GetRangeType()  == mfem::FiniteElement::VECTOR &&
              test_fe.GetDerivType()  == mfem::FiniteElement::CURL );
   }

   inline virtual const char * FiniteElementTypeFailureMessage() const
   {
      return "MixedCurlCurlIntegrator"
             "Trial and test spaces must both be vector fields in 3D "
             "with a curl.";
   }

   inline virtual void CalcTrialShape(const FiniteElement & trial_fe,
                                      ElementTransformation &Trans,
                                      DenseMatrix & shape)
   { trial_fe.CalcPhysCurlShape(Trans, shape); }

   inline virtual void CalcTestShape(const FiniteElement & test_fe,
                                     ElementTransformation &Trans,
                                     DenseMatrix & shape)
   { test_fe.CalcPhysCurlShape(Trans, shape); }
};

/** Class for integrating the bilinear form a(u,v) := (V x Curl u, Curl v) in 3D
    and where V is a vector coefficient u and v are both in H(Curl). */
class MixedCrossCurlCurlIntegrator : public MixedVectorIntegrator
{
public:
   MixedCrossCurlCurlIntegrator(VectorCoefficient &vq)
      : MixedVectorIntegrator(vq, false) { same_calc_shape = true; }

   inline virtual bool VerifyFiniteElementTypes(
      const FiniteElement & trial_fe,
      const FiniteElement & test_fe) const
   {
      return (trial_fe.GetDim() == 3 && test_fe.GetDim() == 3 &&
              trial_fe.GetRangeType() == mfem::FiniteElement::VECTOR &&
              trial_fe.GetDerivType() == mfem::FiniteElement::CURL &&
              test_fe.GetRangeType()  == mfem::FiniteElement::VECTOR &&
              test_fe.GetDerivType()  == mfem::FiniteElement::CURL );
   }

   inline virtual const char * FiniteElementTypeFailureMessage() const
   {
      return "MixedCrossCurlCurlIntegrator:  "
             "Trial and test spaces must both be vector fields in 3D "
             "with a curl.";
   }

   inline virtual void CalcTrialShape(const FiniteElement & trial_fe,
                                      ElementTransformation &Trans,
                                      DenseMatrix & shape)
   { trial_fe.CalcPhysCurlShape(Trans, shape); }

   inline virtual void CalcTestShape(const FiniteElement & test_fe,
                                     ElementTransformation &Trans,
                                     DenseMatrix & shape)
   { test_fe.CalcPhysCurlShape(Trans, shape); }
};

/** Class for integrating the bilinear form a(u,v) := (V x Curl u, Grad v) in 3D
    and where V is a vector coefficient u is in H(Curl) and v is in H1. */
class MixedCrossCurlGradIntegrator : public MixedVectorIntegrator
{
public:
   MixedCrossCurlGradIntegrator(VectorCoefficient &vq)
      : MixedVectorIntegrator(vq, false) {}

   inline virtual bool VerifyFiniteElementTypes(
      const FiniteElement & trial_fe,
      const FiniteElement & test_fe) const
   {
      return (trial_fe.GetDim() == 3 && test_fe.GetDim() == 3 &&
              trial_fe.GetRangeType() == mfem::FiniteElement::VECTOR &&
              trial_fe.GetDerivType() == mfem::FiniteElement::CURL &&
              test_fe.GetRangeType()  == mfem::FiniteElement::SCALAR &&
              test_fe.GetDerivType()  == mfem::FiniteElement::GRAD );
   }

   inline virtual const char * FiniteElementTypeFailureMessage() const
   {
      return "MixedCrossCurlGradIntegrator"
             "Trial space must be a vector field in 3D with a curl"
             "and the test space must be a scalar field with a gradient";
   }

   inline virtual void CalcTrialShape(const FiniteElement & trial_fe,
                                      ElementTransformation &Trans,
                                      DenseMatrix & shape)
   { trial_fe.CalcPhysCurlShape(Trans, shape); }

   inline virtual void CalcTestShape(const FiniteElement & test_fe,
                                     ElementTransformation &Trans,
                                     DenseMatrix & shape)
   { test_fe.CalcPhysDShape(Trans, shape); }
};

/** Class for integrating the bilinear form a(u,v) := (V x Grad u, Curl v) in 3D
    and where V is a scalar coefficient u is in H1 and v is in H(Curl). */
class MixedCrossGradCurlIntegrator : public MixedVectorIntegrator
{
public:
   MixedCrossGradCurlIntegrator(VectorCoefficient &vq)
      : MixedVectorIntegrator(vq, false) {}

   inline virtual bool VerifyFiniteElementTypes(
      const FiniteElement & trial_fe,
      const FiniteElement & test_fe) const
   {
      return (trial_fe.GetDim() == 3 && test_fe.GetDim() == 3 &&
              trial_fe.GetRangeType()  == mfem::FiniteElement::SCALAR &&
              trial_fe.GetDerivType()  == mfem::FiniteElement::GRAD &&
              test_fe.GetRangeType() == mfem::FiniteElement::VECTOR &&
              test_fe.GetDerivType() == mfem::FiniteElement::CURL );
   }

   inline virtual const char * FiniteElementTypeFailureMessage() const
   {
      return "MixedCrossGradCurlIntegrator"
             "Trial space must be a scalar field in 3D with a gradient"
             "and the test space must be a vector field with a curl";
   }

   inline virtual void CalcTrialShape(const FiniteElement & trial_fe,
                                      ElementTransformation &Trans,
                                      DenseMatrix & shape)
   { trial_fe.CalcPhysDShape(Trans, shape); }

   inline virtual void CalcTestShape(const FiniteElement & test_fe,
                                     ElementTransformation &Trans,
                                     DenseMatrix & shape)
   { test_fe.CalcPhysCurlShape(Trans, shape); }
};

/** Class for integrating the bilinear form a(u,v) := (V x u, Curl v) in 3D and
    where V is a vector coefficient u is in H(Curl) or H(Div) and v is in
    H(Curl). */
class MixedWeakCurlCrossIntegrator : public MixedVectorIntegrator
{
public:
   MixedWeakCurlCrossIntegrator(VectorCoefficient &vq)
      : MixedVectorIntegrator(vq, false) {}

   inline virtual bool VerifyFiniteElementTypes(
      const FiniteElement & trial_fe,
      const FiniteElement & test_fe) const
   {
      return (trial_fe.GetDim() == 3 && test_fe.GetDim() == 3 &&
              trial_fe.GetRangeType() == mfem::FiniteElement::VECTOR &&
              test_fe.GetRangeType()  == mfem::FiniteElement::VECTOR &&
              test_fe.GetDerivType()  == mfem::FiniteElement::CURL );
   }

   inline virtual const char * FiniteElementTypeFailureMessage() const
   {
      return "MixedWeakCurlCrossIntegrator:  "
             "Trial space must be a vector field in 3D "
             "and the test space must be a vector field with a curl";
   }

   inline virtual void CalcTestShape(const FiniteElement & test_fe,
                                     ElementTransformation &Trans,
                                     DenseMatrix & shape)
   { test_fe.CalcPhysCurlShape(Trans, shape); }
};

/** Class for integrating the bilinear form a(u,v) := (V x u, Curl v) in 2D and
    where V is a vector coefficient u is in H(Curl) or H(Div) and v is in
    H(Curl). */
class MixedScalarWeakCurlCrossIntegrator : public MixedScalarVectorIntegrator
{
public:
   MixedScalarWeakCurlCrossIntegrator(VectorCoefficient &vq)
      : MixedScalarVectorIntegrator(vq, true, true) {}

   inline virtual bool VerifyFiniteElementTypes(
      const FiniteElement & trial_fe,
      const FiniteElement & test_fe) const
   {
      return (trial_fe.GetDim() == 2 && test_fe.GetDim() == 2 &&
              trial_fe.GetRangeType() == mfem::FiniteElement::VECTOR &&
              test_fe.GetRangeType()  == mfem::FiniteElement::VECTOR &&
              test_fe.GetDerivType()  == mfem::FiniteElement::CURL );
   }

   inline virtual const char * FiniteElementTypeFailureMessage() const
   {
      return "MixedScalarWeakCurlCrossIntegrator:  "
             "Trial space must be a vector field in 2D "
             "and the test space must be a vector field with a curl";
   }

   inline virtual void CalcShape(const FiniteElement & scalar_fe,
                                 ElementTransformation &Trans,
                                 Vector & shape)
   {
      DenseMatrix dshape(shape.GetData(), shape.Size(), 1);
      scalar_fe.CalcPhysCurlShape(Trans, dshape);
   }
};

/** Class for integrating the bilinear form a(u,v) := (V x Grad u, v) in 3D or
    in 2D and where V is a vector coefficient u is in H1 and v is in H(Curl) or
    H(Div). */
class MixedCrossGradIntegrator : public MixedVectorIntegrator
{
public:
   MixedCrossGradIntegrator(VectorCoefficient &vq)
      : MixedVectorIntegrator(vq, false) {}

   inline virtual bool VerifyFiniteElementTypes(
      const FiniteElement & trial_fe,
      const FiniteElement & test_fe) const
   {
      return (trial_fe.GetDim() == 3 && test_fe.GetDim() == 3 &&
              trial_fe.GetRangeType() == mfem::FiniteElement::SCALAR &&
              trial_fe.GetDerivType() == mfem::FiniteElement::GRAD &&
              test_fe.GetRangeType()  == mfem::FiniteElement::VECTOR );
   }

   inline virtual const char * FiniteElementTypeFailureMessage() const
   {
      return "MixedCrossGradIntegrator:  "
             "Trial space must be a scalar field with a gradient operator"
             " and the test space must be a vector field both in 3D.";
   }

   inline virtual void CalcTrialShape(const FiniteElement & trial_fe,
                                      ElementTransformation &Trans,
                                      DenseMatrix & shape)
   { trial_fe.CalcPhysDShape(Trans, shape); }

   inline virtual void CalcTestShape(const FiniteElement & test_fe,
                                     ElementTransformation &Trans,
                                     DenseMatrix & shape)
   { test_fe.CalcVShape(Trans, shape); }
};

/** Class for integrating the bilinear form a(u,v) := (V x Curl u, v) in 3D and
    where V is a vector coefficient u is in H(Curl) and v is in H(Curl) or
    H(Div). */
class MixedCrossCurlIntegrator : public MixedVectorIntegrator
{
public:
   MixedCrossCurlIntegrator(VectorCoefficient &vq)
      : MixedVectorIntegrator(vq, false) {}

   inline virtual bool VerifyFiniteElementTypes(
      const FiniteElement & trial_fe,
      const FiniteElement & test_fe) const
   {
      return (trial_fe.GetDim() == 3 && test_fe.GetDim() == 3 &&
              trial_fe.GetRangeType() == mfem::FiniteElement::VECTOR &&
              trial_fe.GetDerivType() == mfem::FiniteElement::CURL   &&
              test_fe.GetRangeType()  == mfem::FiniteElement::VECTOR );
   }

   inline virtual const char * FiniteElementTypeFailureMessage() const
   {
      return "MixedCrossCurlIntegrator:  "
             "Trial space must be a vector field in 3D with a curl "
             "and the test space must be a vector field";
   }

   inline virtual void CalcTrialShape(const FiniteElement & trial_fe,
                                      ElementTransformation &Trans,
                                      DenseMatrix & shape)
   { trial_fe.CalcPhysCurlShape(Trans, shape); }
};

/** Class for integrating the bilinear form a(u,v) := (V x Curl u, v) in 2D and
    where V is a vector coefficient u is in H(Curl) and v is in H(Curl) or
    H(Div). */
class MixedScalarCrossCurlIntegrator : public MixedScalarVectorIntegrator
{
public:
   MixedScalarCrossCurlIntegrator(VectorCoefficient &vq)
      : MixedScalarVectorIntegrator(vq, false, true) {}

   inline virtual bool VerifyFiniteElementTypes(
      const FiniteElement & trial_fe,
      const FiniteElement & test_fe) const
   {
      return (trial_fe.GetDim() == 2 && test_fe.GetDim() == 2 &&
              trial_fe.GetRangeType() == mfem::FiniteElement::VECTOR &&
              trial_fe.GetDerivType() == mfem::FiniteElement::CURL   &&
              test_fe.GetRangeType()  == mfem::FiniteElement::VECTOR );
   }

   inline virtual const char * FiniteElementTypeFailureMessage() const
   {
      return "MixedCrossCurlIntegrator:  "
             "Trial space must be a vector field in 2D with a curl "
             "and the test space must be a vector field";
   }

   inline virtual void CalcShape(const FiniteElement & scalar_fe,
                                 ElementTransformation &Trans,
                                 Vector & shape)
   {
      DenseMatrix dshape(shape.GetData(), shape.Size(), 1);
      scalar_fe.CalcPhysCurlShape(Trans, dshape); shape *= -1.0;
   }
};

/** Class for integrating the bilinear form a(u,v) := (V x Grad u, v) in 2D and
    where V is a vector coefficient u is in H1 and v is in H1 or L2. */
class MixedScalarCrossGradIntegrator : public MixedScalarVectorIntegrator
{
public:
   MixedScalarCrossGradIntegrator(VectorCoefficient &vq)
      : MixedScalarVectorIntegrator(vq, true, true) {}

   inline virtual bool VerifyFiniteElementTypes(
      const FiniteElement & trial_fe,
      const FiniteElement & test_fe) const
   {
      return (trial_fe.GetDim() == 2 && test_fe.GetDim() == 2 &&
              trial_fe.GetRangeType() == mfem::FiniteElement::SCALAR &&
              trial_fe.GetDerivType() == mfem::FiniteElement::GRAD   &&
              test_fe.GetRangeType()  == mfem::FiniteElement::SCALAR );
   }

   inline virtual const char * FiniteElementTypeFailureMessage() const
   {
      return "MixedScalarCrossGradIntegrator:  "
             "Trial space must be a scalar field in 2D with a gradient "
             "and the test space must be a scalar field";
   }

   inline virtual void CalcVShape(const FiniteElement & vector_fe,
                                  ElementTransformation &Trans,
                                  DenseMatrix & shape)
   { vector_fe.CalcPhysDShape(Trans, shape); }
};

/** Class for integrating the bilinear form a(u,v) := (V x u, v) in 2D and where
    V is a vector coefficient u is in ND or RT and v is in H1 or L2. */
class MixedScalarCrossProductIntegrator : public MixedScalarVectorIntegrator
{
public:
   MixedScalarCrossProductIntegrator(VectorCoefficient &vq)
      : MixedScalarVectorIntegrator(vq, true, true) {}

   inline virtual bool VerifyFiniteElementTypes(
      const FiniteElement & trial_fe,
      const FiniteElement & test_fe) const
   {
      return (trial_fe.GetDim() == 2 && test_fe.GetDim() == 2 &&
              trial_fe.GetRangeType() == mfem::FiniteElement::VECTOR &&
              test_fe.GetRangeType()  == mfem::FiniteElement::SCALAR );
   }

   inline virtual const char * FiniteElementTypeFailureMessage() const
   {
      return "MixedScalarCrossProductIntegrator:  "
             "Trial space must be a vector field in 2D "
             "and the test space must be a scalar field";
   }
};

/** Class for integrating the bilinear form a(u,v) := (V x z u, v) in 2D and
    where V is a vector coefficient u is in H1 or L2 and v is in ND or RT. */
class MixedScalarWeakCrossProductIntegrator : public MixedScalarVectorIntegrator
{
public:
   MixedScalarWeakCrossProductIntegrator(VectorCoefficient &vq)
      : MixedScalarVectorIntegrator(vq, false, true) {}

   inline virtual bool VerifyFiniteElementTypes(
      const FiniteElement & trial_fe,
      const FiniteElement & test_fe) const
   {
      return (trial_fe.GetDim() == 2 && test_fe.GetDim() == 2 &&
              trial_fe.GetRangeType() == mfem::FiniteElement::SCALAR &&
              test_fe.GetRangeType()  == mfem::FiniteElement::VECTOR );
   }

   inline virtual const char * FiniteElementTypeFailureMessage() const
   {
      return "MixedScalarWeakCrossProductIntegrator:  "
             "Trial space must be a scalar field in 2D "
             "and the test space must be a vector field";
   }

   inline virtual void CalcShape(const FiniteElement & scalar_fe,
                                 ElementTransformation &Trans,
                                 Vector & shape)
   { scalar_fe.CalcPhysShape(Trans, shape); shape *= -1.0; }
};

/** Class for integrating the bilinear form a(u,v) := (V . Grad u, v) in 2D or
    3D and where V is a vector coefficient, u is in H1 and v is in H1 or L2. */
class MixedDirectionalDerivativeIntegrator : public MixedScalarVectorIntegrator
{
public:
   MixedDirectionalDerivativeIntegrator(VectorCoefficient &vq)
      : MixedScalarVectorIntegrator(vq, true) {}

   inline virtual bool VerifyFiniteElementTypes(
      const FiniteElement & trial_fe,
      const FiniteElement & test_fe) const
   {
      return (trial_fe.GetRangeType() == mfem::FiniteElement::SCALAR &&
              trial_fe.GetDerivType() == mfem::FiniteElement::GRAD   &&
              test_fe.GetRangeType()  == mfem::FiniteElement::SCALAR );
   }

   inline virtual const char * FiniteElementTypeFailureMessage() const
   {
      return "MixedDirectionalDerivativeIntegrator:  "
             "Trial space must be a scalar field with a gradient "
             "and the test space must be a scalar field";
   }

   inline virtual void CalcVShape(const FiniteElement & vector_fe,
                                  ElementTransformation &Trans,
                                  DenseMatrix & shape)
   { vector_fe.CalcPhysDShape(Trans, shape); }
};

/** Class for integrating the bilinear form a(u,v) := (-V . Grad u, Div v) in 2D
    or 3D and where V is a vector coefficient, u is in H1 and v is in RT. */
class MixedGradDivIntegrator : public MixedScalarVectorIntegrator
{
public:
   MixedGradDivIntegrator(VectorCoefficient &vq)
      : MixedScalarVectorIntegrator(vq, true) {}

   inline virtual bool VerifyFiniteElementTypes(
      const FiniteElement & trial_fe,
      const FiniteElement & test_fe) const
   {
      return (trial_fe.GetRangeType() == mfem::FiniteElement::SCALAR &&
              trial_fe.GetDerivType() == mfem::FiniteElement::GRAD   &&
              test_fe.GetRangeType()  == mfem::FiniteElement::VECTOR &&
              test_fe.GetDerivType()  == mfem::FiniteElement::DIV   );
   }

   inline virtual const char * FiniteElementTypeFailureMessage() const
   {
      return "MixedGradDivIntegrator:  "
             "Trial space must be a scalar field with a gradient"
             "and the test space must be a vector field with a divergence";
   }

   inline virtual void CalcVShape(const FiniteElement & vector_fe,
                                  ElementTransformation &Trans,
                                  DenseMatrix & shape)
   { vector_fe.CalcPhysDShape(Trans, shape); shape *= -1.0; }

   inline virtual void CalcShape(const FiniteElement & scalar_fe,
                                 ElementTransformation &Trans,
                                 Vector & shape)
   { scalar_fe.CalcPhysDivShape(Trans, shape); }
};

/** Class for integrating the bilinear form a(u,v) := (-V Div u, Grad v) in 2D
    or 3D and where V is a vector coefficient, u is in RT and v is in H1. */
class MixedDivGradIntegrator : public MixedScalarVectorIntegrator
{
public:
   MixedDivGradIntegrator(VectorCoefficient &vq)
      : MixedScalarVectorIntegrator(vq, false) {}

   inline virtual bool VerifyFiniteElementTypes(
      const FiniteElement & trial_fe,
      const FiniteElement & test_fe) const
   {
      return (trial_fe.GetRangeType() == mfem::FiniteElement::VECTOR &&
              trial_fe.GetDerivType() == mfem::FiniteElement::DIV    &&
              test_fe.GetRangeType()  == mfem::FiniteElement::SCALAR &&
              test_fe.GetDerivType()  == mfem::FiniteElement::GRAD
             );
   }

   inline virtual const char * FiniteElementTypeFailureMessage() const
   {
      return "MixedDivGradIntegrator:  "
             "Trial space must be a vector field with a divergence"
             "and the test space must be a scalar field with a gradient";
   }

   inline virtual void CalcVShape(const FiniteElement & vector_fe,
                                  ElementTransformation &Trans,
                                  DenseMatrix & shape)
   { vector_fe.CalcPhysDShape(Trans, shape); shape *= -1.0; }

   inline virtual void CalcShape(const FiniteElement & scalar_fe,
                                 ElementTransformation &Trans,
                                 Vector & shape)
   { scalar_fe.CalcPhysDivShape(Trans, shape); }
};

/** Class for integrating the bilinear form a(u,v) := (-V u, Grad v) in 2D or 3D
    and where V is a vector coefficient, u is in H1 or L2 and v is in H1. */
class MixedScalarWeakDivergenceIntegrator : public MixedScalarVectorIntegrator
{
public:
   MixedScalarWeakDivergenceIntegrator(VectorCoefficient &vq)
      : MixedScalarVectorIntegrator(vq, false) {}

   inline virtual bool VerifyFiniteElementTypes(
      const FiniteElement & trial_fe,
      const FiniteElement & test_fe) const
   {
      return (trial_fe.GetRangeType() == mfem::FiniteElement::SCALAR &&
              test_fe.GetRangeType()  == mfem::FiniteElement::SCALAR &&
              test_fe.GetDerivType()  == mfem::FiniteElement::GRAD   );
   }

   inline virtual const char * FiniteElementTypeFailureMessage() const
   {
      return "MixedScalarWeakDivergenceIntegrator:  "
             "Trial space must be a scalar field "
             "and the test space must be a scalar field with a gradient";
   }

   inline virtual void CalcVShape(const FiniteElement & vector_fe,
                                  ElementTransformation &Trans,
                                  DenseMatrix & shape)
   { vector_fe.CalcPhysDShape(Trans, shape); shape *= -1.0; }
};

/** Class for integrating the bilinear form a(u,v) := (Q grad u, v) in either 2D
    or 3D and where Q is an optional coefficient (of type scalar, matrix, or
    diagonal matrix) u is in H1 and v is in H(Curl) or H(Div). */
class MixedVectorGradientIntegrator : public MixedVectorIntegrator
{
public:
   MixedVectorGradientIntegrator() {}
   MixedVectorGradientIntegrator(Coefficient &q)
      : MixedVectorIntegrator(q) {}
   MixedVectorGradientIntegrator(DiagonalMatrixCoefficient &dq)
      : MixedVectorIntegrator(dq, true) {}
   MixedVectorGradientIntegrator(MatrixCoefficient &mq)
      : MixedVectorIntegrator(mq) {}

protected:
   inline virtual bool VerifyFiniteElementTypes(
      const FiniteElement & trial_fe,
      const FiniteElement & test_fe) const
   {
      return (trial_fe.GetDerivType() == mfem::FiniteElement::GRAD &&
              test_fe.GetRangeType()  == mfem::FiniteElement::VECTOR );
   }

   inline virtual const char * FiniteElementTypeFailureMessage() const
   {
      return "MixedVectorGradientIntegrator:  "
             "Trial spaces must be H1 and the test space must be a "
             "vector field in 2D or 3D";
   }

   inline virtual void CalcTrialShape(const FiniteElement & trial_fe,
                                      ElementTransformation &Trans,
                                      DenseMatrix & shape)
   {
      trial_fe.CalcPhysDShape(Trans, shape);
   }

   using BilinearFormIntegrator::AssemblePA;
   virtual void AssemblePA(const FiniteElementSpace &trial_fes,
                           const FiniteElementSpace &test_fes);

   virtual void AddMultPA(const Vector&, Vector&) const;

private:
   DenseMatrix Jinv;

   // PA extension
   Vector pa_data;
   const DofToQuad *mapsO;         ///< Not owned. DOF-to-quad map, open.
   const DofToQuad *mapsC;         ///< Not owned. DOF-to-quad map, closed.
   const GeometricFactors *geom;   ///< Not owned
   int dim, ne, dofs1D, quad1D;
};

/** Class for integrating the bilinear form a(u,v) := (Q curl u, v) in 3D and
    where Q is an optional coefficient (of type scalar, matrix, or diagonal
    matrix) u is in H(Curl) and v is in H(Div) or H(Curl). */
class MixedVectorCurlIntegrator : public MixedVectorIntegrator
{
public:
   MixedVectorCurlIntegrator() {}
   MixedVectorCurlIntegrator(Coefficient &q)
      : MixedVectorIntegrator(q) {}
   MixedVectorCurlIntegrator(DiagonalMatrixCoefficient &dq)
      : MixedVectorIntegrator(dq, true) {}
   MixedVectorCurlIntegrator(MatrixCoefficient &mq)
      : MixedVectorIntegrator(mq) {}

protected:
   inline virtual bool VerifyFiniteElementTypes(
      const FiniteElement & trial_fe,
      const FiniteElement & test_fe) const
   {
      return (trial_fe.GetDim() == 3 && test_fe.GetDim() == 3 &&
              trial_fe.GetDerivType() == mfem::FiniteElement::CURL  &&
              test_fe.GetRangeType()  == mfem::FiniteElement::VECTOR );
   }

   inline virtual const char * FiniteElementTypeFailureMessage() const
   {
      return "MixedVectorCurlIntegrator:  "
             "Trial space must be H(Curl) and the test space must be a "
             "vector field in 3D";
   }

   inline virtual void CalcTrialShape(const FiniteElement & trial_fe,
                                      ElementTransformation &Trans,
                                      DenseMatrix & shape)
   {
      trial_fe.CalcPhysCurlShape(Trans, shape);
   }

   using BilinearFormIntegrator::AssemblePA;
   virtual void AssemblePA(const FiniteElementSpace &trial_fes,
                           const FiniteElementSpace &test_fes);

   virtual void AddMultPA(const Vector&, Vector&) const;

private:
   // PA extension
   Vector pa_data;
   const DofToQuad *mapsO;         ///< Not owned. DOF-to-quad map, open.
   const DofToQuad *mapsC;         ///< Not owned. DOF-to-quad map, closed.
   const DofToQuad *mapsOtest;     ///< Not owned. DOF-to-quad map, open.
   const DofToQuad *mapsCtest;     ///< Not owned. DOF-to-quad map, closed.
   const GeometricFactors *geom;   ///< Not owned
   int dim, ne, dofs1D, dofs1Dtest,quad1D, testType, trialType, coeffDim;
};

/** Class for integrating the bilinear form a(u,v) := (Q u, curl v) in 3D and
    where Q is an optional coefficient (of type scalar, matrix, or diagonal
    matrix) u is in H(Div) or H(Curl) and v is in H(Curl). */
class MixedVectorWeakCurlIntegrator : public MixedVectorIntegrator
{
public:
   MixedVectorWeakCurlIntegrator() {}
   MixedVectorWeakCurlIntegrator(Coefficient &q)
      : MixedVectorIntegrator(q) {}
   MixedVectorWeakCurlIntegrator(DiagonalMatrixCoefficient &dq)
      : MixedVectorIntegrator(dq, true) {}
   MixedVectorWeakCurlIntegrator(MatrixCoefficient &mq)
      : MixedVectorIntegrator(mq) {}

protected:
   inline virtual bool VerifyFiniteElementTypes(
      const FiniteElement & trial_fe,
      const FiniteElement & test_fe) const
   {
      return (trial_fe.GetDim() == 3 && test_fe.GetDim() == 3 &&
              trial_fe.GetRangeType() == mfem::FiniteElement::VECTOR &&
              test_fe.GetDerivType()  == mfem::FiniteElement::CURL );
   }

   inline virtual const char * FiniteElementTypeFailureMessage() const
   {
      return "MixedVectorWeakCurlIntegrator:  "
             "Trial space must be vector field in 3D and the "
             "test space must be H(Curl)";
   }

   inline virtual void CalcTestShape(const FiniteElement & test_fe,
                                     ElementTransformation &Trans,
                                     DenseMatrix & shape)
   {
      test_fe.CalcPhysCurlShape(Trans, shape);
   }

   using BilinearFormIntegrator::AssemblePA;
   virtual void AssemblePA(const FiniteElementSpace &trial_fes,
                           const FiniteElementSpace &test_fes);

   virtual void AddMultPA(const Vector&, Vector&) const;

private:
   // PA extension
   Vector pa_data;
   const DofToQuad *mapsO;         ///< Not owned. DOF-to-quad map, open.
   const DofToQuad *mapsC;         ///< Not owned. DOF-to-quad map, closed.
   const GeometricFactors *geom;   ///< Not owned
   int dim, ne, dofs1D, quad1D, testType, trialType, coeffDim;
};

/** Class for integrating the bilinear form a(u,v) := - (Q u, grad v) in either
    2D or 3D and where Q is an optional coefficient (of type scalar, matrix, or
    diagonal matrix) u is in H(Div) or H(Curl) and v is in H1. */
class MixedVectorWeakDivergenceIntegrator : public MixedVectorIntegrator
{
public:
   MixedVectorWeakDivergenceIntegrator() {}
   MixedVectorWeakDivergenceIntegrator(Coefficient &q)
      : MixedVectorIntegrator(q) {}
   MixedVectorWeakDivergenceIntegrator(DiagonalMatrixCoefficient &dq)
      : MixedVectorIntegrator(dq, true) {}
   MixedVectorWeakDivergenceIntegrator(MatrixCoefficient &mq)
      : MixedVectorIntegrator(mq) {}

protected:
   inline virtual bool VerifyFiniteElementTypes(
      const FiniteElement & trial_fe,
      const FiniteElement & test_fe) const
   {
      return (trial_fe.GetRangeType() == mfem::FiniteElement::VECTOR &&
              test_fe.GetDerivType()  == mfem::FiniteElement::GRAD );
   }

   inline virtual const char * FiniteElementTypeFailureMessage() const
   {
      return "MixedVectorWeakDivergenceIntegrator:  "
             "Trial space must be vector field and the "
             "test space must be H1";
   }

   inline virtual void CalcTestShape(const FiniteElement & test_fe,
                                     ElementTransformation &Trans,
                                     DenseMatrix & shape)
   {
      test_fe.CalcPhysDShape(Trans, shape);
      shape *= -1.0;
   }
};

/** Class for integrating the bilinear form a(u,v) := (Q grad u, v) where Q is a
    scalar coefficient, and v is a vector with components v_i in the same (H1) space
    as u.

    See also MixedVectorGradientIntegrator when v is in H(curl). */
class GradientIntegrator : public BilinearFormIntegrator
{
protected:
   Coefficient *Q;

private:
   Vector shape;
   DenseMatrix dshape;
   DenseMatrix gshape;
   DenseMatrix Jadj;
   DenseMatrix elmat_comp;
   // PA extension
   Vector pa_data;
   const DofToQuad *trial_maps, *test_maps; ///< Not owned
   const GeometricFactors *geom;            ///< Not owned
   int dim, ne, nq;
   int trial_dofs1D, test_dofs1D, quad1D;

public:
   GradientIntegrator() :
      Q{NULL}, trial_maps{NULL}, test_maps{NULL}, geom{NULL}
   { }
   GradientIntegrator(Coefficient *_q) :
      Q{_q}, trial_maps{NULL}, test_maps{NULL}, geom{NULL}
   { }
   GradientIntegrator(Coefficient &q) :
      Q{&q}, trial_maps{NULL}, test_maps{NULL}, geom{NULL}
   { }

   virtual void AssembleElementMatrix2(const FiniteElement &trial_fe,
                                       const FiniteElement &test_fe,
                                       ElementTransformation &Trans,
                                       DenseMatrix &elmat);

   using BilinearFormIntegrator::AssemblePA;
   virtual void AssemblePA(const FiniteElementSpace &trial_fes,
                           const FiniteElementSpace &test_fes);

   virtual void AddMultPA(const Vector &x, Vector &y) const;
   virtual void AddMultTransposePA(const Vector &x, Vector &y) const;

   static const IntegrationRule &GetRule(const FiniteElement &trial_fe,
                                         const FiniteElement &test_fe,
                                         ElementTransformation &Trans);
};

/** Class for integrating the bilinear form a(u,v) := (Q grad u, grad v) where Q
    can be a scalar or a matrix coefficient. */
class DiffusionIntegrator: public BilinearFormIntegrator
{
protected:
   Coefficient *Q;
   VectorCoefficient *VQ;
   MatrixCoefficient *MQ;
   SymmetricMatrixCoefficient *SMQ;

private:
   Vector vec, pointflux, shape;
#ifndef MFEM_THREAD_SAFE
   DenseMatrix dshape, dshapedxt, invdfdx, mq;
   DenseMatrix te_dshape, te_dshapedxt;
   Vector D;
#endif

   // PA extension
   const FiniteElementSpace *fespace;
   const DofToQuad *maps;         ///< Not owned
   const GeometricFactors *geom;  ///< Not owned
   int dim, ne, dofs1D, quad1D;
   Vector pa_data;
   bool symmetric = true; ///< False if using a nonsymmetric matrix coefficient

public:
   /// Construct a diffusion integrator with coefficient Q = 1
   DiffusionIntegrator()
      : Q(NULL), VQ(NULL), MQ(NULL), SMQ(NULL), maps(NULL), geom(NULL) { }

   /// Construct a diffusion integrator with a scalar coefficient q
   DiffusionIntegrator(Coefficient &q)
      : Q(&q), VQ(NULL), MQ(NULL), SMQ(NULL), maps(NULL), geom(NULL) { }

   /// Construct a diffusion integrator with a vector coefficient q
   DiffusionIntegrator(VectorCoefficient &q)
      : Q(NULL), VQ(&q), MQ(NULL), SMQ(NULL), maps(NULL), geom(NULL) { }

   /// Construct a diffusion integrator with a matrix coefficient q
   DiffusionIntegrator(MatrixCoefficient &q)
      : Q(NULL), VQ(NULL), MQ(&q), SMQ(NULL), maps(NULL), geom(NULL) { }


   /// Construct a diffusion integrator with a symmetric matrix coefficient q
   DiffusionIntegrator(SymmetricMatrixCoefficient &q)
      : Q(NULL), VQ(NULL), MQ(NULL), SMQ(&q), maps(NULL), geom(NULL) { }

   /** Given a particular Finite Element computes the element stiffness matrix
       elmat. */
   virtual void AssembleElementMatrix(const FiniteElement &el,
                                      ElementTransformation &Trans,
                                      DenseMatrix &elmat);
   /** Given a trial and test Finite Element computes the element stiffness
       matrix elmat. */
   virtual void AssembleElementMatrix2(const FiniteElement &trial_fe,
                                       const FiniteElement &test_fe,
                                       ElementTransformation &Trans,
                                       DenseMatrix &elmat);

   /// Perform the local action of the BilinearFormIntegrator
   virtual void AssembleElementVector(const FiniteElement &el,
                                      ElementTransformation &Tr,
                                      const Vector &elfun, Vector &elvect);

   virtual void ComputeElementFlux(const FiniteElement &el,
                                   ElementTransformation &Trans,
                                   Vector &u, const FiniteElement &fluxelem,
                                   Vector &flux, bool with_coef = true);

   virtual double ComputeFluxEnergy(const FiniteElement &fluxelem,
                                    ElementTransformation &Trans,
                                    Vector &flux, Vector *d_energy = NULL);

   using BilinearFormIntegrator::AssemblePA;

   virtual void AssembleMF(const FiniteElementSpace &fes);

   virtual void AssemblePA(const FiniteElementSpace &fes);

   virtual void AssembleEA(const FiniteElementSpace &fes, Vector &emat,
                           const bool add);

   virtual void AssembleDiagonalPA(Vector &diag);

   virtual void AssembleDiagonalMF(Vector &diag);

   virtual void AddMultMF(const Vector&, Vector&) const;

   virtual void AddMultPA(const Vector&, Vector&) const;

   virtual void AddMultTransposePA(const Vector&, Vector&) const;

   static const IntegrationRule &GetRule(const FiniteElement &trial_fe,
                                         const FiniteElement &test_fe);
};

/** Class for local mass matrix assembling a(u,v) := (Q u, v) */
class MassIntegrator: public BilinearFormIntegrator
{
protected:
#ifndef MFEM_THREAD_SAFE
   Vector shape, te_shape;
#endif
   Coefficient *Q;
   // PA extension
   const FiniteElementSpace *fespace;
   Vector pa_data;
   const DofToQuad *maps;         ///< Not owned
   const GeometricFactors *geom;  ///< Not owned
   int dim, ne, nq, dofs1D, quad1D;

public:
   MassIntegrator(const IntegrationRule *ir = NULL)
      : BilinearFormIntegrator(ir), Q(NULL), maps(NULL), geom(NULL) { }

   /// Construct a mass integrator with coefficient q
   MassIntegrator(Coefficient &q, const IntegrationRule *ir = NULL)
      : BilinearFormIntegrator(ir), Q(&q), maps(NULL), geom(NULL) { }

   /** Given a particular Finite Element computes the element mass matrix
       elmat. */
   virtual void AssembleElementMatrix(const FiniteElement &el,
                                      ElementTransformation &Trans,
                                      DenseMatrix &elmat);
   virtual void AssembleElementMatrix2(const FiniteElement &trial_fe,
                                       const FiniteElement &test_fe,
                                       ElementTransformation &Trans,
                                       DenseMatrix &elmat);

   using BilinearFormIntegrator::AssemblePA;

   virtual void AssembleMF(const FiniteElementSpace &fes);

   virtual void AssemblePA(const FiniteElementSpace &fes);

   virtual void AssembleEA(const FiniteElementSpace &fes, Vector &emat,
                           const bool add);

   virtual void AssembleDiagonalPA(Vector &diag);

   virtual void AssembleDiagonalMF(Vector &diag);

   virtual void AddMultMF(const Vector&, Vector&) const;

   virtual void AddMultPA(const Vector&, Vector&) const;

   virtual void AddMultTransposePA(const Vector&, Vector&) const;

   static const IntegrationRule &GetRule(const FiniteElement &trial_fe,
                                         const FiniteElement &test_fe,
                                         ElementTransformation &Trans);
};

/** Mass integrator (u, v) restricted to the boundary of a domain */
class BoundaryMassIntegrator : public MassIntegrator
{
public:
   BoundaryMassIntegrator(Coefficient &q) : MassIntegrator(q) { }

   using BilinearFormIntegrator::AssembleFaceMatrix;

   virtual void AssembleFaceMatrix(const FiniteElement &el1,
                                   const FiniteElement &el2,
                                   FaceElementTransformations &Trans,
                                   DenseMatrix &elmat);
};

/// alpha (q . grad u, v)
class ConvectionIntegrator : public BilinearFormIntegrator
{
protected:
   VectorCoefficient *Q;
   double alpha;
   // PA extension
   Vector pa_data;
   const DofToQuad *maps;         ///< Not owned
   const GeometricFactors *geom;  ///< Not owned
   int dim, ne, nq, dofs1D, quad1D;

private:
#ifndef MFEM_THREAD_SAFE
   DenseMatrix dshape, adjJ, Q_ir;
   Vector shape, vec2, BdFidxT;
#endif

public:
   ConvectionIntegrator(VectorCoefficient &q, double a = 1.0)
      : Q(&q) { alpha = a; }

   virtual void AssembleElementMatrix(const FiniteElement &,
                                      ElementTransformation &,
                                      DenseMatrix &);

   using BilinearFormIntegrator::AssemblePA;

   virtual void AssembleMF(const FiniteElementSpace &fes);

   virtual void AssemblePA(const FiniteElementSpace&);

   virtual void AssembleEA(const FiniteElementSpace &fes, Vector &emat,
                           const bool add);

   virtual void AssembleDiagonalPA(Vector &diag);

   virtual void AssembleDiagonalMF(Vector &diag);

   virtual void AddMultMF(const Vector&, Vector&) const;

   virtual void AddMultPA(const Vector&, Vector&) const;

   static const IntegrationRule &GetRule(const FiniteElement &el,
                                         ElementTransformation &Trans);

   static const IntegrationRule &GetRule(const FiniteElement &trial_fe,
                                         const FiniteElement &test_fe,
                                         ElementTransformation &Trans);
};

// Alias for @ConvectionIntegrator.
using NonconservativeConvectionIntegrator = ConvectionIntegrator;

/// -alpha (u, q . grad v), negative transpose of ConvectionIntegrator
class ConservativeConvectionIntegrator : public TransposeIntegrator
{
public:
   ConservativeConvectionIntegrator(VectorCoefficient &q, double a = 1.0)
      : TransposeIntegrator(new ConvectionIntegrator(q, -a)) { }
};

/// alpha (q . grad u, v) using the "group" FE discretization
class GroupConvectionIntegrator : public BilinearFormIntegrator
{
protected:
   VectorCoefficient *Q;
   double alpha;

private:
   DenseMatrix dshape, adjJ, Q_nodal, grad;
   Vector shape;

public:
   GroupConvectionIntegrator(VectorCoefficient &q, double a = 1.0)
      : Q(&q) { alpha = a; }
   virtual void AssembleElementMatrix(const FiniteElement &,
                                      ElementTransformation &,
                                      DenseMatrix &);
};

/** Class for integrating the bilinear form a(u,v) := (Q u, v),
    where u=(u1,...,un) and v=(v1,...,vn); ui and vi are defined
    by scalar FE through standard transformation. */
class VectorMassIntegrator: public BilinearFormIntegrator
{
private:
   int vdim;
   Vector shape, te_shape, vec;
   DenseMatrix partelmat;
   DenseMatrix mcoeff;
   int Q_order;

protected:
   Coefficient *Q;
   VectorCoefficient *VQ;
   MatrixCoefficient *MQ;
   // PA extension
   Vector pa_data;
   const DofToQuad *maps;         ///< Not owned
   const GeometricFactors *geom;  ///< Not owned
   int dim, ne, nq, dofs1D, quad1D;

public:
   /// Construct an integrator with coefficient 1.0
   VectorMassIntegrator()
      : vdim(-1), Q_order(0), Q(NULL), VQ(NULL), MQ(NULL) { }
   /** Construct an integrator with scalar coefficient q.  If possible, save
       memory by using a scalar integrator since the resulting matrix is block
       diagonal with the same diagonal block repeated. */
   VectorMassIntegrator(Coefficient &q, int qo = 0)
      : vdim(-1), Q_order(qo), Q(&q), VQ(NULL), MQ(NULL) { }
   VectorMassIntegrator(Coefficient &q, const IntegrationRule *ir)
      : BilinearFormIntegrator(ir), vdim(-1), Q_order(0), Q(&q), VQ(NULL),
        MQ(NULL) { }
   /// Construct an integrator with diagonal coefficient q
   VectorMassIntegrator(VectorCoefficient &q, int qo = 0)
      : vdim(q.GetVDim()), Q_order(qo), Q(NULL), VQ(&q), MQ(NULL) { }
   /// Construct an integrator with matrix coefficient q
   VectorMassIntegrator(MatrixCoefficient &q, int qo = 0)
      : vdim(q.GetVDim()), Q_order(qo), Q(NULL), VQ(NULL), MQ(&q) { }

   int GetVDim() const { return vdim; }
   void SetVDim(int vdim) { this->vdim = vdim; }

   virtual void AssembleElementMatrix(const FiniteElement &el,
                                      ElementTransformation &Trans,
                                      DenseMatrix &elmat);
   virtual void AssembleElementMatrix2(const FiniteElement &trial_fe,
                                       const FiniteElement &test_fe,
                                       ElementTransformation &Trans,
                                       DenseMatrix &elmat);
   using BilinearFormIntegrator::AssemblePA;
   virtual void AssemblePA(const FiniteElementSpace &fes);
   virtual void AssembleMF(const FiniteElementSpace &fes);
   virtual void AssembleDiagonalPA(Vector &diag);
   virtual void AssembleDiagonalMF(Vector &diag);
   virtual void AddMultPA(const Vector &x, Vector &y) const;
   virtual void AddMultMF(const Vector &x, Vector &y) const;
};


/** Class for integrating (div u, p) where u is a vector field given by
    VectorFiniteElement through Piola transformation (for RT elements); p is
    scalar function given by FiniteElement through standard transformation.
    Here, u is the trial function and p is the test function.

    Note: the element matrix returned by AssembleElementMatrix2 does NOT depend
    on the ElementTransformation Trans. */
class VectorFEDivergenceIntegrator : public BilinearFormIntegrator
{
protected:
   Coefficient *Q;

   using BilinearFormIntegrator::AssemblePA;
   virtual void AssemblePA(const FiniteElementSpace &trial_fes,
                           const FiniteElementSpace &test_fes);

   virtual void AddMultPA(const Vector&, Vector&) const;
   virtual void AddMultTransposePA(const Vector&, Vector&) const;

private:
#ifndef MFEM_THREAD_SAFE
   Vector divshape, shape;
#endif

   // PA extension
   Vector pa_data;
   const DofToQuad *mapsO;         ///< Not owned. DOF-to-quad map, open.
   const DofToQuad *L2mapsO;       ///< Not owned. DOF-to-quad map, open.
   const DofToQuad *mapsC;         ///< Not owned. DOF-to-quad map, closed.
   int dim, ne, dofs1D, L2dofs1D, quad1D;

public:
   VectorFEDivergenceIntegrator() { Q = NULL; }
   VectorFEDivergenceIntegrator(Coefficient &q) { Q = &q; }
   virtual void AssembleElementMatrix(const FiniteElement &el,
                                      ElementTransformation &Trans,
                                      DenseMatrix &elmat) { }
   virtual void AssembleElementMatrix2(const FiniteElement &trial_fe,
                                       const FiniteElement &test_fe,
                                       ElementTransformation &Trans,
                                       DenseMatrix &elmat);

   virtual void AssembleDiagonalPA_ADAt(const Vector &D, Vector &diag);
};


/** Integrator for `(-Q u, grad v)` for Nedelec (`u`) and H1 (`v`) elements.
    This is equivalent to a weak divergence of the Nedelec basis functions. */
class VectorFEWeakDivergenceIntegrator: public BilinearFormIntegrator
{
protected:
   Coefficient *Q;

private:
#ifndef MFEM_THREAD_SAFE
   DenseMatrix dshape;
   DenseMatrix dshapedxt;
   DenseMatrix vshape;
   DenseMatrix invdfdx;
#endif

public:
   VectorFEWeakDivergenceIntegrator() { Q = NULL; }
   VectorFEWeakDivergenceIntegrator(Coefficient &q) { Q = &q; }
   virtual void AssembleElementMatrix(const FiniteElement &el,
                                      ElementTransformation &Trans,
                                      DenseMatrix &elmat) { }
   virtual void AssembleElementMatrix2(const FiniteElement &trial_fe,
                                       const FiniteElement &test_fe,
                                       ElementTransformation &Trans,
                                       DenseMatrix &elmat);
};

/** Integrator for (curl u, v) for Nedelec and RT elements. If the trial and
    test spaces are switched, assembles the form (u, curl v). */
class VectorFECurlIntegrator: public BilinearFormIntegrator
{
protected:
   Coefficient *Q;

private:
#ifndef MFEM_THREAD_SAFE
   DenseMatrix curlshapeTrial;
   DenseMatrix vshapeTest;
   DenseMatrix curlshapeTrial_dFT;
#endif

public:
   VectorFECurlIntegrator() { Q = NULL; }
   VectorFECurlIntegrator(Coefficient &q) { Q = &q; }
   virtual void AssembleElementMatrix(const FiniteElement &el,
                                      ElementTransformation &Trans,
                                      DenseMatrix &elmat) { }
   virtual void AssembleElementMatrix2(const FiniteElement &trial_fe,
                                       const FiniteElement &test_fe,
                                       ElementTransformation &Trans,
                                       DenseMatrix &elmat);
};

/// Class for integrating (Q D_i(u), v); u and v are scalars
class DerivativeIntegrator : public BilinearFormIntegrator
{
protected:
   Coefficient* Q;

private:
   int xi;
   DenseMatrix dshape, dshapedxt, invdfdx;
   Vector shape, dshapedxi;

public:
   DerivativeIntegrator(Coefficient &q, int i) : Q(&q), xi(i) { }
   virtual void AssembleElementMatrix(const FiniteElement &el,
                                      ElementTransformation &Trans,
                                      DenseMatrix &elmat)
   { AssembleElementMatrix2(el,el,Trans,elmat); }
   virtual void AssembleElementMatrix2(const FiniteElement &trial_fe,
                                       const FiniteElement &test_fe,
                                       ElementTransformation &Trans,
                                       DenseMatrix &elmat);
};

/// Integrator for (curl u, curl v) for Nedelec elements
class CurlCurlIntegrator: public BilinearFormIntegrator
{
private:
   Vector vec, pointflux;
#ifndef MFEM_THREAD_SAFE
   Vector D;
   DenseMatrix curlshape, curlshape_dFt, M;
   DenseMatrix vshape, projcurl;
#endif

protected:
   Coefficient *Q;
   DiagonalMatrixCoefficient *DQ;
   MatrixCoefficient *MQ;
   SymmetricMatrixCoefficient *SMQ;

   // PA extension
   Vector pa_data;
   const DofToQuad *mapsO;         ///< Not owned. DOF-to-quad map, open.
   const DofToQuad *mapsC;         ///< Not owned. DOF-to-quad map, closed.
   const GeometricFactors *geom;   ///< Not owned
   int dim, ne, nq, dofs1D, quad1D;
   bool symmetric = true; ///< False if using a nonsymmetric matrix coefficient

public:
   CurlCurlIntegrator() { Q = NULL; DQ = NULL; MQ = NULL; SMQ = NULL; }
   /// Construct a bilinear form integrator for Nedelec elements
   CurlCurlIntegrator(Coefficient &q, const IntegrationRule *ir = NULL) :
      BilinearFormIntegrator(ir), Q(&q), DQ(NULL), MQ(NULL), SMQ(NULL) { }
   CurlCurlIntegrator(DiagonalMatrixCoefficient &dq,
                      const IntegrationRule *ir = NULL) :
      BilinearFormIntegrator(ir), Q(NULL), DQ(&dq), MQ(NULL), SMQ(NULL) { }
   CurlCurlIntegrator(MatrixCoefficient &mq, const IntegrationRule *ir = NULL) :
      BilinearFormIntegrator(ir), Q(NULL), DQ(NULL), MQ(&mq), SMQ(NULL) { }
   CurlCurlIntegrator(SymmetricMatrixCoefficient &smq,
                      const IntegrationRule *ir = NULL) :
      BilinearFormIntegrator(ir), Q(NULL), DQ(NULL), MQ(NULL), SMQ(&smq) { }

   /* Given a particular Finite Element, compute the
      element curl-curl matrix elmat */
   virtual void AssembleElementMatrix(const FiniteElement &el,
                                      ElementTransformation &Trans,
                                      DenseMatrix &elmat);

   virtual void ComputeElementFlux(const FiniteElement &el,
                                   ElementTransformation &Trans,
                                   Vector &u, const FiniteElement &fluxelem,
                                   Vector &flux, bool with_coef);

   virtual double ComputeFluxEnergy(const FiniteElement &fluxelem,
                                    ElementTransformation &Trans,
                                    Vector &flux, Vector *d_energy = NULL);

   using BilinearFormIntegrator::AssemblePA;
   virtual void AssemblePA(const FiniteElementSpace &fes);
   virtual void AddMultPA(const Vector &x, Vector &y) const;
   virtual void AssembleDiagonalPA(Vector& diag);
};

/** Integrator for (curl u, curl v) for FE spaces defined by 'dim' copies of a
    scalar FE space. */
class VectorCurlCurlIntegrator: public BilinearFormIntegrator
{
private:
#ifndef MFEM_THREAD_SAFE
   DenseMatrix dshape_hat, dshape, curlshape, Jadj, grad_hat, grad;
#endif

protected:
   Coefficient *Q;

public:
   VectorCurlCurlIntegrator() { Q = NULL; }

   VectorCurlCurlIntegrator(Coefficient &q) : Q(&q) { }

   /// Assemble an element matrix
   virtual void AssembleElementMatrix(const FiniteElement &el,
                                      ElementTransformation &Trans,
                                      DenseMatrix &elmat);
   /// Compute element energy: (1/2) (curl u, curl u)_E
   virtual double GetElementEnergy(const FiniteElement &el,
                                   ElementTransformation &Tr,
                                   const Vector &elfun);
};

/** Integrator for (Q u, v), where Q is an optional coefficient (of type scalar,
    vector (diagonal matrix), or matrix), trial function u is in H(Curl) or
    H(Div), and test function v is in H(Curl), H(Div), or v=(v1,...,vn), where
    vi are in H1. */
class VectorFEMassIntegrator: public BilinearFormIntegrator
{
private:
   void Init(Coefficient *q, DiagonalMatrixCoefficient *dq, MatrixCoefficient *mq,
             SymmetricMatrixCoefficient *smq)
   { Q = q; DQ = dq; MQ = mq; SMQ = smq; }

#ifndef MFEM_THREAD_SAFE
   Vector shape;
   Vector D;
   DenseMatrix K;
   DenseMatrix partelmat;
   DenseMatrix test_vshape;
   DenseMatrix trial_vshape;
#endif

protected:
   Coefficient *Q;
   DiagonalMatrixCoefficient *DQ;
   MatrixCoefficient *MQ;
   SymmetricMatrixCoefficient *SMQ;

   // PA extension
   Vector pa_data;
   const DofToQuad *mapsO;         ///< Not owned. DOF-to-quad map, open.
   const DofToQuad *mapsC;         ///< Not owned. DOF-to-quad map, closed.
   const DofToQuad *mapsOtest;     ///< Not owned. DOF-to-quad map, open.
   const DofToQuad *mapsCtest;     ///< Not owned. DOF-to-quad map, closed.
   const GeometricFactors *geom;   ///< Not owned
   int dim, ne, nq, dofs1D, dofs1Dtest, quad1D, trial_fetype, test_fetype;
   bool symmetric = true; ///< False if using a nonsymmetric matrix coefficient

public:
   VectorFEMassIntegrator() { Init(NULL, NULL, NULL, NULL); }
   VectorFEMassIntegrator(Coefficient *_q) { Init(_q, NULL, NULL, NULL); }
   VectorFEMassIntegrator(Coefficient &q) { Init(&q, NULL, NULL, NULL); }
   VectorFEMassIntegrator(DiagonalMatrixCoefficient *_dq) { Init(NULL, _dq, NULL, NULL); }
   VectorFEMassIntegrator(DiagonalMatrixCoefficient &dq) { Init(NULL, &dq, NULL, NULL); }
   VectorFEMassIntegrator(MatrixCoefficient *_mq) { Init(NULL, NULL, _mq, NULL); }
   VectorFEMassIntegrator(MatrixCoefficient &mq) { Init(NULL, NULL, &mq, NULL); }
   VectorFEMassIntegrator(SymmetricMatrixCoefficient &smq) { Init(NULL, NULL, NULL, &smq); }
   VectorFEMassIntegrator(SymmetricMatrixCoefficient *smq) { Init(NULL, NULL, NULL, smq); }

   virtual void AssembleElementMatrix(const FiniteElement &el,
                                      ElementTransformation &Trans,
                                      DenseMatrix &elmat);
   virtual void AssembleElementMatrix2(const FiniteElement &trial_fe,
                                       const FiniteElement &test_fe,
                                       ElementTransformation &Trans,
                                       DenseMatrix &elmat);

   using BilinearFormIntegrator::AssemblePA;
   virtual void AssemblePA(const FiniteElementSpace &fes);
   virtual void AssemblePA(const FiniteElementSpace &trial_fes,
                           const FiniteElementSpace &test_fes);
   virtual void AddMultPA(const Vector &x, Vector &y) const;
   virtual void AssembleDiagonalPA(Vector& diag);
};

/** Integrator for (Q div u, p) where u=(v1,...,vn) and all vi are in the same
    scalar FE space; p is also in a (different) scalar FE space.  */
class VectorDivergenceIntegrator : public BilinearFormIntegrator
{
protected:
   Coefficient *Q;

private:
   Vector shape;
   Vector divshape;
   DenseMatrix dshape;
   DenseMatrix gshape;
   DenseMatrix Jadj;
   // PA extension
   Vector pa_data;
   const DofToQuad *trial_maps, *test_maps; ///< Not owned
   const GeometricFactors *geom;            ///< Not owned
   int dim, ne, nq;
   int trial_dofs1D, test_dofs1D, quad1D;

public:
   VectorDivergenceIntegrator() :
      Q(NULL), trial_maps(NULL), test_maps(NULL), geom(NULL)
   {  }
   VectorDivergenceIntegrator(Coefficient *_q) :
      Q(_q), trial_maps(NULL), test_maps(NULL), geom(NULL)
   { }
   VectorDivergenceIntegrator(Coefficient &q) :
      Q(&q), trial_maps(NULL), test_maps(NULL), geom(NULL)
   { }

   virtual void AssembleElementMatrix2(const FiniteElement &trial_fe,
                                       const FiniteElement &test_fe,
                                       ElementTransformation &Trans,
                                       DenseMatrix &elmat);

   using BilinearFormIntegrator::AssemblePA;
   virtual void AssemblePA(const FiniteElementSpace &trial_fes,
                           const FiniteElementSpace &test_fes);

   virtual void AddMultPA(const Vector &x, Vector &y) const;
   virtual void AddMultTransposePA(const Vector &x, Vector &y) const;

   static const IntegrationRule &GetRule(const FiniteElement &trial_fe,
                                         const FiniteElement &test_fe,
                                         ElementTransformation &Trans);
};

/// (Q div u, div v) for RT elements
class DivDivIntegrator: public BilinearFormIntegrator
{
protected:
   Coefficient *Q;

   using BilinearFormIntegrator::AssemblePA;
   virtual void AssemblePA(const FiniteElementSpace &fes);
   virtual void AddMultPA(const Vector &x, Vector &y) const;
   virtual void AssembleDiagonalPA(Vector& diag);

private:
#ifndef MFEM_THREAD_SAFE
   Vector divshape;
#endif

   // PA extension
   Vector pa_data;
   const DofToQuad *mapsO;         ///< Not owned. DOF-to-quad map, open.
   const DofToQuad *mapsC;         ///< Not owned. DOF-to-quad map, closed.
   const GeometricFactors *geom;   ///< Not owned
   int dim, ne, dofs1D, quad1D;

public:
   DivDivIntegrator() { Q = NULL; }
   DivDivIntegrator(Coefficient &q) : Q(&q) { }

   virtual void AssembleElementMatrix(const FiniteElement &el,
                                      ElementTransformation &Trans,
                                      DenseMatrix &elmat);
};

/** Integrator for

      (Q grad u, grad v) = sum_i (Q grad u_i, grad v_i) e_i e_i^T

    for vector FE spaces, where e_i is the unit vector in the i-th direction.
    The resulting local element matrix is square, of size <tt> vdim*dof </tt>,
    where \c vdim is the vector dimension space and \c dof is the local degrees
    of freedom. The integrator is not aware of the true vector dimension and
    must use \c VectorCoefficient, \c MatrixCoefficient, or a caller-specified
    value to determine the vector space. For a scalar coefficient, the caller
    may manually specify the vector dimension or the vector dimension is assumed
    to be the spatial dimension (i.e. 2-dimension or 3-dimension).
*/
class VectorDiffusionIntegrator : public BilinearFormIntegrator
{
protected:
   Coefficient *Q = NULL;
   VectorCoefficient *VQ = NULL;
   MatrixCoefficient *MQ = NULL;

   // PA extension
   const DofToQuad *maps;         ///< Not owned
   const GeometricFactors *geom;  ///< Not owned
   int dim, sdim, ne, dofs1D, quad1D;
   Vector pa_data;

<<<<<<< HEAD
=======
   // CEED extension
   CeedData* ceedDataPtr = NULL;

>>>>>>> febe2ac5
private:
   DenseMatrix dshape, dshapedxt, pelmat;
   int vdim = -1;
   DenseMatrix mcoeff;
   Vector vcoeff;

public:
<<<<<<< HEAD
   VectorDiffusionIntegrator()
      : Q(NULL) { }
   VectorDiffusionIntegrator(Coefficient &q)
      : Q(&q) { }
=======
   VectorDiffusionIntegrator() { }

   /** \brief Integrator with unit coefficient for caller-specified vector
       dimension.

       If the vector dimension does not match the true dimension of the space,
       the resulting element matrix will be mathematically invalid. */
   VectorDiffusionIntegrator(int vector_dimension)
      : vdim(vector_dimension) { }

   VectorDiffusionIntegrator(Coefficient &q)
      : Q(&q) { }

   /** \brief Integrator with scalar coefficient for caller-specified vector
       dimension.

       The element matrix is block-diagonal with \c vdim copies of the element
       matrix integrated with the \c Coefficient.

       If the vector dimension does not match the true dimension of the space,
       the resulting element matrix will be mathematically invalid. */
   VectorDiffusionIntegrator(Coefficient &q, int vector_dimension)
      : Q(&q), vdim(vector_dimension) { }

   /** \brief Integrator with \c VectorCoefficient. The vector dimension of the
       \c FiniteElementSpace is assumed to be the same as the dimension of the
       \c Vector.

       The element matrix is block-diagonal and each block is integrated with
       coefficient q_i.

       If the vector dimension does not match the true dimension of the space,
       the resulting element matrix will be mathematically invalid. */
   VectorDiffusionIntegrator(VectorCoefficient &vq)
      : VQ(&vq), vdim(vq.GetVDim()) { }

   /** \brief Integrator with \c MatrixCoefficient. The vector dimension of the
       \c FiniteElementSpace is assumed to be the same as the dimension of the
       \c Matrix.

       The element matrix is populated in each block. Each block is integrated
       with coefficient q_ij.

       If the vector dimension does not match the true dimension of the space,
       the resulting element matrix will be mathematically invalid. */
   VectorDiffusionIntegrator(MatrixCoefficient& mq)
      : MQ(&mq), vdim(mq.GetVDim()) { }

   virtual ~VectorDiffusionIntegrator()
   {
      delete ceedDataPtr;
   }
>>>>>>> febe2ac5

   virtual void AssembleElementMatrix(const FiniteElement &el,
                                      ElementTransformation &Trans,
                                      DenseMatrix &elmat);
   virtual void AssembleElementVector(const FiniteElement &el,
                                      ElementTransformation &Tr,
                                      const Vector &elfun, Vector &elvect);
   using BilinearFormIntegrator::AssemblePA;
   virtual void AssemblePA(const FiniteElementSpace &fes);
   virtual void AssembleMF(const FiniteElementSpace &fes);
   virtual void AssembleDiagonalPA(Vector &diag);
   virtual void AssembleDiagonalMF(Vector &diag);
   virtual void AddMultPA(const Vector &x, Vector &y) const;
   virtual void AddMultMF(const Vector &x, Vector &y) const;
};

/** Integrator for the linear elasticity form:
    a(u,v) = (lambda div(u), div(v)) + (2 mu e(u), e(v)),
    where e(v) = (1/2) (grad(v) + grad(v)^T).
    This is a 'Vector' integrator, i.e. defined for FE spaces
    using multiple copies of a scalar FE space. */
class ElasticityIntegrator : public BilinearFormIntegrator
{
protected:
   double q_lambda, q_mu;
   Coefficient *lambda, *mu;

private:
#ifndef MFEM_THREAD_SAFE
   Vector shape;
   DenseMatrix dshape, gshape, pelmat;
   Vector divshape;
#endif

public:
   ElasticityIntegrator(Coefficient &l, Coefficient &m)
   { lambda = &l; mu = &m; }
   /** With this constructor lambda = q_l * m and mu = q_m * m;
       if dim * q_l + 2 * q_m = 0 then trace(sigma) = 0. */
   ElasticityIntegrator(Coefficient &m, double q_l, double q_m)
   { lambda = NULL; mu = &m; q_lambda = q_l; q_mu = q_m; }

   virtual void AssembleElementMatrix(const FiniteElement &,
                                      ElementTransformation &,
                                      DenseMatrix &);

   /** Compute the stress corresponding to the local displacement @a u and
       interpolate it at the nodes of the given @a fluxelem. Only the symmetric
       part of the stress is stored, so that the size of @a flux is equal to
       the number of DOFs in @a fluxelem times dim*(dim+1)/2. In 2D, the order
       of the stress components is: s_xx, s_yy, s_xy. In 3D, it is: s_xx, s_yy,
       s_zz, s_xy, s_xz, s_yz. In other words, @a flux is the local vector for
       a FE space with dim*(dim+1)/2 vector components, based on the finite
       element @a fluxelem. */
   virtual void ComputeElementFlux(const FiniteElement &el,
                                   ElementTransformation &Trans,
                                   Vector &u,
                                   const FiniteElement &fluxelem,
                                   Vector &flux, bool with_coef = true);

   /** Compute the element energy (integral of the strain energy density)
       corresponding to the stress represented by @a flux which is a vector of
       coefficients multiplying the basis functions defined by @a fluxelem. In
       other words, @a flux is the local vector for a FE space with
       dim*(dim+1)/2 vector components, based on the finite element @a fluxelem.
       The number of components, dim*(dim+1)/2 is such that it represents the
       symmetric part of the (symmetric) stress tensor. The order of the
       components is: s_xx, s_yy, s_xy in 2D, and s_xx, s_yy, s_zz, s_xy, s_xz,
       s_yz in 3D. */
   virtual double ComputeFluxEnergy(const FiniteElement &fluxelem,
                                    ElementTransformation &Trans,
                                    Vector &flux, Vector *d_energy = NULL);
};

/** Integrator for the DG form:
    alpha < rho_u (u.n) {v},[w] > + beta < rho_u |u.n| [v],[w] >,
    where v and w are the trial and test variables, respectively, and rho/u are
    given scalar/vector coefficients. {v} represents the average value of v on
    the face and [v] is the jump such that {v}=(v1+v2)/2 and [v]=(v1-v2) for the
    face between elements 1 and 2. For boundary elements, v2=0. The vector
    coefficient, u, is assumed to be continuous across the faces and when given
    the scalar coefficient, rho, is assumed to be discontinuous. The integrator
    uses the upwind value of rho, rho_u, which is value from the side into which
    the vector coefficient, u, points.

    One use case for this integrator is to discretize the operator -u.grad(v)
    with a DG formulation. The resulting formulation uses the
    ConvectionIntegrator (with coefficient u, and parameter alpha = -1) and the
    transpose of the DGTraceIntegrator (with coefficient u, and parameters alpha
    = 1, beta = -1/2 to use the upwind face flux, see also
    NonconservativeDGTraceIntegrator). This discretization and the handling of
    the inflow and outflow boundaries is illustrated in Example 9/9p.

    Another use case for this integrator is to discretize the operator -div(u v)
    with a DG formulation. The resulting formulation is conservative and
    consists of the ConservativeConvectionIntegrator (with coefficient u, and
    parameter alpha = -1) plus the DGTraceIntegrator (with coefficient u, and
    parameters alpha = -1, beta = -1/2 to use the upwind face flux).
    */
class DGTraceIntegrator : public BilinearFormIntegrator
{
protected:
   Coefficient *rho;
   VectorCoefficient *u;
   double alpha, beta;
   // PA extension
   Vector pa_data;
   const DofToQuad *maps;             ///< Not owned
   const FaceGeometricFactors *geom;  ///< Not owned
   int dim, nf, nq, dofs1D, quad1D;

private:
   Vector shape1, shape2;

public:
   /// Construct integrator with rho = 1, b = 0.5*a.
   DGTraceIntegrator(VectorCoefficient &u_, double a)
   { rho = NULL; u = &u_; alpha = a; beta = 0.5*a; }

   /// Construct integrator with rho = 1.
   DGTraceIntegrator(VectorCoefficient &u_, double a, double b)
   { rho = NULL; u = &u_; alpha = a; beta = b; }

   DGTraceIntegrator(Coefficient &_rho, VectorCoefficient &u_,
                     double a, double b)
   { rho = &_rho; u = &u_; alpha = a; beta = b; }

   using BilinearFormIntegrator::AssembleFaceMatrix;
   virtual void AssembleFaceMatrix(const FiniteElement &el1,
                                   const FiniteElement &el2,
                                   FaceElementTransformations &Trans,
                                   DenseMatrix &elmat);

   using BilinearFormIntegrator::AssemblePA;

   virtual void AssemblePAInteriorFaces(const FiniteElementSpace &fes);

   virtual void AssemblePABoundaryFaces(const FiniteElementSpace &fes);

   virtual void AddMultTransposePA(const Vector &x, Vector &y) const;

   virtual void AddMultPA(const Vector&, Vector&) const;

   virtual void AssembleEAInteriorFaces(const FiniteElementSpace& fes,
                                        Vector &ea_data_int,
                                        Vector &ea_data_ext,
                                        const bool add);

   virtual void AssembleEABoundaryFaces(const FiniteElementSpace& fes,
                                        Vector &ea_data_bdr,
                                        const bool add);

   static const IntegrationRule &GetRule(Geometry::Type geom, int order,
                                         FaceElementTransformations &T);

private:
   void SetupPA(const FiniteElementSpace &fes, FaceType type);
};

// Alias for @a DGTraceIntegrator.
using ConservativeDGTraceIntegrator = DGTraceIntegrator;

/** Integrator that represents the face terms used for the non-conservative
    DG discretization of the convection equation:
    -alpha < rho_u (u.n) {v},[w] > + beta < rho_u |u.n| [v],[w] >.

    This integrator can be used with together with ConvectionIntegrator to
    implement an upwind DG discretization in non-conservative form, see ex9 and
    ex9p. */
class NonconservativeDGTraceIntegrator : public TransposeIntegrator
{
public:
   NonconservativeDGTraceIntegrator(VectorCoefficient &u, double a)
      : TransposeIntegrator(new DGTraceIntegrator(u, -a, 0.5*a)) { }

   NonconservativeDGTraceIntegrator(VectorCoefficient &u, double a, double b)
      : TransposeIntegrator(new DGTraceIntegrator(u, -a, b)) { }

   NonconservativeDGTraceIntegrator(Coefficient &rho, VectorCoefficient &u,
                                    double a, double b)
      : TransposeIntegrator(new DGTraceIntegrator(rho, u, -a, b)) { }
};

/** Integrator for the DG form:

    - < {(Q grad(u)).n}, [v] > + sigma < [u], {(Q grad(v)).n} >
    + kappa < {h^{-1} Q} [u], [v] >,

    where Q is a scalar or matrix diffusion coefficient and u, v are the trial
    and test spaces, respectively. The parameters sigma and kappa determine the
    DG method to be used (when this integrator is added to the "broken"
    DiffusionIntegrator):
    * sigma = -1, kappa >= kappa0: symm. interior penalty (IP or SIPG) method,
    * sigma = +1, kappa > 0: non-symmetric interior penalty (NIPG) method,
    * sigma = +1, kappa = 0: the method of Baumann and Oden. */
class DGDiffusionIntegrator : public BilinearFormIntegrator
{
protected:
   Coefficient *Q;
   MatrixCoefficient *MQ;
   double sigma, kappa;

   // these are not thread-safe!
   Vector shape1, shape2, dshape1dn, dshape2dn, nor, nh, ni;
   DenseMatrix jmat, dshape1, dshape2, mq, adjJ;

public:
   DGDiffusionIntegrator(const double s, const double k)
      : Q(NULL), MQ(NULL), sigma(s), kappa(k) { }
   DGDiffusionIntegrator(Coefficient &q, const double s, const double k)
      : Q(&q), MQ(NULL), sigma(s), kappa(k) { }
   DGDiffusionIntegrator(MatrixCoefficient &q, const double s, const double k)
      : Q(NULL), MQ(&q), sigma(s), kappa(k) { }
   using BilinearFormIntegrator::AssembleFaceMatrix;
   virtual void AssembleFaceMatrix(const FiniteElement &el1,
                                   const FiniteElement &el2,
                                   FaceElementTransformations &Trans,
                                   DenseMatrix &elmat);
};

/** Integrator for the "BR2" diffusion stabilization term

    sum_e eta (r_e([u]), r_e([v]))

    where r_e is the lifting operator defined on each edge e. The parameter eta
    can be chosen to be one to obtain a stable discretization. The constructor
    for this integrator requires the finite element space because the lifting
    operator depends on the element-wise inverse mass matrix.

    BR2 stands for the second method of Bassi and Rebay:

    - F. Bassi and S. Rebay. A high order discontinuous Galerkin method for
      compressible turbulent flows. In B. Cockburn, G. E. Karniadakis, and
      C.-W. Shu, editors, Discontinuous Galerkin Methods, pages 77–88. Springer
      Berlin Heidelberg, 2000.
    - D. N. Arnold, F. Brezzi, B. Cockburn, and L. D. Marini. Unified analysis
      of discontinuous Galerkin methods for elliptic problems. SIAM Journal on
      Numerical Analysis, 39(5):1749–1779, 2002.
*/
class DGDiffusionBR2Integrator : public BilinearFormIntegrator
{
protected:
   double eta;

   // Block factorizations of local mass matrices, with offsets for the case of
   // not equally sized blocks (mixed meshes, p-refinement)
   Array<double> Minv;
   Array<int> ipiv;
   Array<int> ipiv_offsets, Minv_offsets;

   Vector shape1, shape2;

   DenseMatrix R11, R12, R21, R22;
   DenseMatrix MinvR11, MinvR12, MinvR21, MinvR22;
   DenseMatrix Re, MinvRe;

public:
   DGDiffusionBR2Integrator(class FiniteElementSpace *fes, double e = 1.0);
   using BilinearFormIntegrator::AssembleFaceMatrix;
   virtual void AssembleFaceMatrix(const FiniteElement &el1,
                                   const FiniteElement &el2,
                                   FaceElementTransformations &Trans,
                                   DenseMatrix &elmat);
};

/** Integrator for the DG elasticity form, for the formulations see:
    - PhD Thesis of Jonas De Basabe, High-Order Finite %Element Methods for
      Seismic Wave Propagation, UT Austin, 2009, p. 23, and references therein
    - Peter Hansbo and Mats G. Larson, Discontinuous Galerkin and the
      Crouzeix-Raviart %Element: Application to Elasticity, PREPRINT 2000-09,
      p.3

    \f[
    - \left< \{ \tau(u) \}, [v] \right> + \alpha \left< \{ \tau(v) \}, [u]
        \right> + \kappa \left< h^{-1} \{ \lambda + 2 \mu \} [u], [v] \right>
    \f]

    where \f$ \left<u, v\right> = \int_{F} u \cdot v \f$, and \f$ F \f$ is a
    face which is either a boundary face \f$ F_b \f$ of an element \f$ K \f$ or
    an interior face \f$ F_i \f$ separating elements \f$ K_1 \f$ and \f$ K_2 \f$.

    In the bilinear form above \f$ \tau(u) \f$ is traction, and it's also
    \f$ \tau(u) = \sigma(u) \cdot \vec{n} \f$, where \f$ \sigma(u) \f$ is
    stress, and \f$ \vec{n} \f$ is the unit normal vector w.r.t. to \f$ F \f$.

    In other words, we have
    \f[
    - \left< \{ \sigma(u) \cdot \vec{n} \}, [v] \right> + \alpha \left< \{
        \sigma(v) \cdot \vec{n} \}, [u] \right> + \kappa \left< h^{-1} \{
        \lambda + 2 \mu \} [u], [v] \right>
    \f]

    For isotropic media
    \f[
    \begin{split}
    \sigma(u) &= \lambda \nabla \cdot u I + 2 \mu \varepsilon(u) \\
              &= \lambda \nabla \cdot u I + 2 \mu \frac{1}{2} (\nabla u + \nabla
                 u^T) \\
              &= \lambda \nabla \cdot u I + \mu (\nabla u + \nabla u^T)
    \end{split}
    \f]

    where \f$ I \f$ is identity matrix, \f$ \lambda \f$ and \f$ \mu \f$ are Lame
    coefficients (see ElasticityIntegrator), \f$ u, v \f$ are the trial and test
    functions, respectively.

    The parameters \f$ \alpha \f$ and \f$ \kappa \f$ determine the DG method to
    use (when this integrator is added to the "broken" ElasticityIntegrator):

    - IIPG, \f$\alpha = 0\f$,
      C. Dawson, S. Sun, M. Wheeler, Compatible algorithms for coupled flow and
      transport, Comp. Meth. Appl. Mech. Eng., 193(23-26), 2565-2580, 2004.

    - SIPG, \f$\alpha = -1\f$,
      M. Grote, A. Schneebeli, D. Schotzau, Discontinuous Galerkin Finite
      %Element Method for the Wave Equation, SINUM, 44(6), 2408-2431, 2006.

    - NIPG, \f$\alpha = 1\f$,
      B. Riviere, M. Wheeler, V. Girault, A Priori Error Estimates for Finite
      %Element Methods Based on Discontinuous Approximation Spaces for Elliptic
      Problems, SINUM, 39(3), 902-931, 2001.

    This is a '%Vector' integrator, i.e. defined for FE spaces using multiple
    copies of a scalar FE space.
 */
class DGElasticityIntegrator : public BilinearFormIntegrator
{
public:
   DGElasticityIntegrator(double alpha_, double kappa_)
      : lambda(NULL), mu(NULL), alpha(alpha_), kappa(kappa_) { }

   DGElasticityIntegrator(Coefficient &lambda_, Coefficient &mu_,
                          double alpha_, double kappa_)
      : lambda(&lambda_), mu(&mu_), alpha(alpha_), kappa(kappa_) { }

   using BilinearFormIntegrator::AssembleFaceMatrix;
   virtual void AssembleFaceMatrix(const FiniteElement &el1,
                                   const FiniteElement &el2,
                                   FaceElementTransformations &Trans,
                                   DenseMatrix &elmat);

protected:
   Coefficient *lambda, *mu;
   double alpha, kappa;

#ifndef MFEM_THREAD_SAFE
   // values of all scalar basis functions for one component of u (which is a
   // vector) at the integration point in the reference space
   Vector shape1, shape2;
   // values of derivatives of all scalar basis functions for one component
   // of u (which is a vector) at the integration point in the reference space
   DenseMatrix dshape1, dshape2;
   // Adjugate of the Jacobian of the transformation: adjJ = det(J) J^{-1}
   DenseMatrix adjJ;
   // gradient of shape functions in the real (physical, not reference)
   // coordinates, scaled by det(J):
   //    dshape_ps(jdof,jm) = sum_{t} adjJ(t,jm)*dshape(jdof,t)
   DenseMatrix dshape1_ps, dshape2_ps;
   Vector nor;  // nor = |weight(J_face)| n
   Vector nL1, nL2;  // nL1 = (lambda1 * ip.weight / detJ1) nor
   Vector nM1, nM2;  // nM1 = (mu1     * ip.weight / detJ1) nor
   Vector dshape1_dnM, dshape2_dnM; // dshape1_dnM = dshape1_ps . nM1
   // 'jmat' corresponds to the term: kappa <h^{-1} {lambda + 2 mu} [u], [v]>
   DenseMatrix jmat;
#endif

   static void AssembleBlock(
      const int dim, const int row_ndofs, const int col_ndofs,
      const int row_offset, const int col_offset,
      const double jmatcoef, const Vector &col_nL, const Vector &col_nM,
      const Vector &row_shape, const Vector &col_shape,
      const Vector &col_dshape_dnM, const DenseMatrix &col_dshape,
      DenseMatrix &elmat, DenseMatrix &jmat);
};

/** Integrator for the DPG form: < v, [w] > over all faces (the interface) where
    the trial variable v is defined on the interface and the test variable w is
    defined inside the elements, generally in a DG space. */
class TraceJumpIntegrator : public BilinearFormIntegrator
{
private:
   Vector face_shape, shape1, shape2;

public:
   TraceJumpIntegrator() { }
   using BilinearFormIntegrator::AssembleFaceMatrix;
   virtual void AssembleFaceMatrix(const FiniteElement &trial_face_fe,
                                   const FiniteElement &test_fe1,
                                   const FiniteElement &test_fe2,
                                   FaceElementTransformations &Trans,
                                   DenseMatrix &elmat);
};

/** Integrator for the form: < v, [w.n] > over all faces (the interface) where
    the trial variable v is defined on the interface and the test variable w is
    in an H(div)-conforming space. */
class NormalTraceJumpIntegrator : public BilinearFormIntegrator
{
private:
   Vector face_shape, normal, shape1_n, shape2_n;
   DenseMatrix shape1, shape2;

public:
   NormalTraceJumpIntegrator() { }
   using BilinearFormIntegrator::AssembleFaceMatrix;
   virtual void AssembleFaceMatrix(const FiniteElement &trial_face_fe,
                                   const FiniteElement &test_fe1,
                                   const FiniteElement &test_fe2,
                                   FaceElementTransformations &Trans,
                                   DenseMatrix &elmat);
};

/** Abstract class to serve as a base for local interpolators to be used in the
    DiscreteLinearOperator class. */
class DiscreteInterpolator : public BilinearFormIntegrator { };


/** Class for constructing the gradient as a DiscreteLinearOperator from an
    H1-conforming space to an H(curl)-conforming space. The range space can be
    vector L2 space as well. */
class GradientInterpolator : public DiscreteInterpolator
{
public:
   GradientInterpolator() : dofquad_fe(NULL) { }
   virtual ~GradientInterpolator() { delete dofquad_fe; }

   virtual void AssembleElementMatrix2(const FiniteElement &h1_fe,
                                       const FiniteElement &nd_fe,
                                       ElementTransformation &Trans,
                                       DenseMatrix &elmat)
   { nd_fe.ProjectGrad(h1_fe, Trans, elmat); }

   using BilinearFormIntegrator::AssemblePA;

   /** @brief Setup method for PA data.

       @param[in] trial_fes   H1 Lagrange space
       @param[in] test_fes    H(curl) Nedelec space
    */
   virtual void AssemblePA(const FiniteElementSpace &trial_fes,
                           const FiniteElementSpace &test_fes);

   virtual void AddMultPA(const Vector &x, Vector &y) const;
   virtual void AddMultTransposePA(const Vector &x, Vector &y) const;

private:
   /// 1D finite element that generates and owns the 1D DofToQuad maps below
   FiniteElement * dofquad_fe;

   bool B_id; // is the B basis operator (maps_C_C) the identity?
   const DofToQuad *maps_C_C; // one-d map with Lobatto rows, Lobatto columns
   const DofToQuad *maps_O_C; // one-d map with Legendre rows, Lobatto columns
   int dim, ne, o_dofs1D, c_dofs1D;
};


/** Class for constructing the identity map as a DiscreteLinearOperator. This
    is the discrete embedding matrix when the domain space is a subspace of
    the range space. Otherwise, a dof projection matrix is constructed. */
class IdentityInterpolator : public DiscreteInterpolator
{
public:
   virtual void AssembleElementMatrix2(const FiniteElement &dom_fe,
                                       const FiniteElement &ran_fe,
                                       ElementTransformation &Trans,
                                       DenseMatrix &elmat)
   { ran_fe.Project(dom_fe, Trans, elmat); }

   using BilinearFormIntegrator::AssemblePA;

   virtual void AssemblePA(const FiniteElementSpace &trial_fes,
                           const FiniteElementSpace &test_fes);

   virtual void AddMultPA(const Vector &x, Vector &y) const;
   virtual void AddMultTransposePA(const Vector &x, Vector &y) const;

private:
   /// 1D finite element that generates and owns the 1D DofToQuad maps below
   FiniteElement * dofquad_fe;

   const DofToQuad *maps_C_C; // one-d map with Lobatto rows, Lobatto columns
   const DofToQuad *maps_O_C; // one-d map with Legendre rows, Lobatto columns
   int dim, ne, o_dofs1D, c_dofs1D;

   Vector pa_data;
};


/** Class for constructing the (local) discrete curl matrix which can be used
    as an integrator in a DiscreteLinearOperator object to assemble the global
    discrete curl matrix. */
class CurlInterpolator : public DiscreteInterpolator
{
public:
   virtual void AssembleElementMatrix2(const FiniteElement &dom_fe,
                                       const FiniteElement &ran_fe,
                                       ElementTransformation &Trans,
                                       DenseMatrix &elmat)
   { ran_fe.ProjectCurl(dom_fe, Trans, elmat); }
};


/** Class for constructing the (local) discrete divergence matrix which can
    be used as an integrator in a DiscreteLinearOperator object to assemble
    the global discrete divergence matrix.

    Note: Since the dofs in the L2_FECollection are nodal values, the local
    discrete divergence matrix (with an RT-type domain space) will depend on
    the transformation. On the other hand, the local matrix returned by
    VectorFEDivergenceIntegrator is independent of the transformation. */
class DivergenceInterpolator : public DiscreteInterpolator
{
public:
   virtual void AssembleElementMatrix2(const FiniteElement &dom_fe,
                                       const FiniteElement &ran_fe,
                                       ElementTransformation &Trans,
                                       DenseMatrix &elmat)
   { ran_fe.ProjectDiv(dom_fe, Trans, elmat); }
};


/** A trace face interpolator class for interpolating the normal component of
    the domain space, e.g. vector H1, into the range space, e.g. the trace of
    RT which uses FiniteElement::INTEGRAL map type. */
class NormalInterpolator : public DiscreteInterpolator
{
public:
   virtual void AssembleElementMatrix2(const FiniteElement &dom_fe,
                                       const FiniteElement &ran_fe,
                                       ElementTransformation &Trans,
                                       DenseMatrix &elmat);
};

/** Interpolator of a scalar coefficient multiplied by a scalar field onto
    another scalar field. Note that this can produce inaccurate fields unless
    the target is sufficiently high order. */
class ScalarProductInterpolator : public DiscreteInterpolator
{
public:
   ScalarProductInterpolator(Coefficient & sc) : Q(&sc) { }

   virtual void AssembleElementMatrix2(const FiniteElement &dom_fe,
                                       const FiniteElement &ran_fe,
                                       ElementTransformation &Trans,
                                       DenseMatrix &elmat);

protected:
   Coefficient *Q;
};

/** Interpolator of a scalar coefficient multiplied by a vector field onto
    another vector field. Note that this can produce inaccurate fields unless
    the target is sufficiently high order. */
class ScalarVectorProductInterpolator : public DiscreteInterpolator
{
public:
   ScalarVectorProductInterpolator(Coefficient & sc)
      : Q(&sc) { }

   virtual void AssembleElementMatrix2(const FiniteElement &dom_fe,
                                       const FiniteElement &ran_fe,
                                       ElementTransformation &Trans,
                                       DenseMatrix &elmat);
protected:
   Coefficient *Q;
};

/** Interpolator of a vector coefficient multiplied by a scalar field onto
    another vector field. Note that this can produce inaccurate fields unless
    the target is sufficiently high order. */
class VectorScalarProductInterpolator : public DiscreteInterpolator
{
public:
   VectorScalarProductInterpolator(VectorCoefficient & vc)
      : VQ(&vc) { }

   virtual void AssembleElementMatrix2(const FiniteElement &dom_fe,
                                       const FiniteElement &ran_fe,
                                       ElementTransformation &Trans,
                                       DenseMatrix &elmat);
protected:
   VectorCoefficient *VQ;
};

/** Interpolator of the 2D cross product between a vector coefficient and an
    H(curl)-conforming field onto an L2-conforming field. */
class ScalarCrossProductInterpolator : public DiscreteInterpolator
{
public:
   ScalarCrossProductInterpolator(VectorCoefficient & vc)
      : VQ(&vc) { }

   virtual void AssembleElementMatrix2(const FiniteElement &nd_fe,
                                       const FiniteElement &l2_fe,
                                       ElementTransformation &Trans,
                                       DenseMatrix &elmat);
protected:
   VectorCoefficient *VQ;
};

/** Interpolator of the cross product between a vector coefficient and an
    H(curl)-conforming field onto an H(div)-conforming field. The range space
    can also be vector L2. */
class VectorCrossProductInterpolator : public DiscreteInterpolator
{
public:
   VectorCrossProductInterpolator(VectorCoefficient & vc)
      : VQ(&vc) { }

   virtual void AssembleElementMatrix2(const FiniteElement &nd_fe,
                                       const FiniteElement &rt_fe,
                                       ElementTransformation &Trans,
                                       DenseMatrix &elmat);
protected:
   VectorCoefficient *VQ;
};

/** Interpolator of the inner product between a vector coefficient and an
    H(div)-conforming field onto an L2-conforming field. The range space can
    also be H1. */
class VectorInnerProductInterpolator : public DiscreteInterpolator
{
public:
   VectorInnerProductInterpolator(VectorCoefficient & vc) : VQ(&vc) { }

   virtual void AssembleElementMatrix2(const FiniteElement &rt_fe,
                                       const FiniteElement &l2_fe,
                                       ElementTransformation &Trans,
                                       DenseMatrix &elmat);
protected:
   VectorCoefficient *VQ;
};



// PA Diffusion Assemble 2D kernel
template<const int T_SDIM>
void PADiffusionSetup2D(const int Q1D,
                        const int coeffDim,
                        const int NE,
                        const Array<double> &w,
                        const Vector &j,
                        const Vector &c,
                        Vector &d);

}
#endif<|MERGE_RESOLUTION|>--- conflicted
+++ resolved
@@ -2630,12 +2630,6 @@
    int dim, sdim, ne, dofs1D, quad1D;
    Vector pa_data;
 
-<<<<<<< HEAD
-=======
-   // CEED extension
-   CeedData* ceedDataPtr = NULL;
-
->>>>>>> febe2ac5
 private:
    DenseMatrix dshape, dshapedxt, pelmat;
    int vdim = -1;
@@ -2643,12 +2637,6 @@
    Vector vcoeff;
 
 public:
-<<<<<<< HEAD
-   VectorDiffusionIntegrator()
-      : Q(NULL) { }
-   VectorDiffusionIntegrator(Coefficient &q)
-      : Q(&q) { }
-=======
    VectorDiffusionIntegrator() { }
 
    /** \brief Integrator with unit coefficient for caller-specified vector
@@ -2701,7 +2689,6 @@
    {
       delete ceedDataPtr;
    }
->>>>>>> febe2ac5
 
    virtual void AssembleElementMatrix(const FiniteElement &el,
                                       ElementTransformation &Trans,
