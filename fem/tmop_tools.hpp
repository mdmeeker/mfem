// Copyright (c) 2010-2025, Lawrence Livermore National Security, LLC. Produced
// at the Lawrence Livermore National Laboratory. All Rights reserved. See files
// LICENSE and NOTICE for details. LLNL-CODE-806117.
//
// This file is part of the MFEM library. For more information and source code
// availability visit https://mfem.org.
//
// MFEM is free software; you can redistribute it and/or modify it under the
// terms of the BSD-3 license. We welcome feedback and contributions, see file
// CONTRIBUTING.md for details.

#ifndef MFEM_TMOP_TOOLS_HPP
#define MFEM_TMOP_TOOLS_HPP

#include "bilinearform.hpp"
#include "pbilinearform.hpp"
#include "tmop.hpp"
#include "gslib.hpp"

namespace mfem
{

// Performs the full remap advection loop.
class AdvectorCG : public AdaptivityEvaluator
{
private:
   RK4Solver ode_solver;
   Vector nodes0;
   Vector field0;
   const real_t dt_scale;
   const AssemblyLevel al;
   MemoryType opt_mt = MemoryType::DEFAULT;

   void ComputeAtNewPositionScalar(const Vector &new_mesh_nodes,
                                   Vector &new_field);

public:
   AdvectorCG(AssemblyLevel al = AssemblyLevel::LEGACY,
              real_t timestep_scale = 0.5)
      : AdaptivityEvaluator(),
        ode_solver(), nodes0(), field0(), dt_scale(timestep_scale), al(al) { }

   void SetInitialField(const Vector &init_nodes,
                        const Vector &init_field) override;

   void SetNewFieldFESpace(const FiniteElementSpace &fes) override
   {
      MFEM_ABORT("Not supported by AdvectorCG.");
   }

   /// Perform advection-based remap. Assumptions:
   /// nodes0 and new_mesh_nodes have the same topology;
   /// new_field is of the same FE space as field0.
   void ComputeAtNewPosition(const Vector &new_mesh_nodes,
                             Vector &new_field,
                             int nodes_ordering = Ordering::byNODES) override;

   void ComputeAtGivenPositions(const Vector &positions,
                                Vector &values,
                                int p_ordering = Ordering::byNODES) override
   {
      MFEM_ABORT("Not supported by AdvectorCG.");
   }

   /// Set the memory type used for large memory allocations. This memory type
   /// is used when constructing the AdvectorCGOper but currently only for the
   /// parallel variant.
   void SetMemoryType(MemoryType mt) { opt_mt = mt; }
};

#ifdef MFEM_USE_GSLIB
class InterpolatorFP : public AdaptivityEvaluator
{
private:
   Vector nodes0;
   GridFunction field0_gf;
   FindPointsGSLIB *finder;
   // FE space for the nodes of the solution GridFunction, not owned.
   const FiniteElementSpace *fes_new_field;

public:
   InterpolatorFP() : finder(NULL), fes_new_field(NULL) { }

   void SetInitialField(const Vector &init_nodes,
                        const Vector &init_field) override;

   /// Must be called when the FE space of the final field is different than
   /// the FE space of the initial field. This also includes the case when
   /// the initial and final fields are on different meshes.
   virtual void SetNewFieldFESpace(const FiniteElementSpace &fes) override
   {
      fes_new_field = &fes;
   }

   /// Perform interpolation-based remap.
   /// Assumptions when SetNewFieldFESpace() has not been called:
   /// new_field is of the same FE space and mesh as field0.
   void ComputeAtNewPosition(const Vector &new_mesh_nodes,
                             Vector &new_field,
                             int nodes_ordering = Ordering::byNODES) override;

   /// Direct interpolation of field0_gf at the given positions.
   void ComputeAtGivenPositions(const Vector &positions,
                                Vector &values,
                                int p_ordering = Ordering::byNODES) override;

   const FindPointsGSLIB *GetFindPointsGSLIB() const
   {
      return finder;
   }

   ~InterpolatorFP()
   {
      finder->FreeData();
      delete finder;
   }
};
#endif

/// Performs a single remap advection step in serial.
class SerialAdvectorCGOper : public TimeDependentOperator
{
protected:
   const Vector &x0;
   Vector &x_now;
   GridFunction &u;
   VectorGridFunctionCoefficient u_coeff;
   mutable BilinearForm M, K;
   const AssemblyLevel al;

public:
   /** Here @a fes is the FESpace of the function that will be moved. Note
       that Mult() moves the nodes of the mesh corresponding to @a fes. */
   SerialAdvectorCGOper(const Vector &x_start, GridFunction &vel,
                        FiniteElementSpace &fes,
                        AssemblyLevel al = AssemblyLevel::LEGACY);

   void Mult(const Vector &ind, Vector &di_dt) const override;
};

#ifdef MFEM_USE_MPI
/// Performs a single remap advection step in parallel.
class ParAdvectorCGOper : public TimeDependentOperator
{
protected:
   const Vector &x0;
   Vector &x_now;
   GridFunction &u;
   VectorGridFunctionCoefficient u_coeff;
   mutable ParBilinearForm M, K;
   const AssemblyLevel al;

public:
   /** Here @a pfes is the ParFESpace of the function that will be moved. Note
       that Mult() moves the nodes of the mesh corresponding to @a pfes.
       @a mt is used to set the memory type of the integrators. */
   ParAdvectorCGOper(const Vector &x_start, GridFunction &vel,
                     ParFiniteElementSpace &pfes,
                     AssemblyLevel al = AssemblyLevel::LEGACY,
                     MemoryType mt = MemoryType::DEFAULT);

   void Mult(const Vector &ind, Vector &di_dt) const override;
};
#endif

class TMOPNewtonSolver : public LBFGSSolver
{
protected:
   // 0 - Newton, 1 - LBFGS.
   int solver_type;
   bool parallel;

   // Starting mesh positions. Updated by the call to Mult().
   // This solver solves for d, where the final mesh is x = x_0 + d.
   // The displacement d is always the tdof vector of an H1 function.
   // For periodic meshes, x_0 is an L2 function, and the relation
   // x = x_0 + d is used only per element with appropriate transitions.
   mutable GridFunction x_0;
   mutable bool periodic = false;

   // Line search step is rejected if min(detJ) <= min_detJ_limit.
   real_t min_detJ_limit = 0.0;

   // Surface fitting variables.
   mutable real_t surf_fit_avg_err_prvs = 10000.0;
   mutable real_t surf_fit_avg_err, surf_fit_max_err;
   mutable bool surf_fit_coeff_update = false;
   real_t surf_fit_max_err_limit = -1.0;
   real_t surf_fit_err_rel_change_limit = 0.001;
   real_t surf_fit_scale_factor = 0.0;
   mutable int surf_fit_adapt_count = 0;
   mutable int surf_fit_adapt_count_limit = 10;
   mutable real_t surf_fit_weight_limit = 1e10;
   bool surf_fit_converge_error = false;

   // Minimum determinant over the whole mesh. Used for mesh untangling.
   real_t *min_det_ptr = nullptr;
   // Flag to compute minimum determinant and maximum metric in ProcessNewState,
   // which is required for TMOP_WorstCaseUntangleOptimizer_Metric.
   mutable bool compute_metric_quantile_flag = true;
   bool worst_case_optimize = false;

   // Quadrature points that are checked for negative Jacobians etc.
   const IntegrationRule &ir;
   // These fields are relevant for mixed meshes.
   IntegrationRules *IntegRules;
   int integ_order;

   MemoryType temp_mt = MemoryType::DEFAULT;

<<<<<<< HEAD
   double ComputeMinDet(const Vector &x_loc,
=======
   const IntegrationRule &GetIntegrationRule(const FiniteElement &el) const
   {
      if (IntegRules)
      {
         return IntegRules->Get(el.GetGeomType(), integ_order);
      }
      return ir;
   }

   real_t ComputeMinDet(const Vector &d_loc,
>>>>>>> 90a68678
                        const FiniteElementSpace &fes) const;

   real_t MinDetJpr_2D(const FiniteElementSpace *, const Vector &) const;
   real_t MinDetJpr_3D(const FiniteElementSpace *, const Vector &) const;

   /** @name Methods for adaptive surface fitting weight. */
   ///@{
   /// Get the average and maximum surface fitting error at the marked nodes.
   /// If there is more than 1 TMOP integrator, we get the maximum of the
   /// average and maximum error over all integrators.
   virtual void GetSurfaceFittingError(const Vector &d_loc,
                                       real_t &err_avg, real_t &err_max) const;

   /// Update surface fitting weight as surf_fit_weight *= factor.
   void UpdateSurfaceFittingWeight(real_t factor) const;

   /// Get the surface fitting weight for all the TMOP integrators.
   void GetSurfaceFittingWeight(Array<real_t> &weights) const;
   ///@}

   /// Check if surface fitting is enabled.
   bool IsSurfaceFittingEnabled() const;

public:
#ifdef MFEM_USE_MPI
   TMOPNewtonSolver(MPI_Comm comm, const IntegrationRule &irule, int type = 0)
<<<<<<< HEAD
      : LBFGSSolver(comm), solver_type(type), parallel(true),
        ir(irule), IntegRules(NULL), integ_order(ir.GetOrder()) { }
#endif
   TMOPNewtonSolver(const IntegrationRule &irule, int type = 0)
      : LBFGSSolver(), solver_type(type), parallel(false),
        ir(irule), IntegRules(NULL), integ_order(ir.GetOrder()) { }
=======
      : LBFGSSolver(comm), solver_type(type), parallel(true), x_0(),
        ir(irule), IntegRules(NULL), integ_order(-1) { }
#endif
   TMOPNewtonSolver(const IntegrationRule &irule, int type = 0)
      : LBFGSSolver(), solver_type(type), parallel(false), x_0(),
        ir(irule), IntegRules(NULL), integ_order(-1) { }
>>>>>>> 90a68678

   /// Prescribe a set of integration rules; relevant for mixed meshes.
   /** If called, this function has priority over the IntegrationRule given to
       the constructor of the class. */
   void SetIntegrationRules(IntegrationRules &irules, int order)
   {
      IntegRules = &irules;
      integ_order = order;
   }

<<<<<<< HEAD
   const IntegrationRule &GetIntegrationRule(const FiniteElement &el) const
   {
      if (IntegRules)
      {
         return IntegRules->Get(el.GetGeomType(), integ_order);
      }
      return ir;
   }

   void SetMinDetPtr(double *md_ptr) { min_det_ptr = md_ptr; }
=======
   void SetMinDetPtr(real_t *md_ptr) { min_det_ptr = md_ptr; }
>>>>>>> 90a68678

   /// Set the memory type for temporary memory allocations.
   void SetTempMemoryType(MemoryType mt) { temp_mt = mt; }

   /// Compute scaling factor for the node movement direction using line-search.
   /// We impose constraints on TMOP energy, gradient, minimum Jacobian of
   /// the mesh, and (optionally) on the surface fitting error.
   real_t ComputeScalingFactor(const Vector &d, const Vector &b) const override;

   /// Given the new displacements @a d (tdof Vector), update
   /// (i) discrete functions at new nodal positions, and
   /// (ii) surface fitting weight.
   void ProcessNewState(const Vector &dx) const override;

   /** @name Methods for adaptive surface fitting.
       \brief These methods control the behavior of the weight and the
       termination of the solver. (Experimental)

       Adaptive fitting weight: The weight is modified after each
       TMOPNewtonSolver iteration as:
       w_{k+1} = w_{k} * \ref surf_fit_scale_factor if the relative
       change in average fitting error < \ref surf_fit_err_rel_change_limit.
       When converging based on the residual, we enforce the fitting weight
       to be at-most \ref surf_fit_weight_limit, and increase it only if the
       fitting error is below user prescribed threshold
       (\ref surf_fit_max_err_limit).
       See \ref SetAdaptiveSurfaceFittingScalingFactor and
       \ref SetAdaptiveSurfaceFittingRelativeChangeThreshold.

       Note that the solver stops if the maximum surface fitting error
       does not sufficiently decrease for \ref surf_fit_adapt_count_limit (default 10)
       consecutive increments of the fitting weight during weight adaptation.
       This typically occurs when the mesh cannot align with the level-set
       without degrading element quality.
       See \ref SetMaxNumberofIncrementsForAdaptiveFitting.

       Convergence criterion: There are two modes, residual- and error-based,
       which can be toggled using \ref SetSurfaceFittingConvergenceBasedOnError.

       (i) Residual based (default): Stop when the norm of the gradient of the
       TMOP objective reaches the prescribed tolerance. This method is best used
       with a reasonable value for \ref surf_fit_weight_limit when the
       adaptive surface fitting scheme is used. See method
       \ref SetSurfaceFittingWeightLimit.

       (ii) Error based: Stop when the maximum fitting error
       reaches the user-prescribed threshold, \ref surf_fit_max_err_limit.
       In this case, \ref surf_fit_weight_limit is ignored during weight
       adaptation.
   */
   ///@{
   void SetAdaptiveSurfaceFittingScalingFactor(real_t factor)
   {
      MFEM_VERIFY(factor > 1.0, "Scaling factor must be greater than 1.");
      surf_fit_scale_factor = factor;
   }
   void SetAdaptiveSurfaceFittingRelativeChangeThreshold(real_t threshold)
   {
      surf_fit_err_rel_change_limit = threshold;
   }
   /// Used for stopping based on the number of consecutive failed weight
   /// adaptation iterations.
   // TODO: Rename to SetMaxNumberofIncrementsForAdaptiveSurfaceFitting
   // in future.
   void SetMaxNumberofIncrementsForAdaptiveFitting(int count)
   {
      surf_fit_adapt_count_limit = count;
   }
   /// Used for error-based surface fitting termination.
   void SetTerminationWithMaxSurfaceFittingError(real_t max_error)
   {
      surf_fit_max_err_limit = max_error;
      surf_fit_converge_error = true;
   }
   /// Could be used with both error-based or residual-based convergence.
   void SetSurfaceFittingMaxErrorLimit(real_t max_error)
   {
      surf_fit_max_err_limit = max_error;
   }
<<<<<<< HEAD

   void EnableWorstCaseOptimization() { worst_case_optimize = true; }

   virtual void Mult(const Vector &b, Vector &x) const
=======
   /// Used for residual-based surface fitting termination.
   void SetSurfaceFittingWeightLimit(real_t weight)
>>>>>>> 90a68678
   {
      surf_fit_weight_limit = weight;
   }
   /// Toggle convergence based on residual or error.
   void SetSurfaceFittingConvergenceBasedOnError(bool mode)
   {
      surf_fit_converge_error = mode;
      if (surf_fit_converge_error)
      {
         MFEM_VERIFY(surf_fit_max_err_limit >= 0,
                     "Fitting error based convergence requires the user to "
                     "first set the error threshold."
                     "See SetTerminationWithMaxSurfaceFittingError");
      }
   }
   ///@}

   /// Set minimum determinant enforced during line-search.
   void SetMinimumDeterminantThreshold(real_t threshold)
   {
      min_detJ_limit = threshold;
   }

   /// Optimizes the mesh positions given by @a x.
   void Mult(const Vector &b, Vector &x) const override;

   void SetSolver(Solver &solver) override
   {
      if (solver_type == 0)
      {
         NewtonSolver::SetSolver(solver);
      }
      else if (solver_type == 1)
      {
         LBFGSSolver::SetSolver(solver);
      }
      else { MFEM_ABORT("Invalid type"); }
   }
   void SetPreconditioner(Solver &pr) override { SetSolver(pr); }
};

/// Call with a ParFiniteElementSpace for correct behavior in parallel.
double ComputeMetricMax(const Vector &x, const FiniteElementSpace &fes,
                        TMOP_QualityMetric &mu, const TargetConstructor &target,
                        IntegrationRules &irules, int irule_order);

void vis_tmop_metric_s(int order, TMOP_QualityMetric &qm,
                       const TargetConstructor &tc, Mesh &pmesh,
                       char *title, int position);
#ifdef MFEM_USE_MPI
void vis_tmop_metric_p(int order, TMOP_QualityMetric &qm,
                       const TargetConstructor &tc, ParMesh &pmesh,
                       char *title, int position);
#endif

// Compute x = x_0 + d, where x and x_0 are L2, d is H1p, all ldof vectors.
void GetPeriodicPositions(const Vector &x_0, const Vector &dx,
                          const FiniteElementSpace &fesL2,
                          const FiniteElementSpace &fesH1, Vector &x);
}

#endif<|MERGE_RESOLUTION|>--- conflicted
+++ resolved
@@ -208,21 +208,13 @@
 
    MemoryType temp_mt = MemoryType::DEFAULT;
 
-<<<<<<< HEAD
-   double ComputeMinDet(const Vector &x_loc,
-=======
-   const IntegrationRule &GetIntegrationRule(const FiniteElement &el) const
-   {
-      if (IntegRules)
-      {
-         return IntegRules->Get(el.GetGeomType(), integ_order);
-      }
-      return ir;
-   }
-
    real_t ComputeMinDet(const Vector &d_loc,
->>>>>>> 90a68678
                         const FiniteElementSpace &fes) const;
+
+   /// Call with a ParFiniteElementSpace for correct behavior in parallel.
+   double ComputeMetricMax(const Vector &d_loc, const FiniteElementSpace &fes,
+                           TMOP_QualityMetric &mu, const TargetConstructor &target,
+                           IntegrationRules &irules, int irule_order) const;
 
    real_t MinDetJpr_2D(const FiniteElementSpace *, const Vector &) const;
    real_t MinDetJpr_3D(const FiniteElementSpace *, const Vector &) const;
@@ -248,21 +240,12 @@
 public:
 #ifdef MFEM_USE_MPI
    TMOPNewtonSolver(MPI_Comm comm, const IntegrationRule &irule, int type = 0)
-<<<<<<< HEAD
-      : LBFGSSolver(comm), solver_type(type), parallel(true),
-        ir(irule), IntegRules(NULL), integ_order(ir.GetOrder()) { }
-#endif
-   TMOPNewtonSolver(const IntegrationRule &irule, int type = 0)
-      : LBFGSSolver(), solver_type(type), parallel(false),
-        ir(irule), IntegRules(NULL), integ_order(ir.GetOrder()) { }
-=======
       : LBFGSSolver(comm), solver_type(type), parallel(true), x_0(),
         ir(irule), IntegRules(NULL), integ_order(-1) { }
 #endif
    TMOPNewtonSolver(const IntegrationRule &irule, int type = 0)
       : LBFGSSolver(), solver_type(type), parallel(false), x_0(),
         ir(irule), IntegRules(NULL), integ_order(-1) { }
->>>>>>> 90a68678
 
    /// Prescribe a set of integration rules; relevant for mixed meshes.
    /** If called, this function has priority over the IntegrationRule given to
@@ -273,7 +256,21 @@
       integ_order = order;
    }
 
-<<<<<<< HEAD
+   void SetMinDetPtr(real_t *md_ptr) { min_det_ptr = md_ptr; }
+
+   /// Set the memory type for temporary memory allocations.
+   void SetTempMemoryType(MemoryType mt) { temp_mt = mt; }
+
+   /// Compute scaling factor for the node movement direction using line-search.
+   /// We impose constraints on TMOP energy, gradient, minimum Jacobian of
+   /// the mesh, and (optionally) on the surface fitting error.
+   real_t ComputeScalingFactor(const Vector &d, const Vector &b) const override;
+
+   /// Given the new displacements @a d (tdof Vector), update
+   /// (i) discrete functions at new nodal positions, and
+   /// (ii) surface fitting weight.
+   void ProcessNewState(const Vector &dx) const override;
+
    const IntegrationRule &GetIntegrationRule(const FiniteElement &el) const
    {
       if (IntegRules)
@@ -283,23 +280,6 @@
       return ir;
    }
 
-   void SetMinDetPtr(double *md_ptr) { min_det_ptr = md_ptr; }
-=======
-   void SetMinDetPtr(real_t *md_ptr) { min_det_ptr = md_ptr; }
->>>>>>> 90a68678
-
-   /// Set the memory type for temporary memory allocations.
-   void SetTempMemoryType(MemoryType mt) { temp_mt = mt; }
-
-   /// Compute scaling factor for the node movement direction using line-search.
-   /// We impose constraints on TMOP energy, gradient, minimum Jacobian of
-   /// the mesh, and (optionally) on the surface fitting error.
-   real_t ComputeScalingFactor(const Vector &d, const Vector &b) const override;
-
-   /// Given the new displacements @a d (tdof Vector), update
-   /// (i) discrete functions at new nodal positions, and
-   /// (ii) surface fitting weight.
-   void ProcessNewState(const Vector &dx) const override;
 
    /** @name Methods for adaptive surface fitting.
        \brief These methods control the behavior of the weight and the
@@ -366,15 +346,8 @@
    {
       surf_fit_max_err_limit = max_error;
    }
-<<<<<<< HEAD
-
-   void EnableWorstCaseOptimization() { worst_case_optimize = true; }
-
-   virtual void Mult(const Vector &b, Vector &x) const
-=======
    /// Used for residual-based surface fitting termination.
    void SetSurfaceFittingWeightLimit(real_t weight)
->>>>>>> 90a68678
    {
       surf_fit_weight_limit = weight;
    }
@@ -397,6 +370,8 @@
    {
       min_detJ_limit = threshold;
    }
+
+   void EnableWorstCaseOptimization() { worst_case_optimize = true; }
 
    /// Optimizes the mesh positions given by @a x.
    void Mult(const Vector &b, Vector &x) const override;
@@ -416,11 +391,6 @@
    void SetPreconditioner(Solver &pr) override { SetSolver(pr); }
 };
 
-/// Call with a ParFiniteElementSpace for correct behavior in parallel.
-double ComputeMetricMax(const Vector &x, const FiniteElementSpace &fes,
-                        TMOP_QualityMetric &mu, const TargetConstructor &target,
-                        IntegrationRules &irules, int irule_order);
-
 void vis_tmop_metric_s(int order, TMOP_QualityMetric &qm,
                        const TargetConstructor &tc, Mesh &pmesh,
                        char *title, int position);
