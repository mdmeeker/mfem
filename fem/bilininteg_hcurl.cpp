--- conflicted
+++ resolved
@@ -19,14 +19,7 @@
 namespace mfem
 {
 
-<<<<<<< HEAD
-// Local maximum size of dofs and quads in 1D
-constexpr int HCURL_MAX_D1D = 5;
-constexpr int HCURL_MAX_Q1D = 6;
-
-
-=======
->>>>>>> 7e3d262c
+
 // PA H(curl) Mass Assemble 2D kernel
 void PAHcurlSetup2D(const int Q1D,
                     const int coeffDim,
@@ -567,7 +560,6 @@
    }); // end of element loop
 }
 
-<<<<<<< HEAD
 void PAHcurlMassAssembleDiagonal3DHost(const int D1D,
                                        const int Q1D,
                                        const int NE,
@@ -644,35 +636,6 @@
    }
 }
 
-void SmemPAHcurlMassAssembleDiagonal3D(const int D1D,
-                                       const int Q1D,
-                                       const int NE,
-                                       const Array<double> &_Bo,
-                                       const Array<double> &_Bc,
-                                       const Vector &_op,
-                                       Vector &_diag)
-{
-   constexpr static int VDIM = 3;
-   constexpr static int MAX_D1D = HCURL_MAX_D1D;
-   constexpr static int MAX_Q1D = HCURL_MAX_Q1D;
-
-   MFEM_VERIFY(D1D <= MAX_D1D, "Error: D1D > MAX_D1D");
-   MFEM_VERIFY(Q1D <= MAX_Q1D, "Error: Q1D > MAX_Q1D");
-
-   auto bo = Reshape(_Bo.Read(), Q1D, D1D-1);
-   auto bc = Reshape(_Bc.Read(), Q1D, D1D);
-   auto op = Reshape(_op.Read(), Q1D, Q1D, Q1D, 6, NE);
-   auto diag = Reshape(_diag.ReadWrite(), 3*(D1D-1)*D1D*D1D, NE);
-
-   MFEM_FORALL_3D(e, NE, Q1D, Q1D, Q1D,
-   {
-      MFEM_SHARED double BG[2][MAX_Q1D*MAX_D1D];
-      double (*Bo)[MAX_Q1D] = (double (*)[MAX_Q1D]) (BG+0);
-      double (*Bc)[MAX_Q1D] = (double (*)[MAX_Q1D]) (BG+1);
-
-      double op3[3];
-      MFEM_SHARED double sop[3*MAX_Q1D*MAX_Q1D];
-=======
 template<int T_D1D, int T_Q1D>
 void SmemPAHcurlMassAssembleDiagonal3D(const int D1D,
                                        const int Q1D,
@@ -702,7 +665,6 @@
 
       double op3[3];
       MFEM_SHARED double sop[3][tQ1D][tQ1D];
->>>>>>> 7e3d262c
 
       MFEM_FOREACH_THREAD(qx,x,Q1D)
       {
@@ -711,13 +673,8 @@
             MFEM_FOREACH_THREAD(qz,z,Q1D)
             {
                op3[0] = op(qx,qy,qz,0,e);
-<<<<<<< HEAD
-               op3[1] = op(qx,qy,qz,3,e);
-               op3[2] = op(qx,qy,qz,5,e);
-=======
                op3[1] = op(qx,qy,qz,symmetric ? 3 : 4,e);
                op3[2] = op(qx,qy,qz,symmetric ? 5 : 8,e);
->>>>>>> 7e3d262c
             }
          }
       }
@@ -732,17 +689,10 @@
          {
             MFEM_FOREACH_THREAD(q,x,Q1D)
             {
-<<<<<<< HEAD
-               Bc[q][d] = bc(q,d);
-               if (d < D1D-1)
-               {
-                  Bo[q][d] = bo(q,d);
-=======
                sBc[q][d] = Bc(q,d);
                if (d < D1D-1)
                {
                   sBo[q][d] = Bo(q,d);
->>>>>>> 7e3d262c
                }
             }
          }
@@ -764,11 +714,7 @@
             {
                for (int i=0; i<3; ++i)
                {
-<<<<<<< HEAD
-                  sop[i + (3*tidx) + (3*Q1D*tidy)] = op3[i];
-=======
                   sop[i][tidx][tidy] = op3[i];
->>>>>>> 7e3d262c
                }
             }
 
@@ -776,11 +722,7 @@
 
             MFEM_FOREACH_THREAD(dz,z,D1Dz)
             {
-<<<<<<< HEAD
-               const double wz = ((c == 2) ? Bo[qz][dz] : Bc[qz][dz]);
-=======
                const double wz = ((c == 2) ? sBo[qz][dz] : sBc[qz][dz]);
->>>>>>> 7e3d262c
 
                MFEM_FOREACH_THREAD(dy,y,D1Dy)
                {
@@ -788,21 +730,12 @@
                   {
                      for (int qy = 0; qy < Q1D; ++qy)
                      {
-<<<<<<< HEAD
-                        const double wy = ((c == 1) ? Bo[qy][dy] : Bc[qy][dy]);
-
-                        for (int qx = 0; qx < Q1D; ++qx)
-                        {
-                           const double wx = ((c == 0) ? Bo[qx][dx] : Bc[qx][dx]);
-                           dxyz += sop[c + (3*qx) + (3*Q1D*qy)] * wx * wx * wy * wy * wz * wz;
-=======
                         const double wy = ((c == 1) ? sBo[qy][dy] : sBc[qy][dy]);
 
                         for (int qx = 0; qx < Q1D; ++qx)
                         {
                            const double wx = ((c == 0) ? sBo[qx][dx] : sBc[qx][dx]);
                            dxyz += sop[c][qx][qy] * wx * wx * wy * wy * wz * wz;
->>>>>>> 7e3d262c
                         }
                      }
                   }
@@ -818,11 +751,7 @@
             {
                MFEM_FOREACH_THREAD(dx,x,D1Dx)
                {
-<<<<<<< HEAD
-                  diag(dx + ((dy + (dz * D1Dy)) * D1Dx) + osc, e) += dxyz;
-=======
                   D(dx + ((dy + (dz * D1Dy)) * D1Dx) + osc, e) += dxyz;
->>>>>>> 7e3d262c
                }
             }
          }
@@ -1027,41 +956,6 @@
    }); // end of element loop
 }
 
-<<<<<<< HEAD
-void SmemPAHcurlMassApply3D(const int D1D,
-                            const int Q1D,
-                            const int NE,
-                            const Array<double> &_Bo,
-                            const Array<double> &_Bc,
-                            const Array<double> &_Bot,
-                            const Array<double> &_Bct,
-                            const Vector &_op,
-                            const Vector &_x,
-                            Vector &_y)
-{
-   constexpr static int MAX_D1D = HCURL_MAX_D1D;
-   constexpr static int MAX_Q1D = HCURL_MAX_Q1D;
-
-   MFEM_VERIFY(D1D <= MAX_D1D, "Error: D1D > MAX_D1D");
-   MFEM_VERIFY(Q1D <= MAX_Q1D, "Error: Q1D > MAX_Q1D");
-   constexpr static int VDIM = 3;
-
-   auto bo = Reshape(_Bo.Read(), Q1D, D1D-1);
-   auto bc = Reshape(_Bc.Read(), Q1D, D1D);
-   auto op = Reshape(_op.Read(), Q1D, Q1D, Q1D, 6, NE);
-   auto x = Reshape(_x.Read(), 3*(D1D-1)*D1D*D1D, NE);
-   auto y = Reshape(_y.ReadWrite(), 3*(D1D-1)*D1D*D1D, NE);
-
-   MFEM_FORALL_3D(e, NE, Q1D, Q1D, Q1D,
-   {
-      MFEM_SHARED double BG[2][MAX_Q1D*MAX_D1D];
-      double (*Bo)[MAX_Q1D] = (double (*)[MAX_Q1D]) (BG+0);
-      double (*Bc)[MAX_Q1D] = (double (*)[MAX_Q1D]) (BG+1);
-
-      double op6[6];
-      MFEM_SHARED double sop[6*MAX_Q1D*MAX_Q1D];
-      MFEM_SHARED double mass[MAX_Q1D][MAX_Q1D][3];
-=======
 template<int T_D1D, int T_Q1D>
 void SmemPAHcurlMassApply3D(const int D1D,
                             const int Q1D,
@@ -1381,235 +1275,6 @@
       }
    });
 }
->>>>>>> 7e3d262c
-
-      MFEM_SHARED double X[MAX_D1D][MAX_D1D][MAX_D1D];
-
-      MFEM_FOREACH_THREAD(qx,x,Q1D)
-      {
-         MFEM_FOREACH_THREAD(qy,y,Q1D)
-         {
-            MFEM_FOREACH_THREAD(qz,z,Q1D)
-            {
-               for (int i=0; i<6; ++i)
-               {
-                  op6[i] = op(qx,qy,qz,i,e);
-               }
-            }
-         }
-      }
-
-      const int tidx = MFEM_THREAD_ID(x);
-      const int tidy = MFEM_THREAD_ID(y);
-      const int tidz = MFEM_THREAD_ID(z);
-
-      if (tidz == 0)
-      {
-         MFEM_FOREACH_THREAD(d,y,D1D)
-         {
-            MFEM_FOREACH_THREAD(q,x,Q1D)
-            {
-               Bc[q][d] = bc(q,d);
-               if (d < D1D-1)
-               {
-                  Bo[q][d] = bo(q,d);
-               }
-            }
-         }
-      }
-      MFEM_SYNC_THREAD;
-
-      for (int qz=0; qz < Q1D; ++qz)
-      {
-         int osc = 0;
-         for (int c = 0; c < VDIM; ++c)  // loop over x, y, z components
-         {
-            const int D1Dz = (c == 2) ? D1D - 1 : D1D;
-            const int D1Dy = (c == 1) ? D1D - 1 : D1D;
-            const int D1Dx = (c == 0) ? D1D - 1 : D1D;
-
-            MFEM_FOREACH_THREAD(dz,z,D1Dz)
-            {
-               MFEM_FOREACH_THREAD(dy,y,D1Dy)
-               {
-                  MFEM_FOREACH_THREAD(dx,x,D1Dx)
-                  {
-                     X[dz][dy][dx] = x(dx + ((dy + (dz * D1Dy)) * D1Dx) + osc, e);
-                  }
-               }
-            }
-            MFEM_SYNC_THREAD;
-
-            if (tidz == qz)
-            {
-               for (int i=0; i<6; ++i)
-               {
-                  sop[i + (6*tidx) + (6*Q1D*tidy)] = op6[i];
-               }
-
-               MFEM_FOREACH_THREAD(qy,y,Q1D)
-               {
-                  MFEM_FOREACH_THREAD(qx,x,Q1D)
-                  {
-                     double u = 0.0;
-
-                     for (int dz = 0; dz < D1Dz; ++dz)
-                     {
-                        const double wz = (c == 2) ? Bo[qz][dz] : Bc[qz][dz];
-                        for (int dy = 0; dy < D1Dy; ++dy)
-                        {
-                           const double wy = (c == 1) ? Bo[qy][dy] : Bc[qy][dy];
-                           for (int dx = 0; dx < D1Dx; ++dx)
-                           {
-                              const double t = X[dz][dy][dx];
-                              const double wx = (c == 0) ? Bo[qx][dx] : Bc[qx][dx];
-                              u += t * wx * wy * wz;
-                           }
-                        }
-                     }
-
-                     mass[qy][qx][c] = u;
-                  } // qx
-               } // qy
-            } // tidz == qz
-
-            osc += D1Dx * D1Dy * D1Dz;
-            MFEM_SYNC_THREAD;
-         } // c
-
-         MFEM_SYNC_THREAD;  // Sync mass[qy][qx][d] and sop
-
-         osc = 0;
-         for (int c = 0; c < VDIM; ++c)  // loop over x, y, z components
-         {
-            const int D1Dz = (c == 2) ? D1D - 1 : D1D;
-            const int D1Dy = (c == 1) ? D1D - 1 : D1D;
-            const int D1Dx = (c == 0) ? D1D - 1 : D1D;
-
-            double dxyz = 0.0;
-
-            MFEM_FOREACH_THREAD(dz,z,D1Dz)
-            {
-               const double wz = (c == 2) ? Bo[qz][dz] : Bc[qz][dz];
-
-               MFEM_FOREACH_THREAD(dy,y,D1Dy)
-               {
-                  MFEM_FOREACH_THREAD(dx,x,D1Dx)
-                  {
-                     for (int qy = 0; qy < Q1D; ++qy)
-                     {
-                        const double wy = (c == 1) ? Bo[qy][dy] : Bc[qy][dy];
-                        for (int qx = 0; qx < Q1D; ++qx)
-                        {
-                           const int os = (6*qx) + (6*Q1D*qy);
-                           const int id1 = os + ((c == 0) ? 0 : ((c == 1) ? 1 : 2)); // O11, O12, O13
-                           const int id2 = os + ((c == 0) ? 1 : ((c == 1) ? 3 : 4)); // O12, O22, O23
-                           const int id3 = os + ((c == 0) ? 2 : ((c == 1) ? 4 : 5)); // O13, O23, O33
-
-                           const double m_c = (sop[id1] * mass[qy][qx][0]) + (sop[id2] * mass[qy][qx][1]) +
-                                              (sop[id3] * mass[qy][qx][2]);
-
-                           const double wx = (c == 0) ? Bo[qx][dx] : Bc[qx][dx];
-                           dxyz += m_c * wx * wy * wz;
-                        }
-                     }
-                  }
-               }
-            }
-
-            MFEM_SYNC_THREAD;
-
-            MFEM_FOREACH_THREAD(dz,z,D1Dz)
-            {
-               MFEM_FOREACH_THREAD(dy,y,D1Dy)
-               {
-                  MFEM_FOREACH_THREAD(dx,x,D1Dx)
-                  {
-                     y(dx + ((dy + (dz * D1Dy)) * D1Dx) + osc, e) += dxyz;
-                  }
-               }
-            }
-
-            osc += D1Dx * D1Dy * D1Dz;
-         } // c loop
-      } // qz
-   }); // end of element loop
-}
-
-// PA H(curl) curl-curl assemble 2D kernel
-static void PACurlCurlSetup2D(const int Q1D,
-                              const int NE,
-                              const Array<double> &w,
-                              const Vector &j,
-                              Vector &_coeff,
-                              Vector &op)
-{
-   const int NQ = Q1D*Q1D;
-   auto W = w.Read();
-   auto J = Reshape(j.Read(), NQ, 2, 2, NE);
-   auto coeff = Reshape(_coeff.Read(), NQ, NE);
-   auto y = Reshape(op.Write(), NQ, NE);
-   MFEM_FORALL(e, NE,
-   {
-      for (int q = 0; q < NQ; ++q)
-      {
-         const double J11 = J(q,0,0,e);
-         const double J21 = J(q,1,0,e);
-         const double J12 = J(q,0,1,e);
-         const double J22 = J(q,1,1,e);
-         const double detJ = (J11*J22)-(J21*J12);
-         y(q,e) = W[q] * coeff(q,e) / detJ;
-      }
-   });
-}
-
-// PA H(curl) curl-curl assemble 3D kernel
-static void PACurlCurlSetup3D(const int Q1D,
-                              const int coeffDim,
-                              const int NE,
-                              const Array<double> &w,
-                              const Vector &j,
-                              Vector &_coeff,
-                              Vector &op)
-{
-   const int NQ = Q1D*Q1D*Q1D;
-   auto W = w.Read();
-   auto J = Reshape(j.Read(), NQ, 3, 3, NE);
-   auto coeff = Reshape(_coeff.Read(), coeffDim, NQ, NE);
-   auto y = Reshape(op.Write(), NQ, 6, NE);
-   MFEM_FORALL(e, NE,
-   {
-      for (int q = 0; q < NQ; ++q)
-      {
-         const double J11 = J(q,0,0,e);
-         const double J21 = J(q,1,0,e);
-         const double J31 = J(q,2,0,e);
-         const double J12 = J(q,0,1,e);
-         const double J22 = J(q,1,1,e);
-         const double J32 = J(q,2,1,e);
-         const double J13 = J(q,0,2,e);
-         const double J23 = J(q,1,2,e);
-         const double J33 = J(q,2,2,e);
-         const double detJ = J11 * (J22 * J33 - J32 * J23) -
-         /* */               J21 * (J12 * J33 - J32 * J13) +
-         /* */               J31 * (J12 * J23 - J22 * J13);
-
-         const double D1 = coeff(0, q, e);
-         const double D2 = coeffDim == 3 ? coeff(1, q, e) : D1;
-         const double D3 = coeffDim == 3 ? coeff(2, q, e) : D1;
-
-         // set y to the 6 entries of J^T D J / det^2
-         const double c_detJ = W[q] / detJ;
-
-         y(q,0,e) = c_detJ * (D1*J11*J11 + D2*J21*J21 + D3*J31*J31); // 1,1
-         y(q,1,e) = c_detJ * (D1*J11*J12 + D2*J21*J22 + D3*J31*J32); // 1,2
-         y(q,2,e) = c_detJ * (D1*J11*J13 + D2*J21*J23 + D3*J31*J33); // 1,3
-         y(q,3,e) = c_detJ * (D1*J12*J12 + D2*J22*J22 + D3*J32*J32); // 2,2
-         y(q,4,e) = c_detJ * (D1*J12*J13 + D2*J22*J23 + D3*J32*J33); // 2,3
-         y(q,5,e) = c_detJ * (D1*J13*J13 + D2*J23*J23 + D3*J33*J33); // 3,3
-      }
-   });
-}
 
 // PA H(curl) curl-curl assemble 3D kernel
 static void PACurlCurlSetup3DHost(const int Q1D,
@@ -1774,17 +1439,7 @@
 
    if (el->GetDerivType() != mfem::FiniteElement::CURL)
    {
-<<<<<<< HEAD
-#ifdef SETUPONHOST
-      PACurlCurlSetup3DHost(quad1D, ne, ir->GetWeights(), geom->J,
-                            coeff, pa_data);
-#else
-      PACurlCurlSetup3D(quad1D, 1, ne, ir->GetWeights(), geom->J,
-                        coeff, pa_data);
-#endif
-=======
       MFEM_ABORT("Unknown kernel.");
->>>>>>> 7e3d262c
    }
 
    if (dim == 3)
@@ -2430,20 +2085,543 @@
 }
 
 template<int MAX_D1D = HCURL_MAX_D1D, int MAX_Q1D = HCURL_MAX_Q1D>
-<<<<<<< HEAD
 static void PACurlCurlApply3DHost(const int D1D,
                                   const int Q1D,
+                                  const bool symmetric,
                                   const int NE,
-                                  const Array<double> &_Bo,
-                                  const Array<double> &_Bc,
-                                  const Array<double> &_Bot,
-                                  const Array<double> &_Bct,
-                                  const Array<double> &_Gc,
-                                  const Array<double> &_Gct,
-                                  const Vector &_op,
-                                  const Vector &_x,
-                                  Vector &_y)
-=======
+                                  const Array<double> &bo,
+                                  const Array<double> &bc,
+                                  const Array<double> &bot,
+                                  const Array<double> &bct,
+                                  const Array<double> &gc,
+                                  const Array<double> &gct,
+                                  const Vector &pa_data,
+                                  const Vector &xx,
+                                  Vector &yy)
+{
+   MFEM_VERIFY(symmetric, "");
+   MFEM_VERIFY(D1D <= MAX_D1D, "Error: D1D > MAX_D1D");
+   MFEM_VERIFY(Q1D <= MAX_Q1D, "Error: Q1D > MAX_Q1D");
+   // Using (\nabla\times u) F = 1/det(dF) dF \hat{\nabla}\times\hat{u} (p. 78 of Monk), we get
+   // (\nabla\times u) \cdot (\nabla\times v) = 1/det(dF)^2 \hat{\nabla}\times\hat{u}^T dF^T dF \hat{\nabla}\times\hat{v}
+   // If c = 0, \hat{\nabla}\times\hat{u} reduces to [0, (u_0)_{x_2}, -(u_0)_{x_1}]
+   // If c = 1, \hat{\nabla}\times\hat{u} reduces to [-(u_1)_{x_2}, 0, (u_1)_{x_0}]
+   // If c = 2, \hat{\nabla}\times\hat{u} reduces to [(u_2)_{x_1}, -(u_2)_{x_0}, 0]
+
+   auto Bo = bo.HostRead();
+   auto Bc = bc.HostRead();
+   auto Bot = bot.HostRead();
+   auto Bct = bct.HostRead();
+   auto Gc = gc.HostRead();
+   auto Gct = gct.HostRead();
+   auto op = pa_data.HostRead();
+   auto x = xx.HostRead();
+   auto y = yy.HostReadWrite();
+
+   constexpr static int VDIM = 3;
+
+   for (int e=0; e<NE; ++e)
+   {
+      double curl[MAX_Q1D][MAX_Q1D][MAX_Q1D][VDIM];
+      // curl[qz][qy][qx] will be computed as the vector curl at each quadrature point.
+
+      for (int qz = 0; qz < Q1D; ++qz)
+      {
+         for (int qy = 0; qy < Q1D; ++qy)
+         {
+            for (int qx = 0; qx < Q1D; ++qx)
+            {
+               for (int c = 0; c < VDIM; ++c)
+               {
+                  curl[qz][qy][qx][c] = 0.0;
+               }
+            }
+         }
+      }
+
+      // We treat x, y, z components separately for optimization specific to each.
+
+      int osc = 0;
+
+      {
+         // x component
+         const int D1Dz = D1D;
+         const int D1Dy = D1D;
+         const int D1Dx = D1D - 1;
+
+         for (int dz = 0; dz < D1Dz; ++dz)
+         {
+            double gradXY[MAX_Q1D][MAX_Q1D][2];
+            for (int qy = 0; qy < Q1D; ++qy)
+            {
+               for (int qx = 0; qx < Q1D; ++qx)
+               {
+                  for (int d = 0; d < 2; ++d)
+                  {
+                     gradXY[qy][qx][d] = 0.0;
+                  }
+               }
+            }
+
+            for (int dy = 0; dy < D1Dy; ++dy)
+            {
+               double massX[MAX_Q1D];
+               for (int qx = 0; qx < Q1D; ++qx)
+               {
+                  massX[qx] = 0.0;
+               }
+
+               for (int dx = 0; dx < D1Dx; ++dx)
+               {
+                  //const double t = x(dx + ((dy + (dz * D1Dy)) * D1Dx) + osc, e);
+                  const double t = x[dx + ((dy + (dz * D1Dy)) * D1Dx) + osc + (e*3*
+                                                                               (D1D-1)*D1D*D1D)];
+                  for (int qx = 0; qx < Q1D; ++qx)
+                  {
+                     massX[qx] += t * Bo[qx+(Q1D*dx)];
+                  }
+               }
+
+               for (int qy = 0; qy < Q1D; ++qy)
+               {
+                  const double wy = Bc[qy+(Q1D*dy)];
+                  const double wDy = Gc[qy+(Q1D*dy)];
+                  for (int qx = 0; qx < Q1D; ++qx)
+                  {
+                     const double wx = massX[qx];
+                     gradXY[qy][qx][0] += wx * wDy;
+                     gradXY[qy][qx][1] += wx * wy;
+                  }
+               }
+            }
+
+            for (int qz = 0; qz < Q1D; ++qz)
+            {
+               const double wz = Bc[qz+(Q1D*dz)];
+               const double wDz = Gc[qz+(Q1D*dz)];
+               for (int qy = 0; qy < Q1D; ++qy)
+               {
+                  for (int qx = 0; qx < Q1D; ++qx)
+                  {
+                     // \hat{\nabla}\times\hat{u} is [0, (u_0)_{x_2}, -(u_0)_{x_1}]
+                     curl[qz][qy][qx][1] += gradXY[qy][qx][1] * wDz; // (u_0)_{x_2}
+                     curl[qz][qy][qx][2] -= gradXY[qy][qx][0] * wz;  // -(u_0)_{x_1}
+                  }
+               }
+            }
+         }
+
+         osc += D1Dx * D1Dy * D1Dz;
+      }
+
+      {
+         // y component
+         const int D1Dz = D1D;
+         const int D1Dy = D1D - 1;
+         const int D1Dx = D1D;
+
+         for (int dz = 0; dz < D1Dz; ++dz)
+         {
+            double gradXY[MAX_Q1D][MAX_Q1D][2];
+            for (int qy = 0; qy < Q1D; ++qy)
+            {
+               for (int qx = 0; qx < Q1D; ++qx)
+               {
+                  for (int d = 0; d < 2; ++d)
+                  {
+                     gradXY[qy][qx][d] = 0.0;
+                  }
+               }
+            }
+
+            for (int dx = 0; dx < D1Dx; ++dx)
+            {
+               double massY[MAX_Q1D];
+               for (int qy = 0; qy < Q1D; ++qy)
+               {
+                  massY[qy] = 0.0;
+               }
+
+               for (int dy = 0; dy < D1Dy; ++dy)
+               {
+                  //const double t = x(dx + ((dy + (dz * D1Dy)) * D1Dx) + osc, e);
+                  const double t = x[dx + ((dy + (dz * D1Dy)) * D1Dx) + osc + (e*3*
+                                                                               (D1D-1)*D1D*D1D)];
+                  for (int qy = 0; qy < Q1D; ++qy)
+                  {
+                     massY[qy] += t * Bo[qy+(Q1D*dy)];
+                  }
+               }
+
+               for (int qx = 0; qx < Q1D; ++qx)
+               {
+                  const double wx = Bc[qx+(Q1D*dx)];
+                  const double wDx = Gc[qx+(Q1D*dx)];
+                  for (int qy = 0; qy < Q1D; ++qy)
+                  {
+                     const double wy = massY[qy];
+                     gradXY[qy][qx][0] += wDx * wy;
+                     gradXY[qy][qx][1] += wx * wy;
+                  }
+               }
+            }
+
+            for (int qz = 0; qz < Q1D; ++qz)
+            {
+               const double wz = Bc[qz+(Q1D*dz)];
+               const double wDz = Gc[qz+(Q1D*dz)];
+               for (int qy = 0; qy < Q1D; ++qy)
+               {
+                  for (int qx = 0; qx < Q1D; ++qx)
+                  {
+                     // \hat{\nabla}\times\hat{u} is [-(u_1)_{x_2}, 0, (u_1)_{x_0}]
+                     curl[qz][qy][qx][0] -= gradXY[qy][qx][1] * wDz; // -(u_1)_{x_2}
+                     curl[qz][qy][qx][2] += gradXY[qy][qx][0] * wz;  // (u_1)_{x_0}
+                  }
+               }
+            }
+         }
+
+         osc += D1Dx * D1Dy * D1Dz;
+      }
+
+      {
+         // z component
+         const int D1Dz = D1D - 1;
+         const int D1Dy = D1D;
+         const int D1Dx = D1D;
+
+         for (int dx = 0; dx < D1Dx; ++dx)
+         {
+            double gradYZ[MAX_Q1D][MAX_Q1D][2];
+            for (int qz = 0; qz < Q1D; ++qz)
+            {
+               for (int qy = 0; qy < Q1D; ++qy)
+               {
+                  for (int d = 0; d < 2; ++d)
+                  {
+                     gradYZ[qz][qy][d] = 0.0;
+                  }
+               }
+            }
+
+            for (int dy = 0; dy < D1Dy; ++dy)
+            {
+               double massZ[MAX_Q1D];
+               for (int qz = 0; qz < Q1D; ++qz)
+               {
+                  massZ[qz] = 0.0;
+               }
+
+               for (int dz = 0; dz < D1Dz; ++dz)
+               {
+                  //const double t = x(dx + ((dy + (dz * D1Dy)) * D1Dx) + osc, e);
+                  const double t = x[dx + ((dy + (dz * D1Dy)) * D1Dx) + osc + (e*3*
+                                                                               (D1D-1)*D1D*D1D)];
+
+                  for (int qz = 0; qz < Q1D; ++qz)
+                  {
+                     massZ[qz] += t * Bo[qz+(Q1D*dz)];
+                  }
+               }
+
+               for (int qy = 0; qy < Q1D; ++qy)
+               {
+                  const double wy = Bc[qy+(Q1D*dy)];
+                  const double wDy = Gc[qy+(Q1D*dy)];
+                  for (int qz = 0; qz < Q1D; ++qz)
+                  {
+                     const double wz = massZ[qz];
+                     gradYZ[qz][qy][0] += wz * wy;
+                     gradYZ[qz][qy][1] += wz * wDy;
+                  }
+               }
+            }
+
+            for (int qx = 0; qx < Q1D; ++qx)
+            {
+               const double wx = Bc[qx+(Q1D*dx)];
+               const double wDx = Gc[qx+(Q1D*dx)];
+
+               for (int qy = 0; qy < Q1D; ++qy)
+               {
+                  for (int qz = 0; qz < Q1D; ++qz)
+                  {
+                     // \hat{\nabla}\times\hat{u} is [(u_2)_{x_1}, -(u_2)_{x_0}, 0]
+                     curl[qz][qy][qx][0] += gradYZ[qz][qy][1] * wx;  // (u_2)_{x_1}
+                     curl[qz][qy][qx][1] -= gradYZ[qz][qy][0] * wDx; // -(u_2)_{x_0}
+                  }
+               }
+            }
+         }
+      }
+
+      // Apply D operator.
+      for (int qz = 0; qz < Q1D; ++qz)
+      {
+         for (int qy = 0; qy < Q1D; ++qy)
+         {
+            for (int qx = 0; qx < Q1D; ++qx)
+            {
+               /*
+                     const double O11 = op(qx,qy,qz,0,e);
+                     const double O12 = op(qx,qy,qz,1,e);
+                     const double O13 = op(qx,qy,qz,2,e);
+                     const double O22 = op(qx,qy,qz,3,e);
+                     const double O23 = op(qx,qy,qz,4,e);
+                     const double O33 = op(qx,qy,qz,5,e);
+               */
+
+               const double O11 = op[qx+(qy*Q1D)+(qz*Q1D*Q1D)+(0*Q1D*Q1D*Q1D)+
+                                     (e*6*Q1D*Q1D*Q1D)];
+               const double O12 = op[qx+(qy*Q1D)+(qz*Q1D*Q1D)+(1*Q1D*Q1D*Q1D)+
+                                     (e*6*Q1D*Q1D*Q1D)];
+               const double O13 = op[qx+(qy*Q1D)+(qz*Q1D*Q1D)+(2*Q1D*Q1D*Q1D)+
+                                     (e*6*Q1D*Q1D*Q1D)];
+               const double O22 = op[qx+(qy*Q1D)+(qz*Q1D*Q1D)+(3*Q1D*Q1D*Q1D)+
+                                     (e*6*Q1D*Q1D*Q1D)];
+               const double O23 = op[qx+(qy*Q1D)+(qz*Q1D*Q1D)+(4*Q1D*Q1D*Q1D)+
+                                     (e*6*Q1D*Q1D*Q1D)];
+               const double O33 = op[qx+(qy*Q1D)+(qz*Q1D*Q1D)+(5*Q1D*Q1D*Q1D)+
+                                     (e*6*Q1D*Q1D*Q1D)];
+
+               const double c1 = (O11 * curl[qz][qy][qx][0]) + (O12 * curl[qz][qy][qx][1]) +
+                                 (O13 * curl[qz][qy][qx][2]);
+               const double c2 = (O12 * curl[qz][qy][qx][0]) + (O22 * curl[qz][qy][qx][1]) +
+                                 (O23 * curl[qz][qy][qx][2]);
+               const double c3 = (O13 * curl[qz][qy][qx][0]) + (O23 * curl[qz][qy][qx][1]) +
+                                 (O33 * curl[qz][qy][qx][2]);
+
+               curl[qz][qy][qx][0] = c1;
+               curl[qz][qy][qx][1] = c2;
+               curl[qz][qy][qx][2] = c3;
+            }
+         }
+      }
+
+      // x component
+      osc = 0;
+      {
+         const int D1Dz = D1D;
+         const int D1Dy = D1D;
+         const int D1Dx = D1D - 1;
+
+         for (int qz = 0; qz < Q1D; ++qz)
+         {
+            double gradXY12[MAX_D1D][MAX_D1D];
+            double gradXY21[MAX_D1D][MAX_D1D];
+
+            for (int dy = 0; dy < D1Dy; ++dy)
+            {
+               for (int dx = 0; dx < D1Dx; ++dx)
+               {
+                  gradXY12[dy][dx] = 0.0;
+                  gradXY21[dy][dx] = 0.0;
+               }
+            }
+            for (int qy = 0; qy < Q1D; ++qy)
+            {
+               double massX[MAX_D1D][2];
+               for (int dx = 0; dx < D1Dx; ++dx)
+               {
+                  for (int n = 0; n < 2; ++n)
+                  {
+                     massX[dx][n] = 0.0;
+                  }
+               }
+               for (int qx = 0; qx < Q1D; ++qx)
+               {
+                  for (int dx = 0; dx < D1Dx; ++dx)
+                  {
+                     const double wx = Bot[dx+((D1D-1)*qx)];
+
+                     massX[dx][0] += wx * curl[qz][qy][qx][1];
+                     massX[dx][1] += wx * curl[qz][qy][qx][2];
+                  }
+               }
+               for (int dy = 0; dy < D1Dy; ++dy)
+               {
+                  const double wy = Bct[dy+(D1D*qy)];
+                  const double wDy = Gct[dy+(D1D*qy)];
+
+                  for (int dx = 0; dx < D1Dx; ++dx)
+                  {
+                     gradXY21[dy][dx] += massX[dx][0] * wy;
+                     gradXY12[dy][dx] += massX[dx][1] * wDy;
+                  }
+               }
+            }
+
+            for (int dz = 0; dz < D1Dz; ++dz)
+            {
+               const double wz = Bct[dz+(D1D*qz)];
+               const double wDz = Gct[dz+(D1D*qz)];
+               for (int dy = 0; dy < D1Dy; ++dy)
+               {
+                  for (int dx = 0; dx < D1Dx; ++dx)
+                  {
+                     // \hat{\nabla}\times\hat{u} is [0, (u_0)_{x_2}, -(u_0)_{x_1}]
+                     // (u_0)_{x_2} * (op * curl)_1 - (u_0)_{x_1} * (op * curl)_2
+                     //y(dx + ((dy + (dz * D1Dy)) * D1Dx) + osc,
+                     // e) += (gradXY21[dy][dx] * wDz) - (gradXY12[dy][dx] * wz);
+                     y[dx + ((dy + (dz * D1Dy)) * D1Dx) + osc + (e*3*(D1D-1)*D1D*D1D)]
+                     += (gradXY21[dy][dx] * wDz) - (gradXY12[dy][dx] * wz);
+                  }
+               }
+            }
+         }  // loop qz
+
+         osc += D1Dx * D1Dy * D1Dz;
+      }
+
+      // y component
+      {
+         const int D1Dz = D1D;
+         const int D1Dy = D1D - 1;
+         const int D1Dx = D1D;
+
+         for (int qz = 0; qz < Q1D; ++qz)
+         {
+            double gradXY02[MAX_D1D][MAX_D1D];
+            double gradXY20[MAX_D1D][MAX_D1D];
+
+            for (int dy = 0; dy < D1Dy; ++dy)
+            {
+               for (int dx = 0; dx < D1Dx; ++dx)
+               {
+                  gradXY02[dy][dx] = 0.0;
+                  gradXY20[dy][dx] = 0.0;
+               }
+            }
+            for (int qx = 0; qx < Q1D; ++qx)
+            {
+               double massY[MAX_D1D][2];
+               for (int dy = 0; dy < D1Dy; ++dy)
+               {
+                  massY[dy][0] = 0.0;
+                  massY[dy][1] = 0.0;
+               }
+               for (int qy = 0; qy < Q1D; ++qy)
+               {
+                  for (int dy = 0; dy < D1Dy; ++dy)
+                  {
+                     const double wy = Bot[dy+((D1D-1)*qy)];
+
+                     massY[dy][0] += wy * curl[qz][qy][qx][2];
+                     massY[dy][1] += wy * curl[qz][qy][qx][0];
+                  }
+               }
+               for (int dx = 0; dx < D1Dx; ++dx)
+               {
+                  const double wx = Bct[dx+(D1D*qx)];
+                  const double wDx = Gct[dx+(D1D*qx)];
+
+                  for (int dy = 0; dy < D1Dy; ++dy)
+                  {
+                     gradXY02[dy][dx] += massY[dy][0] * wDx;
+                     gradXY20[dy][dx] += massY[dy][1] * wx;
+                  }
+               }
+            }
+
+            for (int dz = 0; dz < D1Dz; ++dz)
+            {
+               const double wz = Bct[dz+(D1D*qz)];
+               const double wDz = Gct[dz+(D1D*qz)];
+               for (int dy = 0; dy < D1Dy; ++dy)
+               {
+                  for (int dx = 0; dx < D1Dx; ++dx)
+                  {
+                     // \hat{\nabla}\times\hat{u} is [-(u_1)_{x_2}, 0, (u_1)_{x_0}]
+                     // -(u_1)_{x_2} * (op * curl)_0 + (u_1)_{x_0} * (op * curl)_2
+                     //y(dx + ((dy + (dz * D1Dy)) * D1Dx) + osc,
+                     //e) += (-gradXY20[dy][dx] * wDz) + (gradXY02[dy][dx] * wz);
+                     y[dx + ((dy + (dz * D1Dy)) * D1Dx) + osc + (e*3*(D1D-1)*D1D*D1D)]
+                     += (-gradXY20[dy][dx] * wDz) + (gradXY02[dy][dx] * wz);
+                  }
+               }
+            }
+         }  // loop qz
+
+         osc += D1Dx * D1Dy * D1Dz;
+      }
+
+      // z component
+      {
+         const int D1Dz = D1D - 1;
+         const int D1Dy = D1D;
+         const int D1Dx = D1D;
+
+         for (int qx = 0; qx < Q1D; ++qx)
+         {
+            double gradYZ01[MAX_D1D][MAX_D1D];
+            double gradYZ10[MAX_D1D][MAX_D1D];
+
+            for (int dy = 0; dy < D1Dy; ++dy)
+            {
+               for (int dz = 0; dz < D1Dz; ++dz)
+               {
+                  gradYZ01[dz][dy] = 0.0;
+                  gradYZ10[dz][dy] = 0.0;
+               }
+            }
+            for (int qy = 0; qy < Q1D; ++qy)
+            {
+               double massZ[MAX_D1D][2];
+               for (int dz = 0; dz < D1Dz; ++dz)
+               {
+                  for (int n = 0; n < 2; ++n)
+                  {
+                     massZ[dz][n] = 0.0;
+                  }
+               }
+               for (int qz = 0; qz < Q1D; ++qz)
+               {
+                  for (int dz = 0; dz < D1Dz; ++dz)
+                  {
+                     const double wz = Bot[dz+((D1D-1)*qz)];
+
+                     massZ[dz][0] += wz * curl[qz][qy][qx][0];
+                     massZ[dz][1] += wz * curl[qz][qy][qx][1];
+                  }
+               }
+               for (int dy = 0; dy < D1Dy; ++dy)
+               {
+                  const double wy = Bct[dy+(D1D*qy)];
+                  const double wDy = Gct[dy+(D1D*qy)];
+
+                  for (int dz = 0; dz < D1Dz; ++dz)
+                  {
+                     gradYZ01[dz][dy] += wy * massZ[dz][1];
+                     gradYZ10[dz][dy] += wDy * massZ[dz][0];
+                  }
+               }
+            }
+
+            for (int dx = 0; dx < D1Dx; ++dx)
+            {
+               const double wx = Bct[dx+(D1D*qx)];
+               const double wDx = Gct[dx+(D1D*qx)];
+
+               for (int dy = 0; dy < D1Dy; ++dy)
+               {
+                  for (int dz = 0; dz < D1Dz; ++dz)
+                  {
+                     // \hat{\nabla}\times\hat{u} is [(u_2)_{x_1}, -(u_2)_{x_0}, 0]
+                     // (u_2)_{x_1} * (op * curl)_0 - (u_2)_{x_0} * (op * curl)_1
+                     //y(dx + ((dy + (dz * D1Dy)) * D1Dx) + osc,
+                     //e) += (gradYZ10[dz][dy] * wx) - (gradYZ01[dz][dy] * wDx);
+                     y[dx + ((dy + (dz * D1Dy)) * D1Dx) + osc + (e*3*(D1D-1)*D1D*D1D)]
+                     += (gradYZ10[dz][dy] * wx) - (gradYZ01[dz][dy] * wDx);
+                  }
+               }
+            }
+         }  // loop qx
+      }
+   }
+}
+
+template<int MAX_D1D = HCURL_MAX_D1D, int MAX_Q1D = HCURL_MAX_Q1D>
 static void SmemPACurlCurlApply3D(const int D1D,
                                   const int Q1D,
                                   const bool symmetric,
@@ -2806,883 +2984,15 @@
                                          const Array<double> &gc,
                                          const Vector &pa_data,
                                          Vector &diag)
->>>>>>> 7e3d262c
 {
-   MFEM_VERIFY(D1D <= MAX_D1D, "Error: D1D > MAX_D1D");
-   MFEM_VERIFY(Q1D <= MAX_Q1D, "Error: Q1D > MAX_Q1D");
-   // Using (\nabla\times u) F = 1/det(dF) dF \hat{\nabla}\times\hat{u} (p. 78 of Monk), we get
-   // (\nabla\times u) \cdot (\nabla\times v) = 1/det(dF)^2 \hat{\nabla}\times\hat{u}^T dF^T dF \hat{\nabla}\times\hat{v}
-   // If c = 0, \hat{\nabla}\times\hat{u} reduces to [0, (u_0)_{x_2}, -(u_0)_{x_1}]
-   // If c = 1, \hat{\nabla}\times\hat{u} reduces to [-(u_1)_{x_2}, 0, (u_1)_{x_0}]
-   // If c = 2, \hat{\nabla}\times\hat{u} reduces to [(u_2)_{x_1}, -(u_2)_{x_0}, 0]
-
-<<<<<<< HEAD
-   constexpr static int VDIM = 3;
-=======
+   constexpr static int VDIM = 2;
+   constexpr static int MAX_D1D = HCURL_MAX_D1D;
+   constexpr static int MAX_Q1D = HCURL_MAX_Q1D;
+
    auto Bo = Reshape(bo.Read(), Q1D, D1D-1);
    auto Gc = Reshape(gc.Read(), Q1D, D1D);
    auto op = Reshape(pa_data.Read(), Q1D, Q1D, NE);
    auto D = Reshape(diag.ReadWrite(), 2*(D1D-1)*D1D, NE);
->>>>>>> 7e3d262c
-
-   auto Bo = _Bo.HostRead();
-   auto Bc = _Bc.HostRead();
-   auto Bot = _Bot.HostRead();
-   auto Bct = _Bct.HostRead();
-   auto Gc = _Gc.HostRead();
-   auto Gct = _Gct.HostRead();
-   auto op = _op.HostRead();
-   auto x = _x.HostRead();
-   auto y = _y.HostReadWrite();
-
-   for (int e=0; e<NE; ++e)
-   {
-      double curl[MAX_Q1D][MAX_Q1D][MAX_Q1D][VDIM];
-      // curl[qz][qy][qx] will be computed as the vector curl at each quadrature point.
-
-      for (int qz = 0; qz < Q1D; ++qz)
-      {
-         for (int qy = 0; qy < Q1D; ++qy)
-         {
-            for (int qx = 0; qx < Q1D; ++qx)
-            {
-               for (int c = 0; c < VDIM; ++c)
-               {
-                  curl[qz][qy][qx][c] = 0.0;
-               }
-            }
-         }
-      }
-
-      // We treat x, y, z components separately for optimization specific to each.
-
-      int osc = 0;
-
-      {
-         // x component
-         const int D1Dz = D1D;
-         const int D1Dy = D1D;
-         const int D1Dx = D1D - 1;
-
-         for (int dz = 0; dz < D1Dz; ++dz)
-         {
-            double gradXY[MAX_Q1D][MAX_Q1D][2];
-            for (int qy = 0; qy < Q1D; ++qy)
-            {
-               for (int qx = 0; qx < Q1D; ++qx)
-               {
-                  for (int d = 0; d < 2; ++d)
-                  {
-                     gradXY[qy][qx][d] = 0.0;
-                  }
-               }
-            }
-
-            for (int dy = 0; dy < D1Dy; ++dy)
-            {
-               double massX[MAX_Q1D];
-               for (int qx = 0; qx < Q1D; ++qx)
-               {
-                  massX[qx] = 0.0;
-               }
-
-               for (int dx = 0; dx < D1Dx; ++dx)
-               {
-                  //const double t = x(dx + ((dy + (dz * D1Dy)) * D1Dx) + osc, e);
-                  const double t = x[dx + ((dy + (dz * D1Dy)) * D1Dx) + osc + (e*3*
-                                                                               (D1D-1)*D1D*D1D)];
-                  for (int qx = 0; qx < Q1D; ++qx)
-                  {
-                     massX[qx] += t * Bo[qx+(Q1D*dx)];
-                  }
-               }
-
-               for (int qy = 0; qy < Q1D; ++qy)
-               {
-                  const double wy = Bc[qy+(Q1D*dy)];
-                  const double wDy = Gc[qy+(Q1D*dy)];
-                  for (int qx = 0; qx < Q1D; ++qx)
-                  {
-                     const double wx = massX[qx];
-                     gradXY[qy][qx][0] += wx * wDy;
-                     gradXY[qy][qx][1] += wx * wy;
-                  }
-               }
-            }
-
-            for (int qz = 0; qz < Q1D; ++qz)
-            {
-               const double wz = Bc[qz+(Q1D*dz)];
-               const double wDz = Gc[qz+(Q1D*dz)];
-               for (int qy = 0; qy < Q1D; ++qy)
-               {
-                  for (int qx = 0; qx < Q1D; ++qx)
-                  {
-                     // \hat{\nabla}\times\hat{u} is [0, (u_0)_{x_2}, -(u_0)_{x_1}]
-                     curl[qz][qy][qx][1] += gradXY[qy][qx][1] * wDz; // (u_0)_{x_2}
-                     curl[qz][qy][qx][2] -= gradXY[qy][qx][0] * wz;  // -(u_0)_{x_1}
-                  }
-               }
-            }
-         }
-
-         osc += D1Dx * D1Dy * D1Dz;
-      }
-
-      {
-         // y component
-         const int D1Dz = D1D;
-         const int D1Dy = D1D - 1;
-         const int D1Dx = D1D;
-
-         for (int dz = 0; dz < D1Dz; ++dz)
-         {
-            double gradXY[MAX_Q1D][MAX_Q1D][2];
-            for (int qy = 0; qy < Q1D; ++qy)
-            {
-               for (int qx = 0; qx < Q1D; ++qx)
-               {
-                  for (int d = 0; d < 2; ++d)
-                  {
-                     gradXY[qy][qx][d] = 0.0;
-                  }
-               }
-            }
-
-            for (int dx = 0; dx < D1Dx; ++dx)
-            {
-               double massY[MAX_Q1D];
-               for (int qy = 0; qy < Q1D; ++qy)
-               {
-                  massY[qy] = 0.0;
-               }
-
-               for (int dy = 0; dy < D1Dy; ++dy)
-               {
-                  //const double t = x(dx + ((dy + (dz * D1Dy)) * D1Dx) + osc, e);
-                  const double t = x[dx + ((dy + (dz * D1Dy)) * D1Dx) + osc + (e*3*
-                                                                               (D1D-1)*D1D*D1D)];
-                  for (int qy = 0; qy < Q1D; ++qy)
-                  {
-                     massY[qy] += t * Bo[qy+(Q1D*dy)];
-                  }
-               }
-
-               for (int qx = 0; qx < Q1D; ++qx)
-               {
-                  const double wx = Bc[qx+(Q1D*dx)];
-                  const double wDx = Gc[qx+(Q1D*dx)];
-                  for (int qy = 0; qy < Q1D; ++qy)
-                  {
-                     const double wy = massY[qy];
-                     gradXY[qy][qx][0] += wDx * wy;
-                     gradXY[qy][qx][1] += wx * wy;
-                  }
-               }
-            }
-
-            for (int qz = 0; qz < Q1D; ++qz)
-            {
-               const double wz = Bc[qz+(Q1D*dz)];
-               const double wDz = Gc[qz+(Q1D*dz)];
-               for (int qy = 0; qy < Q1D; ++qy)
-               {
-                  for (int qx = 0; qx < Q1D; ++qx)
-                  {
-                     // \hat{\nabla}\times\hat{u} is [-(u_1)_{x_2}, 0, (u_1)_{x_0}]
-                     curl[qz][qy][qx][0] -= gradXY[qy][qx][1] * wDz; // -(u_1)_{x_2}
-                     curl[qz][qy][qx][2] += gradXY[qy][qx][0] * wz;  // (u_1)_{x_0}
-                  }
-               }
-            }
-         }
-
-         osc += D1Dx * D1Dy * D1Dz;
-      }
-
-      {
-         // z component
-         const int D1Dz = D1D - 1;
-         const int D1Dy = D1D;
-         const int D1Dx = D1D;
-
-         for (int dx = 0; dx < D1Dx; ++dx)
-         {
-            double gradYZ[MAX_Q1D][MAX_Q1D][2];
-            for (int qz = 0; qz < Q1D; ++qz)
-            {
-               for (int qy = 0; qy < Q1D; ++qy)
-               {
-                  for (int d = 0; d < 2; ++d)
-                  {
-                     gradYZ[qz][qy][d] = 0.0;
-                  }
-               }
-            }
-
-            for (int dy = 0; dy < D1Dy; ++dy)
-            {
-               double massZ[MAX_Q1D];
-               for (int qz = 0; qz < Q1D; ++qz)
-               {
-                  massZ[qz] = 0.0;
-               }
-
-               for (int dz = 0; dz < D1Dz; ++dz)
-               {
-                  //const double t = x(dx + ((dy + (dz * D1Dy)) * D1Dx) + osc, e);
-                  const double t = x[dx + ((dy + (dz * D1Dy)) * D1Dx) + osc + (e*3*
-                                                                               (D1D-1)*D1D*D1D)];
-
-                  for (int qz = 0; qz < Q1D; ++qz)
-                  {
-                     massZ[qz] += t * Bo[qz+(Q1D*dz)];
-                  }
-               }
-
-               for (int qy = 0; qy < Q1D; ++qy)
-               {
-                  const double wy = Bc[qy+(Q1D*dy)];
-                  const double wDy = Gc[qy+(Q1D*dy)];
-                  for (int qz = 0; qz < Q1D; ++qz)
-                  {
-                     const double wz = massZ[qz];
-                     gradYZ[qz][qy][0] += wz * wy;
-                     gradYZ[qz][qy][1] += wz * wDy;
-                  }
-               }
-            }
-
-            for (int qx = 0; qx < Q1D; ++qx)
-            {
-               const double wx = Bc[qx+(Q1D*dx)];
-               const double wDx = Gc[qx+(Q1D*dx)];
-
-               for (int qy = 0; qy < Q1D; ++qy)
-               {
-                  for (int qz = 0; qz < Q1D; ++qz)
-                  {
-                     // \hat{\nabla}\times\hat{u} is [(u_2)_{x_1}, -(u_2)_{x_0}, 0]
-                     curl[qz][qy][qx][0] += gradYZ[qz][qy][1] * wx;  // (u_2)_{x_1}
-                     curl[qz][qy][qx][1] -= gradYZ[qz][qy][0] * wDx; // -(u_2)_{x_0}
-                  }
-               }
-            }
-         }
-      }
-
-      // Apply D operator.
-      for (int qz = 0; qz < Q1D; ++qz)
-      {
-         for (int qy = 0; qy < Q1D; ++qy)
-         {
-            for (int qx = 0; qx < Q1D; ++qx)
-            {
-               /*
-                     const double O11 = op(qx,qy,qz,0,e);
-                     const double O12 = op(qx,qy,qz,1,e);
-                     const double O13 = op(qx,qy,qz,2,e);
-                     const double O22 = op(qx,qy,qz,3,e);
-                     const double O23 = op(qx,qy,qz,4,e);
-                     const double O33 = op(qx,qy,qz,5,e);
-               */
-
-               const double O11 = op[qx+(qy*Q1D)+(qz*Q1D*Q1D)+(0*Q1D*Q1D*Q1D)+
-                                     (e*6*Q1D*Q1D*Q1D)];
-               const double O12 = op[qx+(qy*Q1D)+(qz*Q1D*Q1D)+(1*Q1D*Q1D*Q1D)+
-                                     (e*6*Q1D*Q1D*Q1D)];
-               const double O13 = op[qx+(qy*Q1D)+(qz*Q1D*Q1D)+(2*Q1D*Q1D*Q1D)+
-                                     (e*6*Q1D*Q1D*Q1D)];
-               const double O22 = op[qx+(qy*Q1D)+(qz*Q1D*Q1D)+(3*Q1D*Q1D*Q1D)+
-                                     (e*6*Q1D*Q1D*Q1D)];
-               const double O23 = op[qx+(qy*Q1D)+(qz*Q1D*Q1D)+(4*Q1D*Q1D*Q1D)+
-                                     (e*6*Q1D*Q1D*Q1D)];
-               const double O33 = op[qx+(qy*Q1D)+(qz*Q1D*Q1D)+(5*Q1D*Q1D*Q1D)+
-                                     (e*6*Q1D*Q1D*Q1D)];
-
-               const double c1 = (O11 * curl[qz][qy][qx][0]) + (O12 * curl[qz][qy][qx][1]) +
-                                 (O13 * curl[qz][qy][qx][2]);
-               const double c2 = (O12 * curl[qz][qy][qx][0]) + (O22 * curl[qz][qy][qx][1]) +
-                                 (O23 * curl[qz][qy][qx][2]);
-               const double c3 = (O13 * curl[qz][qy][qx][0]) + (O23 * curl[qz][qy][qx][1]) +
-                                 (O33 * curl[qz][qy][qx][2]);
-
-               curl[qz][qy][qx][0] = c1;
-               curl[qz][qy][qx][1] = c2;
-               curl[qz][qy][qx][2] = c3;
-            }
-         }
-      }
-
-      // x component
-      osc = 0;
-      {
-         const int D1Dz = D1D;
-         const int D1Dy = D1D;
-         const int D1Dx = D1D - 1;
-
-         for (int qz = 0; qz < Q1D; ++qz)
-         {
-            double gradXY12[MAX_D1D][MAX_D1D];
-            double gradXY21[MAX_D1D][MAX_D1D];
-
-            for (int dy = 0; dy < D1Dy; ++dy)
-            {
-               for (int dx = 0; dx < D1Dx; ++dx)
-               {
-                  gradXY12[dy][dx] = 0.0;
-                  gradXY21[dy][dx] = 0.0;
-               }
-            }
-            for (int qy = 0; qy < Q1D; ++qy)
-            {
-               double massX[MAX_D1D][2];
-               for (int dx = 0; dx < D1Dx; ++dx)
-               {
-                  for (int n = 0; n < 2; ++n)
-                  {
-                     massX[dx][n] = 0.0;
-                  }
-               }
-               for (int qx = 0; qx < Q1D; ++qx)
-               {
-                  for (int dx = 0; dx < D1Dx; ++dx)
-                  {
-                     const double wx = Bot[dx+((D1D-1)*qx)];
-
-                     massX[dx][0] += wx * curl[qz][qy][qx][1];
-                     massX[dx][1] += wx * curl[qz][qy][qx][2];
-                  }
-               }
-               for (int dy = 0; dy < D1Dy; ++dy)
-               {
-                  const double wy = Bct[dy+(D1D*qy)];
-                  const double wDy = Gct[dy+(D1D*qy)];
-
-                  for (int dx = 0; dx < D1Dx; ++dx)
-                  {
-                     gradXY21[dy][dx] += massX[dx][0] * wy;
-                     gradXY12[dy][dx] += massX[dx][1] * wDy;
-                  }
-               }
-            }
-
-            for (int dz = 0; dz < D1Dz; ++dz)
-            {
-               const double wz = Bct[dz+(D1D*qz)];
-               const double wDz = Gct[dz+(D1D*qz)];
-               for (int dy = 0; dy < D1Dy; ++dy)
-               {
-                  for (int dx = 0; dx < D1Dx; ++dx)
-                  {
-                     // \hat{\nabla}\times\hat{u} is [0, (u_0)_{x_2}, -(u_0)_{x_1}]
-                     // (u_0)_{x_2} * (op * curl)_1 - (u_0)_{x_1} * (op * curl)_2
-                     //y(dx + ((dy + (dz * D1Dy)) * D1Dx) + osc,
-                     // e) += (gradXY21[dy][dx] * wDz) - (gradXY12[dy][dx] * wz);
-                     y[dx + ((dy + (dz * D1Dy)) * D1Dx) + osc + (e*3*(D1D-1)*D1D*D1D)]
-                     += (gradXY21[dy][dx] * wDz) - (gradXY12[dy][dx] * wz);
-                  }
-               }
-            }
-         }  // loop qz
-
-         osc += D1Dx * D1Dy * D1Dz;
-      }
-
-      // y component
-      {
-         const int D1Dz = D1D;
-         const int D1Dy = D1D - 1;
-         const int D1Dx = D1D;
-
-         for (int qz = 0; qz < Q1D; ++qz)
-         {
-            double gradXY02[MAX_D1D][MAX_D1D];
-            double gradXY20[MAX_D1D][MAX_D1D];
-
-            for (int dy = 0; dy < D1Dy; ++dy)
-            {
-               for (int dx = 0; dx < D1Dx; ++dx)
-               {
-                  gradXY02[dy][dx] = 0.0;
-                  gradXY20[dy][dx] = 0.0;
-               }
-            }
-            for (int qx = 0; qx < Q1D; ++qx)
-            {
-               double massY[MAX_D1D][2];
-               for (int dy = 0; dy < D1Dy; ++dy)
-               {
-                  massY[dy][0] = 0.0;
-                  massY[dy][1] = 0.0;
-               }
-               for (int qy = 0; qy < Q1D; ++qy)
-               {
-                  for (int dy = 0; dy < D1Dy; ++dy)
-                  {
-                     const double wy = Bot[dy+((D1D-1)*qy)];
-
-                     massY[dy][0] += wy * curl[qz][qy][qx][2];
-                     massY[dy][1] += wy * curl[qz][qy][qx][0];
-                  }
-               }
-               for (int dx = 0; dx < D1Dx; ++dx)
-               {
-                  const double wx = Bct[dx+(D1D*qx)];
-                  const double wDx = Gct[dx+(D1D*qx)];
-
-                  for (int dy = 0; dy < D1Dy; ++dy)
-                  {
-                     gradXY02[dy][dx] += massY[dy][0] * wDx;
-                     gradXY20[dy][dx] += massY[dy][1] * wx;
-                  }
-               }
-            }
-
-            for (int dz = 0; dz < D1Dz; ++dz)
-            {
-               const double wz = Bct[dz+(D1D*qz)];
-               const double wDz = Gct[dz+(D1D*qz)];
-               for (int dy = 0; dy < D1Dy; ++dy)
-               {
-                  for (int dx = 0; dx < D1Dx; ++dx)
-                  {
-                     // \hat{\nabla}\times\hat{u} is [-(u_1)_{x_2}, 0, (u_1)_{x_0}]
-                     // -(u_1)_{x_2} * (op * curl)_0 + (u_1)_{x_0} * (op * curl)_2
-                     //y(dx + ((dy + (dz * D1Dy)) * D1Dx) + osc,
-                     //e) += (-gradXY20[dy][dx] * wDz) + (gradXY02[dy][dx] * wz);
-                     y[dx + ((dy + (dz * D1Dy)) * D1Dx) + osc + (e*3*(D1D-1)*D1D*D1D)]
-                     += (-gradXY20[dy][dx] * wDz) + (gradXY02[dy][dx] * wz);
-                  }
-               }
-            }
-         }  // loop qz
-
-         osc += D1Dx * D1Dy * D1Dz;
-      }
-
-      // z component
-      {
-         const int D1Dz = D1D - 1;
-         const int D1Dy = D1D;
-         const int D1Dx = D1D;
-
-         for (int qx = 0; qx < Q1D; ++qx)
-         {
-            double gradYZ01[MAX_D1D][MAX_D1D];
-            double gradYZ10[MAX_D1D][MAX_D1D];
-
-            for (int dy = 0; dy < D1Dy; ++dy)
-            {
-               for (int dz = 0; dz < D1Dz; ++dz)
-               {
-                  gradYZ01[dz][dy] = 0.0;
-                  gradYZ10[dz][dy] = 0.0;
-               }
-            }
-            for (int qy = 0; qy < Q1D; ++qy)
-            {
-               double massZ[MAX_D1D][2];
-               for (int dz = 0; dz < D1Dz; ++dz)
-               {
-                  for (int n = 0; n < 2; ++n)
-                  {
-                     massZ[dz][n] = 0.0;
-                  }
-               }
-               for (int qz = 0; qz < Q1D; ++qz)
-               {
-                  for (int dz = 0; dz < D1Dz; ++dz)
-                  {
-                     const double wz = Bot[dz+((D1D-1)*qz)];
-
-                     massZ[dz][0] += wz * curl[qz][qy][qx][0];
-                     massZ[dz][1] += wz * curl[qz][qy][qx][1];
-                  }
-               }
-               for (int dy = 0; dy < D1Dy; ++dy)
-               {
-                  const double wy = Bct[dy+(D1D*qy)];
-                  const double wDy = Gct[dy+(D1D*qy)];
-
-                  for (int dz = 0; dz < D1Dz; ++dz)
-                  {
-                     gradYZ01[dz][dy] += wy * massZ[dz][1];
-                     gradYZ10[dz][dy] += wDy * massZ[dz][0];
-                  }
-               }
-            }
-
-            for (int dx = 0; dx < D1Dx; ++dx)
-            {
-               const double wx = Bct[dx+(D1D*qx)];
-               const double wDx = Gct[dx+(D1D*qx)];
-
-               for (int dy = 0; dy < D1Dy; ++dy)
-               {
-                  for (int dz = 0; dz < D1Dz; ++dz)
-                  {
-                     // \hat{\nabla}\times\hat{u} is [(u_2)_{x_1}, -(u_2)_{x_0}, 0]
-                     // (u_2)_{x_1} * (op * curl)_0 - (u_2)_{x_0} * (op * curl)_1
-                     //y(dx + ((dy + (dz * D1Dy)) * D1Dx) + osc,
-                     //e) += (gradYZ10[dz][dy] * wx) - (gradYZ01[dz][dy] * wDx);
-                     y[dx + ((dy + (dz * D1Dy)) * D1Dx) + osc + (e*3*(D1D-1)*D1D*D1D)]
-                     += (gradYZ10[dz][dy] * wx) - (gradYZ01[dz][dy] * wDx);
-                  }
-               }
-            }
-         }  // loop qx
-      }
-   }
-}
-
-template<int MAX_D1D = HCURL_MAX_D1D, int MAX_Q1D = HCURL_MAX_Q1D>
-static void SmemPACurlCurlApply3D(const int D1D,
-                                  const int Q1D,
-                                  const int NE,
-                                  const Array<double> &_Bo,
-                                  const Array<double> &_Bc,
-                                  const Array<double> &_Bot,
-                                  const Array<double> &_Bct,
-                                  const Array<double> &_Gc,
-                                  const Array<double> &_Gct,
-                                  const Vector &_op,
-                                  const Vector &_x,
-                                  Vector &_y)
-{
-   MFEM_VERIFY(D1D <= MAX_D1D, "Error: D1D > MAX_D1D");
-   MFEM_VERIFY(Q1D <= MAX_Q1D, "Error: Q1D > MAX_Q1D");
-   // Using (\nabla\times u) F = 1/det(dF) dF \hat{\nabla}\times\hat{u} (p. 78 of Monk), we get
-   // (\nabla\times u) \cdot (\nabla\times v) = 1/det(dF)^2 \hat{\nabla}\times\hat{u}^T dF^T dF \hat{\nabla}\times\hat{v}
-   // If c = 0, \hat{\nabla}\times\hat{u} reduces to [0, (u_0)_{x_2}, -(u_0)_{x_1}]
-   // If c = 1, \hat{\nabla}\times\hat{u} reduces to [-(u_1)_{x_2}, 0, (u_1)_{x_0}]
-   // If c = 2, \hat{\nabla}\times\hat{u} reduces to [(u_2)_{x_1}, -(u_2)_{x_0}, 0]
-
-   constexpr static int VDIM = 3;
-
-   auto bo = Reshape(_Bo.Read(), Q1D, D1D-1);
-   auto bc = Reshape(_Bc.Read(), Q1D, D1D);
-   auto gc = Reshape(_Gc.Read(), Q1D, D1D);
-   auto op = Reshape(_op.Read(), Q1D, Q1D, Q1D, 6, NE);
-   auto x = Reshape(_x.Read(), 3*(D1D-1)*D1D*D1D, NE);
-   auto y = Reshape(_y.ReadWrite(), 3*(D1D-1)*D1D*D1D, NE);
-
-   MFEM_FORALL_3D(e, NE, Q1D, Q1D, Q1D,
-   {
-      MFEM_SHARED double BG[3][MAX_Q1D*MAX_D1D];
-      double (*Bo)[MAX_D1D] = (double (*)[MAX_D1D]) (BG+0);
-      double (*Bc)[MAX_D1D] = (double (*)[MAX_D1D]) (BG+1);
-      double (*Gc)[MAX_D1D] = (double (*)[MAX_D1D]) (BG+2);
-
-      double op6[6];
-      MFEM_SHARED double sop[6*MAX_Q1D*MAX_Q1D];
-      MFEM_SHARED double curl[MAX_Q1D][MAX_Q1D][3];
-
-      MFEM_SHARED double X[MAX_D1D][MAX_D1D][MAX_D1D];
-
-      MFEM_FOREACH_THREAD(qx,x,Q1D)
-      {
-         MFEM_FOREACH_THREAD(qy,y,Q1D)
-         {
-            MFEM_FOREACH_THREAD(qz,z,Q1D)
-            {
-               for (int i=0; i<6; ++i)
-               {
-                  op6[i] = op(qx,qy,qz,i,e);
-               }
-            }
-         }
-      }
-
-      const int tidx = MFEM_THREAD_ID(x);
-      const int tidy = MFEM_THREAD_ID(y);
-      const int tidz = MFEM_THREAD_ID(z);
-
-      if (tidz == 0)
-      {
-         MFEM_FOREACH_THREAD(d,y,D1D)
-         {
-            MFEM_FOREACH_THREAD(q,x,Q1D)
-            {
-               Bc[d][q] = bc(q,d);
-               Gc[d][q] = gc(q,d);
-               if (d < D1D-1)
-               {
-                  Bo[d][q] = bo(q,d);
-               }
-            }
-         }
-      }
-      MFEM_SYNC_THREAD;
-
-      for (int qz=0; qz < Q1D; ++qz)
-      {
-         if (tidz == qz)
-         {
-            MFEM_FOREACH_THREAD(qy,y,Q1D)
-            {
-               MFEM_FOREACH_THREAD(qx,x,Q1D)
-               {
-                  for (int i=0; i<3; ++i)
-                  {
-                     curl[qy][qx][i] = 0.0;
-                  }
-               }
-            }
-         }
-
-         int osc = 0;
-         for (int c = 0; c < VDIM; ++c)  // loop over x, y, z components
-         {
-            const int D1Dz = (c == 2) ? D1D - 1 : D1D;
-            const int D1Dy = (c == 1) ? D1D - 1 : D1D;
-            const int D1Dx = (c == 0) ? D1D - 1 : D1D;
-
-            MFEM_FOREACH_THREAD(dz,z,D1Dz)
-            {
-               MFEM_FOREACH_THREAD(dy,y,D1Dy)
-               {
-                  MFEM_FOREACH_THREAD(dx,x,D1Dx)
-                  {
-                     X[dz][dy][dx] = x(dx + ((dy + (dz * D1Dy)) * D1Dx) + osc, e);
-                  }
-               }
-            }
-            MFEM_SYNC_THREAD;
-
-            if (tidz == qz)
-            {
-               if (c == 0)
-               {
-                  for (int i=0; i<6; ++i)
-                  {
-                     sop[i + (6*tidx) + (6*Q1D*tidy)] = op6[i];
-                  }
-               }
-
-               MFEM_FOREACH_THREAD(qy,y,Q1D)
-               {
-                  MFEM_FOREACH_THREAD(qx,x,Q1D)
-                  {
-                     double u = 0.0;
-                     double v = 0.0;
-
-                     // We treat x, y, z components separately for optimization specific to each.
-                     if (c == 0) // x component
-                     {
-                        // \hat{\nabla}\times\hat{u} is [0, (u_0)_{x_2}, -(u_0)_{x_1}]
-
-                        for (int dz = 0; dz < D1Dz; ++dz)
-                        {
-                           const double wz = Bc[dz][qz];
-                           const double wDz = Gc[dz][qz];
-
-                           for (int dy = 0; dy < D1Dy; ++dy)
-                           {
-                              const double wy = Bc[dy][qy];
-                              const double wDy = Gc[dy][qy];
-
-                              for (int dx = 0; dx < D1Dx; ++dx)
-                              {
-                                 const double wx = X[dz][dy][dx] * Bo[dx][qx];
-                                 u += wx * wDy * wz;
-                                 v += wx * wy * wDz;
-                              }
-                           }
-                        }
-
-                        curl[qy][qx][1] += v; // (u_0)_{x_2}
-                        curl[qy][qx][2] -= u;  // -(u_0)_{x_1}
-                     }
-                     else if (c == 1)  // y component
-                     {
-                        // \hat{\nabla}\times\hat{u} is [-(u_1)_{x_2}, 0, (u_1)_{x_0}]
-
-                        for (int dz = 0; dz < D1Dz; ++dz)
-                        {
-                           const double wz = Bc[dz][qz];
-                           const double wDz = Gc[dz][qz];
-
-                           for (int dy = 0; dy < D1Dy; ++dy)
-                           {
-                              const double wy = Bo[dy][qy];
-
-                              for (int dx = 0; dx < D1Dx; ++dx)
-                              {
-                                 const double t = X[dz][dy][dx];
-                                 const double wx = t * Bc[dx][qx];
-                                 const double wDx = t * Gc[dx][qx];
-
-                                 u += wDx * wy * wz;
-                                 v += wx * wy * wDz;
-                              }
-                           }
-                        }
-
-                        curl[qy][qx][0] -= v; // -(u_1)_{x_2}
-                        curl[qy][qx][2] += u; // (u_1)_{x_0}
-                     }
-                     else // z component
-                     {
-                        // \hat{\nabla}\times\hat{u} is [(u_2)_{x_1}, -(u_2)_{x_0}, 0]
-
-                        for (int dz = 0; dz < D1Dz; ++dz)
-                        {
-                           const double wz = Bo[dz][qz];
-
-                           for (int dy = 0; dy < D1Dy; ++dy)
-                           {
-                              const double wy = Bc[dy][qy];
-                              const double wDy = Gc[dy][qy];
-
-                              for (int dx = 0; dx < D1Dx; ++dx)
-                              {
-                                 const double t = X[dz][dy][dx];
-                                 const double wx = t * Bc[dx][qx];
-                                 const double wDx = t * Gc[dx][qx];
-
-                                 u += wDx * wy * wz;
-                                 v += wx * wDy * wz;
-                              }
-                           }
-                        }
-
-                        curl[qy][qx][0] += v; // (u_2)_{x_1}
-                        curl[qy][qx][1] -= u; // -(u_2)_{x_0}
-                     }
-                  } // qx
-               } // qy
-            } // tidz == qz
-
-            osc += D1Dx * D1Dy * D1Dz;
-            MFEM_SYNC_THREAD;
-         } // c
-
-         double dxyz1 = 0.0;
-         double dxyz2 = 0.0;
-         double dxyz3 = 0.0;
-
-         MFEM_FOREACH_THREAD(dz,z,D1D)
-         {
-            const double wcz = Bc[dz][qz];
-            const double wcDz = Gc[dz][qz];
-            const double wz = (dz < D1D-1) ? Bo[dz][qz] : 0.0;
-
-            MFEM_FOREACH_THREAD(dy,y,D1D)
-            {
-               MFEM_FOREACH_THREAD(dx,x,D1D)
-               {
-                  for (int qy = 0; qy < Q1D; ++qy)
-                  {
-                     const double wcy = Bc[dy][qy];
-                     const double wcDy = Gc[dy][qy];
-                     const double wy = (dy < D1D-1) ? Bo[dy][qy] : 0.0;
-
-                     for (int qx = 0; qx < Q1D; ++qx)
-                     {
-                        const double O11 = sop[0 + (6*qx) + (6*Q1D*qy)];
-                        const double O12 = sop[1 + (6*qx) + (6*Q1D*qy)];
-                        const double O13 = sop[2 + (6*qx) + (6*Q1D*qy)];
-                        const double O22 = sop[3 + (6*qx) + (6*Q1D*qy)];
-                        const double O23 = sop[4 + (6*qx) + (6*Q1D*qy)];
-                        const double O33 = sop[5 + (6*qx) + (6*Q1D*qy)];
-
-                        const double c1 = (O11 * curl[qy][qx][0]) + (O12 * curl[qy][qx][1]) +
-                                          (O13 * curl[qy][qx][2]);
-                        const double c2 = (O12 * curl[qy][qx][0]) + (O22 * curl[qy][qx][1]) +
-                                          (O23 * curl[qy][qx][2]);
-                        const double c3 = (O13 * curl[qy][qx][0]) + (O23 * curl[qy][qx][1]) +
-                                          (O33 * curl[qy][qx][2]);
-
-                        const double wcx = Bc[dx][qx];
-                        const double wDx = Gc[dx][qx];
-
-                        if (dx < D1D-1)
-                        {
-                           // \hat{\nabla}\times\hat{u} is [0, (u_0)_{x_2}, -(u_0)_{x_1}]
-                           // (u_0)_{x_2} * (op * curl)_1 - (u_0)_{x_1} * (op * curl)_2
-                           const double wx = Bo[dx][qx];
-                           dxyz1 += (wx * c2 * wcy * wcDz) - (wx * c3 * wcDy * wcz);
-                        }
-
-                        // \hat{\nabla}\times\hat{u} is [-(u_1)_{x_2}, 0, (u_1)_{x_0}]
-                        // -(u_1)_{x_2} * (op * curl)_0 + (u_1)_{x_0} * (op * curl)_2
-                        dxyz2 += (-wy * c1 * wcx * wcDz) + (wy * c3 * wDx * wcz);
-
-                        // \hat{\nabla}\times\hat{u} is [(u_2)_{x_1}, -(u_2)_{x_0}, 0]
-                        // (u_2)_{x_1} * (op * curl)_0 - (u_2)_{x_0} * (op * curl)_1
-                        dxyz3 += (wcDy * wz * c1 * wcx) - (wcy * wz * c2 * wDx);
-                     } // qx
-                  } // qy
-               } // dx
-            } // dy
-         } // dz
-
-         MFEM_SYNC_THREAD;
-
-         MFEM_FOREACH_THREAD(dz,z,D1D)
-         {
-            MFEM_FOREACH_THREAD(dy,y,D1D)
-            {
-               MFEM_FOREACH_THREAD(dx,x,D1D)
-               {
-                  if (dx < D1D-1)
-                  {
-                     y(dx + ((dy + (dz * D1D)) * (D1D-1)), e) += dxyz1;
-                  }
-                  if (dy < D1D-1)
-                  {
-                     y(dx + ((dy + (dz * (D1D-1))) * D1D) + ((D1D-1)*D1D*D1D), e) += dxyz2;
-                  }
-                  if (dz < D1D-1)
-                  {
-                     y(dx + ((dy + (dz * D1D)) * D1D) + (2*(D1D-1)*D1D*D1D), e) += dxyz3;
-                  }
-               }
-            }
-         }
-      } // qz
-   }); // end of element loop
-}
-
-void CurlCurlIntegrator::AddMultPA(const Vector &x, Vector &y) const
-{
-   if (dim == 3)
-   {
-      if (x.GetMemory().GetMemoryType() >= MemoryType::DEVICE && quad1D <= 6)
-         SmemPACurlCurlApply3D(dofs1D, quad1D, ne, mapsO->B, mapsC->B, mapsO->Bt,
-                               mapsC->Bt, mapsC->G, mapsC->Gt, pa_data, x, y);
-      else
-         PACurlCurlApply3D(dofs1D, quad1D, ne, mapsO->B, mapsC->B, mapsO->Bt,
-                           mapsC->Bt, mapsC->G, mapsC->Gt, pa_data, x, y);
-   }
-   else if (dim == 2)
-   {
-      PACurlCurlApply2D(dofs1D, quad1D, ne, mapsO->B, mapsO->Bt,
-                        mapsC->G, mapsC->Gt, pa_data, x, y);
-   }
-   else
-   {
-      MFEM_ABORT("Unsupported dimension!");
-   }
-}
-
-static void PACurlCurlAssembleDiagonal2D(const int D1D,
-                                         const int Q1D,
-                                         const int NE,
-                                         const Array<double> &_Bo,
-                                         const Array<double> &_Gc,
-                                         const Vector &_op,
-                                         Vector &_diag)
-{
-   constexpr static int VDIM = 2;
-   constexpr static int MAX_D1D = HCURL_MAX_D1D;
-   constexpr static int MAX_Q1D = HCURL_MAX_Q1D;
-
-   auto Bo = Reshape(_Bo.Read(), Q1D, D1D-1);
-   auto Gc = Reshape(_Gc.Read(), Q1D, D1D);
-   auto op = Reshape(_op.Read(), Q1D, Q1D, NE);
-   auto diag = Reshape(_diag.ReadWrite(), 2*(D1D-1)*D1D, NE);
 
    MFEM_FORALL(e, NE,
    {
@@ -3896,18 +3206,7 @@
                                          - ((yt[qx][dy][dz][i12][0][1] + yt[qx][dy][dz][i21][0][1]) * wDx * wx)
                                          + (yt[qx][dy][dz][i22][0][0] * wDx * wDx);
 
-<<<<<<< HEAD
-                        // (u_2)_{x_1} O11 (u_2)_{x_1}
-                        diag(dx + ((dy + (dz * D1Dy)) * D1Dx) + osc,
-                             e) += yt[qx][dy][dz][0][0][2] * wx * wx;
-
-                        // -(u_2)_{x_1} O12 (u_2)_{x_0} - (u_2)_{x_0} O21 (u_2)_{x_1}
-                        diag(dx + ((dy + (dz * D1Dy)) * D1Dx) + osc,
-                             e) += -2.0 * yt[qx][dy][dz][1][0][1] * wDx * wx;
-
-                        // (u_2)_{x_0} O22 (u_2)_{x_0}
-                        diag(dx + ((dy + (dz * D1Dy)) * D1Dx) + osc,
-                             e) += yt[qx][dy][dz][3][0][0] * wDx * wDx;
+                        D(dx + ((dy + (dz * D1Dy)) * D1Dx) + osc, e) += d;
                      }
                   }
                }
@@ -3922,24 +3221,35 @@
 template<int MAX_D1D = HCURL_MAX_D1D, int MAX_Q1D = HCURL_MAX_Q1D>
 static void SmemPACurlCurlAssembleDiagonal3D(const int D1D,
                                              const int Q1D,
+                                             const bool symmetric,
                                              const int NE,
-                                             const Array<double> &_Bo,
-                                             const Array<double> &_Bc,
-                                             const Array<double> &_Go,
-                                             const Array<double> &_Gc,
-                                             const Vector &_op,
-                                             Vector &_diag)
+                                             const Array<double> &bo,
+                                             const Array<double> &bc,
+                                             const Array<double> &go,
+                                             const Array<double> &gc,
+                                             const Vector &pa_data,
+                                             Vector &diag)
 {
-   constexpr static int VDIM = 3;
    MFEM_VERIFY(D1D <= MAX_D1D, "Error: D1D > MAX_D1D");
    MFEM_VERIFY(Q1D <= MAX_Q1D, "Error: Q1D > MAX_Q1D");
 
-   auto bo = Reshape(_Bo.Read(), Q1D, D1D-1);
-   auto bc = Reshape(_Bc.Read(), Q1D, D1D);
-   auto go = Reshape(_Go.Read(), Q1D, D1D-1);
-   auto gc = Reshape(_Gc.Read(), Q1D, D1D);
-   auto op = Reshape(_op.Read(), Q1D, Q1D, Q1D, 6, NE);
-   auto diag = Reshape(_diag.ReadWrite(), 3*(D1D-1)*D1D*D1D, NE);
+   auto Bo = Reshape(bo.Read(), Q1D, D1D-1);
+   auto Bc = Reshape(bc.Read(), Q1D, D1D);
+   auto Go = Reshape(go.Read(), Q1D, D1D-1);
+   auto Gc = Reshape(gc.Read(), Q1D, D1D);
+   auto op = Reshape(pa_data.Read(), Q1D, Q1D, Q1D, (symmetric ? 6 : 9), NE);
+   auto D = Reshape(diag.ReadWrite(), 3*(D1D-1)*D1D*D1D, NE);
+
+   const int s = symmetric ? 6 : 9;
+   const int i11 = 0;
+   const int i12 = 1;
+   const int i13 = 2;
+   const int i21 = symmetric ? i12 : 3;
+   const int i22 = symmetric ? 3 : 4;
+   const int i23 = symmetric ? 4 : 5;
+   const int i31 = symmetric ? i13 : 6;
+   const int i32 = symmetric ? i23 : 7;
+   const int i33 = symmetric ? 5 : 8;
 
    MFEM_FORALL_3D(e, NE, Q1D, Q1D, Q1D,
    {
@@ -3949,14 +3259,15 @@
       // If c = 1, \hat{\nabla}\times\hat{u} reduces to [-(u_1)_{x_2}, 0, (u_1)_{x_0}]
       // If c = 2, \hat{\nabla}\times\hat{u} reduces to [(u_2)_{x_1}, -(u_2)_{x_0}, 0]
 
-      MFEM_SHARED double BG[4][MAX_Q1D*MAX_D1D];
-      double (*Bo)[MAX_Q1D] = (double (*)[MAX_Q1D]) (BG+0);
-      double (*Bc)[MAX_Q1D] = (double (*)[MAX_Q1D]) (BG+1);
-      double (*Go)[MAX_Q1D] = (double (*)[MAX_Q1D]) (BG+2);
-      double (*Gc)[MAX_Q1D] = (double (*)[MAX_Q1D]) (BG+3);
-
-      double op6[6];
-      MFEM_SHARED double sop[6*MAX_Q1D*MAX_Q1D];
+      constexpr int VDIM = 3;
+
+      MFEM_SHARED double sBo[MAX_Q1D][MAX_D1D];
+      MFEM_SHARED double sBc[MAX_Q1D][MAX_D1D];
+      MFEM_SHARED double sGo[MAX_Q1D][MAX_D1D];
+      MFEM_SHARED double sGc[MAX_Q1D][MAX_D1D];
+
+      double ope[9];
+      MFEM_SHARED double sop[9][MAX_Q1D][MAX_Q1D];
 
       MFEM_FOREACH_THREAD(qx,x,Q1D)
       {
@@ -3964,9 +3275,9 @@
          {
             MFEM_FOREACH_THREAD(qz,z,Q1D)
             {
-               for (int i=0; i<6; ++i)
-               {
-                  op6[i] = op(qx,qy,qz,i,e);
+               for (int i=0; i<s; ++i)
+               {
+                  ope[i] = op(qx,qy,qz,i,e);
                }
             }
          }
@@ -3982,12 +3293,12 @@
          {
             MFEM_FOREACH_THREAD(q,x,Q1D)
             {
-               Bc[q][d] = bc(q,d);
-               Gc[q][d] = gc(q,d);
+               sBc[q][d] = Bc(q,d);
+               sGc[q][d] = Gc(q,d);
                if (d < D1D-1)
                {
-                  Bo[q][d] = bo(q,d);
-                  Go[q][d] = go(q,d);
+                  sBo[q][d] = Bo(q,d);
+                  sGo[q][d] = Go(q,d);
                }
             }
          }
@@ -4007,9 +3318,9 @@
          {
             if (tidz == qz)
             {
-               for (int i=0; i<6; ++i)
-               {
-                  sop[i + (6*tidx) + (6*Q1D*tidy)] = op6[i];
+               for (int i=0; i<s; ++i)
+               {
+                  sop[i][tidx][tidy] = ope[i];
                }
             }
 
@@ -4017,8 +3328,8 @@
 
             MFEM_FOREACH_THREAD(dz,z,D1Dz)
             {
-               const double wz = ((c == 2) ? Bo[qz][dz] : Bc[qz][dz]);
-               const double wDz = ((c == 2) ? Go[qz][dz] : Gc[qz][dz]);
+               const double wz = ((c == 2) ? sBo[qz][dz] : sBc[qz][dz]);
+               const double wDz = ((c == 2) ? sGo[qz][dz] : sGc[qz][dz]);
 
                MFEM_FOREACH_THREAD(dy,y,D1Dy)
                {
@@ -4026,52 +3337,52 @@
                   {
                      for (int qy = 0; qy < Q1D; ++qy)
                      {
-                        const double wy = ((c == 1) ? Bo[qy][dy] : Bc[qy][dy]);
-                        const double wDy = ((c == 1) ? Go[qy][dy] : Gc[qy][dy]);
+                        const double wy = ((c == 1) ? sBo[qy][dy] : sBc[qy][dy]);
+                        const double wDy = ((c == 1) ? sGo[qy][dy] : sGc[qy][dy]);
 
                         for (int qx = 0; qx < Q1D; ++qx)
                         {
-                           const double wx = ((c == 0) ? Bo[qx][dx] : Bc[qx][dx]);
-                           const double wDx = ((c == 0) ? Go[qx][dx] : Gc[qx][dx]);
+                           const double wx = ((c == 0) ? sBo[qx][dx] : sBc[qx][dx]);
+                           const double wDx = ((c == 0) ? sGo[qx][dx] : sGc[qx][dx]);
 
                            if (c == 0)
                            {
                               // (u_0)_{x_2} (O22 (u_0)_{x_2} - O23 (u_0)_{x_1}) - (u_0)_{x_1} (O32 (u_0)_{x_2} - O33 (u_0)_{x_1})
 
                               // (u_0)_{x_2} O22 (u_0)_{x_2}
-                              dxyz += sop[3 + (6*qx) + (6*Q1D*qy)] * wx * wx * wy * wy * wDz * wDz;
+                              dxyz += sop[i22][qx][qy] * wx * wx * wy * wy * wDz * wDz;
 
                               // -(u_0)_{x_2} O23 (u_0)_{x_1} - (u_0)_{x_1} O32 (u_0)_{x_2}
-                              dxyz += -2.0 * sop[4 + (6*qx) + (6*Q1D*qy)] * wx * wx * wDy * wy * wDz * wz;
+                              dxyz += -(sop[i23][qx][qy] + sop[i32][qx][qy]) * wx * wx * wDy * wy * wDz * wz;
 
                               // (u_0)_{x_1} O33 (u_0)_{x_1}
-                              dxyz += sop[5 + (6*qx) + (6*Q1D*qy)] * wx * wx * wDy * wDy * wz * wz;
+                              dxyz += sop[i33][qx][qy] * wx * wx * wDy * wDy * wz * wz;
                            }
                            else if (c == 1)
                            {
                               // (u_1)_{x_2} (O11 (u_1)_{x_2} - O13 (u_1)_{x_0}) + (u_1)_{x_0} (-O31 (u_1)_{x_2} + O33 (u_1)_{x_0})
 
                               // (u_1)_{x_2} O11 (u_1)_{x_2}
-                              dxyz += sop[(6*qx) + (6*Q1D*qy)] * wx * wx * wy * wy * wDz * wDz;
+                              dxyz += sop[i11][qx][qy] * wx * wx * wy * wy * wDz * wDz;
 
                               // -(u_1)_{x_2} O13 (u_1)_{x_0} - (u_1)_{x_0} O31 (u_1)_{x_2}
-                              dxyz += -2.0 * sop[2 + (6*qx) + (6*Q1D*qy)] * wDx * wx * wy * wy * wDz * wz;
+                              dxyz += -(sop[i13][qx][qy] + sop[i31][qx][qy]) * wDx * wx * wy * wy * wDz * wz;
 
                               // (u_1)_{x_0} O33 (u_1)_{x_0})
-                              dxyz += sop[5 + (6*qx) + (6*Q1D*qy)] * wDx * wDx * wy * wy * wz * wz;
+                              dxyz += sop[i33][qx][qy] * wDx * wDx * wy * wy * wz * wz;
                            }
                            else
                            {
                               // (u_2)_{x_1} (O11 (u_2)_{x_1} - O12 (u_2)_{x_0}) - (u_2)_{x_0} (O21 (u_2)_{x_1} - O22 (u_2)_{x_0})
 
                               // (u_2)_{x_1} O11 (u_2)_{x_1}
-                              dxyz += sop[(6*qx) + (6*Q1D*qy)] * wx * wx * wDy * wDy * wz * wz;
+                              dxyz += sop[i11][qx][qy] * wx * wx * wDy * wDy * wz * wz;
 
                               // -(u_2)_{x_1} O12 (u_2)_{x_0} - (u_2)_{x_0} O21 (u_2)_{x_1}
-                              dxyz += -2.0 * sop[1 + (6*qx) + (6*Q1D*qy)] * wDx * wx * wDy * wy * wz * wz;
+                              dxyz += -(sop[i12][qx][qy] + sop[i21][qx][qy]) * wDx * wx * wDy * wy * wz * wz;
 
                               // (u_2)_{x_0} O22 (u_2)_{x_0}
-                              dxyz += sop[3 + (6*qx) + (6*Q1D*qy)] * wDx * wDx * wy * wy * wz * wz;
+                              dxyz += sop[i22][qx][qy] * wDx * wDx * wy * wy * wz * wz;
                            }
                         }
                      }
@@ -4088,7 +3399,7 @@
             {
                MFEM_FOREACH_THREAD(dx,x,D1Dx)
                {
-                  diag(dx + ((dy + (dz * D1Dy)) * D1Dx) + osc, e) += dxyz;
+                  D(dx + ((dy + (dz * D1Dy)) * D1Dx) + osc, e) += dxyz;
                }
             }
          }
@@ -4332,9 +3643,6 @@
                         */
                         diag[dx + ((dy + (dz * D1Dy)) * D1Dx) + osc + (e*os_e)] +=
                            yt[qx][dy][dz][3][0][0] * wDx * wDx;
-=======
-                        D(dx + ((dy + (dz * D1Dy)) * D1Dx) + osc, e) += d;
->>>>>>> 7e3d262c
                      }
                   }
                }
@@ -4347,197 +3655,6 @@
    //}); // end of element loop
 }
 
-template<int MAX_D1D = HCURL_MAX_D1D, int MAX_Q1D = HCURL_MAX_Q1D>
-static void SmemPACurlCurlAssembleDiagonal3D(const int D1D,
-                                             const int Q1D,
-                                             const bool symmetric,
-                                             const int NE,
-                                             const Array<double> &bo,
-                                             const Array<double> &bc,
-                                             const Array<double> &go,
-                                             const Array<double> &gc,
-                                             const Vector &pa_data,
-                                             Vector &diag)
-{
-   MFEM_VERIFY(D1D <= MAX_D1D, "Error: D1D > MAX_D1D");
-   MFEM_VERIFY(Q1D <= MAX_Q1D, "Error: Q1D > MAX_Q1D");
-
-   auto Bo = Reshape(bo.Read(), Q1D, D1D-1);
-   auto Bc = Reshape(bc.Read(), Q1D, D1D);
-   auto Go = Reshape(go.Read(), Q1D, D1D-1);
-   auto Gc = Reshape(gc.Read(), Q1D, D1D);
-   auto op = Reshape(pa_data.Read(), Q1D, Q1D, Q1D, (symmetric ? 6 : 9), NE);
-   auto D = Reshape(diag.ReadWrite(), 3*(D1D-1)*D1D*D1D, NE);
-
-   const int s = symmetric ? 6 : 9;
-   const int i11 = 0;
-   const int i12 = 1;
-   const int i13 = 2;
-   const int i21 = symmetric ? i12 : 3;
-   const int i22 = symmetric ? 3 : 4;
-   const int i23 = symmetric ? 4 : 5;
-   const int i31 = symmetric ? i13 : 6;
-   const int i32 = symmetric ? i23 : 7;
-   const int i33 = symmetric ? 5 : 8;
-
-   MFEM_FORALL_3D(e, NE, Q1D, Q1D, Q1D,
-   {
-      // Using (\nabla\times u) F = 1/det(dF) dF \hat{\nabla}\times\hat{u} (p. 78 of Monk), we get
-      // (\nabla\times u) \cdot (\nabla\times u) = 1/det(dF)^2 \hat{\nabla}\times\hat{u}^T dF^T dF \hat{\nabla}\times\hat{u}
-      // If c = 0, \hat{\nabla}\times\hat{u} reduces to [0, (u_0)_{x_2}, -(u_0)_{x_1}]
-      // If c = 1, \hat{\nabla}\times\hat{u} reduces to [-(u_1)_{x_2}, 0, (u_1)_{x_0}]
-      // If c = 2, \hat{\nabla}\times\hat{u} reduces to [(u_2)_{x_1}, -(u_2)_{x_0}, 0]
-
-      constexpr int VDIM = 3;
-
-      MFEM_SHARED double sBo[MAX_Q1D][MAX_D1D];
-      MFEM_SHARED double sBc[MAX_Q1D][MAX_D1D];
-      MFEM_SHARED double sGo[MAX_Q1D][MAX_D1D];
-      MFEM_SHARED double sGc[MAX_Q1D][MAX_D1D];
-
-      double ope[9];
-      MFEM_SHARED double sop[9][MAX_Q1D][MAX_Q1D];
-
-      MFEM_FOREACH_THREAD(qx,x,Q1D)
-      {
-         MFEM_FOREACH_THREAD(qy,y,Q1D)
-         {
-            MFEM_FOREACH_THREAD(qz,z,Q1D)
-            {
-               for (int i=0; i<s; ++i)
-               {
-                  ope[i] = op(qx,qy,qz,i,e);
-               }
-            }
-         }
-      }
-
-      const int tidx = MFEM_THREAD_ID(x);
-      const int tidy = MFEM_THREAD_ID(y);
-      const int tidz = MFEM_THREAD_ID(z);
-
-      if (tidz == 0)
-      {
-         MFEM_FOREACH_THREAD(d,y,D1D)
-         {
-            MFEM_FOREACH_THREAD(q,x,Q1D)
-            {
-               sBc[q][d] = Bc(q,d);
-               sGc[q][d] = Gc(q,d);
-               if (d < D1D-1)
-               {
-                  sBo[q][d] = Bo(q,d);
-                  sGo[q][d] = Go(q,d);
-               }
-            }
-         }
-      }
-      MFEM_SYNC_THREAD;
-
-      int osc = 0;
-      for (int c = 0; c < VDIM; ++c)  // loop over x, y, z components
-      {
-         const int D1Dz = (c == 2) ? D1D - 1 : D1D;
-         const int D1Dy = (c == 1) ? D1D - 1 : D1D;
-         const int D1Dx = (c == 0) ? D1D - 1 : D1D;
-
-         double dxyz = 0.0;
-
-         for (int qz=0; qz < Q1D; ++qz)
-         {
-            if (tidz == qz)
-            {
-               for (int i=0; i<s; ++i)
-               {
-                  sop[i][tidx][tidy] = ope[i];
-               }
-            }
-
-            MFEM_SYNC_THREAD;
-
-            MFEM_FOREACH_THREAD(dz,z,D1Dz)
-            {
-               const double wz = ((c == 2) ? sBo[qz][dz] : sBc[qz][dz]);
-               const double wDz = ((c == 2) ? sGo[qz][dz] : sGc[qz][dz]);
-
-               MFEM_FOREACH_THREAD(dy,y,D1Dy)
-               {
-                  MFEM_FOREACH_THREAD(dx,x,D1Dx)
-                  {
-                     for (int qy = 0; qy < Q1D; ++qy)
-                     {
-                        const double wy = ((c == 1) ? sBo[qy][dy] : sBc[qy][dy]);
-                        const double wDy = ((c == 1) ? sGo[qy][dy] : sGc[qy][dy]);
-
-                        for (int qx = 0; qx < Q1D; ++qx)
-                        {
-                           const double wx = ((c == 0) ? sBo[qx][dx] : sBc[qx][dx]);
-                           const double wDx = ((c == 0) ? sGo[qx][dx] : sGc[qx][dx]);
-
-                           if (c == 0)
-                           {
-                              // (u_0)_{x_2} (O22 (u_0)_{x_2} - O23 (u_0)_{x_1}) - (u_0)_{x_1} (O32 (u_0)_{x_2} - O33 (u_0)_{x_1})
-
-                              // (u_0)_{x_2} O22 (u_0)_{x_2}
-                              dxyz += sop[i22][qx][qy] * wx * wx * wy * wy * wDz * wDz;
-
-                              // -(u_0)_{x_2} O23 (u_0)_{x_1} - (u_0)_{x_1} O32 (u_0)_{x_2}
-                              dxyz += -(sop[i23][qx][qy] + sop[i32][qx][qy]) * wx * wx * wDy * wy * wDz * wz;
-
-                              // (u_0)_{x_1} O33 (u_0)_{x_1}
-                              dxyz += sop[i33][qx][qy] * wx * wx * wDy * wDy * wz * wz;
-                           }
-                           else if (c == 1)
-                           {
-                              // (u_1)_{x_2} (O11 (u_1)_{x_2} - O13 (u_1)_{x_0}) + (u_1)_{x_0} (-O31 (u_1)_{x_2} + O33 (u_1)_{x_0})
-
-                              // (u_1)_{x_2} O11 (u_1)_{x_2}
-                              dxyz += sop[i11][qx][qy] * wx * wx * wy * wy * wDz * wDz;
-
-                              // -(u_1)_{x_2} O13 (u_1)_{x_0} - (u_1)_{x_0} O31 (u_1)_{x_2}
-                              dxyz += -(sop[i13][qx][qy] + sop[i31][qx][qy]) * wDx * wx * wy * wy * wDz * wz;
-
-                              // (u_1)_{x_0} O33 (u_1)_{x_0})
-                              dxyz += sop[i33][qx][qy] * wDx * wDx * wy * wy * wz * wz;
-                           }
-                           else
-                           {
-                              // (u_2)_{x_1} (O11 (u_2)_{x_1} - O12 (u_2)_{x_0}) - (u_2)_{x_0} (O21 (u_2)_{x_1} - O22 (u_2)_{x_0})
-
-                              // (u_2)_{x_1} O11 (u_2)_{x_1}
-                              dxyz += sop[i11][qx][qy] * wx * wx * wDy * wDy * wz * wz;
-
-                              // -(u_2)_{x_1} O12 (u_2)_{x_0} - (u_2)_{x_0} O21 (u_2)_{x_1}
-                              dxyz += -(sop[i12][qx][qy] + sop[i21][qx][qy]) * wDx * wx * wDy * wy * wz * wz;
-
-                              // (u_2)_{x_0} O22 (u_2)_{x_0}
-                              dxyz += sop[i22][qx][qy] * wDx * wDx * wy * wy * wz * wz;
-                           }
-                        }
-                     }
-                  }
-               }
-            }
-
-            MFEM_SYNC_THREAD;
-         }  // qz loop
-
-         MFEM_FOREACH_THREAD(dz,z,D1Dz)
-         {
-            MFEM_FOREACH_THREAD(dy,y,D1Dy)
-            {
-               MFEM_FOREACH_THREAD(dx,x,D1Dx)
-               {
-                  D(dx + ((dy + (dz * D1Dy)) * D1Dx) + osc, e) += dxyz;
-               }
-            }
-         }
-
-         osc += D1Dx * D1Dy * D1Dz;
-      }  // c loop
-   }); // end of element loop
-}
-
 void CurlCurlIntegrator::AssembleDiagonalPA(Vector& diag)
 {
    //constexpr static int MAX_D1D = HCURL_MAX_D1D;
@@ -4545,31 +3662,6 @@
 
    if (dim == 3)
    {
-<<<<<<< HEAD
-      // Reduce HCURL_MAX_D1D/Q1D to avoid using too much memory
-      constexpr int MAX_D1D = HCURL_MAX_D1D;
-      constexpr int MAX_Q1D = HCURL_MAX_Q1D;
-
-      if (diag.GetMemory().GetMemoryType() >= MemoryType::DEVICE && quad1D <= 6)
-      {
-#ifdef SETUPONHOST
-         PACurlCurlAssembleDiagonal3DHost<MAX_D1D,MAX_Q1D>(dofs1D, quad1D, ne,
-                                                           mapsO->B, mapsC->B,
-                                                           mapsO->G, mapsC->G,
-                                                           pa_data, diag);
-#else
-         SmemPACurlCurlAssembleDiagonal3D<MAX_D1D,MAX_Q1D>(dofs1D, quad1D, ne,
-                                                           mapsO->B, mapsC->B,
-                                                           mapsO->G, mapsC->G,
-                                                           pa_data, diag);
-#endif
-      }
-      else
-         PACurlCurlAssembleDiagonal3D<MAX_D1D,MAX_Q1D>(dofs1D, quad1D, ne,
-                                                       mapsO->B, mapsC->B,
-                                                       mapsO->G, mapsC->G,
-                                                       pa_data, diag);
-=======
       if (Device::Allows(Backend::DEVICE_MASK))
       {
          const int ID = (dofs1D << 4) | quad1D;
@@ -4606,7 +3698,6 @@
                                       mapsO->B, mapsC->B,
                                       mapsO->G, mapsC->G,
                                       pa_data, diag);
->>>>>>> 7e3d262c
    }
    else if (dim == 2)
    {
@@ -4636,19 +3727,8 @@
    constexpr static int MAX_D1D = HCURL_MAX_D1D;
    constexpr static int MAX_Q1D = HCURL_MAX_Q1D;
 
-<<<<<<< HEAD
-   auto Bc = Reshape(_Bc.Read(), Q1D, D1D);
-   auto Gc = Reshape(_Gc.Read(), Q1D, D1D);
-   auto Bot = Reshape(_Bot.Read(), D1D-1, Q1D);
-   auto Bct = Reshape(_Bct.Read(), D1D, Q1D);
-   auto op = Reshape(_op.Read(), Q1D, Q1D, Q1D, 6, NE);
-   auto x = Reshape(_x.Read(), D1D, D1D, D1D, NE);
-   auto y = Reshape(_y.ReadWrite(), 3*(D1D-1)*D1D*D1D, NE);
-=======
    MFEM_VERIFY(D1D <= MAX_D1D, "Error: D1D > MAX_D1D");
    MFEM_VERIFY(Q1D <= MAX_Q1D, "Error: Q1D > MAX_Q1D");
-
-   constexpr static int VDIM = 3;
 
    auto Bc = Reshape(bc.Read(), Q1D, D1D);
    auto Gc = Reshape(gc.Read(), Q1D, D1D);
@@ -4657,7 +3737,6 @@
    auto op = Reshape(pa_data.Read(), Q1D, Q1D, Q1D, 6, NE);
    auto X = Reshape(x.Read(), D1D, D1D, D1D, NE);
    auto Y = Reshape(y.ReadWrite(), 3*(D1D-1)*D1D*D1D, NE);
->>>>>>> 7e3d262c
 
    MFEM_FORALL(e, NE,
    {
@@ -5411,298 +4490,6 @@
 
 // Apply to x corresponding to DOF's in H(curl) (trial), whose curl is
 // integrated against H(curl) test functions corresponding to y.
-<<<<<<< HEAD
-template<int MAX_D1D = HCURL_MAX_D1D, int MAX_Q1D = HCURL_MAX_Q1D>
-static void SmemPAHcurlL2Apply3D(const int D1D,
-                                 const int Q1D,
-                                 const int coeffDim,
-                                 const int NE,
-                                 const Array<double> &_Bo,
-                                 const Array<double> &_Bc,
-                                 const Array<double> &_Gc,
-                                 const Vector &_op,
-                                 const Vector &_x,
-                                 Vector &_y)
-{
-   MFEM_VERIFY(D1D <= MAX_D1D, "Error: D1D > MAX_D1D");
-   MFEM_VERIFY(Q1D <= MAX_Q1D, "Error: Q1D > MAX_Q1D");
-
-   constexpr static int VDIM = 3;
-   constexpr static int maxCoeffDim = 3;
-
-   auto bo = Reshape(_Bo.Read(), Q1D, D1D-1);
-   auto bc = Reshape(_Bc.Read(), Q1D, D1D);
-   auto gc = Reshape(_Gc.Read(), Q1D, D1D);
-   auto op = Reshape(_op.Read(), coeffDim, Q1D, Q1D, Q1D, NE);
-   auto x = Reshape(_x.Read(), 3*(D1D-1)*D1D*D1D, NE);
-   auto y = Reshape(_y.ReadWrite(), 3*(D1D-1)*D1D*D1D, NE);
-
-   MFEM_FORALL_3D(e, NE, Q1D, Q1D, Q1D,
-   {
-      MFEM_SHARED double BG[3][MAX_Q1D*MAX_D1D];
-      double (*Bo)[MAX_D1D] = (double (*)[MAX_D1D]) (BG+0);
-      double (*Bc)[MAX_D1D] = (double (*)[MAX_D1D]) (BG+1);
-      double (*Gc)[MAX_D1D] = (double (*)[MAX_D1D]) (BG+2);
-
-      double opc[maxCoeffDim];
-      MFEM_SHARED double sop[maxCoeffDim*MAX_Q1D*MAX_Q1D];
-      MFEM_SHARED double curl[MAX_Q1D][MAX_Q1D][3];
-
-      MFEM_SHARED double X[MAX_D1D][MAX_D1D][MAX_D1D];
-
-      MFEM_FOREACH_THREAD(qx,x,Q1D)
-      {
-         MFEM_FOREACH_THREAD(qy,y,Q1D)
-         {
-            MFEM_FOREACH_THREAD(qz,z,Q1D)
-            {
-               for (int i=0; i<coeffDim; ++i)
-               {
-                  opc[i] = op(i,qx,qy,qz,e);
-               }
-            }
-         }
-      }
-
-      const int tidx = MFEM_THREAD_ID(x);
-      const int tidy = MFEM_THREAD_ID(y);
-      const int tidz = MFEM_THREAD_ID(z);
-
-      if (tidz == 0)
-      {
-         MFEM_FOREACH_THREAD(d,y,D1D)
-         {
-            MFEM_FOREACH_THREAD(q,x,Q1D)
-            {
-               Bc[d][q] = bc(q,d);
-               Gc[d][q] = gc(q,d);
-               if (d < D1D-1)
-               {
-                  Bo[d][q] = bo(q,d);
-               }
-            }
-         }
-      }
-      MFEM_SYNC_THREAD;
-
-      for (int qz=0; qz < Q1D; ++qz)
-      {
-         if (tidz == qz)
-         {
-            MFEM_FOREACH_THREAD(qy,y,Q1D)
-            {
-               MFEM_FOREACH_THREAD(qx,x,Q1D)
-               {
-                  for (int i=0; i<3; ++i)
-                  {
-                     curl[qy][qx][i] = 0.0;
-                  }
-               }
-            }
-         }
-
-         int osc = 0;
-         for (int c = 0; c < VDIM; ++c)  // loop over x, y, z components
-         {
-            const int D1Dz = (c == 2) ? D1D - 1 : D1D;
-            const int D1Dy = (c == 1) ? D1D - 1 : D1D;
-            const int D1Dx = (c == 0) ? D1D - 1 : D1D;
-
-            MFEM_FOREACH_THREAD(dz,z,D1Dz)
-            {
-               MFEM_FOREACH_THREAD(dy,y,D1Dy)
-               {
-                  MFEM_FOREACH_THREAD(dx,x,D1Dx)
-                  {
-                     X[dz][dy][dx] = x(dx + ((dy + (dz * D1Dy)) * D1Dx) + osc, e);
-                  }
-               }
-            }
-            MFEM_SYNC_THREAD;
-
-            if (tidz == qz)
-            {
-               if (c == 0)
-               {
-                  for (int i=0; i<coeffDim; ++i)
-                  {
-                     sop[i + (coeffDim*(tidx + (Q1D*tidy)))] = opc[i];
-                  }
-               }
-
-               MFEM_FOREACH_THREAD(qy,y,Q1D)
-               {
-                  MFEM_FOREACH_THREAD(qx,x,Q1D)
-                  {
-                     double u = 0.0;
-                     double v = 0.0;
-
-                     // We treat x, y, z components separately for optimization specific to each.
-                     if (c == 0) // x component
-                     {
-                        // \hat{\nabla}\times\hat{u} is [0, (u_0)_{x_2}, -(u_0)_{x_1}]
-
-                        for (int dz = 0; dz < D1Dz; ++dz)
-                        {
-                           const double wz = Bc[dz][qz];
-                           const double wDz = Gc[dz][qz];
-
-                           for (int dy = 0; dy < D1Dy; ++dy)
-                           {
-                              const double wy = Bc[dy][qy];
-                              const double wDy = Gc[dy][qy];
-
-                              for (int dx = 0; dx < D1Dx; ++dx)
-                              {
-                                 const double wx = X[dz][dy][dx] * Bo[dx][qx];
-                                 u += wx * wDy * wz;
-                                 v += wx * wy * wDz;
-                              }
-                           }
-                        }
-
-                        curl[qy][qx][1] += v; // (u_0)_{x_2}
-                        curl[qy][qx][2] -= u;  // -(u_0)_{x_1}
-                     }
-                     else if (c == 1)  // y component
-                     {
-                        // \hat{\nabla}\times\hat{u} is [-(u_1)_{x_2}, 0, (u_1)_{x_0}]
-
-                        for (int dz = 0; dz < D1Dz; ++dz)
-                        {
-                           const double wz = Bc[dz][qz];
-                           const double wDz = Gc[dz][qz];
-
-                           for (int dy = 0; dy < D1Dy; ++dy)
-                           {
-                              const double wy = Bo[dy][qy];
-
-                              for (int dx = 0; dx < D1Dx; ++dx)
-                              {
-                                 const double t = X[dz][dy][dx];
-                                 const double wx = t * Bc[dx][qx];
-                                 const double wDx = t * Gc[dx][qx];
-
-                                 u += wDx * wy * wz;
-                                 v += wx * wy * wDz;
-                              }
-                           }
-                        }
-
-                        curl[qy][qx][0] -= v; // -(u_1)_{x_2}
-                        curl[qy][qx][2] += u; // (u_1)_{x_0}
-                     }
-                     else // z component
-                     {
-                        // \hat{\nabla}\times\hat{u} is [(u_2)_{x_1}, -(u_2)_{x_0}, 0]
-
-                        for (int dz = 0; dz < D1Dz; ++dz)
-                        {
-                           const double wz = Bo[dz][qz];
-
-                           for (int dy = 0; dy < D1Dy; ++dy)
-                           {
-                              const double wy = Bc[dy][qy];
-                              const double wDy = Gc[dy][qy];
-
-                              for (int dx = 0; dx < D1Dx; ++dx)
-                              {
-                                 const double t = X[dz][dy][dx];
-                                 const double wx = t * Bc[dx][qx];
-                                 const double wDx = t * Gc[dx][qx];
-
-                                 u += wDx * wy * wz;
-                                 v += wx * wDy * wz;
-                              }
-                           }
-                        }
-
-                        curl[qy][qx][0] += v; // (u_2)_{x_1}
-                        curl[qy][qx][1] -= u; // -(u_2)_{x_0}
-                     }
-                  } // qx
-               } // qy
-            } // tidz == qz
-
-            osc += D1Dx * D1Dy * D1Dz;
-            MFEM_SYNC_THREAD;
-         } // c
-
-         double dxyz1 = 0.0;
-         double dxyz2 = 0.0;
-         double dxyz3 = 0.0;
-
-         MFEM_FOREACH_THREAD(dz,z,D1D)
-         {
-            const double wcz = Bc[dz][qz];
-            const double wz = (dz < D1D-1) ? Bo[dz][qz] : 0.0;
-
-            MFEM_FOREACH_THREAD(dy,y,D1D)
-            {
-               MFEM_FOREACH_THREAD(dx,x,D1D)
-               {
-                  for (int qy = 0; qy < Q1D; ++qy)
-                  {
-                     const double wcy = Bc[dy][qy];
-                     const double wy = (dy < D1D-1) ? Bo[dy][qy] : 0.0;
-
-                     for (int qx = 0; qx < Q1D; ++qx)
-                     {
-                        const double O1 = sop[0 + (coeffDim*(qx + (Q1D*qy)))];
-                        const double O2 = (coeffDim == 3) ? sop[1 + (coeffDim*(qx + (Q1D*qy)))] : O1;
-                        const double O3 = (coeffDim == 3) ? sop[2 + (coeffDim*(qx + (Q1D*qy)))] : O1;
-
-                        const double c1 = O1 * curl[qy][qx][0];
-                        const double c2 = O2 * curl[qy][qx][1];
-                        const double c3 = O3 * curl[qy][qx][2];
-
-                        const double wcx = Bc[dx][qx];
-
-                        if (dx < D1D-1)
-                        {
-                           const double wx = Bo[dx][qx];
-                           dxyz1 += c1 * wx * wcy * wcz;
-                        }
-
-                        dxyz2 += c2 * wcx * wy * wcz;
-                        dxyz3 += c3 * wcx * wcy * wz;
-                     } // qx
-                  } // qy
-               } // dx
-            } // dy
-         } // dz
-
-         MFEM_SYNC_THREAD;
-
-         MFEM_FOREACH_THREAD(dz,z,D1D)
-         {
-            MFEM_FOREACH_THREAD(dy,y,D1D)
-            {
-               MFEM_FOREACH_THREAD(dx,x,D1D)
-               {
-                  if (dx < D1D-1)
-                  {
-                     y(dx + ((dy + (dz * D1D)) * (D1D-1)), e) += dxyz1;
-                  }
-                  if (dy < D1D-1)
-                  {
-                     y(dx + ((dy + (dz * (D1D-1))) * D1D) + ((D1D-1)*D1D*D1D), e) += dxyz2;
-                  }
-                  if (dz < D1D-1)
-                  {
-                     y(dx + ((dy + (dz * D1D)) * D1D) + (2*(D1D-1)*D1D*D1D), e) += dxyz3;
-                  }
-               }
-            }
-         }
-      } // qz
-   }); // end of element loop
-}
-
-// Apply to x corresponding to DOF's in H(curl) (trial), whose curl is
-// integrated against H(div) test functions corresponding to y.
-=======
->>>>>>> 7e3d262c
 template<int MAX_D1D = HCURL_MAX_D1D, int MAX_Q1D = HCURL_MAX_Q1D>
 static void SmemPAHcurlL2Apply3D(const int D1D,
                                  const int Q1D,
@@ -6350,11 +5137,6 @@
    if (testType == mfem::FiniteElement::CURL &&
        trialType == mfem::FiniteElement::CURL && dim == 3)
    {
-<<<<<<< HEAD
-      if (x.GetMemory().GetMemoryType() >= MemoryType::DEVICE && quad1D <= 6)
-         SmemPAHcurlL2Apply3D(dofs1D, quad1D, coeffDim, ne, mapsO->B, mapsC->B,
-                              mapsC->G, pa_data, x, y);
-=======
       if (Device::Allows(Backend::DEVICE_MASK))
       {
          const int ID = (dofs1D << 4) | quad1D;
@@ -6377,7 +5159,6 @@
                                                     mapsC->G, pa_data, x, y);
          }
       }
->>>>>>> 7e3d262c
       else
          PAHcurlL2Apply3D(dofs1D, quad1D, coeffDim, ne, mapsO->B, mapsC->B,
                           mapsO->Bt, mapsC->Bt, mapsC->G, pa_data, x, y);
@@ -6830,49 +5611,16 @@
                                           const int Q1D,
                                           const int coeffDim,
                                           const int NE,
-<<<<<<< HEAD
-                                          const Array<double> &_Bo,
-                                          const Array<double> &_Bc,
-                                          const Array<double> &_Gc,
-                                          const Vector &_op,
-                                          const Vector &_x,
-                                          Vector &_y)
-=======
                                           const Array<double> &bo,
                                           const Array<double> &bc,
                                           const Array<double> &gc,
                                           const Vector &pa_data,
                                           const Vector &x,
                                           Vector &y)
->>>>>>> 7e3d262c
 {
    MFEM_VERIFY(D1D <= MAX_D1D, "Error: D1D > MAX_D1D");
    MFEM_VERIFY(Q1D <= MAX_Q1D, "Error: Q1D > MAX_Q1D");
 
-<<<<<<< HEAD
-   constexpr static int VDIM = 3;
-   constexpr static int maxCoeffDim = 3;
-
-   auto bo = Reshape(_Bo.Read(), Q1D, D1D-1);
-   auto bc = Reshape(_Bc.Read(), Q1D, D1D);
-   auto gc = Reshape(_Gc.Read(), Q1D, D1D);
-   auto op = Reshape(_op.Read(), coeffDim, Q1D, Q1D, Q1D, NE);
-   auto x = Reshape(_x.Read(), 3*(D1D-1)*D1D*D1D, NE);
-   auto y = Reshape(_y.ReadWrite(), 3*(D1D-1)*D1D*D1D, NE);
-
-   MFEM_FORALL_3D(e, NE, Q1D, Q1D, Q1D,
-   {
-      MFEM_SHARED double BG[3][MAX_Q1D*MAX_D1D];
-      double (*Bo)[MAX_D1D] = (double (*)[MAX_D1D]) (BG+0);
-      double (*Bc)[MAX_D1D] = (double (*)[MAX_D1D]) (BG+1);
-      double (*Gc)[MAX_D1D] = (double (*)[MAX_D1D]) (BG+2);
-
-      double opc[maxCoeffDim];
-      MFEM_SHARED double sop[maxCoeffDim*MAX_Q1D*MAX_Q1D];
-      MFEM_SHARED double mass[MAX_Q1D][MAX_Q1D][3];
-
-      MFEM_SHARED double X[MAX_D1D][MAX_D1D][MAX_D1D];
-=======
    auto Bo = Reshape(bo.Read(), Q1D, D1D-1);
    auto Bc = Reshape(bc.Read(), Q1D, D1D);
    auto Gc = Reshape(gc.Read(), Q1D, D1D);
@@ -6894,7 +5642,6 @@
       MFEM_SHARED double mass[MAX_Q1D][MAX_Q1D][3];
 
       MFEM_SHARED double sX[MAX_D1D][MAX_D1D][MAX_D1D];
->>>>>>> 7e3d262c
 
       MFEM_FOREACH_THREAD(qx,x,Q1D)
       {
@@ -6920,19 +5667,11 @@
          {
             MFEM_FOREACH_THREAD(q,x,Q1D)
             {
-<<<<<<< HEAD
-               Bc[d][q] = bc(q,d);
-               Gc[d][q] = gc(q,d);
-               if (d < D1D-1)
-               {
-                  Bo[d][q] = bo(q,d);
-=======
                sBc[d][q] = Bc(q,d);
                sGc[d][q] = Gc(q,d);
                if (d < D1D-1)
                {
                   sBo[d][q] = Bo(q,d);
->>>>>>> 7e3d262c
                }
             }
          }
@@ -6968,11 +5707,7 @@
                {
                   MFEM_FOREACH_THREAD(dx,x,D1Dx)
                   {
-<<<<<<< HEAD
-                     X[dz][dy][dx] = x(dx + ((dy + (dz * D1Dy)) * D1Dx) + osc, e);
-=======
                      sX[dz][dy][dx] = X(dx + ((dy + (dz * D1Dy)) * D1Dx) + osc, e);
->>>>>>> 7e3d262c
                   }
                }
             }
@@ -6984,11 +5719,7 @@
                {
                   for (int i=0; i<coeffDim; ++i)
                   {
-<<<<<<< HEAD
-                     sop[i + (coeffDim*(tidx + (Q1D*tidy)))] = opc[i];
-=======
                      sop[i][tidx][tidy] = opc[i];
->>>>>>> 7e3d262c
                   }
                }
 
@@ -7000,17 +5731,6 @@
 
                      for (int dz = 0; dz < D1Dz; ++dz)
                      {
-<<<<<<< HEAD
-                        const double wz = (c == 2) ? Bo[dz][qz] : Bc[dz][qz];
-
-                        for (int dy = 0; dy < D1Dy; ++dy)
-                        {
-                           const double wy = (c == 1) ? Bo[dy][qy] : Bc[dy][qy];
-
-                           for (int dx = 0; dx < D1Dx; ++dx)
-                           {
-                              const double wx = X[dz][dy][dx] * ((c == 0) ? Bo[dx][qx] : Bc[dx][qx]);
-=======
                         const double wz = (c == 2) ? sBo[dz][qz] : sBc[dz][qz];
 
                         for (int dy = 0; dy < D1Dy; ++dy)
@@ -7020,7 +5740,6 @@
                            for (int dx = 0; dx < D1Dx; ++dx)
                            {
                               const double wx = sX[dz][dy][dx] * ((c == 0) ? sBo[dx][qx] : sBc[dx][qx]);
->>>>>>> 7e3d262c
                               u += wx * wy * wz;
                            }
                         }
@@ -7041,15 +5760,9 @@
 
          MFEM_FOREACH_THREAD(dz,z,D1D)
          {
-<<<<<<< HEAD
-            const double wcz = Bc[dz][qz];
-            const double wcDz = Gc[dz][qz];
-            const double wz = (dz < D1D-1) ? Bo[dz][qz] : 0.0;
-=======
             const double wcz = sBc[dz][qz];
             const double wcDz = sGc[dz][qz];
             const double wz = (dz < D1D-1) ? sBo[dz][qz] : 0.0;
->>>>>>> 7e3d262c
 
             MFEM_FOREACH_THREAD(dy,y,D1D)
             {
@@ -7057,17 +5770,6 @@
                {
                   for (int qy = 0; qy < Q1D; ++qy)
                   {
-<<<<<<< HEAD
-                     const double wcy = Bc[dy][qy];
-                     const double wcDy = Gc[dy][qy];
-                     const double wy = (dy < D1D-1) ? Bo[dy][qy] : 0.0;
-
-                     for (int qx = 0; qx < Q1D; ++qx)
-                     {
-                        const double O1 = sop[0 + (coeffDim*(qx + (Q1D*qy)))];
-                        const double O2 = (coeffDim == 3) ? sop[1 + (coeffDim*(qx + (Q1D*qy)))] : O1;
-                        const double O3 = (coeffDim == 3) ? sop[2 + (coeffDim*(qx + (Q1D*qy)))] : O1;
-=======
                      const double wcy = sBc[dy][qy];
                      const double wcDy = sGc[dy][qy];
                      const double wy = (dy < D1D-1) ? sBo[dy][qy] : 0.0;
@@ -7077,27 +5779,17 @@
                         const double O1 = sop[0][qx][qy];
                         const double O2 = (coeffDim == 3) ? sop[1][qx][qy] : O1;
                         const double O3 = (coeffDim == 3) ? sop[2][qx][qy] : O1;
->>>>>>> 7e3d262c
 
                         const double c1 = O1 * mass[qy][qx][0];
                         const double c2 = O2 * mass[qy][qx][1];
                         const double c3 = O3 * mass[qy][qx][2];
 
-<<<<<<< HEAD
-                        const double wcx = Bc[dx][qx];
-                        const double wDx = Gc[dx][qx];
-
-                        if (dx < D1D-1)
-                        {
-                           const double wx = Bo[dx][qx];
-=======
                         const double wcx = sBc[dx][qx];
                         const double wDx = sGc[dx][qx];
 
                         if (dx < D1D-1)
                         {
                            const double wx = sBo[dx][qx];
->>>>>>> 7e3d262c
                            dxyz1 += (wx * c2 * wcy * wcDz) - (wx * c3 * wcDy * wcz);
                         }
 
@@ -7120,27 +5812,15 @@
                {
                   if (dx < D1D-1)
                   {
-<<<<<<< HEAD
-                     y(dx + ((dy + (dz * D1D)) * (D1D-1)), e) += dxyz1;
+                     Y(dx + ((dy + (dz * D1D)) * (D1D-1)), e) += dxyz1;
                   }
                   if (dy < D1D-1)
                   {
-                     y(dx + ((dy + (dz * (D1D-1))) * D1D) + ((D1D-1)*D1D*D1D), e) += dxyz2;
+                     Y(dx + ((dy + (dz * (D1D-1))) * D1D) + ((D1D-1)*D1D*D1D), e) += dxyz2;
                   }
                   if (dz < D1D-1)
                   {
-                     y(dx + ((dy + (dz * D1D)) * D1D) + (2*(D1D-1)*D1D*D1D), e) += dxyz3;
-=======
-                     Y(dx + ((dy + (dz * D1D)) * (D1D-1)), e) += dxyz1;
-                  }
-                  if (dy < D1D-1)
-                  {
-                     Y(dx + ((dy + (dz * (D1D-1))) * D1D) + ((D1D-1)*D1D*D1D), e) += dxyz2;
-                  }
-                  if (dz < D1D-1)
-                  {
                      Y(dx + ((dy + (dz * D1D)) * D1D) + (2*(D1D-1)*D1D*D1D), e) += dxyz3;
->>>>>>> 7e3d262c
                   }
                }
             }
@@ -7154,11 +5834,6 @@
    if (testType == mfem::FiniteElement::CURL &&
        trialType == mfem::FiniteElement::CURL && dim == 3)
    {
-<<<<<<< HEAD
-      if (x.GetMemory().GetMemoryType() >= MemoryType::DEVICE && quad1D <= 6)
-         SmemPAHcurlL2Apply3DTranspose(dofs1D, quad1D, coeffDim, ne, mapsO->B, mapsC->B,
-                                       mapsC->G, pa_data, x, y);
-=======
       if (Device::Allows(Backend::DEVICE_MASK))
       {
          const int ID = (dofs1D << 4) | quad1D;
@@ -7181,7 +5856,6 @@
                                                              mapsC->G, pa_data, x, y);
          }
       }
->>>>>>> 7e3d262c
       else
          PAHcurlL2Apply3DTranspose(dofs1D, quad1D, coeffDim, ne, mapsO->B, mapsC->B,
                                    mapsO->Bt, mapsC->Bt, mapsC->Gt, pa_data, x, y);
