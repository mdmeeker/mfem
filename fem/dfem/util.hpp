#pragma once

#include <algorithm>
#include <cstdlib>
#include <functional>
#include <iostream>
#include <unordered_map>
#include <utility>
#include <variant>
#include <vector>
#include <type_traits>

#include "../fe/fe_base.hpp"
#include "../fespace.hpp"
#include "../../mesh/mesh.hpp"
#include "../linalg/dtensor.hpp"

#include "fieldoperator.hpp"
#include "parametricspace.hpp"
#include "tuple.hpp"

#undef NVTX_COLOR
#define NVTX_COLOR nvtx::kGreenYellow
#include "general/nvtx.hpp"

using std::size_t;

namespace mfem
{

template<typename... Ts>
constexpr auto to_array(const std::tuple<Ts...>& tuple)
{
   constexpr auto get_array = [](const Ts&... x) { return std::array{ x... }; };
   return std::apply(get_array, tuple);
}

namespace detail
{

template <typename lambda, size_t... i>
constexpr void for_constexpr(lambda&& f,
                             std::integral_constant<size_t, i>... Is)
{
   f(Is...);
}


template <size_t... n, typename lambda, typename... arg_types>
constexpr void for_constexpr(lambda&& f, std::integer_sequence<size_t, n...>,
                             arg_types... args)
{
   (detail::for_constexpr(f, args..., std::integral_constant<size_t,n> {}), ...);
}

}  // namespace detail

template <typename lambda, size_t... i>
constexpr void for_constexpr(lambda&& f, std::integer_sequence<size_t, i ... >)
{
   (f(std::integral_constant<size_t, i> {}), ...);
}

template <typename lambda>
constexpr void for_constexpr(lambda&& f, std::integer_sequence<size_t>) {}

template <int... n, typename lambda>
constexpr void for_constexpr(lambda&& f)
{
   detail::for_constexpr(f, std::make_integer_sequence<size_t, n> {}...);
}

template <typename lambda, typename arg_t>
constexpr void for_constexpr_with_arg(lambda&& f, arg_t&& arg,
                                      std::integer_sequence<size_t>)
{
   // Base case - do nothing for empty sequence
}

template <typename lambda, typename arg_t, size_t i, size_t... Is>
constexpr void for_constexpr_with_arg(lambda&& f, arg_t&& arg,
                                      std::integer_sequence<size_t, i, Is...>)
{
   f(std::integral_constant<size_t, i> {}, mfem::get<i>(arg));
   for_constexpr_with_arg(f, std::forward<arg_t>(arg),
                          std::integer_sequence<size_t, Is...> {});
}

template <typename lambda, typename arg_t>
constexpr void for_constexpr_with_arg(lambda&& f, arg_t&& arg)
{
   using indices =
      std::make_index_sequence<mfem::tuple_size<std::remove_reference_t<arg_t>>::value>;
   for_constexpr_with_arg(std::forward<lambda>(f), std::forward<arg_t>(arg),
                          indices{});
}

template <typename... input_ts, size_t... Is>
constexpr auto make_dependency_map_impl(
   mfem::tuple<input_ts...> inputs,
   std::index_sequence<Is...>)
{
   constexpr size_t N = sizeof...(input_ts);
   auto make_dependency_array = [&](auto i)
   {
      return std::array<bool, N>
      {
         (mfem::get<i>(inputs).GetFieldId() == mfem::get<Is>(inputs).GetFieldId())...
      };
   };

   std::unordered_map<int, std::array<bool, N>> map;
   for_constexpr<N>([&](auto i)
   {
      map[mfem::get<i>(inputs).GetFieldId()] =
         make_dependency_array(std::integral_constant<size_t, i> {});
   });

   return map;
}

template <typename... input_ts>
auto make_dependency_map(mfem::tuple<input_ts...> inputs)
{
   return make_dependency_map_impl(inputs, std::index_sequence_for<input_ts...> {});
}

template <typename T>
constexpr auto get_type_name() -> std::string_view
{
#if defined(__clang__)
   constexpr auto prefix = std::string_view {"[T = "};
   constexpr auto suffix = "]";
   constexpr auto function = std::string_view{__PRETTY_FUNCTION__};
#elif defined(__GNUC__)
   constexpr auto prefix = std::string_view {"with T = "};
   constexpr auto suffix = "; ";
   constexpr auto function = std::string_view{__PRETTY_FUNCTION__};
#elif defined(_MSC_VER)
   constexpr auto prefix = std::string_view {"get_type_name<"};
   constexpr auto suffix = ">(void)";
   constexpr auto function = std::string_view{__FUNCSIG__};
#else
#error Unsupported compiler
#endif

   const auto start = function.find(prefix) + prefix.size();
   const auto end = function.find(suffix);
   const auto size = end - start;

   return function.substr(start, size);
}

// Helper function to print a single tuple
template <typename Tuple, std::size_t... Is>
void print_tuple_impl(const Tuple& t, std::index_sequence<Is...>)
{
   ((std::cout << (Is == 0 ? "" : ", ") << std::get<Is>(t)), ...);
}

template <typename... Args>
void print_tuple(const std::tuple<Args...>& t)
{
   std::cout << "(";
   print_tuple_impl(t, std::index_sequence_for<Args...> {});
   std::cout << ")";
}

// // Helper function to print a tuple of tuples
// template <typename Tuple, std::size_t... Is>
// void print_tuple_of_tuples_impl(const Tuple& t, std::index_sequence<Is...>)
// {
//    ((std::cout << (Is == 0 ? "" : ", "), print_tuple(std::get<Is>(t))), ...);
// }

// template <typename... Args>
// void print_tuple_of_tuples(const std::tuple<Args...>& t)
// {
//    std::cout << "(";
//    print_tuple_of_tuples_impl(t, std::index_sequence_for<Args...> {});
//    std::cout << ")";
// }


/// @brief Pretty print an mfem::DenseMatrix to std::cout
///
/// Formatted s.t. the output is
/// [[v00, v01, ..., v0n],
///  [v10, v11, ..., v1n],
///             ..., vmn]]
/// which is compatible with numpy syntax.
///
/// @param m mfem::DenseMatrix to print
void pretty_print(const mfem::DenseMatrix& m)
{
   std::cout << "[";
   for (int i = 0; i < m.NumRows(); i++)
   {
      for (int j = 0; j < m.NumCols(); j++)
      {
         std::cout << m(i, j);
         if (j < m.NumCols() - 1)
         {
            std::cout << ", ";
         }
      }
      if (i < m.NumRows() - 1)
      {
         std::cout << ", ";
      }
   }
   std::cout << "]\n";
}

/// @brief Pretty print an mfem::Vector to std::cout
///
/// Formatted s.t. the output is [v0, v1, ..., vn] which
/// is compatible with numpy syntax.
///
/// @param v Vector of vectors to print
void pretty_print(const mfem::Vector& v)
{
   std::cout << "[";
   for (int i = 0; i < v.Size(); i++)
   {
      std::cout << v(i);
      if (i < v.Size() - 1)
      {
         std::cout << ", ";
      }
   }
   std::cout << "]\n";
}

/// @brief Pretty print an mfem::Array to std::cout
///
/// T has to have an overloaded operator<<
///
/// Formatted s.t. the output is [v0, v1, ..., vn] which
/// is compatible with numpy syntax.
///
/// @param v Vector of vectors to print
template <typename T>
void pretty_print(const mfem::Array<T>& v)
{
   std::cout << "[";
   for (int i = 0; i < v.Size(); i++)
   {
      std::cout << v[i];
      if (i < v.Size() - 1)
      {
         std::cout << ", ";
      }
   }
   std::cout << "]\n";
}

/// @brief Pretty prints an unordered map of std::array to std::cout
///
/// Useful for printing the output of make_dependency_map
///
/// @tparam T Type of array elements
/// @tparam N Size of array
/// @param map unordered map to print
template<typename K, typename T, size_t N>
void pretty_print(const std::unordered_map<K,std::array<T,N>>& map)
{
   std::cout << "{";
   size_t count = 0;
   for (const auto& [key, value] : map)
   {
      std::cout << key << ": [";
      for (size_t i = 0; i < N; i++)
      {
         std::cout << value[i];
         if (i < N-1) { std::cout << ", "; }
      }
      std::cout << "]";
      if (count < map.size() - 1)
      {
         std::cout << ", ";
      }
      count++;
   }
   std::cout << "}\n";
}

template <typename ... Ts>
constexpr auto decay_types(mfem::tuple<Ts...> const &)
-> mfem::tuple<std::remove_cv_t<std::remove_reference_t<Ts>>...>;

template <typename T>
using decay_tuple = decltype(decay_types(std::declval<T>()));

template <class F> struct FunctionSignature;

template <typename output_t, typename... input_ts>
struct FunctionSignature<output_t(input_ts...)>
{
   using return_t = output_t;
   using parameter_ts = mfem::tuple<input_ts...>;
};

template <class T> struct create_function_signature;

// Specialization for member functions (lambdas)
template <typename output_t, typename T, typename... input_ts>
struct create_function_signature<output_t (T::*)(input_ts...) const>
{
   using type = FunctionSignature<output_t(input_ts...)>;
};

// Specialization for function pointers
template <typename output_t, typename... input_ts>
struct create_function_signature<output_t (*)(input_ts...)>
{
   using type = FunctionSignature<output_t(input_ts...)>;
};

template <typename T>
constexpr int GetFieldId()
{
   return T::GetFieldId();
}

template <typename Tuple, std::size_t... Is>
constexpr auto extract_field_ids_impl(Tuple&& t, std::index_sequence<Is...>)
{
   return std::array<int, sizeof...(Is)>
   {
      std::decay_t<decltype(std::get<Is>(t))>{}.GetFieldId()...
   };
}

template <typename... Ts>
constexpr auto extract_field_ids(const std::tuple<Ts...>& t)
{
   return extract_field_ids_impl(t, std::index_sequence_for<Ts...> {});
}

// Helper function to check if an element is in the array
constexpr bool contains(const int* arr, std::size_t size, int value)
{
   for (std::size_t i = 0; i < size; ++i)
   {
      if (arr[i] == value)
      {
         return true;
      }
   }
   return false;
}

// Function to count unique Field IDs in a tuple
template <typename... Ts>
constexpr std::size_t count_unique_field_ids(const std::tuple<Ts...>& t)
{
   constexpr auto ids = extract_field_ids(decltype(t) {});
   constexpr std::size_t size = sizeof...(Ts);

   std::array<int, size> unique_ids = {};
   std::size_t unique_count = 0;

   for (std::size_t i = 0; i < size; ++i)
   {
      if (!contains(unique_ids.data(), unique_count, ids[i]))
      {
         unique_ids[unique_count] = ids[i];
         ++unique_count;
      }
   }

   return unique_count;
}

template <typename T, size_t N>
auto get_marked_entries(
   const std::array<T, N> &a,
   const std::array<bool, N> &marker)
{
   std::vector<T> r;
   for (int i = 0; i < N; i++)
   {
      if (marker[i])
      {
         r.push_back(a[i]);
      }
   }
   return r;
}

template <typename... Ts>
constexpr auto filter_fields(const std::tuple<Ts...>& t)
{
   return std::tuple_cat(
             std::conditional_t<Ts::GetFieldId() != -1, std::tuple<Ts>, std::tuple<>> {}...);
}

struct FieldDescriptor
{
   int id;
   std::variant<const FiniteElementSpace *,
       const ParFiniteElementSpace *,
       const ParametricSpace *> data;
};

template <class... T> constexpr bool always_false = false;

struct GeometricFactorMaps
{
   DeviceTensor<3, const double> normal;
};

namespace Entity
{
struct Element;
struct BoundaryElement;
struct Face;
struct BoundaryFace;
};

struct ThreadBlocks
{
   int x = 1;
   int y = 1;
   int z = 1;
};

#if (defined(MFEM_USE_CUDA) || defined(MFEM_USE_HIP))
template <typename func_t>
__global__ void forall_kernel_shmem(func_t f, int n)
{
   int i = blockIdx.x;
   extern __shared__ double shmem[];
   if (i < n)
   {
      f(i, shmem);
   }
}
#endif

template <typename func_t>
void forall(func_t f,
            const int &N,
            const ThreadBlocks &blocks,
            int num_shmem = 0,
            double *shmem = nullptr)
{
   if (Device::Allows(Backend::CUDA_MASK) ||
       Device::Allows(Backend::HIP_MASK))
   {
#if (defined(MFEM_USE_CUDA) || defined(MFEM_USE_HIP))
      // int gridsize = (N + Z - 1) / Z;
      int num_bytes = num_shmem * sizeof(decltype(shmem));
      dim3 block_size(blocks.x, blocks.y, blocks.z);
#if defined(MFEM_USE_CUDA)
      forall_kernel_shmem<<<N, block_size, num_bytes>>>(f, N);
      MFEM_GPU_CHECK(cudaGetLastError());
#elif defined(MFEM_USE_HIP)
      // static int loop = 0;
      // if (loop++ < 128)
      // { dbg("N:{} {}x{}x{} smem:{}", N, blocks.x, blocks.y, blocks.z, num_bytes); }
      if (num_bytes >= 64*1024)
      {
         dbg("\x1b[31mNot enough shared memory per block!");
         assert(false && "Not enough shared memory per block!");
      }
      else
      {
         MFEM_GPU_CHECK(hipGetLastError());
         hipLaunchKernelGGL(forall_kernel_shmem, N, block_size, num_bytes, 0, f, N);
         MFEM_GPU_CHECK(hipGetLastError());
         MFEM_GPU_CHECK(hipDeviceSynchronize());
         MFEM_GPU_CHECK(hipGetLastError());
      }
#endif
      MFEM_DEVICE_SYNC;
#endif
   }
   else if (Device::Allows(Backend::CPU_MASK))
   {
      MFEM_ASSERT(!((bool)num_shmem != (bool)shmem),
                  "Backend::CPU needs a pre-allocated shared memory block");
      for (int i = 0; i < N; i++)
      {
         f(i, shmem);
      }
   }
   else
   {
      MFEM_ABORT("no compute backend available");
   }
}

class FDJacobian : public Operator
{
public:
   FDJacobian(const Operator &op, const Vector &x) :
      Operator(op.Height(), op.Width()),
      op(op),
      x(x)
   {
      f.SetSize(Height());
      xpev.SetSize(Width());
      op.Mult(x, f);
      xnorm = x.Norml2();
   }

   void Mult(const Vector &v, Vector &y) const override
   {
      x.HostRead();

      // See [1] for choice of eps.
      //
      // [1] Woodward, C.S., Gardner, D.J. and Evans, K.J., 2015. On the use of
      // finite difference matrix-vector products in Newton-Krylov solvers for
      // implicit climate dynamics with spectral elements. Procedia Computer
      // Science, 51, pp.2036-2045.
      real_t eps = lambda * (lambda + xnorm / v.Norml2());

      for (int i = 0; i < x.Size(); i++)
      {
         xpev(i) = x(i) + eps * v(i);
      }

      // y = f(x + eps * v)
      op.Mult(xpev, y);

      // y = (f(x + eps * v) - f(x)) / eps
      for (int i = 0; i < f.Size(); i++)
      {
         y(i) = (y(i) - f(i)) / eps;
      }
   }

   virtual MemoryClass GetMemoryClass() const override
   {
      return Device::GetDeviceMemoryClass();
   }

private:
   const Operator &op;
   Vector x, f;
   mutable Vector xpev;
   real_t lambda = 1.0e-6;
   real_t xnorm;
};


inline
int FindIdx(const size_t& id, const std::vector<FieldDescriptor>& fields)
{
   for (size_t i = 0; i < fields.size(); i++)
   {
      if (fields[i].id == id)
      {
         return static_cast<int>(i);
      }
   }
   return -1;
}

template <typename entity_t>
GeometricFactorMaps GetGeometricFactorMaps(Mesh &mesh,
                                           const IntegrationRule &ir)
{
   if constexpr (std::is_same_v<entity_t, Entity::BoundaryElement>)
   {
      const FaceGeometricFactors *fg =
         mesh.GetFaceGeometricFactors(
            ir,
            FaceGeometricFactors::FactorFlags::NORMALS,
            FaceType::Boundary);

      return GeometricFactorMaps
      {
         DeviceTensor<3, const double>(
            fg->normal.Read(), ir.GetNPoints(), mesh.SpaceDimension(), mesh.GetNBE()
         )
      };
   }

   Vector zero;
   return GeometricFactorMaps{DeviceTensor<3, const double>(zero.Read(), 0, 0, 0)};
}

int GetVSize(const FieldDescriptor &f)
{
   return std::visit([](auto arg)
   {
      if (arg == nullptr)
      {
         MFEM_ABORT("FieldDescriptor data is nullptr");
      }

      using T = std::decay_t<decltype(arg)>;
      if constexpr (std::is_same_v<T, const FiniteElementSpace *> ||
                    std::is_same_v<T, const ParFiniteElementSpace *>)
      {
         return arg->GetVSize();
      }
      else if constexpr (std::is_same_v<T, const ParametricSpace *>)
      {
         return arg->GetTotalSize();
      }
      else
      {
         static_assert(always_false<T>, "can't use GetVSize on type");
      }
   }, f.data);
}

void GetElementVDofs(const FieldDescriptor &f, int el, Array<int> &vdofs)
{
   return std::visit([&](auto arg)
   {
      if (arg == nullptr)
      {
         MFEM_ABORT("FieldDescriptor data is nullptr");
      }

      using T = std::decay_t<decltype(arg)>;
      if constexpr (std::is_same_v<T, const FiniteElementSpace *>)
      {
         arg->GetElementVDofs(el, vdofs);
      }
      else if constexpr (std::is_same_v<T, const ParFiniteElementSpace *>)
      {
         arg->GetElementVDofs(el, vdofs);
      }
      else if constexpr (std::is_same_v<T, const ParametricSpace *>)
      {
         MFEM_ABORT("internal error");
      }
      else
      {
         static_assert(always_false<T>, "can't use GetElementVdofs on type");
      }
   }, f.data);
}

int GetTrueVSize(const FieldDescriptor &f)
{
   return std::visit([](auto arg)
   {
      if (arg == nullptr)
      {
         MFEM_ABORT("FieldDescriptor data is nullptr");
      }

      using T = std::decay_t<decltype(arg)>;
      if constexpr (std::is_same_v<T, const FiniteElementSpace *>)
      {
         return arg->GetTrueVSize();
      }
      else if constexpr (std::is_same_v<T, const ParFiniteElementSpace *>)
      {
         return arg->GetTrueVSize();
      }
      else if constexpr (std::is_same_v<T, const ParametricSpace *>)
      {
         return arg->GetTotalSize();
      }
      else
      {
         static_assert(always_false<T>, "can't use GetTrueVSize on type");
      }
   }, f.data);
}

int GetVDim(const FieldDescriptor &f)
{
   return std::visit([](auto && arg)
   {
      using T = std::decay_t<decltype(arg)>;
      if constexpr (std::is_same_v<T, const FiniteElementSpace *>)
      {
         return arg->GetVDim();
      }
      else if constexpr (std::is_same_v<T, const ParFiniteElementSpace *>)
      {
         return arg->GetVDim();
      }
      else if constexpr (std::is_same_v<T, const ParametricSpace *>)
      {
         return arg->GetLocalSize();
      }
      else
      {
         static_assert(always_false<T>, "can't use GetVDim on type");
      }
   }, f.data);
}

int GetVectorFEDim(const FieldDescriptor &f)
{
   return std::visit([](auto && arg)
   {
      using T = std::decay_t<decltype(arg)>;
      if constexpr (std::is_same_v<T, const FiniteElementSpace *> ||
                    std::is_same_v<T, const ParFiniteElementSpace *>)
      {
         if (arg->GetFE(0)->GetMapType() == FiniteElement::MapType::H_CURL ||
             arg->GetFE(0)->GetMapType() == FiniteElement::MapType::H_DIV)
         {
            return arg->GetFE(0)->GetDim();
         }
         else
         {
            return 1;
         }
      }
      else if constexpr (std::is_same_v<T, const ParametricSpace *>)
      {
         return 1;
      }
      else
      {
         static_assert(always_false<T>, "can't use GetVectorFEDim on type");
      }
   }, f.data);
}

int GetVectorFECurlDim(const FieldDescriptor &f)
{
   return std::visit([](auto && arg)
   {
      using T = std::decay_t<decltype(arg)>;
      if constexpr (std::is_same_v<T, const FiniteElementSpace *> ||
                    std::is_same_v<T, const ParFiniteElementSpace *>)
      {
         if (arg->GetFE(0)->GetMapType() == FiniteElement::MapType::H_CURL)
         {
            return arg->GetFE(0)->GetCurlDim();
         }
         else
         {
            return 1;
         }
      }
      else if constexpr (std::is_same_v<T, const ParametricSpace *>)
      {
         return 1;
      }
      else
      {
         static_assert(always_false<T>, "can't use GetVectorFECurlDim on type");
      }
   }, f.data);
}

template <typename entity_t>
int GetDimension(const FieldDescriptor &f)
{
   return std::visit([](auto && arg)
   {
      using T = std::decay_t<decltype(arg)>;
      if constexpr (std::is_same_v<T, const FiniteElementSpace *> ||
                    std::is_same_v<T, const ParFiniteElementSpace *>)
      {
         if constexpr (std::is_same_v<entity_t, Entity::Element>)
         {
            return arg->GetMesh()->Dimension();
         }
         else if constexpr (std::is_same_v<entity_t, Entity::BoundaryElement>)
         {
            return arg->GetMesh()->Dimension() - 1;
         }
      }
      else if constexpr (std::is_same_v<T, const ParametricSpace *>)
      {
         return arg->Dimension();
      }
      else
      {
         static_assert(always_false<T>, "can't use GetDimension on type");
      }
   }, f.data);
}

const Operator *get_prolongation(const FieldDescriptor &f)
{
   return std::visit([](auto&& arg) -> const Operator*
   {
      using T = std::decay_t<decltype(arg)>;
      if constexpr (std::is_same_v<T, const FiniteElementSpace *> ||
                    std::is_same_v<T, const ParFiniteElementSpace *>)
      {
         return arg->GetProlongationMatrix();
      }
      else if constexpr (std::is_same_v<T, const ParametricSpace *>)
      {
         return arg->GetProlongation();
      }
      else
      {
         static_assert(always_false<T>, "can't use GetProlongation on type");
      }
   }, f.data);
}

const Operator *get_element_restriction(const FieldDescriptor &f,
                                        ElementDofOrdering o)
{
   return std::visit([&o](auto&& arg) -> const Operator*
   {
      using T = std::decay_t<decltype(arg)>;
      if constexpr (std::is_same_v<T, const FiniteElementSpace *>
                    || std::is_same_v<T, const ParFiniteElementSpace *>)
      {
         return arg->GetElementRestriction(o);
      }
      else if constexpr (std::is_same_v<T, const ParametricSpace *>)
      {
         return arg->GetRestriction();
      }
      else
      {
         static_assert(always_false<T>, "can't use GetElementRestriction on type");
      }
   }, f.data);
}

const Operator *get_face_restriction(const FieldDescriptor &f,
                                     ElementDofOrdering o,
                                     FaceType ft,
                                     L2FaceValues m)
{
   return std::visit([&o, &ft, &m](auto&& arg) -> const Operator*
   {
      using T = std::decay_t<decltype(arg)>;
      if constexpr (std::is_same_v<T, const FiniteElementSpace *> ||
                    std::is_same_v<T, const ParFiniteElementSpace *>)
      {
         return arg->GetFaceRestriction(o, ft, m);
      }
      else if constexpr (std::is_same_v<T, const ParametricSpace *>)
      {
         return arg->GetRestriction();
      }
      else
      {
         static_assert(always_false<T>, "can't use get_face_restriction on type");
      }
   }, f.data);
}

template <typename entity_t>
inline
const Operator *get_restriction(const FieldDescriptor &f,
                                const ElementDofOrdering &o)
{
   if constexpr (std::is_same_v<entity_t, Entity::Element>)
   {
      return get_element_restriction(f, o);
   }
   else if constexpr (std::is_same_v<entity_t, Entity::BoundaryElement>)
   {
      return get_face_restriction(f, o, FaceType::Boundary,
                                  L2FaceValues::SingleValued);
   }
   MFEM_ABORT("restriction not implemented for Entity");
   return nullptr;
}

template <typename entity_t, typename fop_t>
inline
auto get_restriction_transpose(
   const FieldDescriptor &f,
   const ElementDofOrdering &o,
   const fop_t &fop)
{
   if constexpr (is_one_fop<fop_t>::value)
   {
      auto RT = [=](const Vector &v_e, Vector &v_l)
      {
         v_l = v_e;
      };
      return std::tuple{RT, 1};
   }
   else
   {
      const Operator *R = get_restriction<entity_t>(f, o);
      auto RT = [=](const Vector &x, Vector &y)
      {
         R->MultTranspose(x, y);
      };
      return std::tuple{RT, R->Height()};
   }
}

void prolongation(const FieldDescriptor field, const Vector &x, Vector &field_l)
{
   const auto P = get_prolongation(field);
   field_l.SetSize(P->Height());
   P->Mult(x, field_l);
}

template <size_t N, size_t M>
void prolongation(const std::array<FieldDescriptor, N> fields,
                  const Vector &x,
                  std::array<Vector, M> &fields_l)
{
   int data_offset = 0;
   for (int i = 0; i < N; i++)
   {
      const auto P = get_prolongation(fields[i]);
      const int width = P->Width();
      // const Vector x_i(x.GetData() + data_offset, width);
      const Vector x_i(const_cast<Vector&>(x), data_offset, width);
      fields_l[i].SetSize(P->Height());

      P->Mult(x_i, fields_l[i]);
      data_offset += width;
   }
}

void prolongation(const std::vector<FieldDescriptor> fields,
                  const Vector &x,
                  std::vector<Vector> &fields_l)
{
   int data_offset = 0;
   for (size_t i = 0; i < fields.size(); i++)
   {
      const auto P = get_prolongation(fields[i]);
      const int width = P->Width();
      const Vector x_i(const_cast<Vector&>(x), data_offset, width);
      fields_l[i].SetSize(P->Height());
      P->Mult(x_i, fields_l[i]);
      data_offset += width;
   }
}

template <typename fop_t>
inline
auto get_prolongation_transpose(const FieldDescriptor &f, const fop_t &fop,
                                MPI_Comm mpi_comm)
{
   if constexpr (is_one_fop<fop_t>::value)
   {
      auto PT = [=](const Vector &r_local, Vector &y)
      {
         double local_sum = r_local.Sum();
         MPI_Allreduce(&local_sum, y.GetData(), 1, MPI_DOUBLE, MPI_SUM, mpi_comm);
         MFEM_ASSERT(y.Size() == 1, "output size doesn't match kernel description");
      };
      return PT;
   }
   else if constexpr (is_none_fop<fop_t>::value)
   {
      auto PT = [](Vector &r_local, Vector &y)
      {
         y = r_local;
      };
      return PT;
   }
   else
   {
      const Operator *P = get_prolongation(f);
      auto PT = [=](const Vector &r_local, Vector &y)
      {
         P->MultTranspose(r_local, y);
      };
      return PT;
   }
}

template <typename entity_t>
void restriction(const FieldDescriptor u,
                 const Vector &u_l,
                 Vector &field_e,
                 ElementDofOrdering ordering)
{
   const auto R = get_restriction<entity_t>(u, ordering);
   MFEM_ASSERT(R->Width() == u_l.Size(),
               "restriction not applicable to given data size");
   const int height = R->Height();
   field_e.SetSize(height);
   R->Mult(u_l, field_e);
}

template <typename entity_t>
void restriction(const std::vector<FieldDescriptor> u,
                 const std::vector<Vector> &u_l,
                 std::vector<Vector> &fields_e,
                 ElementDofOrdering ordering,
                 const int offset = 0)
{
   for (size_t i = 0; i < u.size(); i++)
   {
      const auto R = get_restriction<entity_t>(u[i], ordering);
      MFEM_ASSERT(R->Width() == u_l[i].Size(),
                  "restriction not applicable to given data size");
      const int height = R->Height();
      fields_e[i + offset].SetSize(height);
      R->Mult(u_l[i], fields_e[i + offset]);
   }
}

// TODO: keep this temporarily
template <size_t N, size_t M>
void element_restriction(const std::array<FieldDescriptor, N> u,
                         const std::array<Vector, N> &u_l,
                         std::array<Vector, M> &fields_e,
                         ElementDofOrdering ordering,
                         const int offset = 0)
{
   for (int i = 0; i < N; i++)
   {
      const auto R = get_element_restriction(u[i], ordering);
      MFEM_ASSERT(R->Width() == u_l[i].Size(),
                  "element restriction not applicable to given data size");
      const int height = R->Height();
      fields_e[i + offset].SetSize(height);
      R->Mult(u_l[i], fields_e[i + offset]);
   }
}

template <typename entity_t>
int GetNumEntities(const mfem::Mesh &mesh)
{
   if constexpr (std::is_same_v<entity_t, Entity::Element>)
   {
      return mesh.GetNE();
   }
   else if constexpr (std::is_same_v<entity_t, Entity::BoundaryElement>)
   {
      return mesh.GetNBE();
   }
   else
   {
      static_assert(always_false<entity_t>, "can't use GetNumEntites on type");
   }
}

template <typename entity_t>
inline
const DofToQuad *GetDofToQuad(const FieldDescriptor &f,
                              const IntegrationRule &ir,
                              DofToQuad::Mode mode)
{
   return std::visit([&ir, &mode](auto&& arg) -> const DofToQuad*
   {
      using T = std::decay_t<decltype(arg)>;
      if constexpr (std::is_same_v<T, const FiniteElementSpace *>
                    || std::is_same_v<T, const ParFiniteElementSpace *>)
      {
         if constexpr (std::is_same_v<entity_t, Entity::Element>)
         {
            return &arg->GetFE(0)->GetDofToQuad(ir, mode);
         }
         else if constexpr (std::is_same_v<entity_t, Entity::BoundaryElement>)
         {
            return &arg->GetBE(0)->GetDofToQuad(ir, mode);
         }
      }
      else if constexpr (std::is_same_v<T, const ParametricSpace *>)
      {
         return &arg->GetDofToQuad();
      }
      else
      {
         static_assert(always_false<T>, "can't use GetDofToQuad on type");
      }
   }, f.data);
}

template <typename field_operator_t>
void CheckCompatibility(const FieldDescriptor &f)
{
   std::visit([](auto && arg)
   {
      using T = std::decay_t<decltype(arg)>;
      if constexpr (std::is_same_v<T, const FiniteElementSpace *> ||
                    std::is_same_v<T, const ParFiniteElementSpace *>)
      {
         if constexpr (std::is_same_v<field_operator_t, Value<>>)
         {
            // Supported by all FE spaces
         }
         else if constexpr (std::is_same_v<field_operator_t, Gradient<>>)
         {
            MFEM_ASSERT(arg->GetFE(0)->GetMapType() == FiniteElement::MapType::VALUE,
                        "Gradient not compatible with FE");
         }
         else
         {
            static_assert(always_false<T, field_operator_t>,
                          "FieldOperator not compatible with FiniteElementSpace");
         }
      }
      else if constexpr (std::is_same_v<T, const ParametricSpace *>)
      {
         if constexpr (std::is_same_v<field_operator_t, None<>>)
         {
            // Only supported field operation for ParametricSpace
         }
         else
         {
            static_assert(always_false<T, field_operator_t>,
                          "FieldOperator not compatible with ParametricSpace");
         }
      }
      else
      {
         static_assert(always_false<T, field_operator_t>,
                       "Operator not compatible with FE");
      }
   }, f.data);
}

template <typename entity_t, typename field_operator_t>
int GetSizeOnQP(const field_operator_t &, const FieldDescriptor &f)
{
   // CheckCompatibility<field_operator_t>(f);

   if constexpr (is_value_fop<field_operator_t>::value)
   {
      return GetVDim(f) * GetVectorFEDim(f);
   }
   else if constexpr (is_gradient_fop<field_operator_t>::value)
   {
      return GetVDim(f) * GetDimension<entity_t>(f);
   }
   else if constexpr (is_none_fop<field_operator_t>::value)
   {
      return GetVDim(f);
   }
   else if constexpr (is_one_fop<field_operator_t>::value)
   {
      return 1;
   }
   else
   {
      MFEM_ABORT("can't get size on quadrature point for field descriptor");
   }
}

template <typename entity_t, typename field_operator_ts>
std::array<int, mfem::tuple_size<field_operator_ts>::value>
create_descriptors_to_fields_map(
   const std::vector<FieldDescriptor> &fields,
   field_operator_ts &fops)
{
   std::array<int, mfem::tuple_size<field_operator_ts>::value> map;

   auto find_id = [](const std::vector<FieldDescriptor> &fields, int i)
   {
      auto it = std::find_if(begin(fields), end(fields),
                             [&](const FieldDescriptor &field)
      {
         return field.id == i;
      });

      if (it == fields.end())
      {
         return -1;
      }
      return static_cast<int>(it - fields.begin());
   };

   auto f = [&](auto &fop, auto &map)
   {
      int i;

      if constexpr (std::is_same_v<std::decay_t<decltype(fop)>, Weight>)
      {
         // TODO-bug: stealing dimension from the first field
         fop.dim = GetDimension<Entity::Element>(fields[0]);
         fop.vdim = 1;
         fop.size_on_qp = 1;
         map = -1;
      }
      else if ((i = find_id(fields, fop.GetFieldId())) != -1)
      {
         fop.dim = GetDimension<entity_t>(fields[i]);
         fop.vdim = GetVDim(fields[i]);
         fop.size_on_qp = GetSizeOnQP<entity_t>(fop, fields[i]);
         map = i;
      }
      else
      {
         MFEM_ABORT("can't find field for id: " << fop.GetFieldId());
      }
   };

   for_constexpr<mfem::tuple_size<field_operator_ts>::value>([&](auto idx)
   {
      f(mfem::get<idx>(fops), map[idx]);
   });

   return map;
}

template <typename input_t, std::size_t... i>
std::array<DeviceTensor<3>, sizeof...(i)> wrap_input_memory(
   std::array<Vector, sizeof...(i)> &input_qp_mem, int num_qp, int num_entities,
   const input_t &inputs, std::index_sequence<i...>)
{
   return {DeviceTensor<3>(input_qp_mem[i].Write(), mfem::get<i>(inputs).size_on_qp, num_qp, num_entities) ...};
}

template <typename input_t, std::size_t... i>
std::array<Vector, sizeof...(i)> create_input_qp_memory(
   int num_qp,
   int num_entities,
   input_t &inputs,
   std::index_sequence<i...>)
{
   return {Vector(mfem::get<i>(inputs).size_on_qp * num_qp * num_entities)...};
}

struct DofToQuadMap
{
   enum Index
   {
      QP,
      DIM,
      DOF
   };
   DeviceTensor<3, const double> B;
   DeviceTensor<3, const double> G;
   int which_input = -1;
};

template <typename input_t, std::size_t... i>
std::vector<int> get_input_size_on_qp(
   const input_t &inputs,
   std::index_sequence<i...>)
{
   return {mfem::get<i>(inputs).size_on_qp...};
}

struct SharedMemory
{
   enum Index
   {
      INPUT_DTQ,
      OUTPUT_DTQ,
      FIELD,
      DIRECTION,
      INPUT,
      SHADOW,
      OUTPUT,
      TEMP
   };
};

template <size_t num_fields, size_t num_inputs, size_t num_outputs>
struct SharedMemoryInfo
{
   int total_size;
   std::array<int, 8> offsets;
   std::array<std::array<int, 2>, num_inputs> input_dtq_sizes;
   std::array<std::array<int, 2>, num_outputs> output_dtq_sizes;
   std::array<int, num_fields> field_sizes;
   int direction_size;
   std::array<int, num_inputs> input_sizes;
   std::array<int, num_inputs> shadow_sizes;
   int residual_size;
   std::array<int, 6> temp_sizes;
};

template <typename entity_t, size_t num_fields, size_t num_inputs, size_t num_outputs, typename input_t>
SharedMemoryInfo<num_fields, num_inputs, num_outputs>
get_shmem_info(
   std::array<DofToQuadMap, num_inputs> &input_dtq_maps,
   std::array<DofToQuadMap, num_outputs> &output_dtq_maps,
   const std::vector<FieldDescriptor> &fields,
   const int &num_entities,
   const input_t &inputs,
   const int &num_qp,
   const std::vector<int> &input_size_on_qp,
   const int &residual_size_on_qp,
   const ElementDofOrdering &dof_ordering,
   const int &derivative_action_field_idx = -1)
{
   std::array<int, 8> offsets = {0};
   int total_size = 0;

   offsets[SharedMemory::Index::INPUT_DTQ] = total_size;
   std::array<std::array<int, 2>, num_inputs> input_dtq_sizes;
   int max_dtq_qps = 0;
   int max_dtq_dofs = 0;
   for (int i = 0; i < num_inputs; i++)
   {
      auto a = input_dtq_maps[i].B.GetShape();
      input_dtq_sizes[i][0] = a[0] * a[1] * a[2];
      auto b = input_dtq_maps[i].G.GetShape();
      input_dtq_sizes[i][1] = b[0] * b[1] * b[2];

      max_dtq_qps = std::max(max_dtq_qps, a[DofToQuadMap::Index::QP]);
      max_dtq_dofs = std::max(max_dtq_dofs, a[DofToQuadMap::Index::DOF]);

      total_size += std::accumulate(std::begin(input_dtq_sizes[i]),
                                    std::end(input_dtq_sizes[i]),
                                    0);
   }

   offsets[SharedMemory::Index::OUTPUT_DTQ] = total_size;
   std::array<std::array<int, 2>, num_outputs> output_dtq_sizes;
   for (int i = 0; i < num_outputs; i++)
   {
      auto a = output_dtq_maps[i].B.GetShape();
      output_dtq_sizes[i][0] = a[0] * a[1] * a[2];
      auto b = output_dtq_maps[i].G.GetShape();
      output_dtq_sizes[i][1] = b[0] * b[1] * b[2];

      max_dtq_qps = std::max(max_dtq_qps, a[DofToQuadMap::Index::QP]);
      max_dtq_dofs = std::max(max_dtq_dofs, a[DofToQuadMap::Index::DOF]);

      total_size += std::accumulate(std::begin(output_dtq_sizes[i]),
                                    std::end(output_dtq_sizes[i]),
                                    0);
   }

   offsets[SharedMemory::Index::FIELD] = total_size;
   std::array<int, num_fields> field_sizes;
   for (int i = 0; i < num_fields; i++)
   {
      field_sizes[i] = get_restriction<entity_t>(
                          fields[i],
                          dof_ordering)->Height() / num_entities;
   }
   total_size += std::accumulate(
                    std::begin(field_sizes), std::end(field_sizes), 0);

   offsets[SharedMemory::Index::DIRECTION] = total_size;
   int direction_size = 0;
   if (derivative_action_field_idx != -1)
   {
      direction_size = get_restriction<entity_t>(
                          fields[derivative_action_field_idx],
                          dof_ordering)->Height() / num_entities;
      total_size += direction_size;
   }

   offsets[SharedMemory::Index::INPUT] = total_size;
   std::array<int, num_inputs> input_sizes;
   for (int i = 0; i < num_inputs; i++)
   {
      input_sizes[i] = input_size_on_qp[i] * num_qp;
   }
   total_size += std::accumulate(
                    std::begin(input_sizes), std::end(input_sizes), 0);

   offsets[SharedMemory::Index::SHADOW] = total_size;
   std::array<int, num_inputs> shadow_sizes{0};
   if (derivative_action_field_idx != -1)
   {
      for (int i = 0; i < num_inputs; i++)
      {
         shadow_sizes[i] = input_size_on_qp[i] * num_qp;
      }
      total_size += std::accumulate(
                       std::begin(shadow_sizes), std::end(shadow_sizes), 0);
   }

   offsets[SharedMemory::Index::OUTPUT] = total_size;
   const int residual_size = residual_size_on_qp;
   total_size += residual_size * num_qp;

   offsets[SharedMemory::Index::TEMP] = total_size;
   constexpr int num_temp = 6;
   std::array<int, num_temp> temp_sizes = {0};
   // TODO-bug: this assumes q1d >= d1d
   const int q1d = max_dtq_qps;
   [[maybe_unused]] const int d1d = max_dtq_dofs;

   // TODO-bug: this depends on the dimension
   constexpr int hardcoded_temp_num = 6;
   for (size_t i = 0; i < hardcoded_temp_num; i++)
   {
      // TODO-bug: over-allocates if q1d <= d1d
      temp_sizes[i] = q1d * q1d * q1d;
   }
   total_size += std::accumulate(
                    std::begin(temp_sizes), std::end(temp_sizes), 0);

   return SharedMemoryInfo<num_fields, num_inputs, num_outputs>
   {
      total_size,
      offsets,
      input_dtq_sizes,
      output_dtq_sizes,
      field_sizes,
      direction_size,
      input_sizes,
      shadow_sizes,
      residual_size,
      temp_sizes
   };
}

template <typename shmem_info_t>
void print_shared_memory_info(shmem_info_t &shmem_info)
{
   out << "Shared Memory Info\n"
       << "total size: " << shmem_info.total_size
       << " " << "(" << shmem_info.total_size * double(sizeof(double))/1024.0 << "kb)";
   out << "\ninput dtq sizes (B G): ";
   for (auto &i : shmem_info.input_dtq_sizes)
   {
      out << "(";
      for (int j = 0; j < 2; j++)
      {
         out << i[j];
         if (j < 1)
         {
            out << " ";
         }
      }
      out << ") ";
   }
   out << "\noutput dtq sizes (B G): ";
   for (auto &i : shmem_info.output_dtq_sizes)
   {
      out << "(";
      for (int j = 0; j < 2; j++)
      {
         out << i[j];
         if (j < 1)
         {
            out << " ";
         }
      }
      out << ") ";
   }
   out << "\nfield sizes: ";
   for (auto &i : shmem_info.field_sizes)
   {
      out << i << " ";
   }
   out << "\ndirection size: ";
   out << shmem_info.direction_size << " ";
   out << "\ninput sizes: ";
   for (auto &i : shmem_info.input_sizes)
   {
      out << i << " ";
   }
   out << "\nshadow sizes: ";
   for (auto &i : shmem_info.shadow_sizes)
   {
      out << i << " ";
   }
   out << "\ntemp sizes: ";
   for (auto &i : shmem_info.temp_sizes)
   {
      out << i << " ";
   }
   out << "\noffsets: ";
   for (auto &i : shmem_info.offsets)
   {
      out << i << " ";
   }
   out << "\n\n";
}

template <size_t N>
MFEM_HOST_DEVICE inline
std::array<DofToQuadMap, N> load_dtq_mem(
   void *mem,
   int offset,
   const std::array<std::array<int, 2>, N> &sizes,
   const std::array<DofToQuadMap, N> &dtq)
{
   std::array<DofToQuadMap, N> f;
   for (int i = 0; i < N; i++)
   {
      const auto [nqp_b, dim_b, ndof_b] = dtq[i].B.GetShape();
      const auto B = Reshape(&dtq[i].B[0], nqp_b, dim_b, ndof_b);
      auto mem_Bi = Reshape(reinterpret_cast<real_t *>(mem) + offset, nqp_b, dim_b,
                            ndof_b);
      if (dtq[i].which_input != -1)
      {
         MFEM_FOREACH_THREAD(q, x, nqp_b)
         {
            MFEM_FOREACH_THREAD(d, y, ndof_b)
            {
               for (int b = 0; b < dim_b; b++)
               {
                  auto v = B(q, b, d);
                  mem_Bi(q, b, d) = v;
               }
            }
         }
      }
      offset += sizes[i][0];

      const auto [nqp_g, dim_g, ndof_g] = dtq[i].G.GetShape();
      const auto G = Reshape(&dtq[i].G[0], nqp_g, dim_g, ndof_g);
      auto mem_Gi = Reshape(reinterpret_cast<real_t *>(mem) + offset, nqp_g, dim_g,
                            ndof_g);
      if (dtq[i].which_input != -1)
      {
         MFEM_FOREACH_THREAD(q, x, nqp_g)
         {
            MFEM_FOREACH_THREAD(d, y, ndof_g)
            {
               for (int b = 0; b < dim_g; b++)
               {
                  mem_Gi(q, b, d) = G(q, b, d);
               }
            }
         }
      }
      offset += sizes[i][1];

      f[i] = DofToQuadMap{DeviceTensor<3, const double>(&mem_Bi[0], nqp_b, dim_b, ndof_b),
                          DeviceTensor<3, const double>(&mem_Gi[0], nqp_g, dim_g, ndof_g),
                          dtq[i].which_input};
   }
   return f;
}

template <size_t num_fields>
MFEM_HOST_DEVICE inline
std::array<DeviceTensor<1>, num_fields>
load_field_mem(
   void *mem,
   int offset,
   const std::array<int, num_fields> &sizes,
   const std::array<DeviceTensor<2>, num_fields> &fields_e,
   const int &entity_idx)
{
   std::array<DeviceTensor<1>, num_fields> f;

   for_constexpr<num_fields>([&](auto field_idx)
   {
      int block_size = MFEM_THREAD_SIZE(x) *
                       MFEM_THREAD_SIZE(y) *
                       MFEM_THREAD_SIZE(z);
      int tid = MFEM_THREAD_ID(x) +
                MFEM_THREAD_SIZE(x) *
                (MFEM_THREAD_ID(y) + MFEM_THREAD_SIZE(y) * MFEM_THREAD_ID(z));
      for (int k = tid; k < sizes[field_idx]; k += block_size)
      {
         reinterpret_cast<real_t *>(mem)[offset + k] =
            fields_e[field_idx](k, entity_idx);
      }

      f[field_idx] =
         DeviceTensor<1>(&reinterpret_cast<real_t *> (mem)[offset], sizes[field_idx]);

      offset += sizes[field_idx];
   });

   return f;
}

MFEM_HOST_DEVICE inline
DeviceTensor<1> load_direction_mem(
   void *mem,
   int offset,
   const int &size,
   const DeviceTensor<2> &direction,
   const int &entity_idx)
{
   int block_size = MFEM_THREAD_SIZE(x) *
                    MFEM_THREAD_SIZE(y) *
                    MFEM_THREAD_SIZE(z);
   int tid = MFEM_THREAD_ID(x) +
             MFEM_THREAD_SIZE(x) *
             (MFEM_THREAD_ID(y) + MFEM_THREAD_SIZE(y) * MFEM_THREAD_ID(z));
   for (int k = tid; k < size; k += block_size)
   {
      reinterpret_cast<real_t *>(mem)[offset + k] = direction(k, entity_idx);
   }
   MFEM_SYNC_THREAD;

   return DeviceTensor<1>(
             &reinterpret_cast<real_t *>(mem)[offset], size);
}

template <size_t N>
MFEM_HOST_DEVICE inline
std::array<DeviceTensor<2>, N> load_input_mem(
   void *mem,
   int offset,
   const std::array<int, N> &sizes,
   const int &num_qp)
{
   std::array<DeviceTensor<2>, N> f;
   for (int i = 0; i < N; i++)
   {
      f[i] = DeviceTensor<2>(&reinterpret_cast<real_t *>(mem)[offset],
                             sizes[i] / num_qp,
                             num_qp);
      offset += sizes[i];
   }
   return f;
}

MFEM_HOST_DEVICE inline
DeviceTensor<2> load_residual_mem(
   void *mem,
   int offset,
   const int &residual_size,
   const int &num_qp)
{
   return DeviceTensor<2>(reinterpret_cast<real_t *>(mem) + offset, residual_size,
                          num_qp);
}

template <size_t N>
MFEM_HOST_DEVICE inline
std::array<DeviceTensor<1>, 6> load_scratch_mem(
   void *mem,
   int offset,
   const std::array<int, N> &sizes)
{
   std::array<DeviceTensor<1>, N> f;
   for (int i = 0; i < N; i++)
   {
      f[i] = DeviceTensor<1>(&reinterpret_cast<real_t *>(mem)[offset], sizes[i]);
      offset += sizes[i];
   }
   return f;
}

template <typename shared_mem_info_t, size_t num_inputs, size_t num_outputs, size_t num_fields>
MFEM_HOST_DEVICE inline
auto unpack_shmem(
   void *shmem,
   const shared_mem_info_t &shmem_info,
   const std::array<DofToQuadMap, num_inputs> &input_dtq_maps,
   const std::array<DofToQuadMap, num_outputs> &output_dtq_maps,
   const std::array<DeviceTensor<2>, num_fields> &wrapped_fields_e,
   const int &num_qp,
   const int &e)
{
   auto input_dtq_shmem =
      load_dtq_mem(
         shmem,
         shmem_info.offsets[SharedMemory::Index::INPUT_DTQ],
         shmem_info.input_dtq_sizes,
         input_dtq_maps);

   auto output_dtq_shmem =
      load_dtq_mem(
         shmem,
         shmem_info.offsets[SharedMemory::Index::OUTPUT_DTQ],
         shmem_info.output_dtq_sizes,
         output_dtq_maps);

   auto fields_shmem =
      load_field_mem(
         shmem,
         shmem_info.offsets[SharedMemory::Index::FIELD],
         shmem_info.field_sizes,
         wrapped_fields_e,
         e);

   // These functions don't copy, they simply create a `DeviceTensor` object
   // that points to correct chunks of the shared memory pool.
   auto input_shmem =
      load_input_mem(
         shmem,
         shmem_info.offsets[SharedMemory::Index::INPUT],
         shmem_info.input_sizes,
         num_qp);

   auto residual_shmem =
      load_residual_mem(
         shmem,
         shmem_info.offsets[SharedMemory::Index::OUTPUT],
         shmem_info.residual_size,
         num_qp);

   auto scratch_mem =
      load_scratch_mem(
         shmem,
         shmem_info.offsets[SharedMemory::Index::TEMP],
         shmem_info.temp_sizes);

   MFEM_SYNC_THREAD;

   return std::make_tuple(input_dtq_shmem, output_dtq_shmem, fields_shmem,
                          input_shmem, residual_shmem, scratch_mem);
}

template <typename shared_mem_info_t, size_t num_inputs, size_t num_outputs, size_t num_fields>
MFEM_HOST_DEVICE inline
auto unpack_shmem(
   void *shmem,
   const shared_mem_info_t &shmem_info,
   const std::array<DofToQuadMap, num_inputs> &input_dtq_maps,
   const std::array<DofToQuadMap, num_outputs> &output_dtq_maps,
   const std::array<DeviceTensor<2>, num_fields> &wrapped_fields_e,
   const DeviceTensor<2> &wrapped_direction_e,
   const int &num_qp,
   const int &e)
{
   auto input_dtq_shmem =
      load_dtq_mem(
         shmem,
         shmem_info.offsets[SharedMemory::Index::INPUT_DTQ],
         shmem_info.input_dtq_sizes,
         input_dtq_maps);

   auto output_dtq_shmem =
      load_dtq_mem(
         shmem,
         shmem_info.offsets[SharedMemory::Index::OUTPUT_DTQ],
         shmem_info.output_dtq_sizes,
         output_dtq_maps);

   auto fields_shmem =
      load_field_mem(
         shmem,
         shmem_info.offsets[SharedMemory::Index::FIELD],
         shmem_info.field_sizes,
         wrapped_fields_e,
         e);

   auto direction_shmem =
      load_direction_mem(
         shmem,
         shmem_info.offsets[SharedMemory::Index::DIRECTION],
         shmem_info.direction_size,
         wrapped_direction_e,
         e);

   // These methods don't copy, they simply create a `DeviceTensor` object
   // that points to correct chunks of the shared memory pool.
   auto input_shmem =
      load_input_mem(
         shmem,
         shmem_info.offsets[SharedMemory::Index::INPUT],
         shmem_info.input_sizes,
         num_qp);

   auto shadow_shmem =
      load_input_mem(
         shmem,
         shmem_info.offsets[SharedMemory::Index::SHADOW],
         shmem_info.input_sizes,
         num_qp);

   auto residual_shmem =
      load_residual_mem(
         shmem,
         shmem_info.offsets[SharedMemory::Index::OUTPUT],
         shmem_info.residual_size,
         num_qp);

   auto scratch_mem =
      load_scratch_mem(
         shmem,
         shmem_info.offsets[SharedMemory::Index::TEMP],
         shmem_info.temp_sizes);

   MFEM_SYNC_THREAD;

   return std::make_tuple(input_dtq_shmem, output_dtq_shmem, fields_shmem,
                          direction_shmem, input_shmem, shadow_shmem,
                          residual_shmem, scratch_mem);
}

template <std::size_t... i>
MFEM_HOST_DEVICE inline
std::array<DeviceTensor<2>, sizeof...(i)> get_local_input_qp(
   const std::array<DeviceTensor<3>, sizeof...(i)> &input_qp_global, int e,
   std::index_sequence<i...>)
{
   return
   {
      DeviceTensor<2>(
         &input_qp_global[i](0, 0, e),
         input_qp_global[i].GetShape()[0],
         input_qp_global[i].GetShape()[1]) ...
   };
}

template <size_t N>
MFEM_HOST_DEVICE inline
void set_zero(std::array<DeviceTensor<2>, N> &v)
{
   for (size_t i = 0; i < N; i++)
   {
      int size = v[i].GetShape()[0] * v[i].GetShape()[1];
      auto vi = Reshape(&v[i][0], size);
      for (int j = 0; j < size; j++)
      {
         vi[j] = 0.0;
      }
   }
}

template <size_t n>
MFEM_HOST_DEVICE inline
void set_zero(DeviceTensor<n> &u)
{
   int s = 1;
   for (int i = 0; i < n; i++)
   {
      s *= u.GetShape()[i];
   }
   auto ui = Reshape(&u[0], s);
   for (int j = 0; j < s; j++)
   {
      ui[j] = 0.0;
   }
}


template <int n>
MFEM_HOST_DEVICE inline
void copy(DeviceTensor<n> &u, DeviceTensor<n> &v)
{
   int s = 1;
   for (int i = 0; i < n; i++)
   {
      s *= u.GetShape()[i];
   }
   auto ui = Reshape(&u[0], s);
   auto vi = Reshape(&v[0], s);
   for (int j = 0; j < s; j++)
   {
      vi[j] = u[j];
   }
}

/// @brief Copy data from array of tensors x to array of tensors y
///
/// @tparam n tensor dimension
/// @tparam m number of tensors
/// @param x source tensor array
/// @param y destination tensor array
template <int n, size_t m>
MFEM_HOST_DEVICE inline
void copy(std::array<DeviceTensor<n>, m> &u,
          std::array<DeviceTensor<n>, m> &v)
{
   for (int i = 0; i < m; i++)
   {
      copy(u[i], v[i]);
   }
}

/// @brief Wraps plain data in DeviceTensors for fields
///
/// @tparam num_fields number of fields
/// @param fields array of field data
/// @param num_entities number of entities (elements, faces, etc) in mesh
/// @return array of field data wrapped in DeviceTensors
template <size_t num_fields>
std::array<DeviceTensor<2>, num_fields> wrap_fields(
   std::vector<Vector> &fields,
   std::array<int, num_fields> &field_sizes,
   const int &num_entities)
{
   std::array<DeviceTensor<2>, num_fields> f;

   for_constexpr<num_fields>([&](auto i)
   {
      f[i] = DeviceTensor<2>(fields[i].ReadWrite(), field_sizes[i], num_entities);
   });

   return f;
}

/// @brief Accumulates the sizes of field operators on quadrature points for dependent inputs
///
/// @tparam input_t Type of input field operators tuple
/// @tparam num_fields Number of fields
/// @tparam i Parameter pack indices for field operators
///
/// @param inputs Tuple of input field operators
/// @param kinput_is_dependent Array indicating which inputs are dependent
/// @param input_to_field Array mapping input indices to field indices
/// @param fields Array of field descriptors
/// @param seq Index sequence for inputs
///
/// @return Sum of sizes on quadrature points for all dependent inputs
///
/// @details
/// This function accumulates the sizes needed on quadrature points for all dependent input
/// field operators. For each dependent input, it calculates the size required on quadrature
/// points using GetSizeOnQP() and adds it to the total. Non-dependent inputs contribute
/// zero to the total size.
template <typename input_t, size_t num_fields, std::size_t... i>
int accumulate_sizes_on_qp(
   const input_t &inputs,
   std::array<bool, sizeof...(i)> &kinput_is_dependent,
   const std::array<int, sizeof...(i)> &input_to_field,
   const std::array<FieldDescriptor, num_fields> &fields,
   std::index_sequence<i...>)
{
   return (... + [](auto &input, auto is_dependent, auto field)
   {
      if (!is_dependent)
      {
         return 0;
      }
      return GetSizeOnQP(input, field);
   }
   (mfem::get<i>(inputs),
    mfem::get<i>(kinput_is_dependent),
    fields[input_to_field[i]]));
}

template <
   typename entity_t,
   typename field_operator_ts,
   size_t N = mfem::tuple_size<field_operator_ts>::value,
   size_t... Is>
std::array<DofToQuadMap, N> create_dtq_maps_impl(
   field_operator_ts &fops,
   std::vector<const DofToQuad*> dtqs,
   const std::array<int, N> &field_map,
   std::index_sequence<Is...>)
{
   auto f = [&](auto fop, size_t idx)
   {
      auto g = [&](int idx)
      {
         auto dtq = dtqs[field_map[idx]];

         int value_dim = 1;
         int grad_dim = 1;

         if ((dtq->mode != DofToQuad::Mode::TENSOR) &&
             (!is_none_fop<decltype(fop)>::value))
         {
            value_dim = dtq->FE->GetRangeDim() ? dtq->FE->GetRangeDim() : 1;
            grad_dim = dtq->FE->GetDim();
         }

         return std::tuple{dtq, value_dim, grad_dim};
      };

      if constexpr (is_value_fop<decltype(fop)>::value ||
                    is_gradient_fop<decltype(fop)>::value)
      {
         auto [dtq, value_dim, grad_dim] = g(idx);
         return DofToQuadMap
         {
            DeviceTensor<3, const double>(dtq->B.Read(), dtq->nqpt, value_dim, dtq->ndof),
            DeviceTensor<3, const double>(dtq->G.Read(), dtq->nqpt, grad_dim, dtq->ndof),
            static_cast<int>(idx)
         };
      }
      else if constexpr (std::is_same_v<decltype(fop), Weight>)
      {
         return DofToQuadMap
         {
            DeviceTensor<3, const double>(nullptr, 1, 1, 1),
            DeviceTensor<3, const double>(nullptr, 1, 1, 1),
            -1
         };
      }
      else if constexpr (is_none_fop<decltype(fop)>::value ||
                         is_one_fop<decltype(fop)>::value)
      {
         auto [dtq, value_dim, grad_dim] = g(idx);
         return DofToQuadMap
         {
            DeviceTensor<3, const double>(nullptr, dtq->nqpt, value_dim, dtq->ndof),
            DeviceTensor<3, const double>(nullptr, dtq->nqpt, grad_dim, dtq->ndof),
            -1
         };
      }
      else
      {
         static_assert(always_false<decltype(fop)>,
                       "field operator type is not implemented");
      }
   };
   return std::array<DofToQuadMap, N>
   {
      f(mfem::get<Is>(fops), Is)...
   };
}

template <
   typename entity_t,
   typename field_operator_ts,
   size_t num_fields>
std::array<DofToQuadMap, num_fields> create_dtq_maps(
   field_operator_ts &fops,
   std::vector<const DofToQuad*> dtqmaps,
   const std::array<int, num_fields> &to_field_map)
{
   return create_dtq_maps_impl<entity_t>(
             fops, dtqmaps,
             to_field_map,
             std::make_index_sequence<num_fields> {});
}

template <
   typename qf_param_ts,
   typename qfunc_t,
<<<<<<< HEAD
   size_t num_fields>
MFEM_HOST_DEVICE inline
=======
   size_t num_fields> MFEM_HOST_DEVICE inline
>>>>>>> 52bc9151
void call_qfunction(
   qfunc_t &qfunc,
   const std::array<DeviceTensor<2>, num_fields> &input_shmem,
   DeviceTensor<2> &residual_shmem,
   const int &rs_qp,
   const int &num_qp,
   const int &q1d,
   const int &dimension,
   const bool &use_sum_factorization)
{
   if (use_sum_factorization)
   {
      if (dimension == 2)
      {
         MFEM_FOREACH_THREAD(qx, x, q1d)
         {
            MFEM_FOREACH_THREAD(qy, y, q1d)
            {
               const int q = qx + q1d * qy;
               auto qf_args = decay_tuple<qf_param_ts> {};
               auto r = Reshape(&residual_shmem(0, q), rs_qp);
               apply_kernel(r, qfunc, qf_args, input_shmem, q);
            }
         }
      }
      else if (dimension == 3)
      {
         MFEM_FOREACH_THREAD(qx, x, q1d)
         {
            MFEM_FOREACH_THREAD(qy, y, q1d)
            {
               MFEM_FOREACH_THREAD(qz, z, q1d)
               {
                  const int q = qx + q1d * (qy + q1d * qz);
                  auto qf_args = decay_tuple<qf_param_ts> {};
                  auto r = Reshape(&residual_shmem(0, q), rs_qp);
                  apply_kernel(r, qfunc, qf_args, input_shmem, q);
               }
            }
         }
      }
      else
      {
#if !(defined(MFEM_USE_CUDA) || defined(MFEM_USE_HIP))
         MFEM_ABORT("unsupported dimension for sum factorization");
#endif
      }
      MFEM_SYNC_THREAD;
   }
   else
   {
      MFEM_FOREACH_THREAD(q, x, num_qp)
      {
         auto qf_args = decay_tuple<qf_param_ts> {};
         auto r = Reshape(&residual_shmem(0, q), rs_qp);
         apply_kernel(r, qfunc, qf_args, input_shmem, q);
      }
   }
}

template <
   typename qf_param_ts,
   typename qfunc_t,
   size_t num_fields>
MFEM_HOST_DEVICE inline
void call_qfunction_derivative_action(
   qfunc_t &qfunc,
   const std::array<DeviceTensor<2>, num_fields> &input_shmem,
   const std::array<DeviceTensor<2>, num_fields> &shadow_shmem,
   DeviceTensor<2> &residual_shmem,
   const int &das_qp,
   const int &num_qp,
   const int &q1d,
   const int &dimension,
   const bool &use_sum_factorization)
{
   if (use_sum_factorization)
   {
      if (dimension == 2)
      {
         MFEM_FOREACH_THREAD(qx, x, q1d)
         {
            MFEM_FOREACH_THREAD(qy, y, q1d)
            {
               const int q = qx + q1d * qy;
               auto r = Reshape(&residual_shmem(0, q), das_qp);
               auto qf_args = decay_tuple<qf_param_ts> {};
#ifdef MFEM_USE_ENZYME
               auto qf_shadow_args = decay_tuple<qf_param_ts> {};
               apply_kernel_fwddiff_enzyme(r, qfunc, qf_args, qf_shadow_args, input_shmem,
                                           shadow_shmem, q);
#else
               apply_kernel_native_dual(r, qfunc, qf_args, input_shmem, shadow_shmem, q);
#endif
            }
         }
      }
      else if (dimension == 3)
      {
         MFEM_FOREACH_THREAD(qx, x, q1d)
         {
            MFEM_FOREACH_THREAD(qy, y, q1d)
            {
               MFEM_FOREACH_THREAD(qz, z, q1d)
               {
                  const int q = qx + q1d * (qy + q1d * qz);
                  auto r = Reshape(&residual_shmem(0, q), das_qp);
                  auto qf_args = decay_tuple<qf_param_ts> {};
#ifdef MFEM_USE_ENZYME
                  auto qf_shadow_args = decay_tuple<qf_param_ts> {};
                  apply_kernel_fwddiff_enzyme(r, qfunc, qf_args, qf_shadow_args, input_shmem,
                                              shadow_shmem, q);
#else
                  apply_kernel_native_dual(r, qfunc, qf_args, input_shmem, shadow_shmem, q);
#endif
               }
            }
         }
      }
      MFEM_SYNC_THREAD;
   }
   else
   {
      MFEM_FOREACH_THREAD(q, x, num_qp)
      {
         auto r = Reshape(&residual_shmem(0, q), das_qp);
         auto qf_args = decay_tuple<qf_param_ts> {};
#ifdef MFEM_USE_ENZYME
         auto qf_shadow_args = decay_tuple<qf_param_ts> {};
         apply_kernel_fwddiff_enzyme(r, qfunc, qf_args, qf_shadow_args, input_shmem,
                                     shadow_shmem, q);
#else
         apply_kernel_native_dual(r, qfunc, qf_args, input_shmem, shadow_shmem, q);
#endif
      }
      MFEM_SYNC_THREAD;
   }
}

} // namespace mfem<|MERGE_RESOLUTION|>--- conflicted
+++ resolved
@@ -1991,12 +1991,7 @@
 template <
    typename qf_param_ts,
    typename qfunc_t,
-<<<<<<< HEAD
-   size_t num_fields>
-MFEM_HOST_DEVICE inline
-=======
    size_t num_fields> MFEM_HOST_DEVICE inline
->>>>>>> 52bc9151
 void call_qfunction(
    qfunc_t &qfunc,
    const std::array<DeviceTensor<2>, num_fields> &input_shmem,
