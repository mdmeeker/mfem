// Copyright (c) 2010-2025, Lawrence Livermore National Security, LLC. Produced
// at the Lawrence Livermore National Laboratory. All Rights reserved. See files
// LICENSE and NOTICE for details. LLNL-CODE-806117.
//
// This file is part of the MFEM library. For more information and source code
// availability visit https://mfem.org.
//
// MFEM is free software; you can redistribute it and/or modify it under the
// terms of the BSD-3 license. We welcome feedback and contributions, see file
// CONTRIBUTING.md for details.
#pragma once

#include <algorithm>
#include <cstdlib>
#include <iostream>
#include <unordered_map>
#include <utility>
#include <variant>
#include <vector>
#include <type_traits>
#include <numeric>

#include "../../general/communication.hpp"
#ifdef MFEM_USE_MPI
#include "../fe/fe_base.hpp"
#include "../fespace.hpp"
#include "../pfespace.hpp"
#include "../../mesh/mesh.hpp"
#include "../../linalg/dtensor.hpp"

#include "fieldoperator.hpp"
#include "parametricspace.hpp"
#include "tuple.hpp"

#undef NVTX_COLOR
#define NVTX_COLOR nvtx::kPaleGreen
#include "general/nvtx.hpp"

namespace mfem::future
{

template<typename... Ts>
constexpr auto to_array(const std::tuple<Ts...>& tuple)
{
   constexpr auto get_array = [](const Ts&... x) { return std::array{ x... }; };
   return std::apply(get_array, tuple);
}

namespace detail
{

template <typename lambda, std::size_t... i>
constexpr void for_constexpr(lambda&& f,
                             std::integral_constant<std::size_t, i>... Is)
{
   f(Is...);
}


template <std::size_t... n, typename lambda, typename... arg_types>
constexpr void for_constexpr(lambda&& f,
                             std::integer_sequence<std::size_t, n...>,
                             arg_types... args)
{
   (detail::for_constexpr(f, args..., std::integral_constant<std::size_t,n> {}),
    ...);
}

}  // namespace detail

template <typename lambda, std::size_t... i>
constexpr void for_constexpr(lambda&& f,
                             std::integer_sequence<std::size_t, i ... >)
{
   (f(std::integral_constant<std::size_t, i> {}), ...);
}

template <typename lambda>
constexpr void for_constexpr(lambda&& f, std::integer_sequence<std::size_t>) {}

template <int... n, typename lambda>
constexpr void for_constexpr(lambda&& f)
{
   detail::for_constexpr(f, std::make_integer_sequence<std::size_t, n> {}...);
}

template <typename lambda, typename arg_t>
constexpr void for_constexpr_with_arg(lambda&& f, arg_t&& arg,
                                      std::integer_sequence<std::size_t>)
{
   // Base case - do nothing for empty sequence
}

template <typename lambda, typename arg_t, std::size_t i, std::size_t... Is>
constexpr void for_constexpr_with_arg(lambda&& f, arg_t&& arg,
                                      std::integer_sequence<std::size_t, i, Is...>)
{
   f(std::integral_constant<std::size_t, i> {}, get<i>(arg));
   for_constexpr_with_arg(f, std::forward<arg_t>(arg),
                          std::integer_sequence<std::size_t, Is...> {});
}

template <typename lambda, typename arg_t>
constexpr void for_constexpr_with_arg(lambda&& f, arg_t&& arg)
{
   using indices =
      std::make_index_sequence<tuple_size<std::remove_reference_t<arg_t>>::value>;
   for_constexpr_with_arg(std::forward<lambda>(f), std::forward<arg_t>(arg),
                          indices{});
}

template <typename... input_ts, std::size_t... Is>
auto make_dependency_map_impl(
   tuple<input_ts...> inputs,
   std::index_sequence<Is...>)
{
   auto make_dependency_array = [&](auto i)
   {
      return std::array<bool, sizeof...(input_ts)>
      {
         (get<i>(inputs).GetFieldId() == get<Is>(inputs).GetFieldId())...
      };
   };

   std::unordered_map<int, std::array<bool, sizeof...(input_ts)>> map;
   for_constexpr<sizeof...(input_ts)>([&](auto i)
   {
      map[get<i>(inputs).GetFieldId()] =
         make_dependency_array(std::integral_constant<std::size_t, i> {});
   });

   return map;
}

// @brief Create a dependency map from a tuple of inputs.
//
// @param inputs a tuple of objects derived from FieldOperator.
// @returns an unordered_map where the keys are the field IDs and the values
// are arrays of booleans indicating which inputs depend on each field ID.
template <typename... input_ts>
auto make_dependency_map(tuple<input_ts...> inputs)
{
   return make_dependency_map_impl(inputs, std::index_sequence_for<input_ts...> {});
}

// @brief Get the type name of a template parameter T.
//
// Convenient helper function for debugging.
// Usage example
// ```c++
// mfem::out << get_type_name<int>() << std::endl;
// ```
// prints "int".
template <typename T>
constexpr auto get_type_name() -> std::string_view
{
#if defined(__clang__)
   constexpr auto prefix = std::string_view {"[T = "};
   constexpr auto suffix = "]";
   constexpr auto function = std::string_view{__PRETTY_FUNCTION__};
#elif defined(__GNUC__)
   constexpr auto prefix = std::string_view {"with T = "};
   constexpr auto suffix = "; ";
   constexpr auto function = std::string_view{__PRETTY_FUNCTION__};
#elif defined(_MSC_VER)
   constexpr auto prefix = std::string_view {"get_type_name<"};
   constexpr auto suffix = ">(void)";
   constexpr auto function = std::string_view{__FUNCSIG__};
#else
#error Unsupported compiler
#endif

   const auto start = function.find(prefix) + prefix.size();
   const auto end = function.find(suffix);
   const auto size = end - start;

   return function.substr(start, size);
}

template <typename Tuple, std::size_t... Is>
void print_tuple_impl(const Tuple& t, std::index_sequence<Is...>)
{
   ((out << (Is == 0 ? "" : ", ") << std::get<Is>(t)), ...);
}

// @brief Helper function to print a single tuple.
//
// @param t The tuple to print.
template <typename... Args>
void print_tuple(const std::tuple<Args...>& t)
{
   out << "(";
   print_tuple_impl(t, std::index_sequence_for<Args...> {});
   out << ")";
}

/// @brief Pretty print an mfem::DenseMatrix to out
///
/// Formatted s.t. the output is
/// [[v00, v01, ..., v0n],
///  [v10, v11, ..., v1n],
///             ..., vmn]]
/// which is compatible with numpy syntax.
///
/// @param m mfem::DenseMatrix to print
inline
void pretty_print(const mfem::DenseMatrix& m)
{
   out << "[";
   for (int i = 0; i < m.NumRows(); i++)
   {
      for (int j = 0; j < m.NumCols(); j++)
      {
         out << m(i, j);
         if (j < m.NumCols() - 1)
         {
            out << ", ";
         }
      }
      if (i < m.NumRows() - 1)
      {
         out << ", ";
      }
   }
   out << "]\n";
}

/// @brief Pretty print an mfem::Vector to out
///
/// Formatted s.t. the output is [v0, v1, ..., vn] which
/// is compatible with numpy syntax.
///
/// @param v vector of vectors to print
inline
void pretty_print(const mfem::Vector& v)
{
   out << "[";
   for (int i = 0; i < v.Size(); i++)
   {
      out << v(i);
      if (i < v.Size() - 1)
      {
         out << ", ";
      }
   }
   out << "]\n";
}

/// @brief Pretty print an mfem::Array to out
///
/// T has to have an overloaded operator<<
///
/// Formatted s.t. the output is [v0, v1, ..., vn] which
/// is compatible with numpy syntax.
///
/// @param v vector of vectors to print
template <typename T>
void pretty_print(const mfem::Array<T>& v)
{
   out << "[";
   for (int i = 0; i < v.Size(); i++)
   {
      out << v[i];
      if (i < v.Size() - 1)
      {
         out << ", ";
      }
   }
   out << "]\n";
}

/// @brief Pretty prints an unordered map of std::array to out
///
/// Useful for printing the output of make_dependency_map
///
/// @param map unordered map to print
/// @tparam T type of array elements
/// @tparam N size of array
template<typename K, typename T, std::size_t N>
void pretty_print(const std::unordered_map<K,std::array<T,N>>& map)
{
   out << "{";
   std::size_t count = 0;
   for (const auto& [key, value] : map)
   {
      out << key << ": [";
      for (std::size_t i = 0; i < N; i++)
      {
         out << value[i];
         if (i < N-1) { out << ", "; }
      }
      out << "]";
      if (count < map.size() - 1)
      {
         out << ", ";
      }
      count++;
   }
   out << "}\n";
}

inline
void print_mpi_root(const std::string& msg)
{
   auto myrank = Mpi::WorldRank();
   if (myrank == 0)
   {
      out << msg << std::endl;
      out.flush(); // Ensure output is flushed
   }
}

/// @brief print with MPI rank synchronization
///
/// @param msg Message to print
inline
void print_mpi_sync(const std::string& msg)
{
   auto myrank = Mpi::WorldRank();
   auto nranks = Mpi::WorldSize();

   if (nranks == 1)
   {
      // Single process case - just print directly
      out << msg << std::endl;
      return;
   }

   // First gather string lengths
   int msg_len = msg.length();
   std::vector<int> lengths(nranks);
   MPI_Gather(&msg_len, 1, MPI_INT,
              lengths.data(), 1, MPI_INT,
              0, MPI_COMM_WORLD);

   if (myrank == 0)
   {
      // Rank 0: Allocate receive buffer based on gathered lengths
      std::vector<std::string> messages(nranks);
      messages[0] = msg; // Store rank 0's message

      // Receive messages from other ranks
      for (int r = 1; r < nranks; r++)
      {
         std::vector<char> buffer(lengths[r] + 1);
         MPI_Recv(buffer.data(), lengths[r], MPI_CHAR,
                  r, 0, MPI_COMM_WORLD, MPI_STATUS_IGNORE);
         messages[r] = std::string(buffer.data(), lengths[r]);
      }

      // Print all messages in rank order
      for (int r = 0; r < nranks; r++)
      {
         out << "[Rank " << r << "] " << messages[r] << std::endl;
      }
      out.flush();
   }
   else
   {
      // Other ranks: Send message to rank 0
      MPI_Send(msg.c_str(), msg_len, MPI_CHAR,
               0, 0, MPI_COMM_WORLD);
   }

   // Final barrier to ensure completion
   MPI_Barrier(MPI_COMM_WORLD);
}

/// @brief Pretty print an mfem::Vector with MPI rank
///
/// @param v vector to print
/// @param myrank MPI rank
/// @param comm MPI communicator
inline
void pretty_print_mpi(const mfem::Vector& v)
{
   std::stringstream ss;
   ss << "[";
   for (int i = 0; i < v.Size(); i++)
   {
      ss << v(i);
      if (i < v.Size() - 1) { ss << ", "; }
   }
   ss << "]";

   print_mpi_sync(ss.str());
}


template <typename ... Ts>
constexpr auto decay_types(tuple<Ts...> const &)
-> tuple<std::remove_cv_t<std::remove_reference_t<Ts>>...>;

template <typename T>
using decay_tuple = decltype(decay_types(std::declval<T>()));

template <class F> struct FunctionSignature;

template <typename output_t, typename... input_ts>
struct FunctionSignature<output_t(input_ts...)>
{
   using return_t = output_t;
   using parameter_ts = tuple<input_ts...>;
};

template <class T> struct create_function_signature;

// Specialization for member functions (lambdas)
template <typename output_t, typename T, typename... input_ts>
struct create_function_signature<output_t (T::*)(input_ts...) const>
{
   using type = FunctionSignature<output_t(input_ts...)>;
};

// Specialization for function pointers
template <typename output_t, typename... input_ts>
struct create_function_signature<output_t (*)(input_ts...)>
{
   using type = FunctionSignature<output_t(input_ts...)>;
};

template <typename T>
constexpr int GetFieldId()
{
   return T::GetFieldId();
}

template <typename Tuple, std::size_t... Is>
constexpr auto extract_field_ids_impl(Tuple&& t, std::index_sequence<Is...>)
{
   return std::array<int, sizeof...(Is)>
   {
      std::decay_t<decltype(std::get<Is>(t))>{}.GetFieldId()...
   };
}

/// @brief Extracts field IDs from a tuple of objects derived from FieldOperator.
///
/// @param t the tuple to extract field IDs from.
/// @returns an array of field IDs.
template <typename... Ts>
constexpr auto extract_field_ids(const std::tuple<Ts...>& t)
{
   return extract_field_ids_impl(t, std::index_sequence_for<Ts...> {});
}

/// @brief Helper function to check if an element is in the array.
///
/// @param arr the array to search in.
/// @param size the size of the array.
/// @param value the value to search for.
/// @returns true if the value is found, false otherwise.
constexpr bool contains(const int* arr, std::size_t size, int value)
{
   for (std::size_t i = 0; i < size; ++i)
   {
      if (arr[i] == value)
      {
         return true;
      }
   }
   return false;
}

/// @brief Function to count unique field IDs in a tuple.
///
/// @param t the tuple to count unique field IDs from.
/// @returns the number of unique field IDs.
template <typename... Ts>
constexpr std::size_t count_unique_field_ids(const std::tuple<Ts...>& t)
{
   constexpr auto ids = extract_field_ids(decltype(t) {});
   constexpr std::size_t size = sizeof...(Ts);

   std::array<int, size> unique_ids = {};
   std::size_t unique_count = 0;

   for (std::size_t i = 0; i < size; ++i)
   {
      if (!contains(unique_ids.data(), unique_count, ids[i]))
      {
         unique_ids[unique_count] = ids[i];
         ++unique_count;
      }
   }

   return unique_count;
}

/// @brief Get marked entries from an std::array based on a marker array.
///
/// @param a the std::array to get entries from.
/// @param marker the marker std::array indicating which entries to get.
/// @returns a std::vector containing the marked entries.
template <typename T, std::size_t N>
auto get_marked_entries(
   const std::array<T, N> &a,
   const std::array<bool, N> &marker)
{
   std::vector<T> r;
   for (int i = 0; i < N; i++)
   {
      if (marker[i])
      {
         r.push_back(a[i]);
      }
   }
   return r;
}

/// @brief Filter fields from a tuple based on their field IDs.
///
/// @param t the tuple to filter fields from.
/// @returns a tuple containing only the fields with field IDs not equal to -1.
template <typename... Ts>
constexpr auto filter_fields(const std::tuple<Ts...>& t)
{
   return std::tuple_cat(
             std::conditional_t<Ts::GetFieldId() != -1, std::tuple<Ts>, std::tuple<>> {}...);
}

/// @brief FieldDescriptor struct
///
/// This struct is used to store information about a field.
struct FieldDescriptor
{
   /// Field ID
   std::size_t id;

   /// Field variant
   std::variant<const FiniteElementSpace *,
       const ParFiniteElementSpace *,
       const ParametricSpace *> data;
};

namespace dfem
{
template <class... T> constexpr bool always_false = false;
}

/// @brief Entity struct
///
/// This struct is used to store information about an entity type.
namespace Entity
{
struct Element;
struct BoundaryElement;
struct Face;
struct BoundaryFace;
};

/// @brief ThreadBlocks struct
///
/// This struct is used to store information about thread blocks
/// for GPU dispatch.
struct ThreadBlocks
{
   int x = 1;
   int y = 1;
   int z = 1;
};

#if (defined(MFEM_USE_CUDA) || defined(MFEM_USE_HIP))
template <typename func_t>
__global__ void forall_kernel_shmem(func_t f, int n)
{
   int i = blockIdx.x;
   extern __shared__ real_t shmem[];
   if (i < n)
   {
      f(i, shmem);
   }
}
#endif

template <typename func_t>
void forall(func_t f,
            const int &N,
            const ThreadBlocks &blocks,
            int num_shmem = 0,
            real_t *shmem = nullptr)
{
   if (Device::Allows(Backend::CUDA_MASK) ||
       Device::Allows(Backend::HIP_MASK))
   {
#if (defined(MFEM_USE_CUDA) || defined(MFEM_USE_HIP))
      // int gridsize = (N + Z - 1) / Z;
      int num_bytes = num_shmem * sizeof(decltype(shmem));
      dim3 block_size(blocks.x, blocks.y, blocks.z);
      forall_kernel_shmem<<<N, block_size, num_bytes>>>(f, N);
#if defined(MFEM_USE_CUDA)
      MFEM_GPU_CHECK(cudaGetLastError());
#elif defined(MFEM_USE_HIP)
      MFEM_GPU_CHECK(hipGetLastError());
#endif
      MFEM_DEVICE_SYNC;
#endif
   }
   else if (Device::Allows(Backend::CPU_MASK))
   {
      MFEM_ASSERT(!((bool)num_shmem != (bool)shmem),
                  "Backend::CPU needs a pre-allocated shared memory block");
      for (int i = 0; i < N; i++)
      {
         f(i, shmem);
      }
   }
   else
   {
      MFEM_ABORT("no compute backend available");
   }
}

/// @TODO: To be removed.
class FDJacobian : public Operator
{
public:
   FDJacobian(const Operator &op, const Vector &x, real_t fixed_eps = 0.0) :
      Operator(op.Height(), op.Width()),
      op(op),
      x(x),
      fixed_eps(fixed_eps)
   {
      f.SetSize(Height());
      xpev.SetSize(Width());
      op.Mult(x, f);
      xnorm = x.Norml2();
   }

   void Mult(const Vector &v, Vector &y) const override
   {
      x.HostRead();

      // See [1] for choice of eps.
      //
      // [1] Woodward, C.S., Gardner, D.J. and Evans, K.J., 2015. On the use of
      // finite difference matrix-vector products in Newton-Krylov solvers for
      // implicit climate dynamics with spectral elements. Procedia Computer
      // Science, 51, pp.2036-2045.
      real_t eps;
      if (fixed_eps > 0.0)
      {
         eps = fixed_eps;
      }
      else
      {
         eps = lambda * (lambda + xnorm / v.Norml2());
      }

      for (int i = 0; i < x.Size(); i++)
      {
         xpev(i) = x(i) + eps * v(i);
      }

      // y = f(x + eps * v)
      op.Mult(xpev, y);

      // y = (f(x + eps * v) - f(x)) / eps
      for (int i = 0; i < f.Size(); i++)
      {
         y(i) = (y(i) - f(i)) / eps;
      }
   }

   virtual MemoryClass GetMemoryClass() const override
   {
      return Device::GetDeviceMemoryClass();
   }

private:
   const Operator &op;
   Vector x, f;
   mutable Vector xpev;
   real_t lambda = 1.0e-6;
   real_t fixed_eps;
   real_t xnorm;
};

/// @brief Find the index of a field descriptor in a vector of field descriptors.
///
/// @param id the field ID to search for.
/// @param fields the vector of field descriptors.
/// @returns the index of the field descriptor with the given ID,
/// or SIZE_MAX if not found.
inline
std::size_t FindIdx(const std::size_t& id,
                    const std::vector<FieldDescriptor>& fields)
{
   for (std::size_t i = 0; i < fields.size(); i++)
   {
      if (fields[i].id == id)
      {
         return i;
      }
   }
   return SIZE_MAX;
}

/// @brief Get the vdof size of a field descriptor.
///
/// @param f the field descriptor.
/// @returns the vdof size of the field descriptor.
inline
int GetVSize(const FieldDescriptor &f)
{
   return std::visit([](auto arg)
   {
      if (arg == nullptr)
      {
         MFEM_ABORT("FieldDescriptor data is nullptr");
      }

      using T = std::decay_t<decltype(arg)>;
      if constexpr (std::is_same_v<T, const FiniteElementSpace *> ||
                    std::is_same_v<T, const ParFiniteElementSpace *>)
      {
         return arg->GetVSize();
      }
      else if constexpr (std::is_same_v<T, const ParametricSpace *>)
      {
         return arg->GetTotalSize();
      }
      else
      {
         static_assert(dfem::always_false<T>, "can't use GetVSize on type");
      }
   }, f.data);
}

/// @brief Get the element vdofs of a field descriptor.
///
/// @note Can't be used with ParametricSpace.
///
/// @param f the field descriptor.
/// @param el the element index.
/// @param vdofs the array to store the element vdofs.
inline
void GetElementVDofs(const FieldDescriptor &f, int el, Array<int> &vdofs)
{
   return std::visit([&](auto arg)
   {
      if (arg == nullptr)
      {
         MFEM_ABORT("FieldDescriptor data is nullptr");
      }

      using T = std::decay_t<decltype(arg)>;
      if constexpr (std::is_same_v<T, const FiniteElementSpace *>)
      {
         arg->GetElementVDofs(el, vdofs);
      }
      else if constexpr (std::is_same_v<T, const ParFiniteElementSpace *>)
      {
         arg->GetElementVDofs(el, vdofs);
      }
      else if constexpr (std::is_same_v<T, const ParametricSpace *>)
      {
         MFEM_ABORT("internal error");
      }
      else
      {
         static_assert(dfem::always_false<T>, "can't use GetElementVdofs on type");
      }
   }, f.data);
}

/// @brief Get the true dof size of a field descriptor.
///
/// @param f the field descriptor.
/// @returns the true dof size of the field descriptor.
inline
int GetTrueVSize(const FieldDescriptor &f)
{
   return std::visit([](auto arg)
   {
      if (arg == nullptr)
      {
         MFEM_ABORT("FieldDescriptor data is nullptr");
      }

      using T = std::decay_t<decltype(arg)>;
      if constexpr (std::is_same_v<T, const FiniteElementSpace *>)
      {
         return arg->GetTrueVSize();
      }
      else if constexpr (std::is_same_v<T, const ParFiniteElementSpace *>)
      {
         return arg->GetTrueVSize();
      }
      else if constexpr (std::is_same_v<T, const ParametricSpace *>)
      {
         return arg->GetTotalSize();
      }
      else
      {
         static_assert(dfem::always_false<T>, "can't use GetTrueVSize on type");
      }
   }, f.data);
}

/// @brief Get the vdim of a field descriptor.
///
/// @param f the field descriptor.
/// @returns the vdim of the field descriptor.
inline
int GetVDim(const FieldDescriptor &f)
{
   return std::visit([](auto && arg)
   {
      using T = std::decay_t<decltype(arg)>;
      if constexpr (std::is_same_v<T, const FiniteElementSpace *>)
      {
         return arg->GetVDim();
      }
      else if constexpr (std::is_same_v<T, const ParFiniteElementSpace *>)
      {
         return arg->GetVDim();
      }
      else if constexpr (std::is_same_v<T, const ParametricSpace *>)
      {
         return arg->GetLocalSize();
      }
      else
      {
         static_assert(dfem::always_false<T>, "can't use GetVDim on type");
      }
   }, f.data);
}

/// @brief Get the spatial dimension of a field descriptor.
///
/// @param f the field descriptor.
/// @tparam entity_t the entity type (see Entity).
/// @returns the spatial dimension of the field descriptor.
template <typename entity_t>
int GetDimension(const FieldDescriptor &f)
{
   return std::visit([](auto && arg)
   {
      using T = std::decay_t<decltype(arg)>;
      if constexpr (std::is_same_v<T, const FiniteElementSpace *> ||
                    std::is_same_v<T, const ParFiniteElementSpace *>)
      {
         if constexpr (std::is_same_v<entity_t, Entity::Element>)
         {
            return arg->GetMesh()->Dimension();
         }
         else if constexpr (std::is_same_v<entity_t, Entity::BoundaryElement>)
         {
            return arg->GetMesh()->Dimension() - 1;
         }
      }
      else if constexpr (std::is_same_v<T, const ParametricSpace *>)
      {
         return arg->Dimension();
      }
      else
      {
         static_assert(dfem::always_false<T>, "can't use GetDimension on type");
      }
   }, f.data);
}


/// @brief Get the prolongation operator for a field descriptor.
///
/// @param f the field descriptor.
/// @returns the prolongation operator for the field descriptor.
inline
const Operator *get_prolongation(const FieldDescriptor &f)
{
   return std::visit([](auto&& arg) -> const Operator*
   {
      using T = std::decay_t<decltype(arg)>;
      if constexpr (std::is_same_v<T, const FiniteElementSpace *> ||
                    std::is_same_v<T, const ParFiniteElementSpace *>)
      {
         return arg->GetProlongationMatrix();
      }
      else if constexpr (std::is_same_v<T, const ParametricSpace *>)
      {
         return arg->GetProlongation();
      }
      else
      {
         static_assert(dfem::always_false<T>, "can't use GetProlongation on type");
      }
   }, f.data);
}

/// @brief Get the element restriction operator for a field descriptor.
///
/// @param f the field descriptor.
/// @param o the element dof ordering.
/// @returns the element restriction operator for the field descriptor in
/// specified ordering.
inline
const Operator *get_element_restriction(const FieldDescriptor &f,
                                        ElementDofOrdering o)
{
   return std::visit([&o](auto&& arg) -> const Operator*
   {
      using T = std::decay_t<decltype(arg)>;
      if constexpr (std::is_same_v<T, const FiniteElementSpace *>
                    || std::is_same_v<T, const ParFiniteElementSpace *>)
      {
         return arg->GetElementRestriction(o);
      }
      else if constexpr (std::is_same_v<T, const ParametricSpace *>)
      {
         return arg->GetRestriction();
      }
      else
      {
         static_assert(dfem::always_false<T>, "can't use GetElementRestriction on type");
      }
   }, f.data);
}

/// @brief Get the restriction operator for a field descriptor.
///
/// @param f the field descriptor.
/// @param o the element dof ordering.
/// @returns the restriction operator for the field descriptor in
/// specified ordering.
template <typename entity_t>
inline
const Operator *get_restriction(const FieldDescriptor &f,
                                const ElementDofOrdering &o)
{
   if constexpr (std::is_same_v<entity_t, Entity::Element>)
   {
      return get_element_restriction(f, o);
   }
   MFEM_ABORT("restriction not implemented for Entity");
   return nullptr;
}

/// @brief Get a transpose restriction callback for a field descriptor.
///
/// @param f the field descriptor.
/// @param o the element dof ordering.
/// @param fop the field operator.
/// @returns a tuple containting a std::function with the transpose
/// restriction callback and it's height.
template <typename entity_t, typename fop_t>
<<<<<<< HEAD
inline auto // std::function<void(const Vector&, Vector&)>
=======
inline std::tuple<std::function<void(const Vector&, Vector&)>, int>
>>>>>>> ea6fb526
get_restriction_transpose(
   const FieldDescriptor &f,
   const ElementDofOrdering &o,
   const fop_t &fop)
{
   dbg();
   if constexpr (is_one_fop<fop_t>::value)
   {
      auto RT = [=](const Vector &v_e, Vector &v_l)
      {
         v_l = v_e;
      };
      return std::tuple{RT, 1};
   }
   else
   {
      const Operator *R = get_restriction<entity_t>(f, o);
      auto RT = [=](const Vector &x, Vector &y)
      {
         R->MultTranspose(x, y);
      };
      return std::tuple{RT, R->Height()};
   }
}

/// @brief Apply the prolongation operator to a field.
///
/// @param field the field descriptor.
/// @param x the input vector in tdofs.
/// @param field_l the output vector in vdofs.
inline
void prolongation(const FieldDescriptor field, const Vector &x, Vector &field_l)
{
   const auto P = get_prolongation(field);
   field_l.SetSize(P->Height());
   P->Mult(x, field_l);
}

/// @brief Apply the prolongation operator to a vector of fields.
///
/// x is a long vector containing the data for all fields on tdofs and
/// fields contains the information about each individual field to retrieve
/// it's corresponding prolongation.
///
/// @param fields the array of field descriptors.
/// @param x the input vector in tdofs.
/// @param fields_l the array of output vectors in vdofs.
/// @tparam N the number of fields.
/// @tparam M the number of output fields.
template <std::size_t N, std::size_t M>
void prolongation(const std::array<FieldDescriptor, N> fields,
                  const Vector &x,
                  std::array<Vector, M> &fields_l)
{
   int data_offset = 0;
   for (int i = 0; i < N; i++)
   {
      const auto P = get_prolongation(fields[i]);
      const int width = P->Width();
      // const Vector x_i(x.GetData() + data_offset, width);
      const Vector x_i(const_cast<Vector&>(x), data_offset, width);
      fields_l[i].SetSize(P->Height());

      P->Mult(x_i, fields_l[i]);
      data_offset += width;
   }
}

/// @brief Apply the prolongation operator to a vector of fields.
///
/// x is a long vector containing the data for all fields on tdofs and
/// fields contains the information about each individual field to retrieve
/// it's corresponding prolongation.
///
/// @param fields the array of field descriptors.
/// @param x the input vector in tdofs.
/// @param fields_l the array of output vectors in vdofs.
inline
void prolongation(const std::vector<FieldDescriptor> fields,
                  const Vector &x,
                  std::vector<Vector> &fields_l)
{
   int data_offset = 0;
   for (std::size_t i = 0; i < fields.size(); i++)
   {
      const auto P = get_prolongation(fields[i]);
      const int width = P->Width();
      const Vector x_i(const_cast<Vector&>(x), data_offset, width);
      fields_l[i].SetSize(P->Height());
      P->Mult(x_i, fields_l[i]);
      data_offset += width;
   }
}

/// @brief Get a transpose prolongation callback for a field descriptor.
///
/// In the special case of a one field operator, the transpose prolongation
/// is a simple sum of the local vector that is reduced to the global vector.
///
/// @param f the field descriptor.
/// @param fop the field operator.
/// @param mpi_comm the MPI communicator.
/// @tparam fop_t the field operator type.
template <typename fop_t>
inline
auto get_prolongation_transpose(const FieldDescriptor &f, const fop_t &fop,
                                MPI_Comm mpi_comm)
{
   dbg();
   if constexpr (is_one_fop<fop_t>::value)
   {
      auto PT = [=](const Vector &r_local, Vector &y)
      {
         real_t local_sum = r_local.Sum();
         MPI_Allreduce(&local_sum, y.GetData(), 1, MPI_DOUBLE, MPI_SUM, mpi_comm);
         MFEM_ASSERT(y.Size() == 1, "output size doesn't match kernel description");
      };
      return PT;
   }
   else if constexpr (is_none_fop<fop_t>::value)
   {
      auto PT = [](Vector &r_local, Vector &y)
      {
         y = r_local;
      };
      return PT;
   }
   else
   {
      const Operator *P = get_prolongation(f);
      auto PT = [=](const Vector &r_local, Vector &y)
      {
         P->MultTranspose(r_local, y);
      };
      return PT;
   }
}

/// @brief Apply the restriction operator to a field.
///
/// @param u the field descriptor.
/// @param u_l the input vector in vdofs.
/// @param field_e the output vector in edofs.
/// @param ordering the element dof ordering.
/// @tparam entity_t the entity type (see Entity).
template <typename entity_t>
void restriction(const FieldDescriptor u,
                 const Vector &u_l,
                 Vector &field_e,
                 ElementDofOrdering ordering)
{
   const auto R = get_restriction<entity_t>(u, ordering);
   MFEM_ASSERT(R->Width() == u_l.Size(),
               "restriction not applicable to given data size");
   const int height = R->Height();
   field_e.SetSize(height);
   R->Mult(u_l, field_e);
}

/// @brief Apply the restriction operator to a vector of fields.
///
/// @param u the vector of field descriptors.
/// @param u_l the vector of input vectors in vdofs.
/// @param fields_e the vector of output vectors in edofs.
/// @param ordering the element dof ordering.
/// @param offset the array index offset to start writing in fields_e.
/// @tparam entity_t the entity type (see Entity).
template <typename entity_t>
void restriction(const std::vector<FieldDescriptor> u,
                 const std::vector<Vector> &u_l,
                 std::vector<Vector> &fields_e,
                 ElementDofOrdering ordering,
                 const int offset = 0)
{
   for (std::size_t i = 0; i < u.size(); i++)
   {
      const auto R = get_restriction<entity_t>(u[i], ordering);
      MFEM_ASSERT(R->Width() == u_l[i].Size(),
                  "restriction not applicable to given data size");
      const int height = R->Height();
      fields_e[i + offset].SetSize(height);
      R->Mult(u_l[i], fields_e[i + offset]);
   }
}

// TODO: keep this temporarily
template <std::size_t N, std::size_t M>
void element_restriction(const std::array<FieldDescriptor, N> u,
                         const std::array<Vector, N> &u_l,
                         std::array<Vector, M> &fields_e,
                         ElementDofOrdering ordering,
                         const int offset = 0)
{
   for (int i = 0; i < N; i++)
   {
      const auto R = get_element_restriction(u[i], ordering);
      MFEM_ASSERT(R->Width() == u_l[i].Size(),
                  "element restriction not applicable to given data size");
      const int height = R->Height();
      fields_e[i + offset].SetSize(height);
      R->Mult(u_l[i], fields_e[i + offset]);
   }
}

/// @brief Get the number of entities of a given type.
///
/// @param mesh the mesh.
/// @tparam entity_t the entity type (see Entity).
/// @returns the number of entities of the given type.
template <typename entity_t>
int GetNumEntities(const mfem::Mesh &mesh)
{
   if constexpr (std::is_same_v<entity_t, Entity::Element>)
   {
      return mesh.GetNE();
   }
   else if constexpr (std::is_same_v<entity_t, Entity::BoundaryElement>)
   {
      return mesh.GetNBE();
   }
   else
   {
      static_assert(dfem::always_false<entity_t>, "can't use GetNumEntites on type");
   }
}

/// @brief Get the GetDofToQuad object for a given entity type.
///
/// This function retrieves the DofToQuad object for a given field descriptor
/// and integration rule.
///
/// @param f the field descriptor.
/// @param ir the integration rule.
/// @param mode the mode of the DofToQuad object.
/// @param entity_t the entity type (see Entity).
template <typename entity_t>
inline
const DofToQuad *GetDofToQuad(const FieldDescriptor &f,
                              const IntegrationRule &ir,
                              DofToQuad::Mode mode)
{
   return std::visit([&ir, &mode](auto&& arg) -> const DofToQuad*
   {
      using T = std::decay_t<decltype(arg)>;
      if constexpr (std::is_same_v<T, const FiniteElementSpace *>
                    || std::is_same_v<T, const ParFiniteElementSpace *>)
      {
         if constexpr (std::is_same_v<entity_t, Entity::Element>)
         {
            return &arg->GetFE(0)->GetDofToQuad(ir, mode);
         }
         else if constexpr (std::is_same_v<entity_t, Entity::BoundaryElement>)
         {
            return &arg->GetBE(0)->GetDofToQuad(ir, mode);
         }
      }
      else if constexpr (std::is_same_v<T, const ParametricSpace *>)
      {
         return &arg->GetDofToQuad();
      }
      else
      {
         static_assert(dfem::always_false<T>, "can't use GetDofToQuad on type");
      }
   }, f.data);
}

/// @brief Check the compatibility of a field operator type with a FieldDescriptor.
///
/// This function checks if the field operator type is compatible with the
/// FieldDescriptor type.
///
/// @param f the field descriptor.
/// @param field_operator_t the field operator type.
/// @tparam field_operator_t the field operator type.
template <typename field_operator_t>
void CheckCompatibility(const FieldDescriptor &f)
{
   std::visit([](auto && arg)
   {
      using T = std::decay_t<decltype(arg)>;
      if constexpr (std::is_same_v<T, const FiniteElementSpace *> ||
                    std::is_same_v<T, const ParFiniteElementSpace *>)
      {
         if constexpr (std::is_same_v<field_operator_t, Value<>>)
         {
            // Supported by all FE spaces
         }
         else if constexpr (std::is_same_v<field_operator_t, Gradient<>>)
         {
            MFEM_ASSERT(arg->GetFE(0)->GetMapType() == FiniteElement::MapType::VALUE,
                        "Gradient not compatible with FE");
         }
         else
         {
            static_assert(dfem::always_false<T, field_operator_t>,
                          "FieldOperator not compatible with FiniteElementSpace");
         }
      }
      else if constexpr (std::is_same_v<T, const ParametricSpace *>)
      {
         if constexpr (std::is_same_v<field_operator_t, None<>>)
         {
            // Only supported field operation for ParametricSpace
         }
         else
         {
            static_assert(dfem::always_false<T, field_operator_t>,
                          "FieldOperator not compatible with ParametricSpace");
         }
      }
      else
      {
         static_assert(dfem::always_false<T, field_operator_t>,
                       "Operator not compatible with FE");
      }
   }, f.data);
}

/// @brief Get the size on quadrature point for a field operator type
/// and FieldDescriptor combination.
///
/// @tparam entity_t the entity type (see Entity).
/// @tparam field_operator_t the field operator type.
/// @param f the field descriptor.
/// @returns the size on quadrature point.
template <typename entity_t, typename field_operator_t>
int GetSizeOnQP(const field_operator_t &, const FieldDescriptor &f)
{
   // CheckCompatibility<field_operator_t>(f);

   if constexpr (is_value_fop<field_operator_t>::value)
   {
      return GetVDim(f);
   }
   else if constexpr (is_gradient_fop<field_operator_t>::value)
   {
      return GetVDim(f) * GetDimension<entity_t>(f);
   }
   else if constexpr (is_none_fop<field_operator_t>::value)
   {
      return GetVDim(f);
   }
   else if constexpr (is_one_fop<field_operator_t>::value)
   {
      return 1;
   }
   else
   {
      MFEM_ABORT("can't get size on quadrature point for field descriptor");
   }
}

/// @brief Create a map from field operator types to FieldDescriptor indices.
///
/// @param fields the vector of field descriptors.
/// @param fops the field operator types.
/// @tparam entity_t the entity type (see Entity).
/// @returns an array mapping field operator types to field descriptor indices.
template <typename entity_t, typename field_operator_ts>
std::array<int, tuple_size<field_operator_ts>::value>
create_descriptors_to_fields_map(
   const std::vector<FieldDescriptor> &fields,
   field_operator_ts &fops)
{
   std::array<int, tuple_size<field_operator_ts>::value> map;

   auto find_id = [](const std::vector<FieldDescriptor> &fields, std::size_t i)
   {
      auto it = std::find_if(begin(fields), end(fields),
                             [&](const FieldDescriptor &field)
      {
         return field.id == i;
      });

      if (it == fields.end())
      {
         return -1;
      }
      return static_cast<int>(it - fields.begin());
   };

   auto f = [&](auto &fop, auto &map)
   {
      int i;

      if constexpr (std::is_same_v<std::decay_t<decltype(fop)>, Weight>)
      {
         // TODO-bug: stealing dimension from the first field
         fop.dim = GetDimension<Entity::Element>(fields[0]);
         fop.vdim = 1;
         fop.size_on_qp = 1;
         map = -1;
      }
      else if ((i = find_id(fields, fop.GetFieldId())) != -1)
      {
         fop.dim = GetDimension<entity_t>(fields[i]);
         fop.vdim = GetVDim(fields[i]);
         fop.size_on_qp = GetSizeOnQP<entity_t>(fop, fields[i]);
         map = i;
      }
      else
      {
         MFEM_ABORT("can't find field for id: " << fop.GetFieldId());
      }
   };

   for_constexpr<tuple_size<field_operator_ts>::value>([&](auto idx)
   {
      f(get<idx>(fops), map[idx]);
   });

   return map;
}

/// @brief Wrap input memory for a given set of inputs.
template <typename input_t, std::size_t... i>
std::array<DeviceTensor<3>, sizeof...(i)> wrap_input_memory(
   std::array<Vector, sizeof...(i)> &input_qp_mem, int num_qp, int num_entities,
   const input_t &inputs, std::index_sequence<i...>)
{
   return {DeviceTensor<3>(input_qp_mem[i].Write(), get<i>(inputs).size_on_qp, num_qp, num_entities) ...};
}

/// @brief Create input memory for a given set of inputs.
template <typename input_t, std::size_t... i>
std::array<Vector, sizeof...(i)> create_input_qp_memory(
   int num_qp,
   int num_entities,
   input_t &inputs,
   std::index_sequence<i...>)
{
   return {Vector(get<i>(inputs).size_on_qp * num_qp * num_entities)...};
}

/// @brief DofToQuadMap struct
///
/// This struct is used to store the mapping from degrees of freedom to
/// quadrature points for a given field operator type.
struct DofToQuadMap
{
   /// Enumeration for the indices of the mappings B and G.
   enum Index
   {
      QP,
      DIM,
      DOF
   };

   /// @brief Basis functions evaluated at quadrature points.
   ///
   /// This is a 3D tensor with dimensions (num_qp, dim, num_dofs).
   DeviceTensor<3, const real_t> B;

   /// @brief Gradient of the basis functions evaluated at quadrature points.
   ///
   /// This is a 3D tensor with dimensions (num_qp, dim, num_dofs).
   DeviceTensor<3, const real_t> G;

   /// Reverse mapping indicating which input this map belongs to.
   int which_input = -1;
};

/// @brief Get the size on quadrature point for a given set of inputs.
///
/// @param inputs the inputs tuple.
/// @returns a vector containing the size on quadrature point for each input.
template <typename input_t, std::size_t... i>
std::vector<int> get_input_size_on_qp(
   const input_t &inputs,
   std::index_sequence<i...>)
{
   return {get<i>(inputs).size_on_qp...};
}

struct SharedMemory
{
   enum Index
   {
      INPUT_DTQ,
      OUTPUT_DTQ,
      FIELD,
      DIRECTION,
      INPUT,
      SHADOW,
      OUTPUT,
      TEMP
   };
};

template <std::size_t num_fields, std::size_t num_inputs, std::size_t num_outputs>
struct SharedMemoryInfo
{
   int total_size;
   std::array<int, 8> offsets;
   std::array<std::array<int, 2>, num_inputs> input_dtq_sizes;
   std::array<std::array<int, 2>, num_outputs> output_dtq_sizes;
   std::array<int, num_fields> field_sizes;
   int direction_size;
   std::array<int, num_inputs> input_sizes;
   std::array<int, num_inputs> shadow_sizes;
   int residual_size;
   std::array<int, 6> temp_sizes;
};

template <typename entity_t, std::size_t num_fields, std::size_t num_inputs, std::size_t num_outputs, typename input_t>
SharedMemoryInfo<num_fields, num_inputs, num_outputs>
get_shmem_info(
   const std::array<DofToQuadMap, num_inputs> &input_dtq_maps,
   const std::array<DofToQuadMap, num_outputs> &output_dtq_maps,
   const std::vector<FieldDescriptor> &fields,
   const int &num_entities,
   const input_t &inputs,
   const int &num_qp,
   const std::vector<int> &input_size_on_qp,
   const int &residual_size_on_qp,
   const ElementDofOrdering &dof_ordering,
   const int &derivative_action_field_idx = -1)
{
   dbg();
   std::array<int, 8> offsets = {0};
   int total_size = 0;

   offsets[SharedMemory::Index::INPUT_DTQ] = total_size;
   std::array<std::array<int, 2>, num_inputs> input_dtq_sizes;
   int max_dtq_qps = 0;
   int max_dtq_dofs = 0;
   for (std::size_t i = 0; i < num_inputs; i++)
   {
      // num_qp, dim, num_dofs
      auto a = input_dtq_maps[i].B.GetShape();
      input_dtq_sizes[i][0] = a[0] * a[1] * a[2];
      auto b = input_dtq_maps[i].G.GetShape();
      input_dtq_sizes[i][1] = b[0] * b[1] * b[2];

      max_dtq_qps = std::max(max_dtq_qps, a[DofToQuadMap::Index::QP]);
      max_dtq_dofs = std::max(max_dtq_dofs, a[DofToQuadMap::Index::DOF]);

      total_size += std::accumulate(std::begin(input_dtq_sizes[i]),
                                    std::end(input_dtq_sizes[i]),
                                    0);
      dbg("[iDTQ:{}/{}] B shape: {}x{}x{}={}, G shape: {}x{}x{}={}, total_size:{}",
          i+1, num_inputs,
          a[0], a[1], a[2], input_dtq_sizes[i][0],
          b[0], b[1], b[2], input_dtq_sizes[i][1],
          total_size);
   }

   offsets[SharedMemory::Index::OUTPUT_DTQ] = total_size;
   std::array<std::array<int, 2>, num_outputs> output_dtq_sizes;
   for (std::size_t i = 0; i < num_outputs; i++)
   {
      auto a = output_dtq_maps[i].B.GetShape();
      output_dtq_sizes[i][0] = a[0] * a[1] * a[2];
      auto b = output_dtq_maps[i].G.GetShape();
      output_dtq_sizes[i][1] = b[0] * b[1] * b[2];

      max_dtq_qps = std::max(max_dtq_qps, a[DofToQuadMap::Index::QP]);
      max_dtq_dofs = std::max(max_dtq_dofs, a[DofToQuadMap::Index::DOF]);

      total_size += std::accumulate(std::begin(output_dtq_sizes[i]),
                                    std::end(output_dtq_sizes[i]),
                                    0);
      dbg("[oDTQ:{}/{}] B shape: {}x{}x{}={}, G shape: {}x{}x{}={}, total_size:{}",
          i+1, num_outputs,
          a[0], a[1], a[2], output_dtq_sizes[i][0],
          b[0], b[1], b[2], output_dtq_sizes[i][1],
          total_size);
   }

   offsets[SharedMemory::Index::FIELD] = total_size;
   std::array<int, num_fields> field_sizes;
   for (std::size_t i = 0; i < num_fields; i++)
   {
      field_sizes[i] = get_restriction<entity_t>(
                          fields[i],
                          dof_ordering)->Height() / num_entities;
      dbg("[fields:{}/{}] field size: {}", i+1, num_fields, field_sizes[i]);
   }
   total_size += std::accumulate(
                    std::begin(field_sizes), std::end(field_sizes), 0);
   dbg("[fields] total_size: {}", total_size);

   offsets[SharedMemory::Index::DIRECTION] = total_size;
   int direction_size = 0;
   if (derivative_action_field_idx != -1)
   {
      direction_size = get_restriction<entity_t>(
                          fields[derivative_action_field_idx],
                          dof_ordering)->Height() / num_entities;
      dbg("[derivative] direction_size: {}", total_size);
      total_size += direction_size;
   }

   offsets[SharedMemory::Index::INPUT] = total_size;
   std::array<int, num_inputs> input_sizes;
   for (std::size_t i = 0; i < num_inputs; i++)
   {
      input_sizes[i] = input_size_on_qp[i] * num_qp;
      dbg("[inputs:{}/{}] input_sizes: {}", i+1, num_inputs, input_sizes[i]);
   }
   total_size += std::accumulate(
                    std::begin(input_sizes), std::end(input_sizes), 0);
   dbg("[inputs] total_size: {}", total_size);

   offsets[SharedMemory::Index::SHADOW] = total_size;
   std::array<int, num_inputs> shadow_sizes{0};
   if (derivative_action_field_idx != -1)
   {
      for (std::size_t i = 0; i < num_inputs; i++)
      {
         shadow_sizes[i] = input_size_on_qp[i] * num_qp;
         dbg("[shadow:{}/{}] shadow_sizes: {}", i+1, num_inputs, shadow_sizes[i]);
      }
      total_size += std::accumulate(
                       std::begin(shadow_sizes), std::end(shadow_sizes), 0);
      dbg("[shadow] total_size: {}", total_size);
   }

   offsets[SharedMemory::Index::OUTPUT] = total_size;
   const int residual_size = residual_size_on_qp;
   dbg("[residual] num_qp:{} residual_size: {}", num_qp, residual_size * num_qp);
   total_size += residual_size * num_qp;

   offsets[SharedMemory::Index::TEMP] = total_size;
   constexpr int num_temp = 6;
   std::array<int, num_temp> temp_sizes = {0};
   // TODO-bug: this assumes q1d >= d1d
   const int q1d = max_dtq_qps;
   [[maybe_unused]] const int d1d = max_dtq_dofs;

   // TODO-bug: this depends on the dimension
   constexpr int hardcoded_temp_num = 6;
   for (std::size_t i = 0; i < hardcoded_temp_num; i++)
   {
      // TODO-bug: over-allocates if q1d <= d1d
      temp_sizes[i] = q1d * q1d * q1d;
      dbg("[temp:{}/{}] temp_sizes: {}", i+1, hardcoded_temp_num, temp_sizes[i]);
   }
   total_size += std::accumulate(
                    std::begin(temp_sizes), std::end(temp_sizes), 0);

   dbg("total_size:{}", total_size);
   return SharedMemoryInfo<num_fields, num_inputs, num_outputs>
   {
      total_size,
      offsets,
      input_dtq_sizes,
      output_dtq_sizes,
      field_sizes,
      direction_size,
      input_sizes,
      shadow_sizes,
      residual_size,
      temp_sizes
   };
}

template <typename shmem_info_t>
void print_shared_memory_info(shmem_info_t &shmem_info)
{
   out << "Shared Memory Info\n"
       << "total size: " << shmem_info.total_size
       << " " << "(" << shmem_info.total_size * real_t(sizeof(real_t))/1024.0 << "kb)";
   out << "\ninput dtq sizes (B G): ";
   for (auto &i : shmem_info.input_dtq_sizes)
   {
      out << "(";
      for (int j = 0; j < 2; j++)
      {
         out << i[j];
         if (j < 1)
         {
            out << " ";
         }
      }
      out << ") ";
   }
   out << "\noutput dtq sizes (B G): ";
   for (auto &i : shmem_info.output_dtq_sizes)
   {
      out << "(";
      for (int j = 0; j < 2; j++)
      {
         out << i[j];
         if (j < 1)
         {
            out << " ";
         }
      }
      out << ") ";
   }
   out << "\nfield sizes: ";
   for (auto &i : shmem_info.field_sizes)
   {
      out << i << " ";
   }
   out << "\ndirection size: ";
   out << shmem_info.direction_size << " ";
   out << "\ninput sizes: ";
   for (auto &i : shmem_info.input_sizes)
   {
      out << i << " ";
   }
   out << "\nshadow sizes: ";
   for (auto &i : shmem_info.shadow_sizes)
   {
      out << i << " ";
   }
   out << "\ntemp sizes: ";
   for (auto &i : shmem_info.temp_sizes)
   {
      out << i << " ";
   }
   out << "\noffsets: ";
   for (auto &i : shmem_info.offsets)
   {
      out << i << " ";
   }
   out << "\n\n";
}

template <std::size_t N>
MFEM_HOST_DEVICE inline
std::array<DofToQuadMap, N> load_dtq_mem(
   void *mem,
   int offset,
   const std::array<std::array<int, 2>, N> &sizes,
   const std::array<DofToQuadMap, N> &dtq)
{
   dbg();
   std::array<DofToQuadMap, N> f;
   for (std::size_t i = 0; i < N; i++)
   {
      const auto [nqp_b, dim_b, ndof_b] = dtq[i].B.GetShape();
      const auto B = Reshape(&dtq[i].B[0], nqp_b, dim_b, ndof_b);
      auto mem_Bi = Reshape(reinterpret_cast<real_t *>(mem) + offset, nqp_b, dim_b,
                            ndof_b);
      if (dtq[i].which_input != -1)
      {
         MFEM_FOREACH_THREAD(q, x, nqp_b)
         {
            MFEM_FOREACH_THREAD(d, y, ndof_b)
            {
               for (int b = 0; b < dim_b; b++)
               {
                  auto v = B(q, b, d);
                  mem_Bi(q, b, d) = v;
               }
            }
         }
      }
      offset += sizes[i][0];

      const auto [nqp_g, dim_g, ndof_g] = dtq[i].G.GetShape();
      const auto G = Reshape(&dtq[i].G[0], nqp_g, dim_g, ndof_g);
      auto mem_Gi = Reshape(reinterpret_cast<real_t *>(mem) + offset, nqp_g, dim_g,
                            ndof_g);
      if (dtq[i].which_input != -1)
      {
         MFEM_FOREACH_THREAD(q, x, nqp_g)
         {
            MFEM_FOREACH_THREAD(d, y, ndof_g)
            {
               for (int b = 0; b < dim_g; b++)
               {
                  mem_Gi(q, b, d) = G(q, b, d);
               }
            }
         }
      }
      offset += sizes[i][1];

      f[i] = DofToQuadMap{DeviceTensor<3, const real_t>(&mem_Bi[0], nqp_b, dim_b, ndof_b),
                          DeviceTensor<3, const real_t>(&mem_Gi[0], nqp_g, dim_g, ndof_g),
                          dtq[i].which_input};
   }
   return f;
}

template <std::size_t num_fields>
MFEM_HOST_DEVICE inline
std::array<DeviceTensor<1>, num_fields>
load_field_mem(
   void *mem,
   int offset,
   const std::array<int, num_fields> &sizes,
   const std::array<DeviceTensor<2>, num_fields> &fields_e,
   const int &entity_idx)
{
   dbg();
   std::array<DeviceTensor<1>, num_fields> f;

   for_constexpr<num_fields>([&](auto field_idx)
   {
      int block_size = MFEM_THREAD_SIZE(x) *
                       MFEM_THREAD_SIZE(y) *
                       MFEM_THREAD_SIZE(z);
      int tid = MFEM_THREAD_ID(x) +
                MFEM_THREAD_SIZE(x) *
                (MFEM_THREAD_ID(y) + MFEM_THREAD_SIZE(y) * MFEM_THREAD_ID(z));
      for (int k = tid; k < sizes[field_idx]; k += block_size)
      {
         reinterpret_cast<real_t *>(mem)[offset + k] =
            fields_e[field_idx](k, entity_idx);
      }

      f[field_idx] =
         DeviceTensor<1>(&reinterpret_cast<real_t *> (mem)[offset], sizes[field_idx]);

      offset += sizes[field_idx];
   });

   return f;
}

MFEM_HOST_DEVICE inline
DeviceTensor<1> load_direction_mem(
   void *mem,
   int offset,
   const int &size,
   const DeviceTensor<2> &direction,
   const int &entity_idx)
{
   int block_size = MFEM_THREAD_SIZE(x) *
                    MFEM_THREAD_SIZE(y) *
                    MFEM_THREAD_SIZE(z);
   int tid = MFEM_THREAD_ID(x) +
             MFEM_THREAD_SIZE(x) *
             (MFEM_THREAD_ID(y) + MFEM_THREAD_SIZE(y) * MFEM_THREAD_ID(z));
   for (int k = tid; k < size; k += block_size)
   {
      reinterpret_cast<real_t *>(mem)[offset + k] = direction(k, entity_idx);
   }
   MFEM_SYNC_THREAD;

   return DeviceTensor<1>(
             &reinterpret_cast<real_t *>(mem)[offset], size);
}

template <std::size_t N>
MFEM_HOST_DEVICE inline
std::array<DeviceTensor<2>, N> load_input_mem(
   void *mem,
   int offset,
   const std::array<int, N> &sizes,
   const int &num_qp)
{
   dbg();
   std::array<DeviceTensor<2>, N> f;
   for (std::size_t i = 0; i < N; i++)
   {
      f[i] = DeviceTensor<2>(&reinterpret_cast<real_t *>(mem)[offset],
                             sizes[i] / num_qp,
                             num_qp);
      offset += sizes[i];
   }
   return f;
}

MFEM_HOST_DEVICE inline
DeviceTensor<2> load_residual_mem(
   void *mem,
   int offset,
   const int &residual_size,
   const int &num_qp)
{
   dbg();
   return DeviceTensor<2>(reinterpret_cast<real_t *>(mem) + offset, residual_size,
                          num_qp);
}

template <std::size_t N>
MFEM_HOST_DEVICE inline
std::array<DeviceTensor<1>, 6> load_scratch_mem(
   void *mem,
   int offset,
   const std::array<int, N> &sizes)
{
   dbg();
   std::array<DeviceTensor<1>, N> f;
   for (std::size_t i = 0; i < N; i++)
   {
      f[i] = DeviceTensor<1>(&reinterpret_cast<real_t *>(mem)[offset], sizes[i]);
      offset += sizes[i];
   }
   return f;
}

template <typename shared_mem_info_t, std::size_t num_inputs, std::size_t num_outputs, std::size_t num_fields>
MFEM_HOST_DEVICE inline
auto unpack_shmem(
   void *shmem,
   const shared_mem_info_t &shmem_info,
   const std::array<DofToQuadMap, num_inputs> &input_dtq_maps,
   const std::array<DofToQuadMap, num_outputs> &output_dtq_maps,
   const std::array<DeviceTensor<2>, num_fields> &wrapped_fields_e,
   const int &num_qp,
   const int &e)
{
   dbg("input_dtq_shmem");
   auto input_dtq_shmem =
      load_dtq_mem(
         shmem,
         shmem_info.offsets[SharedMemory::Index::INPUT_DTQ],
         shmem_info.input_dtq_sizes,
         input_dtq_maps);

   dbg("output_dtq_shmem");
   auto output_dtq_shmem =
      load_dtq_mem(
         shmem,
         shmem_info.offsets[SharedMemory::Index::OUTPUT_DTQ],
         shmem_info.output_dtq_sizes,
         output_dtq_maps);

   dbg("fields_shmem");
   auto fields_shmem =
      load_field_mem(
         shmem,
         shmem_info.offsets[SharedMemory::Index::FIELD],
         shmem_info.field_sizes,
         wrapped_fields_e,
         e);

   // These functions don't copy, they simply create a `DeviceTensor` object
   // that points to correct chunks of the shared memory pool.
   dbg("input_shmem");
   auto input_shmem =
      load_input_mem(
         shmem,
         shmem_info.offsets[SharedMemory::Index::INPUT],
         shmem_info.input_sizes,
         num_qp);

   dbg("residual_shmem");
   auto residual_shmem =
      load_residual_mem(
         shmem,
         shmem_info.offsets[SharedMemory::Index::OUTPUT],
         shmem_info.residual_size,
         num_qp);

   dbg("scratch_mem");
   auto scratch_mem =
      load_scratch_mem(
         shmem,
         shmem_info.offsets[SharedMemory::Index::TEMP],
         shmem_info.temp_sizes);

   MFEM_SYNC_THREAD;

   return std::make_tuple(input_dtq_shmem, output_dtq_shmem, fields_shmem,
                          input_shmem, residual_shmem, scratch_mem);
}

template <typename shared_mem_info_t, std::size_t num_inputs, std::size_t num_outputs, std::size_t num_fields>
MFEM_HOST_DEVICE inline
auto unpack_shmem(
   void *shmem,
   const shared_mem_info_t &shmem_info,
   const std::array<DofToQuadMap, num_inputs> &input_dtq_maps,
   const std::array<DofToQuadMap, num_outputs> &output_dtq_maps,
   const std::array<DeviceTensor<2>, num_fields> &wrapped_fields_e,
   const DeviceTensor<2> &wrapped_direction_e,
   const int &num_qp,
   const int &e)
{
   auto input_dtq_shmem =
      load_dtq_mem(
         shmem,
         shmem_info.offsets[SharedMemory::Index::INPUT_DTQ],
         shmem_info.input_dtq_sizes,
         input_dtq_maps);

   auto output_dtq_shmem =
      load_dtq_mem(
         shmem,
         shmem_info.offsets[SharedMemory::Index::OUTPUT_DTQ],
         shmem_info.output_dtq_sizes,
         output_dtq_maps);

   auto fields_shmem =
      load_field_mem(
         shmem,
         shmem_info.offsets[SharedMemory::Index::FIELD],
         shmem_info.field_sizes,
         wrapped_fields_e,
         e);

   auto direction_shmem =
      load_direction_mem(
         shmem,
         shmem_info.offsets[SharedMemory::Index::DIRECTION],
         shmem_info.direction_size,
         wrapped_direction_e,
         e);

   // These methods don't copy, they simply create a `DeviceTensor` object
   // that points to correct chunks of the shared memory pool.
   auto input_shmem =
      load_input_mem(
         shmem,
         shmem_info.offsets[SharedMemory::Index::INPUT],
         shmem_info.input_sizes,
         num_qp);

   auto shadow_shmem =
      load_input_mem(
         shmem,
         shmem_info.offsets[SharedMemory::Index::SHADOW],
         shmem_info.input_sizes,
         num_qp);

   auto residual_shmem =
      load_residual_mem(
         shmem,
         shmem_info.offsets[SharedMemory::Index::OUTPUT],
         shmem_info.residual_size,
         num_qp);

   auto scratch_mem =
      load_scratch_mem(
         shmem,
         shmem_info.offsets[SharedMemory::Index::TEMP],
         shmem_info.temp_sizes);

   MFEM_SYNC_THREAD;

   return std::make_tuple(input_dtq_shmem, output_dtq_shmem, fields_shmem,
                          direction_shmem, input_shmem, shadow_shmem,
                          residual_shmem, scratch_mem);
}

template <std::size_t... i>
MFEM_HOST_DEVICE inline
std::array<DeviceTensor<2>, sizeof...(i)> get_local_input_qp(
   const std::array<DeviceTensor<3>, sizeof...(i)> &input_qp_global, int e,
   std::index_sequence<i...>)
{
   return
   {
      DeviceTensor<2>(
         &input_qp_global[i](0, 0, e),
         input_qp_global[i].GetShape()[0],
         input_qp_global[i].GetShape()[1]) ...
   };
}

template <std::size_t N>
MFEM_HOST_DEVICE inline
void set_zero(std::array<DeviceTensor<2>, N> &v)
{
   for (std::size_t i = 0; i < N; i++)
   {
      int size = v[i].GetShape()[0] * v[i].GetShape()[1];
      auto vi = Reshape(&v[i][0], size);
      for (int j = 0; j < size; j++)
      {
         vi[j] = 0.0;
      }
   }
}

template <std::size_t n>
MFEM_HOST_DEVICE inline
void set_zero(DeviceTensor<n> &u)
{
   int s = 1;
   for (int i = 0; i < n; i++)
   {
      s *= u.GetShape()[i];
   }
   auto ui = Reshape(&u[0], s);
   for (int j = 0; j < s; j++)
   {
      ui[j] = 0.0;
   }
}

/// @brief Copy data from DeviceTensor u to DeviceTensor v
///
/// @param u source DeviceTensor
/// @param v destination DeviceTensor
/// @tparam n DeviceTensor rank
template <int n>
MFEM_HOST_DEVICE inline
void copy(DeviceTensor<n> &u, DeviceTensor<n> &v)
{
   int s = 1;
   for (int i = 0; i < n; i++)
   {
      s *= u.GetShape()[i];
   }
   auto ui = Reshape(&u[0], s);
   auto vi = Reshape(&v[0], s);
   for (int j = 0; j < s; j++)
   {
      vi[j] = ui[j];
   }
}

/// @brief Copy data from array of DeviceTensor x to array of DeviceTensor y
///
/// @param x source DeviceTensor array
/// @param y destination DeviceTensor array
/// @tparam n DeviceTensor rank
/// @tparam m number of DeviceTensors
template <int n, std::size_t m>
MFEM_HOST_DEVICE inline
void copy(std::array<DeviceTensor<n>, m> &u,
          std::array<DeviceTensor<n>, m> &v)
{
   for (int i = 0; i < m; i++)
   {
      copy(u[i], v[i]);
   }
}

/// @brief Wraps plain data in DeviceTensors for fields
///
/// @param fields array of field data
/// @param num_entities number of entities (elements, faces, etc) in mesh
/// @tparam num_fields number of fields
/// @return array of field data wrapped in DeviceTensors
template <std::size_t num_fields>
std::array<DeviceTensor<2>, num_fields> wrap_fields(
   std::vector<Vector> &fields,
   std::array<int, num_fields> &field_sizes,
   const int &num_entities)
{
   std::array<DeviceTensor<2>, num_fields> f;

   for_constexpr<num_fields>([&](auto i)
   {
      f[i] = DeviceTensor<2>(fields[i].ReadWrite(), field_sizes[i], num_entities);
   });

   return f;
}

/// @brief Accumulates the sizes of field operators on quadrature points for dependent inputs
///
/// @tparam input_t Type of input field operators tuple
/// @tparam num_fields Number of fields
/// @tparam i Parameter pack indices for field operators
///
/// @param inputs Tuple of input field operators
/// @param kinput_is_dependent Array indicating which inputs are dependent
/// @param input_to_field Array mapping input indices to field indices
/// @param fields Array of field descriptors
/// @param seq Index sequence for inputs
///
/// @return Sum of sizes on quadrature points for all dependent inputs
///
/// @details
/// This function accumulates the sizes needed on quadrature points for all dependent input
/// field operators. For each dependent input, it calculates the size required on quadrature
/// points using GetSizeOnQP() and adds it to the total. Non-dependent inputs contribute
/// zero to the total size.
template <typename input_t, std::size_t num_fields, std::size_t... i>
int accumulate_sizes_on_qp(
   const input_t &inputs,
   std::array<bool, sizeof...(i)> &kinput_is_dependent,
   const std::array<int, sizeof...(i)> &input_to_field,
   const std::array<FieldDescriptor, num_fields> &fields,
   std::index_sequence<i...>)
{
   return (... + [](auto &input, auto is_dependent, auto field)
   {
      if (!is_dependent)
      {
         return 0;
      }
      return GetSizeOnQP(input, field);
   }
   (get<i>(inputs),
    get<i>(kinput_is_dependent),
    fields[input_to_field[i]]));
}

template <
   typename entity_t,
   typename field_operator_ts,
   std::size_t N = tuple_size<field_operator_ts>::value,
   std::size_t... Is>
std::array<DofToQuadMap, N> create_dtq_maps_impl(
   field_operator_ts &fops,
   std::vector<const DofToQuad*> dtqs,
   const std::array<int, N> &field_map,
   std::index_sequence<Is...>)
{
   auto f = [&](auto fop, std::size_t idx)
   {
      auto g = [&](int idx)
      {
         auto dtq = dtqs[field_map[idx]];

         int value_dim = 1;
         int grad_dim = 1;

         if ((dtq->mode != DofToQuad::Mode::TENSOR) &&
             (!is_none_fop<decltype(fop)>::value))
         {
            value_dim = dtq->FE->GetRangeDim() ? dtq->FE->GetRangeDim() : 1;
            grad_dim = dtq->FE->GetDim();
         }

         return std::tuple{dtq, value_dim, grad_dim};
      };

      if constexpr (is_value_fop<decltype(fop)>::value ||
                    is_gradient_fop<decltype(fop)>::value)
      {
         auto [dtq, value_dim, grad_dim] = g(idx);
         return DofToQuadMap
         {
            DeviceTensor<3, const real_t>(dtq->B.Read(), dtq->nqpt, value_dim, dtq->ndof),
            DeviceTensor<3, const real_t>(dtq->G.Read(), dtq->nqpt, grad_dim, dtq->ndof),
            static_cast<int>(idx)
         };
      }
      else if constexpr (std::is_same_v<decltype(fop), Weight>)
      {
         return DofToQuadMap
         {
            DeviceTensor<3, const real_t>(nullptr, 1, 1, 1),
            DeviceTensor<3, const real_t>(nullptr, 1, 1, 1),
            -1
         };
      }
      else if constexpr (is_none_fop<decltype(fop)>::value ||
                         is_one_fop<decltype(fop)>::value)
      {
         auto [dtq, value_dim, grad_dim] = g(idx);
         return DofToQuadMap
         {
            DeviceTensor<3, const real_t>(nullptr, dtq->nqpt, value_dim, dtq->ndof),
            DeviceTensor<3, const real_t>(nullptr, dtq->nqpt, grad_dim, dtq->ndof),
            -1
         };
      }
      else
      {
         static_assert(dfem::always_false<decltype(fop)>,
                       "field operator type is not implemented");
      }
   };
   return std::array<DofToQuadMap, N>
   {
      f(get<Is>(fops), Is)...
   };
}

/// @brief Create DofToQuad maps for a given set of field operators.
///
/// @param fops field operators
/// @param dtqmaps DofToQuad maps
/// @param to_field_map mapping from input indices to field indices
/// @tparam entity_t type of the entity
/// @return array of DofToQuad maps
template <
   typename entity_t,
   typename field_operator_ts,
   std::size_t num_fields>
std::array<DofToQuadMap, num_fields> create_dtq_maps(
   field_operator_ts &fops,
   std::vector<const DofToQuad*> dtqmaps,
   const std::array<int, num_fields> &to_field_map)
{
   return create_dtq_maps_impl<entity_t>(
             fops, dtqmaps,
             to_field_map,
             std::make_index_sequence<num_fields> {});
}

/// @brief Call a qfunction with the given parameters.
///
/// @param qfunc the qfunction to call.
/// @param input_shmem the input shared memory.
/// @param residual_shmem the residual shared memory.
/// @param rs_qp the size of the residual.
/// @param num_qp the number of quadrature points.
/// @param q1d the number of quadrature points in 1D.
/// @param dimension the spatial dimension.
/// @param use_sum_factorization whether to use sum factorization.
/// @tparam qf_param_ts the tuple type of the qfunction parameters.
template <
   typename qf_param_ts,
   typename qfunc_t,
   std::size_t num_fields>
MFEM_HOST_DEVICE inline
void call_qfunction(
   qfunc_t &qfunc,
   const std::array<DeviceTensor<2>, num_fields> &input_shmem,
   DeviceTensor<2> &residual_shmem,
   const int &rs_qp,
   const int &num_qp,
   const int &q1d,
   const int &dimension,
   const bool &use_sum_factorization)
{
   if (use_sum_factorization)
   {
      if (dimension == 2)
      {
         MFEM_FOREACH_THREAD(qx, x, q1d)
         {
            MFEM_FOREACH_THREAD(qy, y, q1d)
            {
               const int q = qx + q1d * qy;
               auto qf_args = decay_tuple<qf_param_ts> {};
               auto r = Reshape(&residual_shmem(0, q), rs_qp);
               apply_kernel(r, qfunc, qf_args, input_shmem, q);
            }
         }
      }
      else if (dimension == 3)
      {
         MFEM_FOREACH_THREAD(qx, x, q1d)
         {
            MFEM_FOREACH_THREAD(qy, y, q1d)
            {
               MFEM_FOREACH_THREAD(qz, z, q1d)
               {
                  const int q = qx + q1d * (qy + q1d * qz);
                  auto qf_args = decay_tuple<qf_param_ts> {};
                  auto r = Reshape(&residual_shmem(0, q), rs_qp);
                  apply_kernel(r, qfunc, qf_args, input_shmem, q);
               }
            }
         }
      }
      else
      {
#if !(defined(MFEM_USE_CUDA) || defined(MFEM_USE_HIP))
         MFEM_ABORT("unsupported dimension for sum factorization");
#endif
      }
      MFEM_SYNC_THREAD;
   }
   else
   {
      MFEM_FOREACH_THREAD(q, x, num_qp)
      {
         auto qf_args = decay_tuple<qf_param_ts> {};
         auto r = Reshape(&residual_shmem(0, q), rs_qp);
         apply_kernel(r, qfunc, qf_args, input_shmem, q);
      }
   }
}

/// @brief Call a qfunction with the given parameters and
/// compute it's derivative action.
///
/// @param qfunc the qfunction to call.
/// @param input_shmem the input shared memory.
/// @param shadow_shmem the shadow shared memory.
/// @param residual_shmem the residual shared memory.
/// @param das_qp the size of the derivative action.
/// @param num_qp the number of quadrature points.
/// @param q1d the number of quadrature points in 1D.
/// @param dimension the spatial dimension.
/// @param use_sum_factorization whether to use sum factorization.
/// @tparam qf_param_ts the tuple type of the qfunction parameters.
template <
   typename qf_param_ts,
   typename qfunc_t,
   std::size_t num_fields>
MFEM_HOST_DEVICE inline
void call_qfunction_derivative_action(
   qfunc_t &qfunc,
   const std::array<DeviceTensor<2>, num_fields> &input_shmem,
   const std::array<DeviceTensor<2>, num_fields> &shadow_shmem,
   DeviceTensor<2> &residual_shmem,
   const int &das_qp,
   const int &num_qp,
   const int &q1d,
   const int &dimension,
   const bool &use_sum_factorization)
{
   if (use_sum_factorization)
   {
      if (dimension == 2)
      {
         MFEM_FOREACH_THREAD(qx, x, q1d)
         {
            MFEM_FOREACH_THREAD(qy, y, q1d)
            {
               const int q = qx + q1d * qy;
               auto r = Reshape(&residual_shmem(0, q), das_qp);
               auto qf_args = decay_tuple<qf_param_ts> {};
#ifdef MFEM_USE_ENZYME
               auto qf_shadow_args = decay_tuple<qf_param_ts> {};
               apply_kernel_fwddiff_enzyme(r, qfunc, qf_args, qf_shadow_args, input_shmem,
                                           shadow_shmem, q);
#else
               apply_kernel_native_dual(r, qfunc, qf_args, input_shmem, shadow_shmem, q);
#endif
            }
         }
      }
      else if (dimension == 3)
      {
         MFEM_FOREACH_THREAD(qx, x, q1d)
         {
            MFEM_FOREACH_THREAD(qy, y, q1d)
            {
               MFEM_FOREACH_THREAD(qz, z, q1d)
               {
                  const int q = qx + q1d * (qy + q1d * qz);
                  auto r = Reshape(&residual_shmem(0, q), das_qp);
                  auto qf_args = decay_tuple<qf_param_ts> {};
#ifdef MFEM_USE_ENZYME
                  auto qf_shadow_args = decay_tuple<qf_param_ts> {};
                  apply_kernel_fwddiff_enzyme(r, qfunc, qf_args, qf_shadow_args, input_shmem,
                                              shadow_shmem, q);
#else
                  apply_kernel_native_dual(r, qfunc, qf_args, input_shmem, shadow_shmem, q);
#endif
               }
            }
         }
      }
      MFEM_SYNC_THREAD;
   }
   else
   {
      MFEM_FOREACH_THREAD(q, x, num_qp)
      {
         auto r = Reshape(&residual_shmem(0, q), das_qp);
         auto qf_args = decay_tuple<qf_param_ts> {};
#ifdef MFEM_USE_ENZYME
         auto qf_shadow_args = decay_tuple<qf_param_ts> {};
         apply_kernel_fwddiff_enzyme(r, qfunc, qf_args, qf_shadow_args, input_shmem,
                                     shadow_shmem, q);
#else
         apply_kernel_native_dual(r, qfunc, qf_args, input_shmem, shadow_shmem, q);
#endif
      }
      MFEM_SYNC_THREAD;
   }
}

} // namespace mfem
#endif<|MERGE_RESOLUTION|>--- conflicted
+++ resolved
@@ -944,11 +944,7 @@
 /// @returns a tuple containting a std::function with the transpose
 /// restriction callback and it's height.
 template <typename entity_t, typename fop_t>
-<<<<<<< HEAD
-inline auto // std::function<void(const Vector&, Vector&)>
-=======
 inline std::tuple<std::function<void(const Vector&, Vector&)>, int>
->>>>>>> ea6fb526
 get_restriction_transpose(
    const FieldDescriptor &f,
    const ElementDofOrdering &o,
