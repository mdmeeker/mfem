// Copyright (c) 2010-2024, Lawrence Livermore National Security, LLC. Produced
// at the Lawrence Livermore National Laboratory. All Rights reserved. See files
// LICENSE and NOTICE for details. LLNL-CODE-806117.
//
// This file is part of the MFEM library. For more information and source code
// availability visit https://mfem.org.
//
// MFEM is free software; you can redistribute it and/or modify it under the
// terms of the BSD-3 license. We welcome feedback and contributions, see file
// CONTRIBUTING.md for details.

// Implementation of Bilinear Form Integrators

#include "fem.hpp"
#include <cmath>
#include <algorithm>
#include <memory>

using namespace std;

namespace mfem
{

void BilinearFormIntegrator::AssemblePA(const FiniteElementSpace&)
{
   MFEM_ABORT("BilinearFormIntegrator::AssemblePA(fes)\n"
              "   is not implemented for this class.");
}

void BilinearFormIntegrator::AssembleNURBSPA(const FiniteElementSpace&)
{
   mfem_error ("BilinearFormIntegrator::AssembleNURBSPA(fes)\n"
               "   is not implemented for this class.");
}

void BilinearFormIntegrator::AssemblePA(const FiniteElementSpace&,
                                        const FiniteElementSpace&)
{
   MFEM_ABORT("BilinearFormIntegrator::AssemblePA(fes, fes)\n"
              "   is not implemented for this class.");
}

void BilinearFormIntegrator::AssemblePABoundary(const FiniteElementSpace&)
{
   MFEM_ABORT("BilinearFormIntegrator::AssemblePABoundary(fes)\n"
              "   is not implemented for this class.");
}

void BilinearFormIntegrator::AssemblePAInteriorFaces(const FiniteElementSpace&)
{
   MFEM_ABORT("BilinearFormIntegrator::AssemblePAInteriorFaces(...)\n"
              "   is not implemented for this class.");
}

void BilinearFormIntegrator::AssemblePABoundaryFaces(const FiniteElementSpace&)
{
   MFEM_ABORT("BilinearFormIntegrator::AssemblePABoundaryFaces(...)\n"
              "   is not implemented for this class.");
}

void BilinearFormIntegrator::AssembleDiagonalPA(Vector &)
{
   MFEM_ABORT("BilinearFormIntegrator::AssembleDiagonalPA(...)\n"
              "   is not implemented for this class.");
}

void BilinearFormIntegrator::AssembleEA(const FiniteElementSpace &fes,
                                        Vector &emat,
                                        const bool add)
{
   MFEM_ABORT("BilinearFormIntegrator::AssembleEA(...)\n"
              "   is not implemented for this class.");
}

void BilinearFormIntegrator::AssembleEAInteriorFaces(const FiniteElementSpace
                                                     &fes,
                                                     Vector &ea_data_int,
                                                     Vector &ea_data_ext,
                                                     const bool add)
{
   MFEM_ABORT("BilinearFormIntegrator::AssembleEAInteriorFaces(...)\n"
              "   is not implemented for this class.");
}

void BilinearFormIntegrator::AssembleEABoundaryFaces(const FiniteElementSpace
                                                     &fes,
                                                     Vector &ea_data_bdr,
                                                     const bool add)
{
   MFEM_ABORT("BilinearFormIntegrator::AssembleEABoundaryFaces(...)\n"
              "   is not implemented for this class.");
}

void BilinearFormIntegrator::AssembleDiagonalPA_ADAt(const Vector &, Vector &)
{
   MFEM_ABORT("BilinearFormIntegrator::AssembleDiagonalPA_ADAt(...)\n"
              "   is not implemented for this class.");
}

void BilinearFormIntegrator::AddMultPA(const Vector &, Vector &) const
{
   MFEM_ABORT("BilinearFormIntegrator:AddMultPA:(...)\n"
              "   is not implemented for this class.");
}

void BilinearFormIntegrator::AddMultNURBSPA(const Vector &, Vector &) const
{
   MFEM_ABORT("BilinearFormIntegrator::AddMultNURBSPA(...)\n"
              "   is not implemented for this class.");
}

void BilinearFormIntegrator::AddMultTransposePA(const Vector &, Vector &) const
{
   MFEM_ABORT("BilinearFormIntegrator::AddMultTransposePA(...)\n"
              "   is not implemented for this class.");
}

void BilinearFormIntegrator::AssembleMF(const FiniteElementSpace &fes)
{
   MFEM_ABORT("BilinearFormIntegrator::AssembleMF(...)\n"
              "   is not implemented for this class.");
}

void BilinearFormIntegrator::AddMultMF(const Vector &, Vector &) const
{
   MFEM_ABORT("BilinearFormIntegrator::AddMultMF(...)\n"
              "   is not implemented for this class.");
}

void BilinearFormIntegrator::AddMultTransposeMF(const Vector &, Vector &) const
{
   MFEM_ABORT("BilinearFormIntegrator::AddMultTransposeMF(...)\n"
              "   is not implemented for this class.");
}

void BilinearFormIntegrator::AssembleDiagonalMF(Vector &)
{
   MFEM_ABORT("BilinearFormIntegrator::AssembleDiagonalMF(...)\n"
              "   is not implemented for this class.");
}

void BilinearFormIntegrator::AssembleElementMatrix(
   const FiniteElement &el, ElementTransformation &Trans,
   DenseMatrix &elmat)
{
   MFEM_ABORT("BilinearFormIntegrator::AssembleElementMatrix(...)\n"
              "   is not implemented for this class.");
}

void BilinearFormIntegrator::AssembleElementMatrix2(
   const FiniteElement &el1, const FiniteElement &el2,
   ElementTransformation &Trans, DenseMatrix &elmat)
{
   MFEM_ABORT("BilinearFormIntegrator::AssembleElementMatrix2(...)\n"
              "   is not implemented for this class.");
}

void BilinearFormIntegrator::AssemblePatchMatrix(
   const int patch, const FiniteElementSpace &fes, SparseMatrix*& smat)
{
   mfem_error ("BilinearFormIntegrator::AssemblePatchMatrix(...)\n"
               "   is not implemented for this class.");
}

void BilinearFormIntegrator::AssembleFaceMatrix(
   const FiniteElement &el1, const FiniteElement &el2,
   FaceElementTransformations &Trans, DenseMatrix &elmat)
{
   MFEM_ABORT("BilinearFormIntegrator::AssembleFaceMatrix(...)\n"
              "   is not implemented for this class.");
}

void BilinearFormIntegrator::AssembleFaceMatrix(
   const FiniteElement &trial_face_fe, const FiniteElement &test_fe1,
   const FiniteElement &test_fe2, FaceElementTransformations &Trans,
   DenseMatrix &elmat)
{
   MFEM_ABORT("AssembleFaceMatrix (mixed form) is not implemented for this"
              " Integrator class.");
}

void BilinearFormIntegrator::AssembleTraceFaceMatrix (int elem,
                                                      const FiniteElement &trial_face_fe,
                                                      const FiniteElement &test_fe1,
                                                      FaceElementTransformations &Trans,
                                                      DenseMatrix &elmat)
{
   MFEM_ABORT("AssembleTraceFaceMatrix (DPG form) is not implemented for this"
              " Integrator class.");
}

void BilinearFormIntegrator::AddMultPAFaceNormalDerivatives(
   const Vector &x, const Vector &dxdn, Vector &y, Vector &dydn) const
{
   MFEM_ABORT("Not implemented.");
}

void BilinearFormIntegrator::AssembleElementVector(
   const FiniteElement &el, ElementTransformation &Tr, const Vector &elfun,
   Vector &elvect)
{
   // Note: This default implementation is general but not efficient
   DenseMatrix elmat;
   AssembleElementMatrix(el, Tr, elmat);
   elvect.SetSize(elmat.Height());
   elmat.Mult(elfun, elvect);
}

void BilinearFormIntegrator::AssembleFaceVector(
   const FiniteElement &el1, const FiniteElement &el2,
   FaceElementTransformations &Tr, const Vector &elfun, Vector &elvect)
{
   // Note: This default implementation is general but not efficient
   DenseMatrix elmat;
   AssembleFaceMatrix(el1, el2, Tr, elmat);
   elvect.SetSize(elmat.Height());
   elmat.Mult(elfun, elvect);
}

void TransposeIntegrator::SetIntRule(const IntegrationRule *ir)
{
   IntRule = ir;
   bfi->SetIntRule(ir);
}

void TransposeIntegrator::AssembleElementMatrix (
   const FiniteElement &el, ElementTransformation &Trans, DenseMatrix &elmat)
{
   bfi -> AssembleElementMatrix (el, Trans, bfi_elmat);
   // elmat = bfi_elmat^t
   elmat.Transpose (bfi_elmat);
}

void TransposeIntegrator::AssembleElementMatrix2 (
   const FiniteElement &trial_fe, const FiniteElement &test_fe,
   ElementTransformation &Trans, DenseMatrix &elmat)
{
   bfi -> AssembleElementMatrix2 (test_fe, trial_fe, Trans, bfi_elmat);
   // elmat = bfi_elmat^t
   elmat.Transpose (bfi_elmat);
}

void TransposeIntegrator::AssembleFaceMatrix (
   const FiniteElement &el1, const FiniteElement &el2,
   FaceElementTransformations &Trans, DenseMatrix &elmat)
{
   bfi -> AssembleFaceMatrix (el1, el2, Trans, bfi_elmat);
   // elmat = bfi_elmat^t
   elmat.Transpose (bfi_elmat);
}

void LumpedIntegrator::SetIntRule(const IntegrationRule *ir)
{
   IntRule = ir;
   bfi->SetIntRule(ir);
}

void LumpedIntegrator::AssembleElementMatrix (
   const FiniteElement &el, ElementTransformation &Trans, DenseMatrix &elmat)
{
   bfi -> AssembleElementMatrix (el, Trans, elmat);
   elmat.Lump();
}

void InverseIntegrator::SetIntRule(const IntegrationRule *ir)
{
   IntRule = ir;
   integrator->SetIntRule(ir);
}

void InverseIntegrator::AssembleElementMatrix(
   const FiniteElement &el, ElementTransformation &Trans, DenseMatrix &elmat)
{
   integrator->AssembleElementMatrix(el, Trans, elmat);
   elmat.Invert();
}

void SumIntegrator::SetIntRule(const IntegrationRule *ir)
{
   IntRule = ir;
   for (int i = 0; i < integrators.Size(); i++)
   {
      integrators[i]->SetIntRule(ir);
   }
}

void SumIntegrator::AssembleElementMatrix(
   const FiniteElement &el, ElementTransformation &Trans, DenseMatrix &elmat)
{
   MFEM_ASSERT(integrators.Size() > 0, "empty SumIntegrator.");

   integrators[0]->AssembleElementMatrix(el, Trans, elmat);
   for (int i = 1; i < integrators.Size(); i++)
   {
      integrators[i]->AssembleElementMatrix(el, Trans, elem_mat);
      elmat += elem_mat;
   }
}

void SumIntegrator::AssembleElementMatrix2(
   const FiniteElement &el1, const FiniteElement &el2,
   ElementTransformation &Trans, DenseMatrix &elmat)
{
   MFEM_ASSERT(integrators.Size() > 0, "empty SumIntegrator.");

   integrators[0]->AssembleElementMatrix2(el1, el2, Trans, elmat);
   for (int i = 1; i < integrators.Size(); i++)
   {
      integrators[i]->AssembleElementMatrix2(el1, el2, Trans, elem_mat);
      elmat += elem_mat;
   }
}

void SumIntegrator::AssembleFaceMatrix(
   const FiniteElement &el1, const FiniteElement &el2,
   FaceElementTransformations &Trans, DenseMatrix &elmat)
{
   MFEM_ASSERT(integrators.Size() > 0, "empty SumIntegrator.");

   integrators[0]->AssembleFaceMatrix(el1, el2, Trans, elmat);
   for (int i = 1; i < integrators.Size(); i++)
   {
      integrators[i]->AssembleFaceMatrix(el1, el2, Trans, elem_mat);
      elmat += elem_mat;
   }
}

void SumIntegrator::AssembleFaceMatrix(
   const FiniteElement &tr_fe,
   const FiniteElement &te_fe1, const FiniteElement &te_fe2,
   FaceElementTransformations &Trans, DenseMatrix &elmat)
{
   MFEM_ASSERT(integrators.Size() > 0, "empty SumIntegrator.");

   integrators[0]->AssembleFaceMatrix(tr_fe, te_fe1, te_fe2, Trans, elmat);
   for (int i = 1; i < integrators.Size(); i++)
   {
      integrators[i]->AssembleFaceMatrix(tr_fe, te_fe1, te_fe2, Trans, elem_mat);
      elmat += elem_mat;
   }
}

void SumIntegrator::AssemblePA(const FiniteElementSpace& fes)
{
   for (int i = 0; i < integrators.Size(); i++)
   {
      integrators[i]->AssemblePA(fes);
   }
}

void SumIntegrator::AssembleDiagonalPA(Vector &diag)
{
   for (int i = 0; i < integrators.Size(); i++)
   {
      integrators[i]->AssembleDiagonalPA(diag);
   }
}

void SumIntegrator::AssemblePAInteriorFaces(const FiniteElementSpace &fes)
{
   for (int i = 0; i < integrators.Size(); i++)
   {
      integrators[i]->AssemblePAInteriorFaces(fes);
   }
}

void SumIntegrator::AssemblePABoundaryFaces(const FiniteElementSpace &fes)
{
   for (int i = 0; i < integrators.Size(); i++)
   {
      integrators[i]->AssemblePABoundaryFaces(fes);
   }
}

void SumIntegrator::AddMultPA(const Vector& x, Vector& y) const
{
   for (int i = 0; i < integrators.Size(); i++)
   {
      integrators[i]->AddMultPA(x, y);
   }
}

void SumIntegrator::AddMultTransposePA(const Vector &x, Vector &y) const
{
   for (int i = 0; i < integrators.Size(); i++)
   {
      integrators[i]->AddMultTransposePA(x, y);
   }
}

void SumIntegrator::AssembleMF(const FiniteElementSpace &fes)
{
   for (int i = 0; i < integrators.Size(); i++)
   {
      integrators[i]->AssembleMF(fes);
   }
}

void SumIntegrator::AddMultMF(const Vector& x, Vector& y) const
{
   for (int i = 0; i < integrators.Size(); i++)
   {
      integrators[i]->AddMultTransposeMF(x, y);
   }
}

void SumIntegrator::AddMultTransposeMF(const Vector &x, Vector &y) const
{
   for (int i = 0; i < integrators.Size(); i++)
   {
      integrators[i]->AddMultMF(x, y);
   }
}

void SumIntegrator::AssembleDiagonalMF(Vector &diag)
{
   for (int i = 0; i < integrators.Size(); i++)
   {
      integrators[i]->AssembleDiagonalMF(diag);
   }
}

void SumIntegrator::AssembleEA(const FiniteElementSpace &fes, Vector &emat,
                               const bool add)
{
   for (int i = 0; i < integrators.Size(); i++)
   {
      integrators[i]->AssembleEA(fes, emat, add);
   }
}

void SumIntegrator::AssembleEAInteriorFaces(const FiniteElementSpace &fes,
                                            Vector &ea_data_int,
                                            Vector &ea_data_ext,
                                            const bool add)
{
   for (int i = 0; i < integrators.Size(); i++)
   {
      integrators[i]->AssembleEAInteriorFaces(fes,ea_data_int,ea_data_ext,add);
   }
}

void SumIntegrator::AssembleEABoundaryFaces(const FiniteElementSpace &fes,
                                            Vector &ea_data_bdr,
                                            const bool add)
{
   for (int i = 0; i < integrators.Size(); i++)
   {
      integrators[i]->AssembleEABoundaryFaces(fes, ea_data_bdr, add);
   }
}

SumIntegrator::~SumIntegrator()
{
   if (own_integrators)
   {
      for (int i = 0; i < integrators.Size(); i++)
      {
         delete integrators[i];
      }
   }
}

void MixedScalarIntegrator::AssembleElementMatrix2(
   const FiniteElement &trial_fe, const FiniteElement &test_fe,
   ElementTransformation &Trans, DenseMatrix &elmat)
{
   MFEM_ASSERT(this->VerifyFiniteElementTypes(trial_fe, test_fe),
               this->FiniteElementTypeFailureMessage());

   int trial_nd = trial_fe.GetDof(), test_nd = test_fe.GetDof(), i;
   bool same_shapes = same_calc_shape && (&trial_fe == &test_fe);

#ifdef MFEM_THREAD_SAFE
   Vector test_shape(test_nd);
   Vector trial_shape;
#else
   test_shape.SetSize(test_nd);
#endif
   if (same_shapes)
   {
      trial_shape.NewDataAndSize(test_shape.GetData(), trial_nd);
   }
   else
   {
      trial_shape.SetSize(trial_nd);
   }

   elmat.SetSize(test_nd, trial_nd);

   const IntegrationRule *ir = IntRule;
   if (ir == NULL)
   {
      int ir_order = this->GetIntegrationOrder(trial_fe, test_fe, Trans);
      ir = &IntRules.Get(trial_fe.GetGeomType(), ir_order);
   }

   elmat = 0.0;
   for (i = 0; i < ir->GetNPoints(); i++)
   {
      const IntegrationPoint &ip = ir->IntPoint(i);
      Trans.SetIntPoint(&ip);

      this->CalcTestShape(test_fe, Trans, test_shape);
      this->CalcTrialShape(trial_fe, Trans, trial_shape);

      real_t w = Trans.Weight() * ip.weight;

      if (Q)
      {
         w *= Q->Eval(Trans, ip);
      }
      AddMult_a_VWt(w, test_shape, trial_shape, elmat);
   }
#ifndef MFEM_THREAD_SAFE
   if (same_shapes)
   {
      trial_shape.SetDataAndSize(NULL, 0);
   }
#endif
}

void MixedVectorIntegrator::AssembleElementMatrix2(
   const FiniteElement &trial_fe, const FiniteElement &test_fe,
   ElementTransformation &Trans, DenseMatrix &elmat)
{
   MFEM_ASSERT(this->VerifyFiniteElementTypes(trial_fe, test_fe),
               this->FiniteElementTypeFailureMessage());

   space_dim = Trans.GetSpaceDim();
   int     trial_nd = trial_fe.GetDof(), test_nd = test_fe.GetDof(), i;
   int    test_vdim = GetTestVDim(test_fe);
   int   trial_vdim = GetTrialVDim(trial_fe);
   bool same_shapes = same_calc_shape && (&trial_fe == &test_fe);

   if (MQ)
   {
      MFEM_VERIFY(MQ->GetHeight() == test_vdim,
                  "Dimension mismatch in height of matrix coefficient.");
      MFEM_VERIFY(MQ->GetWidth() == trial_vdim,
                  "Dimension mismatch in width of matrix coefficient.");
   }
   if (DQ)
   {
      MFEM_VERIFY(trial_vdim == test_vdim,
                  "Diagonal matrix coefficient requires matching "
                  "test and trial vector dimensions.");
      MFEM_VERIFY(DQ->GetVDim() == trial_vdim,
                  "Dimension mismatch in diagonal matrix coefficient.");
   }
   if (VQ)
   {
      MFEM_VERIFY(VQ->GetVDim() == 3, "Vector coefficient must have "
                  "dimension equal to three.");
   }

#ifdef MFEM_THREAD_SAFE
   Vector V(VQ ? VQ->GetVDim() : 0);
   Vector D(DQ ? DQ->GetVDim() : 0);
   DenseMatrix M(MQ ? MQ->GetHeight() : 0, MQ ? MQ->GetWidth() : 0);
   DenseMatrix test_shape(test_nd, test_vdim);
   DenseMatrix trial_shape;
   DenseMatrix shape_tmp(test_nd, trial_vdim);
#else
   V.SetSize(VQ ? VQ->GetVDim() : 0);
   D.SetSize(DQ ? DQ->GetVDim() : 0);
   M.SetSize(MQ ? MQ->GetHeight() : 0, MQ ? MQ->GetWidth() : 0);
   test_shape.SetSize(test_nd, test_vdim);
   shape_tmp.SetSize(test_nd, trial_vdim);
#endif
   if (same_shapes)
   {
      trial_shape.Reset(test_shape.Data(), trial_nd, trial_vdim);
   }
   else
   {
      trial_shape.SetSize(trial_nd, trial_vdim);
   }

   elmat.SetSize(test_nd, trial_nd);

   const IntegrationRule *ir = IntRule;
   if (ir == NULL)
   {
      int ir_order = this->GetIntegrationOrder(trial_fe, test_fe, Trans);
      ir = &IntRules.Get(trial_fe.GetGeomType(), ir_order);
   }

   elmat = 0.0;
   for (i = 0; i < ir->GetNPoints(); i++)
   {
      const IntegrationPoint &ip = ir->IntPoint(i);
      Trans.SetIntPoint(&ip);

      this->CalcTestShape(test_fe, Trans, test_shape);
      if (!same_shapes)
      {
         this->CalcTrialShape(trial_fe, Trans, trial_shape);
      }

      real_t w = Trans.Weight() * ip.weight;

      if (MQ)
      {
         MQ->Eval(M, Trans, ip);
         M *= w;
         Mult(test_shape, M, shape_tmp);
         AddMultABt(shape_tmp, trial_shape, elmat);
      }
      else if (DQ)
      {
         DQ->Eval(D, Trans, ip);
         D *= w;
         AddMultADBt(test_shape, D, trial_shape, elmat);
      }
      else if (VQ)
      {
         VQ->Eval(V, Trans, ip);
         V *= w;

         for (int j=0; j<test_nd; j++)
         {
            // Compute shape_tmp = test_shape x V
            // V will always be of length 3
            // shape_dim and test_shape could have reduced dimension
            // i.e. 1D or 2D
            if (test_vdim == 3 && trial_vdim == 3)
            {
               shape_tmp(j,0) = test_shape(j,1) * V(2) -
                                test_shape(j,2) * V(1);
               shape_tmp(j,1) = test_shape(j,2) * V(0) -
                                test_shape(j,0) * V(2);
               shape_tmp(j,2) = test_shape(j,0) * V(1) -
                                test_shape(j,1) * V(0);
            }
            else if (test_vdim == 3 && trial_vdim == 2)
            {
               shape_tmp(j,0) = test_shape(j,1) * V(2) -
                                test_shape(j,2) * V(1);
               shape_tmp(j,1) = test_shape(j,2) * V(0) -
                                test_shape(j,0) * V(2);
            }
            else if (test_vdim == 3 && trial_vdim == 1)
            {
               shape_tmp(j,0) = test_shape(j,1) * V(2) -
                                test_shape(j,2) * V(1);
            }
            else if (test_vdim == 2 && trial_vdim == 3)
            {
               shape_tmp(j,0) = test_shape(j,1) * V(2);
               shape_tmp(j,1) = -test_shape(j,0) * V(2);
               shape_tmp(j,2) = test_shape(j,0) * V(1) -
                                test_shape(j,1) * V(0);
            }
            else if (test_vdim == 2 && trial_vdim == 2)
            {
               shape_tmp(j,0) = test_shape(j,1) * V(2);
               shape_tmp(j,1) = -test_shape(j,0) * V(2);
            }
            else if (test_vdim == 1 && trial_vdim == 3)
            {
               shape_tmp(j,0) = 0.0;
               shape_tmp(j,1) = -test_shape(j,0) * V(2);
               shape_tmp(j,2) = test_shape(j,0) * V(1);
            }
            else if (test_vdim == 1 && trial_vdim == 1)
            {
               shape_tmp(j,0) = 0.0;
            }
         }
         AddMultABt(shape_tmp, trial_shape, elmat);
      }
      else
      {
         if (Q)
         {
            w *= Q -> Eval (Trans, ip);
         }
         if (same_shapes)
         {
            AddMult_a_AAt (w, test_shape, elmat);
         }
         else
         {
            AddMult_a_ABt (w, test_shape, trial_shape, elmat);
         }
      }
   }
#ifndef MFEM_THREAD_SAFE
   if (same_shapes)
   {
      trial_shape.ClearExternalData();
   }
#endif
}

void MixedScalarVectorIntegrator::AssembleElementMatrix2(
   const FiniteElement &trial_fe, const FiniteElement &test_fe,
   ElementTransformation &Trans, DenseMatrix &elmat)
{
   MFEM_ASSERT(this->VerifyFiniteElementTypes(trial_fe, test_fe),
               this->FiniteElementTypeFailureMessage());

   MFEM_VERIFY(VQ, "MixedScalarVectorIntegrator: "
               "VectorCoefficient must be set");

   const FiniteElement * vec_fe = transpose?&trial_fe:&test_fe;
   const FiniteElement * sca_fe = transpose?&test_fe:&trial_fe;

   space_dim = Trans.GetSpaceDim();
   int trial_nd = trial_fe.GetDof(), test_nd = test_fe.GetDof(), i;
   int sca_nd = sca_fe->GetDof();
   int vec_nd = vec_fe->GetDof();
   int vdim = GetVDim(*vec_fe);
   real_t vtmp;

   MFEM_VERIFY(VQ->GetVDim() == vdim, "MixedScalarVectorIntegrator: "
               "Dimensions of VectorCoefficient and Vector-valued basis "
               "functions must match");

#ifdef MFEM_THREAD_SAFE
   Vector V(vdim);
   DenseMatrix vshape(vec_nd, vdim);
   Vector      shape(sca_nd);
   Vector      vshape_tmp(vec_nd);
#else
   V.SetSize(vdim);
   vshape.SetSize(vec_nd, vdim);
   shape.SetSize(sca_nd);
   vshape_tmp.SetSize(vec_nd);
#endif

   Vector V_test(transpose?shape.GetData():vshape_tmp.GetData(),test_nd);
   Vector W_trial(transpose?vshape_tmp.GetData():shape.GetData(),trial_nd);

   elmat.SetSize(test_nd, trial_nd);

   const IntegrationRule *ir = IntRule;
   if (ir == NULL)
   {
      int ir_order = this->GetIntegrationOrder(trial_fe, test_fe, Trans);
      ir = &IntRules.Get(trial_fe.GetGeomType(), ir_order);
   }

   elmat = 0.0;
   for (i = 0; i < ir->GetNPoints(); i++)
   {
      const IntegrationPoint &ip = ir->IntPoint(i);
      Trans.SetIntPoint(&ip);

      this->CalcShape(*sca_fe, Trans, shape);
      this->CalcVShape(*vec_fe, Trans, vshape);

      real_t w = Trans.Weight() * ip.weight;

      VQ->Eval(V, Trans, ip);
      V *= w;

      if ( vdim == 2 && cross_2d )
      {
         vtmp = V[0];
         V[0] = -V[1];
         V[1] = vtmp;
      }

      vshape.Mult(V,vshape_tmp);
      AddMultVWt(V_test, W_trial, elmat);
   }
}


void GradientIntegrator::AssembleElementMatrix2(
   const FiniteElement &trial_fe, const FiniteElement &test_fe,
   ElementTransformation &Trans,  DenseMatrix &elmat)
{
   dim = test_fe.GetDim();
   int trial_dof = trial_fe.GetDof();
   int test_dof = test_fe.GetDof();
   real_t c;
   Vector d_col;

   dshape.SetSize(trial_dof, dim);
   gshape.SetSize(trial_dof, dim);
   Jadj.SetSize(dim);
   shape.SetSize(test_dof);
   elmat.SetSize(dim * test_dof, trial_dof);

   const IntegrationRule *ir = IntRule ? IntRule : &GetRule(trial_fe, test_fe,
                                                            Trans);

   elmat = 0.0;
   elmat_comp.SetSize(test_dof, trial_dof);

   for (int i = 0; i < ir->GetNPoints(); i++)
   {
      const IntegrationPoint &ip = ir->IntPoint(i);
      Trans.SetIntPoint(&ip);

      CalcAdjugate(Trans.Jacobian(), Jadj);

      test_fe.CalcPhysShape(Trans, shape);
      trial_fe.CalcDShape(ip, dshape);

      Mult(dshape, Jadj, gshape);

      c = ip.weight;
      if (Q)
      {
         c *= Q->Eval(Trans, ip);
      }
      shape *= c;

      for (int d = 0; d < dim; ++d)
      {
         gshape.GetColumnReference(d, d_col);
         MultVWt(shape, d_col, elmat_comp);
         for (int jj = 0; jj < trial_dof; ++jj)
         {
            for (int ii = 0; ii < test_dof; ++ii)
            {
               elmat(d * test_dof + ii, jj) += elmat_comp(ii, jj);
            }
         }
      }
   }
}

const IntegrationRule &GradientIntegrator::GetRule(const FiniteElement
                                                   &trial_fe,
                                                   const FiniteElement &test_fe,
                                                   ElementTransformation &Trans)
{
   int order = Trans.OrderGrad(&trial_fe) + test_fe.GetOrder() + Trans.OrderJ();
   return IntRules.Get(trial_fe.GetGeomType(), order);
}


void DiffusionIntegrator::AssembleElementMatrix
( const FiniteElement &el, ElementTransformation &Trans,
  DenseMatrix &elmat )
{
   int nd = el.GetDof();
   dim = el.GetDim();
   int spaceDim = Trans.GetSpaceDim();
   bool square = (dim == spaceDim);
   real_t w;

   if (VQ)
   {
      MFEM_VERIFY(VQ->GetVDim() == spaceDim,
                  "Unexpected dimension for VectorCoefficient");
   }
   if (MQ)
   {
      MFEM_VERIFY(MQ->GetWidth() == spaceDim,
                  "Unexpected width for MatrixCoefficient");
      MFEM_VERIFY(MQ->GetHeight() == spaceDim,
                  "Unexpected height for MatrixCoefficient");
   }

#ifdef MFEM_THREAD_SAFE
   DenseMatrix dshape(nd, dim), dshapedxt(nd, spaceDim);
   DenseMatrix dshapedxt_m(nd, MQ ? spaceDim : 0);
   DenseMatrix M(MQ ? spaceDim : 0);
   Vector D(VQ ? VQ->GetVDim() : 0);
#else
   dshape.SetSize(nd, dim);
   dshapedxt.SetSize(nd, spaceDim);
   dshapedxt_m.SetSize(nd, MQ ? spaceDim : 0);
   M.SetSize(MQ ? spaceDim : 0);
   D.SetSize(VQ ? VQ->GetVDim() : 0);
#endif
   elmat.SetSize(nd);

   const IntegrationRule *ir = IntRule ? IntRule : &GetRule(el, el);

   const NURBSFiniteElement *NURBSFE =
      dynamic_cast<const NURBSFiniteElement *>(&el);

   bool deleteRule = false;
   if (NURBSFE && patchRules)
   {
      const int patch = NURBSFE->GetPatch();
      const int* ijk = NURBSFE->GetIJK();
      Array<const KnotVector*>& kv = NURBSFE->KnotVectors();
      ir = &patchRules->GetElementRule(NURBSFE->GetElement(), patch, ijk, kv,
                                       deleteRule);
   }

   elmat = 0.0;
   for (int i = 0; i < ir->GetNPoints(); i++)
   {
      const IntegrationPoint &ip = ir->IntPoint(i);
      el.CalcDShape(ip, dshape);

      Trans.SetIntPoint(&ip);
      w = Trans.Weight();
      w = ip.weight / (square ? w : w*w*w);
      // AdjugateJacobian = / adj(J),         if J is square
      //                    \ adj(J^t.J).J^t, otherwise
      Mult(dshape, Trans.AdjugateJacobian(), dshapedxt);
      if (MQ)
      {
         MQ->Eval(M, Trans, ip);
         M *= w;
         Mult(dshapedxt, M, dshapedxt_m);
         AddMultABt(dshapedxt_m, dshapedxt, elmat);
      }
      else if (VQ)
      {
         VQ->Eval(D, Trans, ip);
         D *= w;
         AddMultADAt(dshapedxt, D, elmat);
      }
      else
      {
         if (Q)
         {
            w *= Q->Eval(Trans, ip);
         }
         AddMult_a_AAt(w, dshapedxt, elmat);
      }
   }

   if (deleteRule)
   {
      delete ir;
   }
}

void DiffusionIntegrator::AssembleElementMatrix2(
   const FiniteElement &trial_fe, const FiniteElement &test_fe,
   ElementTransformation &Trans, DenseMatrix &elmat)
{
   int tr_nd = trial_fe.GetDof();
   int te_nd = test_fe.GetDof();
   dim = trial_fe.GetDim();
   int spaceDim = Trans.GetSpaceDim();
   bool square = (dim == spaceDim);
   real_t w;

   if (VQ)
   {
      MFEM_VERIFY(VQ->GetVDim() == spaceDim,
                  "Unexpected dimension for VectorCoefficient");
   }
   if (MQ)
   {
      MFEM_VERIFY(MQ->GetWidth() == spaceDim,
                  "Unexpected width for MatrixCoefficient");
      MFEM_VERIFY(MQ->GetHeight() == spaceDim,
                  "Unexpected height for MatrixCoefficient");
   }

#ifdef MFEM_THREAD_SAFE
   DenseMatrix dshape(tr_nd, dim), dshapedxt(tr_nd, spaceDim);
   DenseMatrix te_dshape(te_nd, dim), te_dshapedxt(te_nd, spaceDim);
   DenseMatrix invdfdx(dim, spaceDim);
   DenseMatrix dshapedxt_m(te_nd, MQ ? spaceDim : 0);
   DenseMatrix M(MQ ? spaceDim : 0);
   Vector D(VQ ? VQ->GetVDim() : 0);
#else
   dshape.SetSize(tr_nd, dim);
   dshapedxt.SetSize(tr_nd, spaceDim);
   te_dshape.SetSize(te_nd, dim);
   te_dshapedxt.SetSize(te_nd, spaceDim);
   invdfdx.SetSize(dim, spaceDim);
   dshapedxt_m.SetSize(te_nd, MQ ? spaceDim : 0);
   M.SetSize(MQ ? spaceDim : 0);
   D.SetSize(VQ ? VQ->GetVDim() : 0);
#endif
   elmat.SetSize(te_nd, tr_nd);

   const IntegrationRule *ir = IntRule ? IntRule : &GetRule(trial_fe, test_fe);

   elmat = 0.0;
   for (int i = 0; i < ir->GetNPoints(); i++)
   {
      const IntegrationPoint &ip = ir->IntPoint(i);
      trial_fe.CalcDShape(ip, dshape);
      test_fe.CalcDShape(ip, te_dshape);

      Trans.SetIntPoint(&ip);
      CalcAdjugate(Trans.Jacobian(), invdfdx);
      w = Trans.Weight();
      w = ip.weight / (square ? w : w*w*w);
      Mult(dshape, invdfdx, dshapedxt);
      Mult(te_dshape, invdfdx, te_dshapedxt);
      // invdfdx, dshape, and te_dshape no longer needed
      if (MQ)
      {
         MQ->Eval(M, Trans, ip);
         M *= w;
         Mult(te_dshapedxt, M, dshapedxt_m);
         AddMultABt(dshapedxt_m, dshapedxt, elmat);
      }
      else if (VQ)
      {
         VQ->Eval(D, Trans, ip);
         D *= w;
         AddMultADAt(dshapedxt, D, elmat);
      }
      else
      {
         if (Q)
         {
            w *= Q->Eval(Trans, ip);
         }
         dshapedxt *= w;
         AddMultABt(te_dshapedxt, dshapedxt, elmat);
      }
   }
}

void DiffusionIntegrator::AssembleElementVector(
   const FiniteElement &el, ElementTransformation &Tr, const Vector &elfun,
   Vector &elvect)
{
   int nd = el.GetDof();
   dim = el.GetDim();
   int spaceDim = Tr.GetSpaceDim();
   real_t w;

   if (VQ)
   {
      MFEM_VERIFY(VQ->GetVDim() == spaceDim,
                  "Unexpected dimension for VectorCoefficient");
   }
   if (MQ)
   {
      MFEM_VERIFY(MQ->GetWidth() == spaceDim,
                  "Unexpected width for MatrixCoefficient");
      MFEM_VERIFY(MQ->GetHeight() == spaceDim,
                  "Unexpected height for MatrixCoefficient");
   }

#ifdef MFEM_THREAD_SAFE
   DenseMatrix dshape(nd,dim), invdfdx(dim, spaceDim), M(MQ ? spaceDim : 0);
   Vector D(VQ ? VQ->GetVDim() : 0);
#else
   dshape.SetSize(nd,dim);
   invdfdx.SetSize(dim, spaceDim);
   M.SetSize(MQ ? spaceDim : 0);
   D.SetSize(VQ ? VQ->GetVDim() : 0);
#endif
   vec.SetSize(dim);
   vecdxt.SetSize((VQ || MQ) ? spaceDim : 0);
   pointflux.SetSize(spaceDim);

   elvect.SetSize(nd);

   const IntegrationRule *ir = IntRule ? IntRule : &GetRule(el, el);

   elvect = 0.0;
   for (int i = 0; i < ir->GetNPoints(); i++)
   {
      const IntegrationPoint &ip = ir->IntPoint(i);
      el.CalcDShape(ip, dshape);

      Tr.SetIntPoint(&ip);
      CalcAdjugate(Tr.Jacobian(), invdfdx); // invdfdx = adj(J)
      w = ip.weight / Tr.Weight();

      if (!MQ && !VQ)
      {
         dshape.MultTranspose(elfun, vec);
         invdfdx.MultTranspose(vec, pointflux);
         if (Q)
         {
            w *= Q->Eval(Tr, ip);
         }
      }
      else
      {
         dshape.MultTranspose(elfun, vec);
         invdfdx.MultTranspose(vec, vecdxt);
         if (MQ)
         {
            MQ->Eval(M, Tr, ip);
            M.Mult(vecdxt, pointflux);
         }
         else
         {
            VQ->Eval(D, Tr, ip);
            for (int j=0; j<spaceDim; ++j)
            {
               pointflux[j] = D[j] * vecdxt[j];
            }
         }
      }
      pointflux *= w;
      invdfdx.Mult(pointflux, vec);
      dshape.AddMult(vec, elvect);
   }
}

void DiffusionIntegrator::ComputeElementFlux
( const FiniteElement &el, ElementTransformation &Trans,
  Vector &u, const FiniteElement &fluxelem, Vector &flux, bool with_coef,
  const IntegrationRule *ir)
{
   int nd, spaceDim, fnd;

   nd = el.GetDof();
   dim = el.GetDim();
   spaceDim = Trans.GetSpaceDim();

   if (VQ)
   {
      MFEM_VERIFY(VQ->GetVDim() == spaceDim,
                  "Unexpected dimension for VectorCoefficient");
   }
   if (MQ)
   {
      MFEM_VERIFY(MQ->GetWidth() == spaceDim,
                  "Unexpected width for MatrixCoefficient");
      MFEM_VERIFY(MQ->GetHeight() == spaceDim,
                  "Unexpected height for MatrixCoefficient");
   }

#ifdef MFEM_THREAD_SAFE
   DenseMatrix dshape(nd,dim), invdfdx(dim, spaceDim);
   DenseMatrix M(MQ ? spaceDim : 0);
   Vector D(VQ ? VQ->GetVDim() : 0);
#else
   dshape.SetSize(nd,dim);
   invdfdx.SetSize(dim, spaceDim);
   M.SetSize(MQ ? spaceDim : 0);
   D.SetSize(VQ ? VQ->GetVDim() : 0);
#endif
   vec.SetSize(dim);
   vecdxt.SetSize(spaceDim);
   pointflux.SetSize(MQ || VQ ? spaceDim : 0);

   if (!ir)
   {
      ir = &fluxelem.GetNodes();
   }
   fnd = ir->GetNPoints();
   flux.SetSize( fnd * spaceDim );

   for (int i = 0; i < fnd; i++)
   {
      const IntegrationPoint &ip = ir->IntPoint(i);
      el.CalcDShape(ip, dshape);
      dshape.MultTranspose(u, vec);

      Trans.SetIntPoint (&ip);
      CalcInverse(Trans.Jacobian(), invdfdx);
      invdfdx.MultTranspose(vec, vecdxt);

      if (with_coef)
      {
         if (!MQ && !VQ)
         {
            if (Q)
            {
               vecdxt *= Q->Eval(Trans,ip);
            }
            for (int j = 0; j < spaceDim; j++)
            {
               flux(fnd*j+i) = vecdxt(j);
            }
         }
         else
         {
            if (MQ)
            {
               MQ->Eval(M, Trans, ip);
               M.Mult(vecdxt, pointflux);
            }
            else
            {
               VQ->Eval(D, Trans, ip);
               for (int j=0; j<spaceDim; ++j)
               {
                  pointflux[j] = D[j] * vecdxt[j];
               }
            }
            for (int j = 0; j < spaceDim; j++)
            {
               flux(fnd*j+i) = pointflux(j);
            }
         }
      }
      else
      {
         for (int j = 0; j < spaceDim; j++)
         {
            flux(fnd*j+i) = vecdxt(j);
         }
      }
   }
}

real_t DiffusionIntegrator::ComputeFluxEnergy
( const FiniteElement &fluxelem, ElementTransformation &Trans,
  Vector &flux, Vector* d_energy)
{
   int nd = fluxelem.GetDof();
   dim = fluxelem.GetDim();
   int spaceDim = Trans.GetSpaceDim();

#ifdef MFEM_THREAD_SAFE
   DenseMatrix M;
   Vector D(VQ ? VQ->GetVDim() : 0);
#else
   D.SetSize(VQ ? VQ->GetVDim() : 0);
#endif

   shape.SetSize(nd);
   pointflux.SetSize(spaceDim);
   if (d_energy) { vec.SetSize(spaceDim); }
   if (MQ) { M.SetSize(spaceDim); }

   int order = 2 * fluxelem.GetOrder(); // <--
   const IntegrationRule *ir = &IntRules.Get(fluxelem.GetGeomType(), order);

   real_t energy = 0.0;
   if (d_energy) { *d_energy = 0.0; }

   for (int i = 0; i < ir->GetNPoints(); i++)
   {
      const IntegrationPoint &ip = ir->IntPoint(i);
      Trans.SetIntPoint(&ip);
      fluxelem.CalcPhysShape(Trans, shape);

      pointflux = 0.0;
      for (int k = 0; k < spaceDim; k++)
      {
         for (int j = 0; j < nd; j++)
         {
            pointflux(k) += flux(k*nd+j)*shape(j);
         }
      }

<<<<<<< HEAD
      double w = Trans.Weight() * ip.weight;
=======
      Trans.SetIntPoint(&ip);
      real_t w = Trans.Weight() * ip.weight;
>>>>>>> c444b17c

      if (MQ)
      {
         MQ->Eval(M, Trans, ip);
         energy += w * M.InnerProduct(pointflux, pointflux);
      }
      else if (VQ)
      {
         VQ->Eval(D, Trans, ip);
         D *= pointflux;
         energy += w * (D * pointflux);
      }
      else
      {
         real_t e = (pointflux * pointflux);
         if (Q) { e *= Q->Eval(Trans, ip); }
         energy += w * e;
      }

      if (d_energy)
      {
         // transform pointflux to the ref. domain and integrate the components
         Trans.Jacobian().MultTranspose(pointflux, vec);
         for (int k = 0; k < dim; k++)
         {
            (*d_energy)[k] += w * vec[k] * vec[k];
         }
         // TODO: Q, VQ, MQ
      }
   }

   return energy;
}

const IntegrationRule &DiffusionIntegrator::GetRule(
   const FiniteElement &trial_fe, const FiniteElement &test_fe)
{
   int order;
   if (trial_fe.Space() == FunctionSpace::Pk)
   {
      order = trial_fe.GetOrder() + test_fe.GetOrder() - 2;
   }
   else
   {
      // order = 2*el.GetOrder() - 2;  // <-- this seems to work fine too
      order = trial_fe.GetOrder() + test_fe.GetOrder() + trial_fe.GetDim() - 1;
   }

   if (trial_fe.Space() == FunctionSpace::rQk)
   {
      return RefinedIntRules.Get(trial_fe.GetGeomType(), order);
   }
   return IntRules.Get(trial_fe.GetGeomType(), order);
}


void MassIntegrator::AssembleElementMatrix
( const FiniteElement &el, ElementTransformation &Trans,
  DenseMatrix &elmat )
{
   int nd = el.GetDof();
   // int dim = el.GetDim();
   real_t w;

#ifdef MFEM_THREAD_SAFE
   Vector shape;
#endif
   elmat.SetSize(nd);
   shape.SetSize(nd);

   const IntegrationRule *ir = IntRule ? IntRule : &GetRule(el, el, Trans);

   elmat = 0.0;
   for (int i = 0; i < ir->GetNPoints(); i++)
   {
      const IntegrationPoint &ip = ir->IntPoint(i);
      Trans.SetIntPoint (&ip);

      el.CalcPhysShape(Trans, shape);

      w = Trans.Weight() * ip.weight;
      if (Q)
      {
         w *= Q -> Eval(Trans, ip);
      }

      AddMult_a_VVt(w, shape, elmat);
   }
}

void MassIntegrator::AssembleElementMatrix2(
   const FiniteElement &trial_fe, const FiniteElement &test_fe,
   ElementTransformation &Trans, DenseMatrix &elmat)
{
   int tr_nd = trial_fe.GetDof();
   int te_nd = test_fe.GetDof();
   real_t w;

#ifdef MFEM_THREAD_SAFE
   Vector shape, te_shape;
#endif
   elmat.SetSize(te_nd, tr_nd);
   shape.SetSize(tr_nd);
   te_shape.SetSize(te_nd);

   const IntegrationRule *ir = IntRule ? IntRule :
                               &GetRule(trial_fe, test_fe, Trans);

   elmat = 0.0;
   for (int i = 0; i < ir->GetNPoints(); i++)
   {
      const IntegrationPoint &ip = ir->IntPoint(i);
      Trans.SetIntPoint (&ip);

      trial_fe.CalcPhysShape(Trans, shape);
      test_fe.CalcPhysShape(Trans, te_shape);

      w = Trans.Weight() * ip.weight;
      if (Q)
      {
         w *= Q -> Eval(Trans, ip);
      }

      te_shape *= w;
      AddMultVWt(te_shape, shape, elmat);
   }
}

const IntegrationRule &MassIntegrator::GetRule(const FiniteElement &trial_fe,
                                               const FiniteElement &test_fe,
                                               ElementTransformation &Trans)
{
   // int order = trial_fe.GetOrder() + test_fe.GetOrder();
   const int order = trial_fe.GetOrder() + test_fe.GetOrder() + Trans.OrderW();

   if (trial_fe.Space() == FunctionSpace::rQk)
   {
      return RefinedIntRules.Get(trial_fe.GetGeomType(), order);
   }
   return IntRules.Get(trial_fe.GetGeomType(), order);
}


void BoundaryMassIntegrator::AssembleFaceMatrix(
   const FiniteElement &el1, const FiniteElement &el2,
   FaceElementTransformations &Trans, DenseMatrix &elmat)
{
   MFEM_ASSERT(Trans.Elem2No < 0,
               "support for interior faces is not implemented");

   int nd1 = el1.GetDof();
   real_t w;

#ifdef MFEM_THREAD_SAFE
   Vector shape;
#endif
   elmat.SetSize(nd1);
   shape.SetSize(nd1);

   const IntegrationRule *ir = IntRule;
   if (ir == NULL)
   {
      int order = 2 * el1.GetOrder();

      ir = &IntRules.Get(Trans.GetGeometryType(), order);
   }

   elmat = 0.0;
   for (int i = 0; i < ir->GetNPoints(); i++)
   {
      const IntegrationPoint &ip = ir->IntPoint(i);

      // Set the integration point in the face and the neighboring element
      Trans.SetAllIntPoints(&ip);

      el1.CalcPhysShape(*Trans.Elem1, shape);

      w = Trans.Weight() * ip.weight;
      if (Q)
      {
         w *= Q -> Eval(Trans, ip);
      }

      AddMult_a_VVt(w, shape, elmat);
   }
}

void ConvectionIntegrator::AssembleElementMatrix(
   const FiniteElement &el, ElementTransformation &Trans, DenseMatrix &elmat)
{
   int nd = el.GetDof();
   dim = el.GetDim();

#ifdef MFEM_THREAD_SAFE
   DenseMatrix dshape, adjJ, Q_ir;
   Vector shape, vec2, BdFidxT;
#endif
   elmat.SetSize(nd);
   dshape.SetSize(nd,dim);
   adjJ.SetSize(dim);
   shape.SetSize(nd);
   vec2.SetSize(dim);
   BdFidxT.SetSize(nd);

   Vector vec1;

   const IntegrationRule *ir = IntRule;
   if (ir == NULL)
   {
      int order = Trans.OrderGrad(&el) + Trans.Order() + el.GetOrder();
      ir = &IntRules.Get(el.GetGeomType(), order);
   }

   Q->Eval(Q_ir, Trans, *ir);

   elmat = 0.0;
   for (int i = 0; i < ir->GetNPoints(); i++)
   {
      const IntegrationPoint &ip = ir->IntPoint(i);
      el.CalcDShape(ip, dshape);
      el.CalcShape(ip, shape);

      Trans.SetIntPoint(&ip);
      CalcAdjugate(Trans.Jacobian(), adjJ);
      Q_ir.GetColumnReference(i, vec1);
      vec1 *= alpha * ip.weight;

      adjJ.Mult(vec1, vec2);
      dshape.Mult(vec2, BdFidxT);

      AddMultVWt(shape, BdFidxT, elmat);
   }
}


void GroupConvectionIntegrator::AssembleElementMatrix(
   const FiniteElement &el, ElementTransformation &Trans, DenseMatrix &elmat)
{
   int nd = el.GetDof();
   int dim = el.GetDim();

   elmat.SetSize(nd);
   dshape.SetSize(nd,dim);
   adjJ.SetSize(dim);
   shape.SetSize(nd);
   grad.SetSize(nd,dim);

   const IntegrationRule *ir = IntRule;
   if (ir == NULL)
   {
      int order = Trans.OrderGrad(&el) + el.GetOrder();
      ir = &IntRules.Get(el.GetGeomType(), order);
   }

   Q->Eval(Q_nodal, Trans, el.GetNodes()); // sets the size of Q_nodal

   elmat = 0.0;
   for (int i = 0; i < ir->GetNPoints(); i++)
   {
      const IntegrationPoint &ip = ir->IntPoint(i);
      el.CalcDShape(ip, dshape);
      el.CalcShape(ip, shape);

      Trans.SetIntPoint(&ip);
      CalcAdjugate(Trans.Jacobian(), adjJ);

      Mult(dshape, adjJ, grad);

      real_t w = alpha * ip.weight;

      // elmat(k,l) += \sum_s w*shape(k)*Q_nodal(s,k)*grad(l,s)
      for (int k = 0; k < nd; k++)
      {
         real_t wsk = w*shape(k);
         for (int l = 0; l < nd; l++)
         {
            real_t a = 0.0;
            for (int s = 0; s < dim; s++)
            {
               a += Q_nodal(s,k)*grad(l,s);
            }
            elmat(k,l) += wsk*a;
         }
      }
   }
}

const IntegrationRule &ConvectionIntegrator::GetRule(
   const FiniteElement &trial_fe, const FiniteElement &test_fe,
   ElementTransformation &Trans)
{
   int order = Trans.OrderGrad(&trial_fe) + Trans.Order() + test_fe.GetOrder();

   return IntRules.Get(trial_fe.GetGeomType(), order);
}

const IntegrationRule &ConvectionIntegrator::GetRule(
   const FiniteElement &el, ElementTransformation &Trans)
{
   return GetRule(el,el,Trans);
}

void VectorMassIntegrator::AssembleElementMatrix
( const FiniteElement &el, ElementTransformation &Trans,
  DenseMatrix &elmat )
{
   int nd = el.GetDof();
   int spaceDim = Trans.GetSpaceDim();

   real_t norm;

   // If vdim is not set, set it to the space dimension
   vdim = (vdim == -1) ? spaceDim : vdim;

   elmat.SetSize(nd*vdim);
   shape.SetSize(nd);
   partelmat.SetSize(nd);
   if (VQ)
   {
      vec.SetSize(vdim);
   }
   else if (MQ)
   {
      mcoeff.SetSize(vdim);
   }

   const IntegrationRule *ir = IntRule;
   if (ir == NULL)
   {
      int order = 2 * el.GetOrder() + Trans.OrderW() + Q_order;

      if (el.Space() == FunctionSpace::rQk)
      {
         ir = &RefinedIntRules.Get(el.GetGeomType(), order);
      }
      else
      {
         ir = &IntRules.Get(el.GetGeomType(), order);
      }
   }

   elmat = 0.0;
   for (int s = 0; s < ir->GetNPoints(); s++)
   {
      const IntegrationPoint &ip = ir->IntPoint(s);
      Trans.SetIntPoint (&ip);
      el.CalcPhysShape(Trans, shape);

      norm = ip.weight * Trans.Weight();

      MultVVt(shape, partelmat);

      if (VQ)
      {
         VQ->Eval(vec, Trans, ip);
         for (int k = 0; k < vdim; k++)
         {
            elmat.AddMatrix(norm*vec(k), partelmat, nd*k, nd*k);
         }
      }
      else if (MQ)
      {
         MQ->Eval(mcoeff, Trans, ip);
         for (int i = 0; i < vdim; i++)
            for (int j = 0; j < vdim; j++)
            {
               elmat.AddMatrix(norm*mcoeff(i,j), partelmat, nd*i, nd*j);
            }
      }
      else
      {
         if (Q)
         {
            norm *= Q->Eval(Trans, ip);
         }
         partelmat *= norm;
         for (int k = 0; k < vdim; k++)
         {
            elmat.AddMatrix(partelmat, nd*k, nd*k);
         }
      }
   }
}

void VectorMassIntegrator::AssembleElementMatrix2(
   const FiniteElement &trial_fe, const FiniteElement &test_fe,
   ElementTransformation &Trans, DenseMatrix &elmat)
{
   int tr_nd = trial_fe.GetDof();
   int te_nd = test_fe.GetDof();

   real_t norm;

   // If vdim is not set, set it to the space dimension
   vdim = (vdim == -1) ? Trans.GetSpaceDim() : vdim;

   elmat.SetSize(te_nd*vdim, tr_nd*vdim);
   shape.SetSize(tr_nd);
   te_shape.SetSize(te_nd);
   partelmat.SetSize(te_nd, tr_nd);
   if (VQ)
   {
      vec.SetSize(vdim);
   }
   else if (MQ)
   {
      mcoeff.SetSize(vdim);
   }

   const IntegrationRule *ir = IntRule;
   if (ir == NULL)
   {
      int order = (trial_fe.GetOrder() + test_fe.GetOrder() +
                   Trans.OrderW() + Q_order);

      if (trial_fe.Space() == FunctionSpace::rQk)
      {
         ir = &RefinedIntRules.Get(trial_fe.GetGeomType(), order);
      }
      else
      {
         ir = &IntRules.Get(trial_fe.GetGeomType(), order);
      }
   }

   elmat = 0.0;
   for (int s = 0; s < ir->GetNPoints(); s++)
   {
      const IntegrationPoint &ip = ir->IntPoint(s);
      Trans.SetIntPoint(&ip);
      trial_fe.CalcPhysShape(Trans, shape);
      test_fe.CalcPhysShape(Trans, te_shape);

      norm = ip.weight * Trans.Weight();

      MultVWt(te_shape, shape, partelmat);

      if (VQ)
      {
         VQ->Eval(vec, Trans, ip);
         for (int k = 0; k < vdim; k++)
         {
            elmat.AddMatrix(norm*vec(k), partelmat, te_nd*k, tr_nd*k);
         }
      }
      else if (MQ)
      {
         MQ->Eval(mcoeff, Trans, ip);
         for (int i = 0; i < vdim; i++)
            for (int j = 0; j < vdim; j++)
            {
               elmat.AddMatrix(norm*mcoeff(i,j), partelmat, te_nd*i, tr_nd*j);
            }
      }
      else
      {
         if (Q)
         {
            norm *= Q->Eval(Trans, ip);
         }
         partelmat *= norm;
         for (int k = 0; k < vdim; k++)
         {
            elmat.AddMatrix(partelmat, te_nd*k, tr_nd*k);
         }
      }
   }
}

void VectorFEDivergenceIntegrator::AssembleElementMatrix2(
   const FiniteElement &trial_fe, const FiniteElement &test_fe,
   ElementTransformation &Trans, DenseMatrix &elmat)
{
   int trial_nd = trial_fe.GetDof(), test_nd = test_fe.GetDof(), i;

#ifdef MFEM_THREAD_SAFE
   Vector divshape(trial_nd), shape(test_nd);
#else
   divshape.SetSize(trial_nd);
   shape.SetSize(test_nd);
#endif

   elmat.SetSize(test_nd, trial_nd);

   const IntegrationRule *ir = IntRule;
   if (ir == NULL)
   {
      int order = trial_fe.GetOrder() + test_fe.GetOrder() - 1; // <--
      ir = &IntRules.Get(trial_fe.GetGeomType(), order);
   }

   elmat = 0.0;
   for (i = 0; i < ir->GetNPoints(); i++)
   {
      const IntegrationPoint &ip = ir->IntPoint(i);
      trial_fe.CalcDivShape(ip, divshape);
      Trans.SetIntPoint(&ip);
      test_fe.CalcPhysShape(Trans, shape);
      real_t w = ip.weight;
      if (Q)
      {
         Trans.SetIntPoint(&ip);
         w *= Q->Eval(Trans, ip);
      }
      shape *= w;
      AddMultVWt(shape, divshape, elmat);
   }
}

void VectorFEWeakDivergenceIntegrator::AssembleElementMatrix2(
   const FiniteElement &trial_fe, const FiniteElement &test_fe,
   ElementTransformation &Trans, DenseMatrix &elmat)
{
   int trial_nd = trial_fe.GetDof(), test_nd = test_fe.GetDof(), i;
   int dim = trial_fe.GetDim();

   MFEM_ASSERT(test_fe.GetRangeType() == mfem::FiniteElement::SCALAR &&
               test_fe.GetMapType()   == mfem::FiniteElement::VALUE &&
               trial_fe.GetMapType()  == mfem::FiniteElement::H_CURL,
               "Trial space must be H(Curl) and test space must be H_1");

#ifdef MFEM_THREAD_SAFE
   DenseMatrix dshape(test_nd, dim);
   DenseMatrix dshapedxt(test_nd, dim);
   DenseMatrix vshape(trial_nd, dim);
   DenseMatrix invdfdx(dim);
#else
   dshape.SetSize(test_nd, dim);
   dshapedxt.SetSize(test_nd, dim);
   vshape.SetSize(trial_nd, dim);
   invdfdx.SetSize(dim);
#endif

   elmat.SetSize(test_nd, trial_nd);

   const IntegrationRule *ir = IntRule;
   if (ir == NULL)
   {
      // The integrand on the reference element is:
      //    -( Q/det(J) ) u_hat^T adj(J) adj(J)^T grad_hat(v_hat).
      //
      // For Trans in (P_k)^d, v_hat in P_l, u_hat in ND_m, and dim=sdim=d>=1
      // - J_{ij} is in P_{k-1}, so adj(J)_{ij} is in P_{(d-1)*(k-1)}
      // - so adj(J)^T grad_hat(v_hat) is in (P_{(d-1)*(k-1)+(l-1)})^d
      // - u_hat is in (P_m)^d
      // - adj(J)^T u_hat is in (P_{(d-1)*(k-1)+m})^d
      // - and u_hat^T adj(J) adj(J)^T grad_hat(v_hat) is in P_n with
      //   n = 2*(d-1)*(k-1)+(l-1)+m
      //
      // For Trans in (Q_k)^d, v_hat in Q_l, u_hat in ND_m, and dim=sdim=d>1
      // - J_{i*}, J's i-th row, is in ( Q_{k-1,k,k}, Q_{k,k-1,k}, Q_{k,k,k-1} )
      // - adj(J)_{*j} is in ( Q_{s,s-1,s-1}, Q_{s-1,s,s-1}, Q_{s-1,s-1,s} )
      //   with s = (d-1)*k
      // - adj(J)^T grad_hat(v_hat) is in Q_{(d-1)*k+(l-1)}
      // - u_hat is in ( Q_{m-1,m,m}, Q_{m,m-1,m}, Q_{m,m,m-1} )
      // - adj(J)^T u_hat is in Q_{(d-1)*k+(m-1)}
      // - and u_hat^T adj(J) adj(J)^T grad_hat(v_hat) is in Q_n with
      //   n = 2*(d-1)*k+(l-1)+(m-1)
      //
      // In the next formula we use the expressions for n with k=1, which means
      // that the term Q/det(J) is disregarded:
      int ir_order = (trial_fe.Space() == FunctionSpace::Pk) ?
                     (trial_fe.GetOrder() + test_fe.GetOrder() - 1) :
                     (trial_fe.GetOrder() + test_fe.GetOrder() + 2*(dim-2));
      ir = &IntRules.Get(trial_fe.GetGeomType(), ir_order);
   }

   elmat = 0.0;
   for (i = 0; i < ir->GetNPoints(); i++)
   {
      const IntegrationPoint &ip = ir->IntPoint(i);
      test_fe.CalcDShape(ip, dshape);

      Trans.SetIntPoint(&ip);
      CalcAdjugate(Trans.Jacobian(), invdfdx);
      Mult(dshape, invdfdx, dshapedxt);

      trial_fe.CalcVShape(Trans, vshape);

      real_t w = ip.weight;

      if (Q)
      {
         w *= Q->Eval(Trans, ip);
      }
      dshapedxt *= -w;

      AddMultABt(dshapedxt, vshape, elmat);
   }
}

void VectorFECurlIntegrator::AssembleElementMatrix2(
   const FiniteElement &trial_fe, const FiniteElement &test_fe,
   ElementTransformation &Trans, DenseMatrix &elmat)
{
   int trial_nd = trial_fe.GetDof(), test_nd = test_fe.GetDof(), i;
   int dim = trial_fe.GetDim();
   int dimc = (dim == 3) ? 3 : 1;

   MFEM_ASSERT(trial_fe.GetMapType() == mfem::FiniteElement::H_CURL ||
               test_fe.GetMapType() == mfem::FiniteElement::H_CURL,
               "At least one of the finite elements must be in H(Curl)");

   int curl_nd, vec_nd;
   if ( trial_fe.GetMapType() == mfem::FiniteElement::H_CURL )
   {
      curl_nd = trial_nd;
      vec_nd  = test_nd;
   }
   else
   {
      curl_nd = test_nd;
      vec_nd  = trial_nd;
   }

#ifdef MFEM_THREAD_SAFE
   DenseMatrix curlshapeTrial(curl_nd, dimc);
   DenseMatrix curlshapeTrial_dFT(curl_nd, dimc);
   DenseMatrix vshapeTest(vec_nd, dimc);
#else
   curlshapeTrial.SetSize(curl_nd, dimc);
   curlshapeTrial_dFT.SetSize(curl_nd, dimc);
   vshapeTest.SetSize(vec_nd, dimc);
#endif
   Vector shapeTest(vshapeTest.GetData(), vec_nd);

   elmat.SetSize(test_nd, trial_nd);

   const IntegrationRule *ir = IntRule;
   if (ir == NULL)
   {
      int order = trial_fe.GetOrder() + test_fe.GetOrder() - 1; // <--
      ir = &IntRules.Get(trial_fe.GetGeomType(), order);
   }

   elmat = 0.0;
   for (i = 0; i < ir->GetNPoints(); i++)
   {
      const IntegrationPoint &ip = ir->IntPoint(i);

      Trans.SetIntPoint(&ip);
      if (dim == 3)
      {
         if ( trial_fe.GetMapType() == mfem::FiniteElement::H_CURL )
         {
            trial_fe.CalcCurlShape(ip, curlshapeTrial);
            test_fe.CalcVShape(Trans, vshapeTest);
         }
         else
         {
            test_fe.CalcCurlShape(ip, curlshapeTrial);
            trial_fe.CalcVShape(Trans, vshapeTest);
         }
         MultABt(curlshapeTrial, Trans.Jacobian(), curlshapeTrial_dFT);
      }
      else
      {
         if ( trial_fe.GetMapType() == mfem::FiniteElement::H_CURL )
         {
            trial_fe.CalcCurlShape(ip, curlshapeTrial_dFT);
            test_fe.CalcPhysShape(Trans, shapeTest);
         }
         else
         {
            test_fe.CalcCurlShape(ip, curlshapeTrial_dFT);
            trial_fe.CalcPhysShape(Trans, shapeTest);
         }
      }

      real_t w = ip.weight;

      if (Q)
      {
         w *= Q->Eval(Trans, ip);
      }
      // Note: shapeTest points to the same data as vshapeTest
      vshapeTest *= w;
      if ( trial_fe.GetMapType() == mfem::FiniteElement::H_CURL )
      {
         AddMultABt(vshapeTest, curlshapeTrial_dFT, elmat);
      }
      else
      {
         AddMultABt(curlshapeTrial_dFT, vshapeTest, elmat);
      }
   }
}

void DerivativeIntegrator::AssembleElementMatrix2 (
   const FiniteElement &trial_fe,
   const FiniteElement &test_fe,
   ElementTransformation &Trans,
   DenseMatrix &elmat)
{
   int dim = trial_fe.GetDim();
   int trial_nd = trial_fe.GetDof();
   int test_nd = test_fe.GetDof();
   int spaceDim = Trans.GetSpaceDim();

   int i, l;
   real_t det;

   elmat.SetSize (test_nd,trial_nd);
   dshape.SetSize (trial_nd,dim);
   dshapedxt.SetSize(trial_nd, spaceDim);
   dshapedxi.SetSize(trial_nd);
   invdfdx.SetSize(dim, spaceDim);
   shape.SetSize (test_nd);

   const IntegrationRule *ir = IntRule;
   if (ir == NULL)
   {
      int order;
      if (trial_fe.Space() == FunctionSpace::Pk)
      {
         order = trial_fe.GetOrder() + test_fe.GetOrder() - 1;
      }
      else
      {
         order = trial_fe.GetOrder() + test_fe.GetOrder() + dim;
      }

      if (trial_fe.Space() == FunctionSpace::rQk)
      {
         ir = &RefinedIntRules.Get(trial_fe.GetGeomType(), order);
      }
      else
      {
         ir = &IntRules.Get(trial_fe.GetGeomType(), order);
      }
   }

   elmat = 0.0;
   for (i = 0; i < ir->GetNPoints(); i++)
   {
      const IntegrationPoint &ip = ir->IntPoint(i);

      trial_fe.CalcDShape(ip, dshape);

      Trans.SetIntPoint (&ip);
      CalcInverse (Trans.Jacobian(), invdfdx);
      det = Trans.Weight();
      Mult (dshape, invdfdx, dshapedxt);

      test_fe.CalcPhysShape(Trans, shape);

      for (l = 0; l < trial_nd; l++)
      {
         dshapedxi(l) = dshapedxt(l,xi);
      }

      shape *= Q->Eval(Trans,ip) * det * ip.weight;
      AddMultVWt (shape, dshapedxi, elmat);
   }
}

void CurlCurlIntegrator::AssembleElementMatrix
( const FiniteElement &el, ElementTransformation &Trans,
  DenseMatrix &elmat )
{
   int nd = el.GetDof();
   dim = el.GetDim();
   int dimc = el.GetCurlDim();
   real_t w;

#ifdef MFEM_THREAD_SAFE
   Vector D;
   DenseMatrix curlshape(nd,dimc), curlshape_dFt(nd,dimc), M;
#else
   curlshape.SetSize(nd,dimc);
   curlshape_dFt.SetSize(nd,dimc);
#endif
   elmat.SetSize(nd);
   if (MQ) { M.SetSize(dimc); }
   if (DQ) { D.SetSize(dimc); }

   const IntegrationRule *ir = IntRule;
   if (ir == NULL)
   {
      int order;
      if (el.Space() == FunctionSpace::Pk)
      {
         order = 2*el.GetOrder() - 2;
      }
      else
      {
         order = 2*el.GetOrder();
      }

      ir = &IntRules.Get(el.GetGeomType(), order);
   }

   elmat = 0.0;
   for (int i = 0; i < ir->GetNPoints(); i++)
   {
      const IntegrationPoint &ip = ir->IntPoint(i);

      Trans.SetIntPoint (&ip);

      w = ip.weight * Trans.Weight();
      el.CalcPhysCurlShape(Trans, curlshape_dFt);

      if (MQ)
      {
         MQ->Eval(M, Trans, ip);
         M *= w;
         Mult(curlshape_dFt, M, curlshape);
         AddMultABt(curlshape, curlshape_dFt, elmat);
      }
      else if (DQ)
      {
         DQ->Eval(D, Trans, ip);
         D *= w;
         AddMultADAt(curlshape_dFt, D, elmat);
      }
      else if (Q)
      {
         w *= Q->Eval(Trans, ip);
         AddMult_a_AAt(w, curlshape_dFt, elmat);
      }
      else
      {
         AddMult_a_AAt(w, curlshape_dFt, elmat);
      }
   }
}

void CurlCurlIntegrator::AssembleElementMatrix2(const FiniteElement &trial_fe,
                                                const FiniteElement &test_fe,
                                                ElementTransformation &Trans,
                                                DenseMatrix &elmat)
{
   int tr_nd = trial_fe.GetDof();
   int te_nd = test_fe.GetDof();
   dim = trial_fe.GetDim();
   int dimc = trial_fe.GetCurlDim();
   real_t w;

#ifdef MFEM_THREAD_SAFE
   Vector D;
   DenseMatrix curlshape(tr_nd,dimc), curlshape_dFt(tr_nd,dimc), M;
   DenseMatrix te_curlshape(te_nd,dimc), te_curlshape_dFt(te_nd,dimc);
#else
   curlshape.SetSize(tr_nd,dimc);
   curlshape_dFt.SetSize(tr_nd,dimc);
   te_curlshape.SetSize(te_nd,dimc);
   te_curlshape_dFt.SetSize(te_nd,dimc);
#endif
   elmat.SetSize(te_nd, tr_nd);

   if (MQ) { M.SetSize(dimc); }
   if (DQ) { D.SetSize(dimc); }

   const IntegrationRule *ir = IntRule;
   if (ir == NULL)
   {
      int order;
      if (trial_fe.Space() == FunctionSpace::Pk)
      {
         order = test_fe.GetOrder() + trial_fe.GetOrder() - 2;
      }
      else
      {
         order = test_fe.GetOrder() + trial_fe.GetOrder() + trial_fe.GetDim() - 1;
      }
      ir = &IntRules.Get(trial_fe.GetGeomType(), order);
   }

   elmat = 0.0;
   for (int i = 0; i < ir->GetNPoints(); i++)
   {
      const IntegrationPoint &ip = ir->IntPoint(i);

      Trans.SetIntPoint(&ip);

      w = ip.weight * Trans.Weight();
      trial_fe.CalcPhysCurlShape(Trans, curlshape_dFt);
      test_fe.CalcPhysCurlShape(Trans, te_curlshape_dFt);

      if (MQ)
      {
         MQ->Eval(M, Trans, ip);
         M *= w;
         Mult(te_curlshape_dFt, M, te_curlshape);
         AddMultABt(te_curlshape, curlshape_dFt, elmat);
      }
      else if (DQ)
      {
         DQ->Eval(D, Trans, ip);
         D *= w;
         AddMultADBt(te_curlshape_dFt,D,curlshape_dFt,elmat);
      }
      else
      {
         if (Q)
         {
            w *= Q->Eval(Trans, ip);
         }
         curlshape_dFt *= w;
         AddMultABt(te_curlshape_dFt, curlshape_dFt, elmat);
      }
   }
}

void CurlCurlIntegrator
::ComputeElementFlux(const FiniteElement &el, ElementTransformation &Trans,
                     Vector &u, const FiniteElement &fluxelem, Vector &flux,
                     bool with_coef, const IntegrationRule *ir)
{
#ifdef MFEM_THREAD_SAFE
   DenseMatrix projcurl;
#endif

   MFEM_VERIFY(ir == NULL, "Integration rule (ir) must be NULL")

   fluxelem.ProjectCurl(el, Trans, projcurl);

   flux.SetSize(projcurl.Height());
   projcurl.Mult(u, flux);

   // TODO: Q, wcoef?
}

real_t CurlCurlIntegrator::ComputeFluxEnergy(const FiniteElement &fluxelem,
                                             ElementTransformation &Trans,
                                             Vector &flux, Vector *d_energy)
{
   int nd = fluxelem.GetDof();
   dim = fluxelem.GetDim();

#ifdef MFEM_THREAD_SAFE
   DenseMatrix vshape;
#endif
   vshape.SetSize(nd, dim);
   pointflux.SetSize(dim);
   if (d_energy) { vec.SetSize(dim); }

   int order = 2 * fluxelem.GetOrder(); // <--
   const IntegrationRule &ir = IntRules.Get(fluxelem.GetGeomType(), order);

   real_t energy = 0.0;
   if (d_energy) { *d_energy = 0.0; }

   Vector* pfluxes = NULL;
   if (d_energy)
   {
      pfluxes = new Vector[ir.GetNPoints()];
   }

   for (int i = 0; i < ir.GetNPoints(); i++)
   {
      const IntegrationPoint &ip = ir.IntPoint(i);
      Trans.SetIntPoint(&ip);

      fluxelem.CalcVShape(Trans, vshape);
      // fluxelem.CalcVShape(ip, vshape);
      vshape.MultTranspose(flux, pointflux);

      real_t w = Trans.Weight() * ip.weight;

      real_t e = w * (pointflux * pointflux);

      if (Q)
      {
         // TODO
      }

      energy += e;

#if ANISO_EXPERIMENTAL
      if (d_energy)
      {
         pfluxes[i].SetSize(dim);
         Trans.Jacobian().MultTranspose(pointflux, pfluxes[i]);

         /*
           DenseMatrix Jadj(dim, dim);
           CalcAdjugate(Trans.Jacobian(), Jadj);
           pfluxes[i].SetSize(dim);
           Jadj.Mult(pointflux, pfluxes[i]);
         */

         // pfluxes[i] = pointflux;
      }
#endif
   }

   if (d_energy)
   {
#if ANISO_EXPERIMENTAL
      *d_energy = 0.0;
      Vector tmp;

      int n = (int) round(pow(ir.GetNPoints(), 1.0/3.0));
      MFEM_ASSERT(n*n*n == ir.GetNPoints(), "");

      // hack: get total variation of 'pointflux' in the x,y,z directions
      for (int k = 0; k < n; k++)
         for (int l = 0; l < n; l++)
            for (int m = 0; m < n; m++)
            {
               Vector &vec = pfluxes[(k*n + l)*n + m];
               if (m > 0)
               {
                  tmp = vec; tmp -= pfluxes[(k*n + l)*n + (m-1)];
                  (*d_energy)[0] += (tmp * tmp);
               }
               if (l > 0)
               {
                  tmp = vec; tmp -= pfluxes[(k*n + (l-1))*n + m];
                  (*d_energy)[1] += (tmp * tmp);
               }
               if (k > 0)
               {
                  tmp = vec; tmp -= pfluxes[((k-1)*n + l)*n + m];
                  (*d_energy)[2] += (tmp * tmp);
               }
            }
#else
      *d_energy = 1.0;
#endif

      delete [] pfluxes;
   }

   return energy;
}

void VectorCurlCurlIntegrator::AssembleElementMatrix(
   const FiniteElement &el, ElementTransformation &Trans, DenseMatrix &elmat)
{
   int dim = el.GetDim();
   int dof = el.GetDof();
   int cld = (dim*(dim-1))/2;

#ifdef MFEM_THREAD_SAFE
   DenseMatrix dshape_hat(dof, dim), dshape(dof, dim);
   DenseMatrix curlshape(dim*dof, cld), Jadj(dim);
#else
   dshape_hat.SetSize(dof, dim);
   dshape.SetSize(dof, dim);
   curlshape.SetSize(dim*dof, cld);
   Jadj.SetSize(dim);
#endif

   const IntegrationRule *ir = IntRule;
   if (ir == NULL)
   {
      // use the same integration rule as diffusion
      int order = 2 * Trans.OrderGrad(&el);
      ir = &IntRules.Get(el.GetGeomType(), order);
   }

   elmat.SetSize(dof*dim);
   elmat = 0.0;
   for (int i = 0; i < ir->GetNPoints(); i++)
   {
      const IntegrationPoint &ip = ir->IntPoint(i);
      el.CalcDShape(ip, dshape_hat);

      Trans.SetIntPoint(&ip);
      CalcAdjugate(Trans.Jacobian(), Jadj);
      real_t w = ip.weight / Trans.Weight();

      Mult(dshape_hat, Jadj, dshape);
      dshape.GradToCurl(curlshape);

      if (Q)
      {
         w *= Q->Eval(Trans, ip);
      }

      AddMult_a_AAt(w, curlshape, elmat);
   }
}

real_t VectorCurlCurlIntegrator::GetElementEnergy(
   const FiniteElement &el, ElementTransformation &Tr, const Vector &elfun)
{
   int dim = el.GetDim();
   int dof = el.GetDof();

#ifdef MFEM_THREAD_SAFE
   DenseMatrix dshape_hat(dof, dim), Jadj(dim), grad_hat(dim), grad(dim);
#else
   dshape_hat.SetSize(dof, dim);

   Jadj.SetSize(dim);
   grad_hat.SetSize(dim);
   grad.SetSize(dim);
#endif
   DenseMatrix elfun_mat(elfun.GetData(), dof, dim);

   const IntegrationRule *ir = IntRule;
   if (ir == NULL)
   {
      // use the same integration rule as diffusion
      int order = 2 * Tr.OrderGrad(&el);
      ir = &IntRules.Get(el.GetGeomType(), order);
   }

   real_t energy = 0.;
   for (int i = 0; i < ir->GetNPoints(); i++)
   {
      const IntegrationPoint &ip = ir->IntPoint(i);
      el.CalcDShape(ip, dshape_hat);

      MultAtB(elfun_mat, dshape_hat, grad_hat);

      Tr.SetIntPoint(&ip);
      CalcAdjugate(Tr.Jacobian(), Jadj);
      real_t w = ip.weight / Tr.Weight();

      Mult(grad_hat, Jadj, grad);

      if (dim == 2)
      {
         real_t curl = grad(0,1) - grad(1,0);
         w *= curl * curl;
      }
      else
      {
         real_t curl_x = grad(2,1) - grad(1,2);
         real_t curl_y = grad(0,2) - grad(2,0);
         real_t curl_z = grad(1,0) - grad(0,1);
         w *= curl_x * curl_x + curl_y * curl_y + curl_z * curl_z;
      }

      if (Q)
      {
         w *= Q->Eval(Tr, ip);
      }

      energy += w;
   }

   elfun_mat.ClearExternalData();

   return 0.5 * energy;
}

void MixedCurlIntegrator::AssembleElementMatrix2(
   const FiniteElement &trial_fe, const FiniteElement &test_fe,
   ElementTransformation &Trans, DenseMatrix &elmat)
{
   int dim = trial_fe.GetDim();
   int trial_dof = trial_fe.GetDof();
   int test_dof = test_fe.GetDof();
   int dimc = (dim == 3) ? 3 : 1;

   MFEM_VERIFY(trial_fe.GetMapType() == mfem::FiniteElement::H_CURL ||
               (dim == 2 && trial_fe.GetMapType() == mfem::FiniteElement::VALUE),
               "Trial finite element must be either 2D/3D H(Curl) or 2D H1");
   MFEM_VERIFY(test_fe.GetMapType() == mfem::FiniteElement::VALUE ||
               test_fe.GetMapType() == mfem::FiniteElement::INTEGRAL,
               "Test finite element must be in H1/L2");

   bool spaceH1 = (trial_fe.GetMapType() == mfem::FiniteElement::VALUE);

   if (spaceH1)
   {
      dshape.SetSize(trial_dof,dim);
      curlshape.SetSize(trial_dof,dim);
      dimc = dim;
   }
   else
   {
      curlshape.SetSize(trial_dof,dimc);
      elmat_comp.SetSize(test_dof, trial_dof);
   }
   elmat.SetSize(dimc * test_dof, trial_dof);
   shape.SetSize(test_dof);
   elmat = 0.0;

   real_t c;
   Vector d_col;
   const IntegrationRule *ir = IntRule;

   if (ir == NULL)
   {
      int order = trial_fe.GetOrder() + test_fe.GetOrder() + Trans.OrderJ();
      ir = &IntRules.Get(trial_fe.GetGeomType(), order);
   }

   for (int i = 0; i < ir->GetNPoints(); i++)
   {
      const IntegrationPoint &ip = ir->IntPoint(i);
      Trans.SetIntPoint(&ip);
      if (spaceH1)
      {
         trial_fe.CalcPhysDShape(Trans, dshape);
         dshape.GradToVectorCurl2D(curlshape);
      }
      else
      {
         trial_fe.CalcPhysCurlShape(Trans, curlshape);
      }
      test_fe.CalcPhysShape(Trans, shape);
      c = ip.weight*Trans.Weight();
      if (Q)
      {
         c *= Q->Eval(Trans, ip);
      }
      shape *= c;

      for (int d = 0; d < dimc; ++d)
      {
         real_t * curldata = &(curlshape.GetData())[d*trial_dof];
         for (int jj = 0; jj < trial_dof; ++jj)
         {
            for (int ii = 0; ii < test_dof; ++ii)
            {
               elmat(d * test_dof + ii, jj) += shape(ii) * curldata[jj];
            }
         }
      }
   }
}


void VectorFEMassIntegrator::AssembleElementMatrix(
   const FiniteElement &el,
   ElementTransformation &Trans,
   DenseMatrix &elmat)
{
   int dof = el.GetDof();
   int spaceDim = Trans.GetSpaceDim();
   int vdim = std::max(spaceDim, el.GetRangeDim());

   real_t w;

#ifdef MFEM_THREAD_SAFE
   Vector D(DQ ? DQ->GetVDim() : 0);
   DenseMatrix trial_vshape(dof, vdim);
   DenseMatrix K(MQ ? MQ->GetVDim() : 0, MQ ? MQ->GetVDim() : 0);
#else
   trial_vshape.SetSize(dof, vdim);
   D.SetSize(DQ ? DQ->GetVDim() : 0);
   K.SetSize(MQ ? MQ->GetVDim() : 0, MQ ? MQ->GetVDim() : 0);
#endif
   DenseMatrix tmp(trial_vshape.Height(), K.Width());

   elmat.SetSize(dof);
   elmat = 0.0;

   const IntegrationRule *ir = IntRule;
   if (ir == NULL)
   {
      // int order = 2 * el.GetOrder();
      int order = Trans.OrderW() + 2 * el.GetOrder();
      ir = &IntRules.Get(el.GetGeomType(), order);
   }

   for (int i = 0; i < ir->GetNPoints(); i++)
   {
      const IntegrationPoint &ip = ir->IntPoint(i);

      Trans.SetIntPoint (&ip);

      el.CalcVShape(Trans, trial_vshape);

      w = ip.weight * Trans.Weight();
      if (MQ)
      {
         MQ->Eval(K, Trans, ip);
         K *= w;
         Mult(trial_vshape,K,tmp);
         AddMultABt(tmp,trial_vshape,elmat);
      }
      else if (DQ)
      {
         DQ->Eval(D, Trans, ip);
         D *= w;
         AddMultADAt(trial_vshape, D, elmat);
      }
      else
      {
         if (Q)
         {
            w *= Q -> Eval (Trans, ip);
         }
         AddMult_a_AAt (w, trial_vshape, elmat);
      }
   }
}

void VectorFEMassIntegrator::AssembleElementMatrix2(
   const FiniteElement &trial_fe, const FiniteElement &test_fe,
   ElementTransformation &Trans, DenseMatrix &elmat)
{
   if (test_fe.GetRangeType() == FiniteElement::SCALAR
       && trial_fe.GetRangeType() == FiniteElement::VECTOR)
   {
      // assume test_fe is scalar FE and trial_fe is vector FE
      int spaceDim = Trans.GetSpaceDim();
      int vdim = std::max(spaceDim, trial_fe.GetRangeDim());
      int trial_dof = trial_fe.GetDof();
      int test_dof = test_fe.GetDof();
      real_t w;

#ifdef MFEM_THREAD_SAFE
      DenseMatrix trial_vshape(trial_dof, spaceDim);
      Vector shape(test_dof);
      Vector D(DQ ? DQ->GetVDim() : 0);
      DenseMatrix K(MQ ? MQ->GetVDim() : 0, MQ ? MQ->GetVDim() : 0);
#else
      trial_vshape.SetSize(trial_dof, spaceDim);
      shape.SetSize(test_dof);
      D.SetSize(DQ ? DQ->GetVDim() : 0);
      K.SetSize(MQ ? MQ->GetVDim() : 0, MQ ? MQ->GetVDim() : 0);
#endif

      elmat.SetSize(vdim*test_dof, trial_dof);

      const IntegrationRule *ir = IntRule;
      if (ir == NULL)
      {
         int order = (Trans.OrderW() + test_fe.GetOrder() + trial_fe.GetOrder());
         ir = &IntRules.Get(test_fe.GetGeomType(), order);
      }

      elmat = 0.0;
      for (int i = 0; i < ir->GetNPoints(); i++)
      {
         const IntegrationPoint &ip = ir->IntPoint(i);

         Trans.SetIntPoint (&ip);

         trial_fe.CalcVShape(Trans, trial_vshape);
         test_fe.CalcPhysShape(Trans, shape);

         w = ip.weight * Trans.Weight();
         if (DQ)
         {
            DQ->Eval(D, Trans, ip);
            D *= w;
            for (int d = 0; d < vdim; d++)
            {
               for (int j = 0; j < test_dof; j++)
               {
                  for (int k = 0; k < trial_dof; k++)
                  {
                     elmat(d * test_dof + j, k) +=
                        shape(j) * D(d) * trial_vshape(k, d);
                  }
               }
            }
         }
         else if (MQ)
         {
            MQ->Eval(K, Trans, ip);
            K *= w;
            for (int d = 0; d < vdim; d++)
            {
               for (int j = 0; j < test_dof; j++)
               {
                  for (int k = 0; k < trial_dof; k++)
                  {
                     real_t Kv = 0.0;
                     for (int vd = 0; vd < spaceDim; vd++)
                     {
                        Kv += K(d, vd) * trial_vshape(k, vd);
                     }
                     elmat(d * test_dof + j, k) += shape(j) * Kv;
                  }
               }
            }
         }
         else
         {
            if (Q)
            {
               w *= Q->Eval(Trans, ip);
            }
            for (int d = 0; d < vdim; d++)
            {
               for (int j = 0; j < test_dof; j++)
               {
                  for (int k = 0; k < trial_dof; k++)
                  {
                     elmat(d * test_dof + j, k) +=
                        w * shape(j) * trial_vshape(k, d);
                  }
               }
            }
         }
      }
   }
   else if (test_fe.GetRangeType() == FiniteElement::VECTOR
            && trial_fe.GetRangeType() == FiniteElement::VECTOR)
   {
      // assume both test_fe and trial_fe are vector FE
      int spaceDim = Trans.GetSpaceDim();
      int trial_vdim = std::max(spaceDim, trial_fe.GetRangeDim());
      int test_vdim = std::max(spaceDim, test_fe.GetRangeDim());
      int trial_dof = trial_fe.GetDof();
      int test_dof = test_fe.GetDof();
      real_t w;

#ifdef MFEM_THREAD_SAFE
      DenseMatrix trial_vshape(trial_dof,trial_vdim);
      DenseMatrix test_vshape(test_dof,test_vdim);
      Vector D(DQ ? DQ->GetVDim() : 0);
      DenseMatrix K(MQ ? MQ->GetVDim() : 0, MQ ? MQ->GetVDim() : 0);
#else
      trial_vshape.SetSize(trial_dof,trial_vdim);
      test_vshape.SetSize(test_dof,test_vdim);
      D.SetSize(DQ ? DQ->GetVDim() : 0);
      K.SetSize(MQ ? MQ->GetVDim() : 0, MQ ? MQ->GetVDim() : 0);
#endif
      DenseMatrix tmp(test_vshape.Height(), K.Width());

      elmat.SetSize (test_dof, trial_dof);

      const IntegrationRule *ir = IntRule;
      if (ir == NULL)
      {
         int order = (Trans.OrderW() + test_fe.GetOrder() + trial_fe.GetOrder());
         ir = &IntRules.Get(test_fe.GetGeomType(), order);
      }

      elmat = 0.0;
      for (int i = 0; i < ir->GetNPoints(); i++)
      {
         const IntegrationPoint &ip = ir->IntPoint(i);

         Trans.SetIntPoint (&ip);

         trial_fe.CalcVShape(Trans, trial_vshape);
         test_fe.CalcVShape(Trans, test_vshape);

         w = ip.weight * Trans.Weight();
         if (MQ)
         {
            MQ->Eval(K, Trans, ip);
            K *= w;
            Mult(test_vshape,K,tmp);
            AddMultABt(tmp,trial_vshape,elmat);
         }
         else if (DQ)
         {
            DQ->Eval(D, Trans, ip);
            D *= w;
            AddMultADBt(test_vshape,D,trial_vshape,elmat);
         }
         else
         {
            if (Q)
            {
               w *= Q -> Eval (Trans, ip);
            }
            AddMult_a_ABt(w,test_vshape,trial_vshape,elmat);
         }
      }
   }
   else
   {
      MFEM_ABORT("VectorFEMassIntegrator::AssembleElementMatrix2(...)\n"
                 "   is not implemented for given trial and test bases.");
   }
}

void VectorDivergenceIntegrator::AssembleElementMatrix2(
   const FiniteElement &trial_fe,
   const FiniteElement &test_fe,
   ElementTransformation &Trans,
   DenseMatrix &elmat)
{
   dim  = trial_fe.GetDim();
   int trial_dof = trial_fe.GetDof();
   int test_dof = test_fe.GetDof();
   real_t c;

   dshape.SetSize (trial_dof, dim);
   gshape.SetSize (trial_dof, dim);
   Jadj.SetSize (dim);
   divshape.SetSize (dim*trial_dof);
   shape.SetSize (test_dof);

   elmat.SetSize (test_dof, dim*trial_dof);

   const IntegrationRule *ir = IntRule ? IntRule : &GetRule(trial_fe, test_fe,
                                                            Trans);

   elmat = 0.0;

   for (int i = 0; i < ir -> GetNPoints(); i++)
   {
      const IntegrationPoint &ip = ir->IntPoint(i);
      Trans.SetIntPoint (&ip);

      trial_fe.CalcDShape (ip, dshape);
      test_fe.CalcPhysShape (Trans, shape);

      CalcAdjugate(Trans.Jacobian(), Jadj);

      Mult (dshape, Jadj, gshape);

      gshape.GradToDiv (divshape);

      c = ip.weight;
      if (Q)
      {
         c *= Q -> Eval (Trans, ip);
      }

      // elmat += c * shape * divshape ^ t
      shape *= c;
      AddMultVWt (shape, divshape, elmat);
   }
}

const IntegrationRule &VectorDivergenceIntegrator::GetRule(
   const FiniteElement &trial_fe,
   const FiniteElement &test_fe,
   ElementTransformation &Trans)
{
   int order = Trans.OrderGrad(&trial_fe) + test_fe.GetOrder() + Trans.OrderJ();
   return IntRules.Get(trial_fe.GetGeomType(), order);
}


void DivDivIntegrator::AssembleElementMatrix(
   const FiniteElement &el,
   ElementTransformation &Trans,
   DenseMatrix &elmat)
{
   int dof = el.GetDof();
   real_t c;

#ifdef MFEM_THREAD_SAFE
   Vector divshape(dof);
#else
   divshape.SetSize(dof);
#endif
   elmat.SetSize(dof);

   const IntegrationRule *ir = IntRule;
   if (ir == NULL)
   {
      int order = 2 * el.GetOrder() - 2; // <--- OK for RTk
      ir = &IntRules.Get(el.GetGeomType(), order);
   }

   elmat = 0.0;

   for (int i = 0; i < ir -> GetNPoints(); i++)
   {
      const IntegrationPoint &ip = ir->IntPoint(i);

      el.CalcDivShape (ip, divshape);

      Trans.SetIntPoint (&ip);
      c = ip.weight / Trans.Weight();

      if (Q)
      {
         c *= Q -> Eval (Trans, ip);
      }

      // elmat += c * divshape * divshape ^ t
      AddMult_a_VVt (c, divshape, elmat);
   }
}

void DivDivIntegrator::AssembleElementMatrix2(
   const FiniteElement &trial_fe,
   const FiniteElement &test_fe,
   ElementTransformation &Trans,
   DenseMatrix &elmat)
{
   int tr_nd = trial_fe.GetDof();
   int te_nd = test_fe.GetDof();
   real_t c;

#ifdef MFEM_THREAD_SAFE
   Vector divshape(tr_nd);
   Vector te_divshape(te_nd);
#else
   divshape.SetSize(tr_nd);
   te_divshape.SetSize(te_nd);
#endif
   elmat.SetSize(te_nd,tr_nd);

   const IntegrationRule *ir = IntRule;
   if (ir == NULL)
   {
      int order = 2 * max(test_fe.GetOrder(),
                          trial_fe.GetOrder()) - 2; // <--- OK for RTk
      ir = &IntRules.Get(test_fe.GetGeomType(), order);
   }

   elmat = 0.0;

   for (int i = 0; i < ir -> GetNPoints(); i++)
   {
      const IntegrationPoint &ip = ir->IntPoint(i);

      trial_fe.CalcDivShape(ip,divshape);
      test_fe.CalcDivShape(ip,te_divshape);

      Trans.SetIntPoint (&ip);
      c = ip.weight / Trans.Weight();

      if (Q)
      {
         c *= Q -> Eval (Trans, ip);
      }

      te_divshape *= c;
      AddMultVWt(te_divshape, divshape, elmat);
   }
}

void VectorDiffusionIntegrator::AssembleElementMatrix(
   const FiniteElement &el,
   ElementTransformation &Trans,
   DenseMatrix &elmat)
{
   const int dof = el.GetDof();
   dim = el.GetDim();
   sdim = Trans.GetSpaceDim();

   // If vdim is not set, set it to the space dimension;
   vdim = (vdim <= 0) ? sdim : vdim;
   const bool square = (dim == sdim);

   if (VQ)
   {
      vcoeff.SetSize(vdim);
   }
   else if (MQ)
   {
      mcoeff.SetSize(vdim);
   }

   dshape.SetSize(dof, dim);
   dshapedxt.SetSize(dof, sdim);

   elmat.SetSize(vdim * dof);
   pelmat.SetSize(dof);

   const IntegrationRule *ir = IntRule;
   if (ir == NULL)
   {
      ir = &DiffusionIntegrator::GetRule(el,el);
   }

   elmat = 0.0;

   for (int i = 0; i < ir -> GetNPoints(); i++)
   {

      const IntegrationPoint &ip = ir->IntPoint(i);
      el.CalcDShape(ip, dshape);

      Trans.SetIntPoint(&ip);
      real_t w = Trans.Weight();
      w = ip.weight / (square ? w : w*w*w);
      // AdjugateJacobian = / adj(J),         if J is square
      //                    \ adj(J^t.J).J^t, otherwise
      Mult(dshape, Trans.AdjugateJacobian(), dshapedxt);

      if (VQ)
      {
         VQ->Eval(vcoeff, Trans, ip);
         for (int k = 0; k < vdim; ++k)
         {
            Mult_a_AAt(w*vcoeff(k), dshapedxt, pelmat);
            elmat.AddMatrix(pelmat, dof*k, dof*k);
         }
      }
      else if (MQ)
      {
         MQ->Eval(mcoeff, Trans, ip);
         for (int ii = 0; ii < vdim; ++ii)
         {
            for (int jj = 0; jj < vdim; ++jj)
            {
               Mult_a_AAt(w*mcoeff(ii,jj), dshapedxt, pelmat);
               elmat.AddMatrix(pelmat, dof*ii, dof*jj);
            }
         }
      }
      else
      {
         if (Q) { w *= Q->Eval(Trans, ip); }
         Mult_a_AAt(w, dshapedxt, pelmat);
         for (int k = 0; k < vdim; ++k)
         {
            elmat.AddMatrix(pelmat, dof*k, dof*k);
         }
      }
   }
}

void VectorDiffusionIntegrator::AssembleElementVector(
   const FiniteElement &el, ElementTransformation &Tr,
   const Vector &elfun, Vector &elvect)
{
   const int dof = el.GetDof();
   dim = el.GetDim();
   sdim = Tr.GetSpaceDim();

   // If vdim is not set, set it to the space dimension;
   vdim = (vdim <= 0) ? sdim : vdim;
   const bool square = (dim == sdim);

   if (VQ)
   {
      vcoeff.SetSize(vdim);
   }
   else if (MQ)
   {
      mcoeff.SetSize(vdim);
   }

   dshape.SetSize(dof, dim);
   dshapedxt.SetSize(dof, sdim);
   pelmat.SetSize(dof);

   elvect.SetSize(vdim*dof);

   // NOTE: DenseMatrix is in column-major order. This is consistent with
   // vectors ordered byNODES. In the resulting DenseMatrix, each column
   // corresponds to a particular vdim.
   DenseMatrix mat_in(elfun.GetData(), dof, vdim);
   DenseMatrix mat_out(elvect.GetData(), dof, vdim);

   const IntegrationRule *ir = IntRule;
   if (ir == NULL)
   {
      ir = &DiffusionIntegrator::GetRule(el,el);
   }

   elvect = 0.0;
   for (int i = 0; i < ir->GetNPoints(); i++)
   {
      const IntegrationPoint &ip = ir->IntPoint(i);
      el.CalcDShape(ip, dshape);

      Tr.SetIntPoint(&ip);
      real_t w = Tr.Weight();
      w = ip.weight / (square ? w : w*w*w);
      Mult(dshape, Tr.AdjugateJacobian(), dshapedxt);
      MultAAt(dshapedxt, pelmat);

      if (VQ)
      {
         VQ->Eval(vcoeff, Tr, ip);
         for (int k = 0; k < vdim; ++k)
         {
            pelmat *= w*vcoeff(k);
            const Vector vec_in(mat_in.GetColumn(k), dof);
            Vector vec_out(mat_out.GetColumn(k), dof);
            pelmat.AddMult(vec_in, vec_out);
         }
      }
      else if (MQ)
      {
         MQ->Eval(mcoeff, Tr, ip);
         for (int ii = 0; ii < vdim; ++ii)
         {
            Vector vec_out(mat_out.GetColumn(ii), dof);
            for (int jj = 0; jj < vdim; ++jj)
            {
               pelmat *= w*mcoeff(ii,jj);
               const Vector vec_in(mat_in.GetColumn(jj), dof);
               pelmat.Mult(vec_in, vec_out);
            }
         }
      }
      else
      {
         if (Q) { w *= Q->Eval(Tr, ip); }
         pelmat *= w;
         for (int k = 0; k < vdim; ++k)
         {
            const Vector vec_in(mat_in.GetColumn(k), dof);
            Vector vec_out(mat_out.GetColumn(k), dof);
            pelmat.AddMult(vec_in, vec_out);
         }
      }
   }
}

ElasticityComponentIntegrator::ElasticityComponentIntegrator(
   ElasticityIntegrator &parent_, int i_, int j_)
   : parent(parent_),
     i_block(i_),
     j_block(j_)
{ }

void ElasticityIntegrator::AssembleElementMatrix(
   const FiniteElement &el, ElementTransformation &Trans, DenseMatrix &elmat)
{
   int dof = el.GetDof();
   int dim = el.GetDim();
   real_t w, L, M;

   MFEM_ASSERT(dim == Trans.GetSpaceDim(), "");

#ifdef MFEM_THREAD_SAFE
   DenseMatrix dshape(dof, dim), gshape(dof, dim), pelmat(dof);
   Vector divshape(dim*dof);
#else
   dshape.SetSize(dof, dim);
   gshape.SetSize(dof, dim);
   pelmat.SetSize(dof);
   divshape.SetSize(dim*dof);
#endif

   elmat.SetSize(dof * dim);

   const IntegrationRule *ir = IntRule;
   if (ir == NULL)
   {
      int order = 2 * Trans.OrderGrad(&el); // correct order?
      ir = &IntRules.Get(el.GetGeomType(), order);
   }

   elmat = 0.0;

   for (int i = 0; i < ir -> GetNPoints(); i++)
   {
      const IntegrationPoint &ip = ir->IntPoint(i);

      el.CalcDShape(ip, dshape);

      Trans.SetIntPoint(&ip);
      w = ip.weight * Trans.Weight();
      Mult(dshape, Trans.InverseJacobian(), gshape);
      MultAAt(gshape, pelmat);
      gshape.GradToDiv (divshape);

      M = mu->Eval(Trans, ip);
      if (lambda)
      {
         L = lambda->Eval(Trans, ip);
      }
      else
      {
         L = q_lambda * M;
         M = q_mu * M;
      }

      if (L != 0.0)
      {
         AddMult_a_VVt(L * w, divshape, elmat);
      }

      if (M != 0.0)
      {
         for (int d = 0; d < dim; d++)
         {
            for (int k = 0; k < dof; k++)
               for (int l = 0; l < dof; l++)
               {
                  elmat (dof*d+k, dof*d+l) += (M * w) * pelmat(k, l);
               }
         }
         for (int ii = 0; ii < dim; ii++)
            for (int jj = 0; jj < dim; jj++)
            {
               for (int kk = 0; kk < dof; kk++)
                  for (int ll = 0; ll < dof; ll++)
                  {
                     elmat(dof*ii+kk, dof*jj+ll) +=
                        (M * w) * gshape(kk, jj) * gshape(ll, ii);
                  }
            }
      }
   }
}

void ElasticityIntegrator::ComputeElementFlux(
   const mfem::FiniteElement &el, ElementTransformation &Trans,
   Vector &u, const mfem::FiniteElement &fluxelem, Vector &flux,
   bool with_coef, const IntegrationRule *ir)
{
   const int dof = el.GetDof();
   const int dim = el.GetDim();
   const int tdim = dim*(dim+1)/2; // num. entries in a symmetric tensor
   real_t L, M;

   MFEM_ASSERT(dim == 2 || dim == 3,
               "dimension is not supported: dim = " << dim);
   MFEM_ASSERT(dim == Trans.GetSpaceDim(), "");
   MFEM_ASSERT(fluxelem.GetMapType() == FiniteElement::VALUE, "");
   MFEM_ASSERT(dynamic_cast<const NodalFiniteElement*>(&fluxelem), "");

#ifdef MFEM_THREAD_SAFE
   DenseMatrix dshape(dof, dim);
#else
   dshape.SetSize(dof, dim);
#endif

   real_t gh_data[9], grad_data[9];
   DenseMatrix gh(gh_data, dim, dim);
   DenseMatrix grad(grad_data, dim, dim);

   if (!ir)
   {
      ir = &fluxelem.GetNodes();
   }
   const int fnd = ir->GetNPoints();
   flux.SetSize(fnd * tdim);

   DenseMatrix loc_data_mat(u.GetData(), dof, dim);
   for (int i = 0; i < fnd; i++)
   {
      const IntegrationPoint &ip = ir->IntPoint(i);
      el.CalcDShape(ip, dshape);
      MultAtB(loc_data_mat, dshape, gh);

      Trans.SetIntPoint(&ip);
      Mult(gh, Trans.InverseJacobian(), grad);

      M = mu->Eval(Trans, ip);
      if (lambda)
      {
         L = lambda->Eval(Trans, ip);
      }
      else
      {
         L = q_lambda * M;
         M = q_mu * M;
      }

      // stress = 2*M*e(u) + L*tr(e(u))*I, where
      //   e(u) = (1/2)*(grad(u) + grad(u)^T)
      const real_t M2 = 2.0*M;
      if (dim == 2)
      {
         L *= (grad(0,0) + grad(1,1));
         // order of the stress entries: s_xx, s_yy, s_xy
         flux(i+fnd*0) = M2*grad(0,0) + L;
         flux(i+fnd*1) = M2*grad(1,1) + L;
         flux(i+fnd*2) = M*(grad(0,1) + grad(1,0));
      }
      else if (dim == 3)
      {
         L *= (grad(0,0) + grad(1,1) + grad(2,2));
         // order of the stress entries: s_xx, s_yy, s_zz, s_xy, s_xz, s_yz
         flux(i+fnd*0) = M2*grad(0,0) + L;
         flux(i+fnd*1) = M2*grad(1,1) + L;
         flux(i+fnd*2) = M2*grad(2,2) + L;
         flux(i+fnd*3) = M*(grad(0,1) + grad(1,0));
         flux(i+fnd*4) = M*(grad(0,2) + grad(2,0));
         flux(i+fnd*5) = M*(grad(1,2) + grad(2,1));
      }
   }
}

real_t ElasticityIntegrator::ComputeFluxEnergy(const FiniteElement &fluxelem,
                                               ElementTransformation &Trans,
                                               Vector &flux, Vector *d_energy)
{
   const int dof = fluxelem.GetDof();
   const int dim = fluxelem.GetDim();
   const int tdim = dim*(dim+1)/2; // num. entries in a symmetric tensor
   real_t L, M;

   // The MFEM_ASSERT constraints in ElasticityIntegrator::ComputeElementFlux
   // are assumed here too.
   MFEM_ASSERT(d_energy == NULL, "anisotropic estimates are not supported");
   MFEM_ASSERT(flux.Size() == dof*tdim, "invalid 'flux' vector");

#ifndef MFEM_THREAD_SAFE
   shape.SetSize(dof);
#else
   Vector shape(dof);
#endif
   real_t pointstress_data[6];
   Vector pointstress(pointstress_data, tdim);

   // View of the 'flux' vector as a (dof x tdim) matrix
   DenseMatrix flux_mat(flux.GetData(), dof, tdim);

   // Use the same integration rule as in AssembleElementMatrix, replacing 'el'
   // with 'fluxelem' when 'IntRule' is not set.
   // Should we be using a different (more accurate) rule here?
   const IntegrationRule *ir = IntRule;
   if (ir == NULL)
   {
      int order = 2 * Trans.OrderGrad(&fluxelem);
      ir = &IntRules.Get(fluxelem.GetGeomType(), order);
   }

   real_t energy = 0.0;

   for (int i = 0; i < ir->GetNPoints(); i++)
   {
      const IntegrationPoint &ip = ir->IntPoint(i);
      Trans.SetIntPoint(&ip);
      fluxelem.CalcPhysShape(Trans, shape);

      flux_mat.MultTranspose(shape, pointstress);

<<<<<<< HEAD
      double w = Trans.Weight() * ip.weight;
=======
      Trans.SetIntPoint(&ip);
      real_t w = Trans.Weight() * ip.weight;
>>>>>>> c444b17c

      M = mu->Eval(Trans, ip);
      if (lambda)
      {
         L = lambda->Eval(Trans, ip);
      }
      else
      {
         L = q_lambda * M;
         M = q_mu * M;
      }

      // The strain energy density at a point is given by (1/2)*(s : e) where s
      // and e are the stress and strain tensors, respectively. Since we only
      // have the stress, we need to compute the strain from the stress:
      //    s = 2*mu*e + lambda*tr(e)*I
      // Taking trace on both sides we find:
      //    tr(s) = 2*mu*tr(e) + lambda*tr(e)*dim = (2*mu + dim*lambda)*tr(e)
      // which gives:
      //    tr(e) = tr(s)/(2*mu + dim*lambda)
      // Then from the first identity above we can find the strain:
      //    e = (1/(2*mu))*(s - lambda*tr(e)*I)

      real_t pt_e; // point strain energy density
      const real_t *s = pointstress_data;
      if (dim == 2)
      {
         // s entries: s_xx, s_yy, s_xy
         const real_t tr_e = (s[0] + s[1])/(2*(M + L));
         L *= tr_e;
         pt_e = (0.25/M)*(s[0]*(s[0] - L) + s[1]*(s[1] - L) + 2*s[2]*s[2]);
      }
      else // (dim == 3)
      {
         // s entries: s_xx, s_yy, s_zz, s_xy, s_xz, s_yz
         const real_t tr_e = (s[0] + s[1] + s[2])/(2*M + 3*L);
         L *= tr_e;
         pt_e = (0.25/M)*(s[0]*(s[0] - L) + s[1]*(s[1] - L) + s[2]*(s[2] - L) +
                          2*(s[3]*s[3] + s[4]*s[4] + s[5]*s[5]));
      }

      energy += w * pt_e;
   }

   return energy;
}

void DGTraceIntegrator::AssembleFaceMatrix(const FiniteElement &el1,
                                           const FiniteElement &el2,
                                           FaceElementTransformations &Trans,
                                           DenseMatrix &elmat)
{
   int ndof1, ndof2;

   real_t un, a, b, w;

   dim = el1.GetDim();
   ndof1 = el1.GetDof();
   Vector vu(dim), nor(dim);

   if (Trans.Elem2No >= 0)
   {
      ndof2 = el2.GetDof();
   }
   else
   {
      ndof2 = 0;
   }

   shape1.SetSize(ndof1);
   shape2.SetSize(ndof2);
   elmat.SetSize(ndof1 + ndof2);
   elmat = 0.0;

   const IntegrationRule *ir = IntRule;
   if (ir == NULL)
   {
      int order;
      // Assuming order(u)==order(mesh)
      if (Trans.Elem2No >= 0)
         order = (min(Trans.Elem1->OrderW(), Trans.Elem2->OrderW()) +
                  2*max(el1.GetOrder(), el2.GetOrder()));
      else
      {
         order = Trans.Elem1->OrderW() + 2*el1.GetOrder();
      }
      if (el1.Space() == FunctionSpace::Pk)
      {
         order++;
      }
      ir = &IntRules.Get(Trans.GetGeometryType(), order);
   }

   for (int p = 0; p < ir->GetNPoints(); p++)
   {
      const IntegrationPoint &ip = ir->IntPoint(p);

      // Set the integration point in the face and the neighboring elements
      Trans.SetAllIntPoints(&ip);

      // Access the neighboring elements' integration points
      // Note: eip2 will only contain valid data if Elem2 exists
      const IntegrationPoint &eip1 = Trans.GetElement1IntPoint();
      const IntegrationPoint &eip2 = Trans.GetElement2IntPoint();

      el1.CalcPhysShape(*Trans.Elem1, shape1);

      u->Eval(vu, *Trans.Elem1, eip1);

      if (dim == 1)
      {
         nor(0) = 2*eip1.x - 1.0;
      }
      else
      {
         CalcOrtho(Trans.Jacobian(), nor);
      }

      un = vu * nor;
      a = 0.5 * alpha * un;
      b = beta * fabs(un);
      // note: if |alpha/2|==|beta| then |a|==|b|, i.e. (a==b) or (a==-b)
      //       and therefore two blocks in the element matrix contribution
      //       (from the current quadrature point) are 0

      if (rho)
      {
         real_t rho_p;
         if (un >= 0.0 && ndof2)
         {
            rho_p = rho->Eval(*Trans.Elem2, eip2);
         }
         else
         {
            rho_p = rho->Eval(*Trans.Elem1, eip1);
         }
         a *= rho_p;
         b *= rho_p;
      }

      w = ip.weight * (a+b);
      if (w != 0.0)
      {
         for (int i = 0; i < ndof1; i++)
            for (int j = 0; j < ndof1; j++)
            {
               elmat(i, j) += w * shape1(i) * shape1(j);
            }
      }

      if (ndof2)
      {
         el2.CalcPhysShape(*Trans.Elem2, shape2);

         if (w != 0.0)
            for (int i = 0; i < ndof2; i++)
               for (int j = 0; j < ndof1; j++)
               {
                  elmat(ndof1+i, j) -= w * shape2(i) * shape1(j);
               }

         w = ip.weight * (b-a);
         if (w != 0.0)
         {
            for (int i = 0; i < ndof2; i++)
               for (int j = 0; j < ndof2; j++)
               {
                  elmat(ndof1+i, ndof1+j) += w * shape2(i) * shape2(j);
               }

            for (int i = 0; i < ndof1; i++)
               for (int j = 0; j < ndof2; j++)
               {
                  elmat(i, ndof1+j) -= w * shape1(i) * shape2(j);
               }
         }
      }
   }
}


const IntegrationRule &DGTraceIntegrator::GetRule(
   Geometry::Type geom, int order, FaceElementTransformations &T)
{
   int int_order = T.Elem1->OrderW() + 2*order;
   return IntRules.Get(geom, int_order);
}

void DGDiffusionIntegrator::AssembleFaceMatrix(
   const FiniteElement &el1, const FiniteElement &el2,
   FaceElementTransformations &Trans, DenseMatrix &elmat)
{
   int ndof1, ndof2, ndofs;
   bool kappa_is_nonzero = (kappa != 0.);
   real_t w, wq = 0.0;

   dim = el1.GetDim();
   ndof1 = el1.GetDof();

   nor.SetSize(dim);
   nh.SetSize(dim);
   ni.SetSize(dim);
   adjJ.SetSize(dim);
   if (MQ)
   {
      mq.SetSize(dim);
   }

   shape1.SetSize(ndof1);
   dshape1.SetSize(ndof1, dim);
   dshape1dn.SetSize(ndof1);
   if (Trans.Elem2No >= 0)
   {
      ndof2 = el2.GetDof();
      shape2.SetSize(ndof2);
      dshape2.SetSize(ndof2, dim);
      dshape2dn.SetSize(ndof2);
   }
   else
   {
      ndof2 = 0;
   }

   ndofs = ndof1 + ndof2;
   elmat.SetSize(ndofs);
   elmat = 0.0;
   if (kappa_is_nonzero)
   {
      jmat.SetSize(ndofs);
      jmat = 0.;
   }

   const IntegrationRule *ir = IntRule;
   if (ir == NULL)
   {
      const int order = (ndof2) ? max(el1.GetOrder(),
                                      el2.GetOrder()) : el1.GetOrder();
      ir = &GetRule(order, Trans);
   }

   // assemble: < {(Q \nabla u).n},[v] >      --> elmat
   //           kappa < {h^{-1} Q} [u],[v] >  --> jmat
   for (int p = 0; p < ir->GetNPoints(); p++)
   {
      const IntegrationPoint &ip = ir->IntPoint(p);

      // Set the integration point in the face and the neighboring elements
      Trans.SetAllIntPoints(&ip);

      // Access the neighboring elements' integration points
      // Note: eip2 will only contain valid data if Elem2 exists
      const IntegrationPoint &eip1 = Trans.GetElement1IntPoint();
      const IntegrationPoint &eip2 = Trans.GetElement2IntPoint();

      if (dim == 1)
      {
         nor(0) = 2*eip1.x - 1.0;
      }
      else
      {
         CalcOrtho(Trans.Jacobian(), nor);
      }

      el1.CalcShape(eip1, shape1);
      el1.CalcDShape(eip1, dshape1);
      w = ip.weight/Trans.Elem1->Weight();
      if (ndof2)
      {
         w /= 2;
      }
      if (!MQ)
      {
         if (Q)
         {
            w *= Q->Eval(*Trans.Elem1, eip1);
         }
         ni.Set(w, nor);
      }
      else
      {
         nh.Set(w, nor);
         MQ->Eval(mq, *Trans.Elem1, eip1);
         mq.MultTranspose(nh, ni);
      }
      CalcAdjugate(Trans.Elem1->Jacobian(), adjJ);
      adjJ.Mult(ni, nh);
      if (kappa_is_nonzero)
      {
         wq = ni * nor;
      }
      // Note: in the jump term, we use 1/h1 = |nor|/det(J1) which is
      // independent of Loc1 and always gives the size of element 1 in
      // direction perpendicular to the face. Indeed, for linear transformation
      //     |nor|=measure(face)/measure(ref. face),
      //   det(J1)=measure(element)/measure(ref. element),
      // and the ratios measure(ref. element)/measure(ref. face) are
      // compatible for all element/face pairs.
      // For example: meas(ref. tetrahedron)/meas(ref. triangle) = 1/3, and
      // for any tetrahedron vol(tet)=(1/3)*height*area(base).
      // For interior faces: q_e/h_e=(q1/h1+q2/h2)/2.

      dshape1.Mult(nh, dshape1dn);
      for (int i = 0; i < ndof1; i++)
         for (int j = 0; j < ndof1; j++)
         {
            elmat(i, j) += shape1(i) * dshape1dn(j);
         }

      if (ndof2)
      {
         el2.CalcShape(eip2, shape2);
         el2.CalcDShape(eip2, dshape2);
         w = ip.weight/2/Trans.Elem2->Weight();
         if (!MQ)
         {
            if (Q)
            {
               w *= Q->Eval(*Trans.Elem2, eip2);
            }
            ni.Set(w, nor);
         }
         else
         {
            nh.Set(w, nor);
            MQ->Eval(mq, *Trans.Elem2, eip2);
            mq.MultTranspose(nh, ni);
         }
         CalcAdjugate(Trans.Elem2->Jacobian(), adjJ);
         adjJ.Mult(ni, nh);
         if (kappa_is_nonzero)
         {
            wq += ni * nor;
         }

         dshape2.Mult(nh, dshape2dn);

         for (int i = 0; i < ndof1; i++)
            for (int j = 0; j < ndof2; j++)
            {
               elmat(i, ndof1 + j) += shape1(i) * dshape2dn(j);
            }

         for (int i = 0; i < ndof2; i++)
            for (int j = 0; j < ndof1; j++)
            {
               elmat(ndof1 + i, j) -= shape2(i) * dshape1dn(j);
            }

         for (int i = 0; i < ndof2; i++)
            for (int j = 0; j < ndof2; j++)
            {
               elmat(ndof1 + i, ndof1 + j) -= shape2(i) * dshape2dn(j);
            }
      }

      if (kappa_is_nonzero)
      {
         // only assemble the lower triangular part of jmat
         wq *= kappa;
         for (int i = 0; i < ndof1; i++)
         {
            const real_t wsi = wq*shape1(i);
            for (int j = 0; j <= i; j++)
            {
               jmat(i, j) += wsi * shape1(j);
            }
         }
         if (ndof2)
         {
            for (int i = 0; i < ndof2; i++)
            {
               const int i2 = ndof1 + i;
               const real_t wsi = wq*shape2(i);
               for (int j = 0; j < ndof1; j++)
               {
                  jmat(i2, j) -= wsi * shape1(j);
               }
               for (int j = 0; j <= i; j++)
               {
                  jmat(i2, ndof1 + j) += wsi * shape2(j);
               }
            }
         }
      }
   }

   // elmat := -elmat + sigma*elmat^t + jmat
   if (kappa_is_nonzero)
   {
      for (int i = 0; i < ndofs; i++)
      {
         for (int j = 0; j < i; j++)
         {
            real_t aij = elmat(i,j), aji = elmat(j,i), mij = jmat(i,j);
            elmat(i,j) = sigma*aji - aij + mij;
            elmat(j,i) = sigma*aij - aji + mij;
         }
         elmat(i,i) = (sigma - 1.)*elmat(i,i) + jmat(i,i);
      }
   }
   else
   {
      for (int i = 0; i < ndofs; i++)
      {
         for (int j = 0; j < i; j++)
         {
            real_t aij = elmat(i,j), aji = elmat(j,i);
            elmat(i,j) = sigma*aji - aij;
            elmat(j,i) = sigma*aij - aji;
         }
         elmat(i,i) *= (sigma - 1.);
      }
   }
}

const IntegrationRule &DGDiffusionIntegrator::GetRule(
   int order, FaceElementTransformations &T)
{
   // order is typically the maximum of the order of the left and right elements
   // neighboring the given face.
   return IntRules.Get(T.GetGeometryType(), 2*order);
}

// static method
void DGElasticityIntegrator::AssembleBlock(
   const int dim, const int row_ndofs, const int col_ndofs,
   const int row_offset, const int col_offset,
   const real_t jmatcoef, const Vector &col_nL, const Vector &col_nM,
   const Vector &row_shape, const Vector &col_shape,
   const Vector &col_dshape_dnM, const DenseMatrix &col_dshape,
   DenseMatrix &elmat, DenseMatrix &jmat)
{
   for (int jm = 0, j = col_offset; jm < dim; ++jm)
   {
      for (int jdof = 0; jdof < col_ndofs; ++jdof, ++j)
      {
         const real_t t2 = col_dshape_dnM(jdof);
         for (int im = 0, i = row_offset; im < dim; ++im)
         {
            const real_t t1 = col_dshape(jdof, jm) * col_nL(im);
            const real_t t3 = col_dshape(jdof, im) * col_nM(jm);
            const real_t tt = t1 + ((im == jm) ? t2 : 0.0) + t3;
            for (int idof = 0; idof < row_ndofs; ++idof, ++i)
            {
               elmat(i, j) += row_shape(idof) * tt;
            }
         }
      }
   }

   if (jmatcoef == 0.0) { return; }

   for (int d = 0; d < dim; ++d)
   {
      const int jo = col_offset + d*col_ndofs;
      const int io = row_offset + d*row_ndofs;
      for (int jdof = 0, j = jo; jdof < col_ndofs; ++jdof, ++j)
      {
         const real_t sj = jmatcoef * col_shape(jdof);
         for (int i = max(io,j), idof = i - io; idof < row_ndofs; ++idof, ++i)
         {
            jmat(i, j) += row_shape(idof) * sj;
         }
      }
   }
}

void DGElasticityIntegrator::AssembleFaceMatrix(
   const FiniteElement &el1, const FiniteElement &el2,
   FaceElementTransformations &Trans, DenseMatrix &elmat)
{
#ifdef MFEM_THREAD_SAFE
   // For descriptions of these variables, see the class declaration.
   Vector shape1, shape2;
   DenseMatrix dshape1, dshape2;
   DenseMatrix adjJ;
   DenseMatrix dshape1_ps, dshape2_ps;
   Vector nor;
   Vector nL1, nL2;
   Vector nM1, nM2;
   Vector dshape1_dnM, dshape2_dnM;
   DenseMatrix jmat;
#endif

   const int dim = el1.GetDim();
   const int ndofs1 = el1.GetDof();
   const int ndofs2 = (Trans.Elem2No >= 0) ? el2.GetDof() : 0;
   const int nvdofs = dim*(ndofs1 + ndofs2);

   // Initially 'elmat' corresponds to the term:
   //    < { sigma(u) . n }, [v] > =
   //    < { (lambda div(u) I + mu (grad(u) + grad(u)^T)) . n }, [v] >
   // But eventually, it's going to be replaced by:
   //    elmat := -elmat + alpha*elmat^T + jmat
   elmat.SetSize(nvdofs);
   elmat = 0.;

   const bool kappa_is_nonzero = (kappa != 0.0);
   if (kappa_is_nonzero)
   {
      jmat.SetSize(nvdofs);
      jmat = 0.;
   }

   adjJ.SetSize(dim);
   shape1.SetSize(ndofs1);
   dshape1.SetSize(ndofs1, dim);
   dshape1_ps.SetSize(ndofs1, dim);
   nor.SetSize(dim);
   nL1.SetSize(dim);
   nM1.SetSize(dim);
   dshape1_dnM.SetSize(ndofs1);

   if (ndofs2)
   {
      shape2.SetSize(ndofs2);
      dshape2.SetSize(ndofs2, dim);
      dshape2_ps.SetSize(ndofs2, dim);
      nL2.SetSize(dim);
      nM2.SetSize(dim);
      dshape2_dnM.SetSize(ndofs2);
   }

   const IntegrationRule *ir = IntRule;
   if (ir == NULL)
   {
      // a simple choice for the integration order; is this OK?
      const int order = 2 * max(el1.GetOrder(), ndofs2 ? el2.GetOrder() : 0);
      ir = &IntRules.Get(Trans.GetGeometryType(), order);
   }

   for (int pind = 0; pind < ir->GetNPoints(); ++pind)
   {
      const IntegrationPoint &ip = ir->IntPoint(pind);

      // Set the integration point in the face and the neighboring elements
      Trans.SetAllIntPoints(&ip);

      // Access the neighboring elements' integration points
      // Note: eip2 will only contain valid data if Elem2 exists
      const IntegrationPoint &eip1 = Trans.GetElement1IntPoint();
      const IntegrationPoint &eip2 = Trans.GetElement2IntPoint();

      el1.CalcShape(eip1, shape1);
      el1.CalcDShape(eip1, dshape1);

      CalcAdjugate(Trans.Elem1->Jacobian(), adjJ);
      Mult(dshape1, adjJ, dshape1_ps);

      if (dim == 1)
      {
         nor(0) = 2*eip1.x - 1.0;
      }
      else
      {
         CalcOrtho(Trans.Jacobian(), nor);
      }

      real_t w, wLM;
      if (ndofs2)
      {
         el2.CalcShape(eip2, shape2);
         el2.CalcDShape(eip2, dshape2);
         CalcAdjugate(Trans.Elem2->Jacobian(), adjJ);
         Mult(dshape2, adjJ, dshape2_ps);

         w = ip.weight/2;
         const real_t w2 = w / Trans.Elem2->Weight();
         const real_t wL2 = w2 * lambda->Eval(*Trans.Elem2, eip2);
         const real_t wM2 = w2 * mu->Eval(*Trans.Elem2, eip2);
         nL2.Set(wL2, nor);
         nM2.Set(wM2, nor);
         wLM = (wL2 + 2.0*wM2);
         dshape2_ps.Mult(nM2, dshape2_dnM);
      }
      else
      {
         w = ip.weight;
         wLM = 0.0;
      }

      {
         const real_t w1 = w / Trans.Elem1->Weight();
         const real_t wL1 = w1 * lambda->Eval(*Trans.Elem1, eip1);
         const real_t wM1 = w1 * mu->Eval(*Trans.Elem1, eip1);
         nL1.Set(wL1, nor);
         nM1.Set(wM1, nor);
         wLM += (wL1 + 2.0*wM1);
         dshape1_ps.Mult(nM1, dshape1_dnM);
      }

      const real_t jmatcoef = kappa * (nor*nor) * wLM;

      // (1,1) block
      AssembleBlock(
         dim, ndofs1, ndofs1, 0, 0, jmatcoef, nL1, nM1,
         shape1, shape1, dshape1_dnM, dshape1_ps, elmat, jmat);

      if (ndofs2 == 0) { continue; }

      // In both elmat and jmat, shape2 appears only with a minus sign.
      shape2.Neg();

      // (1,2) block
      AssembleBlock(
         dim, ndofs1, ndofs2, 0, dim*ndofs1, jmatcoef, nL2, nM2,
         shape1, shape2, dshape2_dnM, dshape2_ps, elmat, jmat);
      // (2,1) block
      AssembleBlock(
         dim, ndofs2, ndofs1, dim*ndofs1, 0, jmatcoef, nL1, nM1,
         shape2, shape1, dshape1_dnM, dshape1_ps, elmat, jmat);
      // (2,2) block
      AssembleBlock(
         dim, ndofs2, ndofs2, dim*ndofs1, dim*ndofs1, jmatcoef, nL2, nM2,
         shape2, shape2, dshape2_dnM, dshape2_ps, elmat, jmat);
   }

   // elmat := -elmat + alpha*elmat^t + jmat
   if (kappa_is_nonzero)
   {
      for (int i = 0; i < nvdofs; ++i)
      {
         for (int j = 0; j < i; ++j)
         {
            real_t aij = elmat(i,j), aji = elmat(j,i), mij = jmat(i,j);
            elmat(i,j) = alpha*aji - aij + mij;
            elmat(j,i) = alpha*aij - aji + mij;
         }
         elmat(i,i) = (alpha - 1.)*elmat(i,i) + jmat(i,i);
      }
   }
   else
   {
      for (int i = 0; i < nvdofs; ++i)
      {
         for (int j = 0; j < i; ++j)
         {
            real_t aij = elmat(i,j), aji = elmat(j,i);
            elmat(i,j) = alpha*aji - aij;
            elmat(j,i) = alpha*aij - aji;
         }
         elmat(i,i) *= (alpha - 1.);
      }
   }
}


void TraceJumpIntegrator::AssembleFaceMatrix(
   const FiniteElement &trial_face_fe, const FiniteElement &test_fe1,
   const FiniteElement &test_fe2, FaceElementTransformations &Trans,
   DenseMatrix &elmat)
{
   int i, j, face_ndof, ndof1, ndof2;
   int order;

   real_t w;

   face_ndof = trial_face_fe.GetDof();
   ndof1 = test_fe1.GetDof();

   face_shape.SetSize(face_ndof);
   shape1.SetSize(ndof1);

   if (Trans.Elem2No >= 0)
   {
      ndof2 = test_fe2.GetDof();
      shape2.SetSize(ndof2);
   }
   else
   {
      ndof2 = 0;
   }

   elmat.SetSize(ndof1 + ndof2, face_ndof);
   elmat = 0.0;

   const IntegrationRule *ir = IntRule;
   if (ir == NULL)
   {
      if (Trans.Elem2No >= 0)
      {
         order = max(test_fe1.GetOrder(), test_fe2.GetOrder());
      }
      else
      {
         order = test_fe1.GetOrder();
      }
      order += trial_face_fe.GetOrder();
      if (trial_face_fe.GetMapType() == FiniteElement::VALUE)
      {
         order += Trans.OrderW();
      }
      ir = &IntRules.Get(Trans.GetGeometryType(), order);
   }

   for (int p = 0; p < ir->GetNPoints(); p++)
   {
      const IntegrationPoint &ip = ir->IntPoint(p);

      // Set the integration point in the face and the neighboring elements
      Trans.SetAllIntPoints(&ip);

      // Trace finite element shape function
      trial_face_fe.CalcShape(ip, face_shape);
      // Side 1 finite element shape function
      test_fe1.CalcPhysShape(*Trans.Elem1, shape1);
      if (ndof2)
      {
         // Side 2 finite element shape function
         test_fe2.CalcPhysShape(*Trans.Elem2, shape2);
      }
      w = ip.weight;
      if (trial_face_fe.GetMapType() == FiniteElement::VALUE)
      {
         w *= Trans.Weight();
      }
      face_shape *= w;
      for (i = 0; i < ndof1; i++)
         for (j = 0; j < face_ndof; j++)
         {
            elmat(i, j) += shape1(i) * face_shape(j);
         }
      if (ndof2)
      {
         // Subtract contribution from side 2
         for (i = 0; i < ndof2; i++)
            for (j = 0; j < face_ndof; j++)
            {
               elmat(ndof1+i, j) -= shape2(i) * face_shape(j);
            }
      }
   }
}

void NormalTraceJumpIntegrator::AssembleFaceMatrix(
   const FiniteElement &trial_face_fe, const FiniteElement &test_fe1,
   const FiniteElement &test_fe2, FaceElementTransformations &Trans,
   DenseMatrix &elmat)
{
   int i, j, face_ndof, ndof1, ndof2, dim;
   int order;

   MFEM_VERIFY(trial_face_fe.GetMapType() == FiniteElement::VALUE, "");

   face_ndof = trial_face_fe.GetDof();
   ndof1 = test_fe1.GetDof();
   dim = test_fe1.GetDim();

   face_shape.SetSize(face_ndof);
   normal.SetSize(dim);
   shape1.SetSize(ndof1,dim);
   shape1_n.SetSize(ndof1);

   if (Trans.Elem2No >= 0)
   {
      ndof2 = test_fe2.GetDof();
      shape2.SetSize(ndof2,dim);
      shape2_n.SetSize(ndof2);
   }
   else
   {
      ndof2 = 0;
   }

   elmat.SetSize(ndof1 + ndof2, face_ndof);
   elmat = 0.0;

   const IntegrationRule *ir = IntRule;
   if (ir == NULL)
   {
      if (Trans.Elem2No >= 0)
      {
         order = max(test_fe1.GetOrder(), test_fe2.GetOrder()) - 1;
      }
      else
      {
         order = test_fe1.GetOrder() - 1;
      }
      order += trial_face_fe.GetOrder();
      ir = &IntRules.Get(Trans.GetGeometryType(), order);
   }

   for (int p = 0; p < ir->GetNPoints(); p++)
   {
      const IntegrationPoint &ip = ir->IntPoint(p);
      IntegrationPoint eip1, eip2;
      // Trace finite element shape function
      trial_face_fe.CalcShape(ip, face_shape);
      Trans.Loc1.Transf.SetIntPoint(&ip);
      CalcOrtho(Trans.Loc1.Transf.Jacobian(), normal);
      // Side 1 finite element shape function
      Trans.Loc1.Transform(ip, eip1);
      test_fe1.CalcVShape(eip1, shape1);
      shape1.Mult(normal, shape1_n);
      if (ndof2)
      {
         // Side 2 finite element shape function
         Trans.Loc2.Transform(ip, eip2);
         test_fe2.CalcVShape(eip2, shape2);
         Trans.Loc2.Transf.SetIntPoint(&ip);
         CalcOrtho(Trans.Loc2.Transf.Jacobian(), normal);
         shape2.Mult(normal, shape2_n);
      }
      face_shape *= ip.weight;
      for (i = 0; i < ndof1; i++)
         for (j = 0; j < face_ndof; j++)
         {
            elmat(i, j) += shape1_n(i) * face_shape(j);
         }
      if (ndof2)
      {
         // Subtract contribution from side 2
         for (i = 0; i < ndof2; i++)
            for (j = 0; j < face_ndof; j++)
            {
               elmat(ndof1+i, j) -= shape2_n(i) * face_shape(j);
            }
      }
   }
}

void TraceIntegrator::AssembleTraceFaceMatrix(int elem,
                                              const FiniteElement &trial_face_fe,
                                              const FiniteElement &test_fe,
                                              FaceElementTransformations & Trans,
                                              DenseMatrix &elmat)
{
   MFEM_VERIFY(test_fe.GetMapType() == FiniteElement::VALUE,
               "TraceIntegrator::AssembleTraceFaceMatrix: Test space should be H1");
   MFEM_VERIFY(trial_face_fe.GetMapType() == FiniteElement::INTEGRAL,
               "TraceIntegrator::AssembleTraceFaceMatrix: Trial space should be RT trace");

   int i, j, face_ndof, ndof;
   int order;

   face_ndof = trial_face_fe.GetDof();
   ndof = test_fe.GetDof();

   face_shape.SetSize(face_ndof);
   shape.SetSize(ndof);

   elmat.SetSize(ndof, face_ndof);
   elmat = 0.0;

   const IntegrationRule *ir = IntRule;
   if (ir == NULL)
   {
      order = test_fe.GetOrder();
      order += trial_face_fe.GetOrder();
      ir = &IntRules.Get(Trans.GetGeometryType(), order);
   }

   int iel = Trans.Elem1->ElementNo;
   if (iel != elem)
   {
      MFEM_VERIFY(elem == Trans.Elem2->ElementNo, "Elem != Trans.Elem2->ElementNo");
   }

   real_t scale = 1.0;
   if (iel != elem) { scale = -1.; }
   for (int p = 0; p < ir->GetNPoints(); p++)
   {
      const IntegrationPoint &ip = ir->IntPoint(p);

      // Set the integration point in the face and the neighboring elements
      Trans.SetAllIntPoints(&ip);
      // Trace finite element shape function
      trial_face_fe.CalcPhysShape(Trans,face_shape);

      // Finite element shape function
      ElementTransformation * eltrans = (iel == elem) ? Trans.Elem1 : Trans.Elem2;
      test_fe.CalcPhysShape(*eltrans, shape);

      face_shape *= Trans.Weight()*ip.weight*scale;
      for (i = 0; i < ndof; i++)
      {
         for (j = 0; j < face_ndof; j++)
         {
            elmat(i, j) += shape(i) * face_shape(j);
         }
      }
   }
}

void NormalTraceIntegrator::AssembleTraceFaceMatrix(int elem,
                                                    const FiniteElement &trial_face_fe,
                                                    const FiniteElement &test_fe,
                                                    FaceElementTransformations &Trans,
                                                    DenseMatrix &elmat)
{
   int i, j, face_ndof, ndof, dim;
   int order;

   MFEM_VERIFY(test_fe.GetMapType() == FiniteElement::H_DIV,
               "NormalTraceIntegrator::AssembleTraceFaceMatrix: Test space should be RT");
   MFEM_VERIFY(trial_face_fe.GetMapType() == FiniteElement::VALUE,
               "NormalTraceIntegrator::AssembleTraceFaceMatrix: Trial space should be H1 (trace)");

   face_ndof = trial_face_fe.GetDof();
   ndof = test_fe.GetDof();
   dim = test_fe.GetDim();

   face_shape.SetSize(face_ndof);
   normal.SetSize(dim);
   shape.SetSize(ndof,dim);
   shape_n.SetSize(ndof);

   elmat.SetSize(ndof, face_ndof);
   elmat = 0.0;

   const IntegrationRule *ir = IntRule;
   if (ir == NULL)
   {
      order = test_fe.GetOrder();
      order += trial_face_fe.GetOrder();
      ir = &IntRules.Get(Trans.GetGeometryType(), order);
   }

   int iel = Trans.Elem1->ElementNo;
   if (iel != elem)
   {
      MFEM_VERIFY(elem == Trans.Elem2->ElementNo, "Elem != Trans.Elem2->ElementNo");
   }

   real_t scale = 1.0;
   if (iel != elem) { scale = -1.; }

   for (int p = 0; p < ir->GetNPoints(); p++)
   {
      const IntegrationPoint &ip = ir->IntPoint(p);
      Trans.SetAllIntPoints(&ip);
      trial_face_fe.CalcPhysShape(Trans, face_shape);
      CalcOrtho(Trans.Jacobian(),normal);
      ElementTransformation * etrans = (iel == elem) ? Trans.Elem1 : Trans.Elem2;
      test_fe.CalcVShape(*etrans, shape);
      shape.Mult(normal, shape_n);
      face_shape *= ip.weight*scale;

      for (i = 0; i < ndof; i++)
      {
         for (j = 0; j < face_ndof; j++)
         {
            elmat(i, j) += shape_n(i) * face_shape(j);
         }
      }
   }
}

void TangentTraceIntegrator::AssembleTraceFaceMatrix(int elem,
                                                     const FiniteElement &trial_face_fe,
                                                     const FiniteElement &test_fe,
                                                     FaceElementTransformations & Trans,
                                                     DenseMatrix &elmat)
{

   MFEM_VERIFY(test_fe.GetMapType() == FiniteElement::H_CURL,
               "TangentTraceIntegrator::AssembleTraceFaceMatrix: Test space should be ND");

   int face_ndof, ndof, dim;
   int order;
   dim = test_fe.GetDim();
   if (dim == 3)
   {
      std::string msg =
         "Trial space should be ND face trace and test space should be a ND vector field in 3D ";
      MFEM_VERIFY(trial_face_fe.GetMapType() == FiniteElement::H_CURL &&
                  trial_face_fe.GetDim() == 2 && test_fe.GetDim() == 3, msg);
   }
   else
   {
      std::string msg =
         "Trial space should be H1 edge trace and test space should be a ND vector field in 2D";
      MFEM_VERIFY(trial_face_fe.GetMapType() == FiniteElement::VALUE &&
                  trial_face_fe.GetDim() == 1 && test_fe.GetDim() == 2, msg);
   }
   face_ndof = trial_face_fe.GetDof();
   ndof = test_fe.GetDof();

   int dimc = (dim == 3) ? 3 : 1;

   face_shape.SetSize(face_ndof,dimc);
   shape_n.SetSize(ndof,dimc);
   shape.SetSize(ndof,dim);
   normal.SetSize(dim);
   DenseMatrix face_shape_n(face_ndof,dimc);

   elmat.SetSize(ndof, face_ndof);
   elmat = 0.0;

   const IntegrationRule *ir = IntRule;
   if (ir == NULL)
   {
      order = test_fe.GetOrder();
      order += trial_face_fe.GetOrder();
      ir = &IntRules.Get(Trans.GetGeometryType(), order);
   }

   int iel = Trans.Elem1->ElementNo;
   if (iel != elem)
   {
      MFEM_VERIFY(elem == Trans.Elem2->ElementNo, "Elem != Trans.Elem2->ElementNo");
   }

   real_t scale = 1.0;
   if (iel != elem) { scale = -1.; }
   for (int p = 0; p < ir->GetNPoints(); p++)
   {
      const IntegrationPoint &ip = ir->IntPoint(p);
      // Set the integration point in the face and the neighboring elements
      Trans.SetAllIntPoints(&ip);
      // Trace finite element shape function
      if (dim == 3)
      {
         trial_face_fe.CalcVShape(Trans,face_shape);
      }
      else
      {
         face_shape.GetColumnReference(0,temp);
         trial_face_fe.CalcPhysShape(Trans,temp);
      }
      CalcOrtho(Trans.Jacobian(),normal);
      ElementTransformation * eltrans = (iel == elem) ? Trans.Elem1 : Trans.Elem2;
      test_fe.CalcVShape(*eltrans, shape);

      // rotate
      cross_product(normal, shape, shape_n);

      const real_t w = scale*ip.weight;
      AddMult_a_ABt(w,shape_n, face_shape, elmat);
   }
}

void NormalInterpolator::AssembleElementMatrix2(
   const FiniteElement &dom_fe, const FiniteElement &ran_fe,
   ElementTransformation &Trans, DenseMatrix &elmat)
{
   int spaceDim = Trans.GetSpaceDim();
   elmat.SetSize(ran_fe.GetDof(), spaceDim*dom_fe.GetDof());
   Vector n(spaceDim), shape(dom_fe.GetDof());

   const IntegrationRule &ran_nodes = ran_fe.GetNodes();
   for (int i = 0; i < ran_nodes.Size(); i++)
   {
      const IntegrationPoint &ip = ran_nodes.IntPoint(i);
      Trans.SetIntPoint(&ip);
      CalcOrtho(Trans.Jacobian(), n);
      dom_fe.CalcShape(ip, shape);
      for (int j = 0; j < shape.Size(); j++)
      {
         for (int d = 0; d < spaceDim; d++)
         {
            elmat(i, j+d*shape.Size()) = shape(j)*n(d);
         }
      }
   }
}


namespace internal
{

// Scalar shape functions scaled by scalar coefficient.
// Used in the implementation of class ScalarProductInterpolator below.
struct ShapeCoefficient : public VectorCoefficient
{
   Coefficient &Q;
   const FiniteElement &fe;

   ShapeCoefficient(Coefficient &q, const FiniteElement &fe_)
      : VectorCoefficient(fe_.GetDof()), Q(q), fe(fe_) { }

   using VectorCoefficient::Eval;
   virtual void Eval(Vector &V, ElementTransformation &T,
                     const IntegrationPoint &ip)
   {
      V.SetSize(vdim);
      fe.CalcPhysShape(T, V);
      V *= Q.Eval(T, ip);
   }
};

}

void
ScalarProductInterpolator::AssembleElementMatrix2(const FiniteElement &dom_fe,
                                                  const FiniteElement &ran_fe,
                                                  ElementTransformation &Trans,
                                                  DenseMatrix &elmat)
{
   internal::ShapeCoefficient dom_shape_coeff(*Q, dom_fe);

   elmat.SetSize(ran_fe.GetDof(),dom_fe.GetDof());

   Vector elmat_as_vec(elmat.Data(), ran_fe.GetDof()*dom_fe.GetDof());

   ran_fe.Project(dom_shape_coeff, Trans, elmat_as_vec);
}


void
ScalarVectorProductInterpolator::AssembleElementMatrix2(
   const FiniteElement &dom_fe,
   const FiniteElement &ran_fe,
   ElementTransformation &Trans,
   DenseMatrix &elmat)
{
   // Vector shape functions scaled by scalar coefficient
   struct VShapeCoefficient : public MatrixCoefficient
   {
      Coefficient &Q;
      const FiniteElement &fe;

      VShapeCoefficient(Coefficient &q, const FiniteElement &fe_, int sdim)
         : MatrixCoefficient(fe_.GetDof(), sdim), Q(q), fe(fe_) { }

      virtual void Eval(DenseMatrix &M, ElementTransformation &T,
                        const IntegrationPoint &ip)
      {
         M.SetSize(height, width);
         fe.CalcPhysVShape(T, M);
         M *= Q.Eval(T, ip);
      }
   };

   VShapeCoefficient dom_shape_coeff(*Q, dom_fe, Trans.GetSpaceDim());

   elmat.SetSize(ran_fe.GetDof(),dom_fe.GetDof());

   Vector elmat_as_vec(elmat.Data(), ran_fe.GetDof()*dom_fe.GetDof());

   ran_fe.ProjectMatrixCoefficient(dom_shape_coeff, Trans, elmat_as_vec);
}


void
VectorScalarProductInterpolator::AssembleElementMatrix2(
   const FiniteElement &dom_fe,
   const FiniteElement &ran_fe,
   ElementTransformation &Trans,
   DenseMatrix &elmat)
{
   // Scalar shape functions scaled by vector coefficient
   struct VecShapeCoefficient : public MatrixCoefficient
   {
      VectorCoefficient &VQ;
      const FiniteElement &fe;
      Vector vc, shape;

      VecShapeCoefficient(VectorCoefficient &vq, const FiniteElement &fe_)
         : MatrixCoefficient(fe_.GetDof(), vq.GetVDim()), VQ(vq), fe(fe_),
           vc(width), shape(height) { }

      virtual void Eval(DenseMatrix &M, ElementTransformation &T,
                        const IntegrationPoint &ip)
      {
         M.SetSize(height, width);
         VQ.Eval(vc, T, ip);
         fe.CalcPhysShape(T, shape);
         MultVWt(shape, vc, M);
      }
   };

   VecShapeCoefficient dom_shape_coeff(*VQ, dom_fe);

   elmat.SetSize(ran_fe.GetDof(),dom_fe.GetDof());

   Vector elmat_as_vec(elmat.Data(), ran_fe.GetDof()*dom_fe.GetDof());

   ran_fe.ProjectMatrixCoefficient(dom_shape_coeff, Trans, elmat_as_vec);
}


void
ScalarCrossProductInterpolator::AssembleElementMatrix2(
   const FiniteElement &dom_fe,
   const FiniteElement &ran_fe,
   ElementTransformation &Trans,
   DenseMatrix &elmat)
{
   // Vector coefficient product with vector shape functions
   struct VCrossVShapeCoefficient : public VectorCoefficient
   {
      VectorCoefficient &VQ;
      const FiniteElement &fe;
      DenseMatrix vshape;
      Vector vc;

      VCrossVShapeCoefficient(VectorCoefficient &vq, const FiniteElement &fe_)
         : VectorCoefficient(fe_.GetDof()), VQ(vq), fe(fe_),
           vshape(vdim, vq.GetVDim()), vc(vq.GetVDim()) { }

      using VectorCoefficient::Eval;
      virtual void Eval(Vector &V, ElementTransformation &T,
                        const IntegrationPoint &ip)
      {
         V.SetSize(vdim);
         VQ.Eval(vc, T, ip);
         fe.CalcPhysVShape(T, vshape);
         for (int k = 0; k < vdim; k++)
         {
            V(k) = vc(0) * vshape(k,1) - vc(1) * vshape(k,0);
         }
      }
   };

   VCrossVShapeCoefficient dom_shape_coeff(*VQ, dom_fe);

   elmat.SetSize(ran_fe.GetDof(),dom_fe.GetDof());

   Vector elmat_as_vec(elmat.Data(), elmat.Height()*elmat.Width());

   ran_fe.Project(dom_shape_coeff, Trans, elmat_as_vec);
}

void
VectorCrossProductInterpolator::AssembleElementMatrix2(
   const FiniteElement &dom_fe,
   const FiniteElement &ran_fe,
   ElementTransformation &Trans,
   DenseMatrix &elmat)
{
   // Vector coefficient product with vector shape functions
   struct VCrossVShapeCoefficient : public MatrixCoefficient
   {
      VectorCoefficient &VQ;
      const FiniteElement &fe;
      DenseMatrix vshape;
      Vector vc;

      VCrossVShapeCoefficient(VectorCoefficient &vq, const FiniteElement &fe_)
         : MatrixCoefficient(fe_.GetDof(), vq.GetVDim()), VQ(vq), fe(fe_),
           vshape(height, width), vc(width)
      {
         MFEM_ASSERT(width == 3, "");
      }

      virtual void Eval(DenseMatrix &M, ElementTransformation &T,
                        const IntegrationPoint &ip)
      {
         M.SetSize(height, width);
         VQ.Eval(vc, T, ip);
         fe.CalcPhysVShape(T, vshape);
         for (int k = 0; k < height; k++)
         {
            M(k,0) = vc(1) * vshape(k,2) - vc(2) * vshape(k,1);
            M(k,1) = vc(2) * vshape(k,0) - vc(0) * vshape(k,2);
            M(k,2) = vc(0) * vshape(k,1) - vc(1) * vshape(k,0);
         }
      }
   };

   VCrossVShapeCoefficient dom_shape_coeff(*VQ, dom_fe);

   if (ran_fe.GetRangeType() == FiniteElement::SCALAR)
   {
      elmat.SetSize(ran_fe.GetDof()*VQ->GetVDim(),dom_fe.GetDof());
   }
   else
   {
      elmat.SetSize(ran_fe.GetDof(),dom_fe.GetDof());
   }

   Vector elmat_as_vec(elmat.Data(), elmat.Height()*elmat.Width());

   ran_fe.ProjectMatrixCoefficient(dom_shape_coeff, Trans, elmat_as_vec);
}


namespace internal
{

// Vector shape functions dot product with a vector coefficient.
// Used in the implementation of class VectorInnerProductInterpolator below.
struct VDotVShapeCoefficient : public VectorCoefficient
{
   VectorCoefficient &VQ;
   const FiniteElement &fe;
   DenseMatrix vshape;
   Vector vc;

   VDotVShapeCoefficient(VectorCoefficient &vq, const FiniteElement &fe_)
      : VectorCoefficient(fe_.GetDof()), VQ(vq), fe(fe_),
        vshape(vdim, vq.GetVDim()), vc(vq.GetVDim()) { }

   using VectorCoefficient::Eval;
   virtual void Eval(Vector &V, ElementTransformation &T,
                     const IntegrationPoint &ip)
   {
      V.SetSize(vdim);
      VQ.Eval(vc, T, ip);
      fe.CalcPhysVShape(T, vshape);
      vshape.Mult(vc, V);
   }
};

}

void
VectorInnerProductInterpolator::AssembleElementMatrix2(
   const FiniteElement &dom_fe,
   const FiniteElement &ran_fe,
   ElementTransformation &Trans,
   DenseMatrix &elmat)
{
   internal::VDotVShapeCoefficient dom_shape_coeff(*VQ, dom_fe);

   elmat.SetSize(ran_fe.GetDof(),dom_fe.GetDof());

   Vector elmat_as_vec(elmat.Data(), elmat.Height()*elmat.Width());

   ran_fe.Project(dom_shape_coeff, Trans, elmat_as_vec);
}

}<|MERGE_RESOLUTION|>--- conflicted
+++ resolved
@@ -1234,12 +1234,7 @@
          }
       }
 
-<<<<<<< HEAD
-      double w = Trans.Weight() * ip.weight;
-=======
-      Trans.SetIntPoint(&ip);
       real_t w = Trans.Weight() * ip.weight;
->>>>>>> c444b17c
 
       if (MQ)
       {
@@ -3239,12 +3234,7 @@
 
       flux_mat.MultTranspose(shape, pointstress);
 
-<<<<<<< HEAD
-      double w = Trans.Weight() * ip.weight;
-=======
-      Trans.SetIntPoint(&ip);
       real_t w = Trans.Weight() * ip.weight;
->>>>>>> c444b17c
 
       M = mu->Eval(Trans, ip);
       if (lambda)
