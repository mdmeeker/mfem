// Copyright (c) 2010-2025, Lawrence Livermore National Security, LLC. Produced
// at the Lawrence Livermore National Laboratory. All Rights reserved. See files
// LICENSE and NOTICE for details. LLNL-CODE-806117.
//
// This file is part of the MFEM library. For more information and source code
// availability visit https://mfem.org.
//
// MFEM is free software; you can redistribute it and/or modify it under the
// terms of the BSD-3 license. We welcome feedback and contributions, see file
// CONTRIBUTING.md for details.

#include "tmop.hpp"
#include "linearform.hpp"
#include "pgridfunc.hpp"
#include "tmop_tools.hpp"
#include "../general/forall.hpp"
#include "../linalg/dual.hpp"

namespace mfem
{

/* AD related definitions below ========================================*/

/// MFEM native AD-type for first derivatives
using AD1Type = internal::dual<real_t, real_t>;
/// MFEM native AD-type for second derivatives
using AD2Type = internal::dual<AD1Type, AD1Type>;

/*
Functions for 2x2 DenseMatrix cast as std::vector<type>, assuming column-major storage
*/
template <typename type>
type fnorm2_2D(const std::vector<type> &u)
{
   return u[0]*u[0] + u[1]*u[1] + u[2]*u[2] + u[3]*u[3];
}

template <typename type>
type fnorm2_3D(const std::vector<type> &u)
{
   return u[0]*u[0] + u[1]*u[1] + u[2]*u[2] + u[3]*u[3] + u[4]*u[4] +
          u[5]*u[5] + u[6]*u[6] + u[7]*u[7] + u[8]*u[8];
}

template <typename type>
type det_2D(const std::vector<type> &u)
{
   return u[0]*u[3] - u[1]*u[2];
}

template <typename type>
type det_3D(const std::vector<type> &u)
{
   return u[0]*(u[4]*u[8] - u[5]*u[7]) -
          u[1]*(u[3]*u[8] - u[5]*u[6]) +
          u[2]*(u[3]*u[7] - u[4]*u[6]);
}

template <typename type>
void mult_2D(const std::vector<type> &u, const std::vector<type> &M,
             std::vector<type> &mat)
{
   mat.resize(u.size());

   mat[0] = u[0]*M[0] + u[2]*M[1];
   mat[1] = u[1]*M[0] + u[3]*M[1];
   mat[2] = u[0]*M[2] + u[2]*M[3];
   mat[3] = u[1]*M[2] + u[3]*M[3];
}

template <typename type>
void mult_aTa_2D(const std::vector<type> &in, std::vector<type> &outm)
{
   outm.resize(in.size());
   outm[0] = in[0]*in[0];
   outm[1] = in[0]*in[2] + in[1]*in[3];
   outm[2] = in[0]*in[2] + in[1]*in[3];
   outm[3] = in[3]*in[3];
}

template <typename scalartype, typename type>
void add_2D(const scalartype &scalar, const std::vector<type> &u,
            const DenseMatrix *M, std::vector<type> &mat)
{
   mat.resize(u.size());
   mat[0] = u[0] + scalar * M->Elem(0,0);
   mat[1] = u[1] + scalar * M->Elem(1,0);
   mat[2] = u[2] + scalar * M->Elem(0,1);
   mat[3] = u[3] + scalar * M->Elem(1,1);
}

template <typename scalartype, typename type>
void add_2D(const scalartype &scalar, const std::vector<type> &u,
            const std::vector<type> &M, std::vector<type> &mat)
{
   mat.resize(M.size());
   mat[0] = u[0] + scalar * M[0];
   mat[1] = u[1] + scalar * M[1];
   mat[2] = u[2] + scalar * M[2];
   mat[3] = u[3] + scalar * M[3];
}

template <typename type>
void adjoint_2D(const std::vector<type> &in, std::vector<type> &outm)
{
   outm.resize(in.size());
   outm[0] = in[3];
   outm[1] = -in[1];
   outm[2] = -in[2];
   outm[3] = in[0];
}

template <typename type>
void transpose_2D(const std::vector<type> &in, std::vector<type> &outm)
{
   outm.resize(in.size());
   outm[0] = in[0];
   outm[1] = in[2];
   outm[2] = in[1];
   outm[3] = in[3];
}

template <typename scalartype, typename type>
void add_3D(const scalartype &scalar, const std::vector<type> &u,
            const DenseMatrix *M, std::vector<type> &mat)
{
   mat.resize(u.size());
   mat[0] = u[0] + scalar * M->Elem(0,0);
   mat[1] = u[1] + scalar * M->Elem(1,0);
   mat[2] = u[2] + scalar * M->Elem(2,0);

   mat[3] = u[3] + scalar * M->Elem(0,1);
   mat[4] = u[4] + scalar * M->Elem(1,1);
   mat[5] = u[5] + scalar * M->Elem(2,1);

   mat[6] = u[6] + scalar * M->Elem(0,2);
   mat[7] = u[7] + scalar * M->Elem(1,2);
   mat[8] = u[8] + scalar * M->Elem(2,2);
}

/* Metric definitions */

// W = |T-T'|^2, where T'= |T|*I/sqrt(2).
template <typename type>
type mu85_ad(const std::vector<type> &T, const std::vector<type> &W)
{
   auto fnorm = sqrt(fnorm2_2D(T));
   return T[1]*T[1] + T[2]*T[2] +
          (T[0] - fnorm/sqrt(2))*(T[0] - fnorm/sqrt(2)) +
          (T[3] - fnorm/sqrt(2))*(T[3] - fnorm/sqrt(2));
};

// W = 1/tau |T-I|^2.
template <typename type>
type mu98_ad(const std::vector<type> &T, const std::vector<type> &W)
{
   DenseMatrix Id(2,2); Id = 0.0;
   Id(0,0) = 1; Id(1,1) = 1;

   std::vector<type> Mat;
   add_2D(real_t{-1.0}, T, &Id, Mat);

   return fnorm2_2D(Mat)/det_2D(T);
};

// W = 1/(tau^0.5) |T-I|^2.
template <typename type>
type mu342_ad(const std::vector<type> &T, const std::vector<type> &W)
{
   DenseMatrix Id(3,3); Id = 0.0;
   Id(0,0) = 1; Id(1,1) = 1; Id(2,2) = 1;

   std::vector<type> Mat;
   add_3D(real_t{-1.0}, T, &Id, Mat);

   return fnorm2_3D(Mat)/sqrt(det_3D(T));
};

// (1/4 alpha) | A - (adj A)^t W^t W / omega |^2
template <typename type>
type nu11_ad(const std::vector<type> &T, const std::vector<type> &W)
{
   std::vector<type> A;   // T*W = A
   std::vector<type> AdjA,AdjAt, WtW, WRK, WRK2;

   mult_2D(T,W,A); // We assume that both A and W are nonsingular.

   auto alpha = det_2D(A);
   auto omega = det_2D(W);
   adjoint_2D(A, AdjA);
   transpose_2D(AdjA, AdjAt);

   mult_aTa_2D(W, WtW);
   mult_2D(AdjAt, WtW, WRK);

   add_2D(-1.0/omega, A, WRK, WRK2);
   auto fnorm =  fnorm2_2D(WRK2);

   return 0.25 / (alpha) * fnorm;
};

// 0.5 * ( sqrt(alpha/omega) - sqrt(omega/alpha) )^2
template <typename type>
type nu14_ad(const std::vector<type> &T, const std::vector<type> &W)
{
   std::vector<type> A;   // T*W = A
   mult_2D(T,W,A);

   auto sqalpha = sqrt(det_2D(A));
   auto sqomega = sqrt(det_2D(W));

   return 0.5*pow(sqalpha/sqomega - sqomega/sqalpha, 2.0);
};

// (1/alpha) | A - W |^2
template <typename type>
type nu36_ad(const std::vector<type> &T, const std::vector<type> &W)
{
   std::vector<type> A;   // T*W = A
   std::vector<type> AminusW;  // A-W

   mult_2D(T,W,A);
   add_2D(-1.0,A,W,AminusW);
   auto fnorm =  fnorm2_2D(AminusW);

   return 1.0 / (det_2D(A)) * fnorm;
};

// [ 1.0 - cos( phi_A - phi_W ) ] / (sin phi_A * sin phi_W)
template <typename type>
type nu50_ad(const std::vector<type> &T, const std::vector<type> &W)
{
   // We assume that both A and W are nonsingular.
   std::vector<type> A;
   mult_2D(T,W,A);
   auto l1_A = sqrt(A[0]*A[0] + A[1]*A[1]);
   auto l2_A = sqrt(A[2]*A[2] + A[3]*A[3]);
   auto prod_A = l1_A*l2_A;
   auto det_A = A[0]*A[3] - A[1]*A[2];
   auto sin_A = det_A/prod_A;
   auto cos_A = (A[0]*A[2] + A[1]*A[3])/prod_A;

   auto l1_W = sqrt(W[0]*W[0] + W[1]*W[1]);
   auto l2_W = sqrt(W[2]*W[2] + W[3]*W[3]);
   auto prod_W = l1_W*l2_W;
   auto det_W = W[0]*W[3] - W[1]*W[2];
   auto sin_W = det_W/prod_W;
   auto cos_W = (W[0]*W[2] + W[1]*W[3])/prod_W;

   return (1.0 - cos_A*cos_W - sin_A*sin_W)/(sin_A*sin_W);
};

// [ 0.5 * (ups_A / ups_W + ups_W / ups_A) - cos(phi_A - phi_W) ] /
// (sin phi_A * sin phi_W), where ups = l_1 l_2 sin(phi)
template <typename type>
type nu51_ad(const std::vector<type> &T, const std::vector<type> &W)
{
   std::vector<type> A;
   mult_2D(T,W,A);
   // We assume that both A and W are nonsingular.
   auto l1_A = sqrt(A[0]*A[0] + A[1]*A[1]);
   auto l2_A = sqrt(A[2]*A[2] + A[3]*A[3]);
   auto prod_A = l1_A*l2_A;
   auto det_A = A[0]*A[3] - A[1]*A[2];
   auto sin_A = det_A/prod_A;
   auto cos_A = (A[0]*A[2] + A[1]*A[3])/prod_A;
   auto ups_A = l1_A*l2_A*sin_A;

   auto l1_W = sqrt(W[0]*W[0] + W[1]*W[1]);
   auto l2_W = sqrt(W[2]*W[2] + W[3]*W[3]);
   auto prod_W = l1_W*l2_W;
   auto det_W = W[0]*W[3] - W[1]*W[2];
   auto sin_W = det_W/prod_W;
   auto cos_W = (W[0]*W[2] + W[1]*W[3])/prod_W;
   auto ups_W = l1_W*l2_W*sin_W;

   return (0.5 * (ups_A / ups_W + ups_W / ups_A) - cos_A*cos_W - sin_A*sin_W) /
          (sin_A*sin_W);
};

// (1/2 alpha) | A - (|A|/|W|) W |^2
template <typename type>
type nu107_ad(const std::vector<type> &T, const std::vector<type> &W)
{
   std::vector<type> A;   // T*W = A
   std::vector<type> Mat;  // A-W
   mult_2D(T,W,A);

   auto alpha = det_2D(A);
   auto aw = sqrt(fnorm2_2D(A))/sqrt(fnorm2_2D(W));

   add_2D(-aw, A, W, Mat);
   return (0.5/alpha)*fnorm2_2D(Mat);
};

// 0.5[ 1.0 - cos( phi_A - phi_W ) ]
template <typename type>
type skew2D_ad(const std::vector<type> &T, const std::vector<type> &W)
{
   // We assume that both A and W are nonsingular.
   std::vector<type> A;
   mult_2D(T,W,A);
   auto l1_A = sqrt(A[0]*A[0] + A[1]*A[1]);
   auto l2_A = sqrt(A[2]*A[2] + A[3]*A[3]);
   auto prod_A = l1_A*l2_A;
   auto det_A = A[0]*A[3] - A[1]*A[2];
   auto sin_A = det_A/prod_A;
   auto cos_A = (A[0]*A[2] + A[1]*A[3])/prod_A;

   auto l1_W = sqrt(W[0]*W[0] + W[1]*W[1]);
   auto l2_W = sqrt(W[2]*W[2] + W[3]*W[3]);
   auto prod_W = l1_W*l2_W;
   auto det_W = W[0]*W[3] - W[1]*W[2];
   auto sin_W = det_W/prod_W;
   auto cos_W = (W[0]*W[2] + W[1]*W[3])/prod_W;

   return 0.5*(1.0 - cos_A*cos_W - sin_A*sin_W);
};

// Given mu(X,Y), compute dmu/dX or dmu/dY. Y is an optional parameter when
// computing dmu/dX.
void ADGrad(std::function<AD1Type(std::vector<AD1Type>&,
                                  std::vector<AD1Type>&)>mu_ad,
            DenseMatrix &dmu, //output
            const DenseMatrix &X, // parameter 1
            const DenseMatrix *Y = nullptr, //parameter 2
            const bool dX = true /*derivative with respect to X*/)
{
   int matsize = X.TotalSize();
   std::vector<AD1Type> adX(matsize), adY(matsize);

   for (int i=0; i<matsize; i++) { adX[i] = AD1Type{X.GetData()[i], 0.0}; }
   if (Y)
   {
      for (int i=0; i<matsize; i++) { adY[i] = AD1Type{Y->GetData()[i], 0.0}; }
   }

   if (dX)
   {
      for (int i=0; i<matsize; i++)
      {
         adX[i] = AD1Type{X.GetData()[i], 1.0};
         AD1Type rez = mu_ad(adX, adY);
         dmu.GetData()[i] = rez.gradient;
         adX[i] = AD1Type{X.GetData()[i], 0.0};
      }
   }
   else
   {
      MFEM_VERIFY(Y, "Y cannot be nullptr when dX = false.");
      for (int i=0; i<matsize; i++)
      {
         adY[i] = AD1Type{Y->GetData()[i], 1.0};
         AD1Type rez = mu_ad(adX,adY);
         dmu.GetData()[i] = rez.gradient;
         adY[i] = AD1Type{Y->GetData()[i], 0.0};
      }
   }
}

// Given mu(X,Y), compute d2mu/dX2, where Y is an optional parameter.
void ADHessian(std::function<AD2Type(std::vector<AD2Type>&,
                                     std::vector<AD2Type>&)> mu_ad,
               DenseTensor &d2mu_dX2,
               const DenseMatrix &X,
               const DenseMatrix *Y = nullptr)
{
   const int matsize = X.TotalSize();

   //use forward-forward mode
   std::vector<AD2Type> aduu(matsize), adY(matsize);
   for (int ii = 0; ii < matsize; ii++)
   {
      aduu[ii].value = AD1Type{X.GetData()[ii], 0.0};
      aduu[ii].gradient = AD1Type{0.0, 0.0};
   }
   if (Y)
   {
      for (int ii=0; ii<matsize; ii++)
      {
         adY[ii].value = AD1Type{Y->GetData()[ii], 0.0};
         adY[ii].gradient = AD1Type{0.0, 0.0};
      }
   }

   for (int ii = 0; ii < matsize; ii++)
   {
      aduu[ii].value = AD1Type{X.GetData()[ii], 1.0};
      for (int jj = 0; jj < (ii + 1); jj++)
      {
         aduu[jj].gradient = AD1Type{1.0, 0.0};
         AD2Type rez = mu_ad(aduu, adY);
         d2mu_dX2(ii).GetData()[jj] = rez.gradient.gradient;
         d2mu_dX2(jj).GetData()[ii] = rez.gradient.gradient;
         aduu[jj].gradient = AD1Type{0.0, 0.0};
      }
      aduu[ii].value = AD1Type{X.GetData()[ii], 0.0};
   }
   return;
}
/* end AD related definitions ========================================*/

// Target-matrix optimization paradigm (TMOP) mesh quality metrics.

void TMOP_QualityMetric::DefaultAssembleH(const DenseTensor &H,
                                          const DenseMatrix &DS,
                                          const real_t weight,
                                          DenseMatrix &A) const
{
   const int dof = DS.Height(), dim = DS.Width();

   // The first two go over the rows and cols of dP_dJ where P = dW_dJ.
   for (int r = 0; r < dim; r++)
   {
      for (int c = 0; c < dim; c++)
      {
         DenseMatrix Hrc = H(r+c*dim);

         // Compute each entry of d(Prc)_dJ.
         for (int rr = 0; rr < dim; rr++)
         {
            for (int cc = 0; cc < dim; cc++)
            {
               const double entry_rr_cc = Hrc(rr, cc);

               for (int i = 0; i < dof; i++)
               {
                  for (int j = 0; j < dof; j++)
                  {
                     A(i+r*dof, j+rr*dof) +=
                        weight * DS(i, c) * DS(j, cc) * entry_rr_cc;
                  }
               }
            }
         }
      }
   }
}

real_t TMOP_Combo_QualityMetric::EvalWMatrixForm(const DenseMatrix &Jpt) const
{
   real_t metric = 0.;
   for (int i = 0; i < tmop_q_arr.Size(); i++)
   {
      metric += wt_arr[i]*tmop_q_arr[i]->EvalWMatrixForm(Jpt);
   }
   return metric;
}

real_t TMOP_Combo_QualityMetric::EvalW(const DenseMatrix &Jpt) const
{
   real_t metric = 0.;
   for (int i = 0; i < tmop_q_arr.Size(); i++)
   {
      metric += wt_arr[i]*tmop_q_arr[i]->EvalW(Jpt);
   }
   return metric;
}

void TMOP_Combo_QualityMetric::EvalP(const DenseMatrix &Jpt,
                                     DenseMatrix &P) const
{
   DenseMatrix Pt(P.Size());
   P = 0.0;
   for (int i = 0; i < tmop_q_arr.Size(); i++)
   {
      tmop_q_arr[i]->EvalP(Jpt, Pt);
      P.Add(wt_arr[i], Pt);
   }
}

void TMOP_Combo_QualityMetric::EvalPW(const DenseMatrix &Jpt,
                                      DenseMatrix &PW) const
{
   DenseMatrix Pt(PW.Size());
   PW = 0.0;
   for (int i = 0; i < tmop_q_arr.Size(); i++)
   {
      tmop_q_arr[i]->EvalPW(Jpt, Pt);
      PW.Add(wt_arr[i], Pt);
   }
}

void TMOP_Combo_QualityMetric::AssembleH(const DenseMatrix &Jpt,
                                         const DenseMatrix &DS,
                                         const real_t weight,
                                         DenseMatrix &A) const
{
   DenseMatrix At(A.Size());
   for (int i = 0; i < tmop_q_arr.Size(); i++)
   {
      At = 0.0;
      tmop_q_arr[i]->AssembleH(Jpt, DS, weight * wt_arr[i], At);
      A += At;
   }
}

void TMOP_Combo_QualityMetric::
ComputeBalancedWeights(const GridFunction &nodes,
                       const TargetConstructor &tc, Vector &weights) const
{
   const int m_cnt = tmop_q_arr.Size();
   Vector averages;
   ComputeAvgMetrics(nodes, tc, averages);
   weights.SetSize(m_cnt);

   // For [ combo_A_B_C = a m_A + b m_B + c m_C ] we would have:
   // a = BC / (AB + AC + BC), b = AC / (AB + AC + BC), c = AB / (AB + AC + BC),
   // where A = avg_m_A, B = avg_m_B, C = avg_m_C.
   // Nested loop to avoid division, as some avg may be 0.
   Vector products_no_m(m_cnt); products_no_m = 1.0;
   for (int m_p = 0; m_p < m_cnt; m_p++)
   {
      for (int m_a = 0; m_a < m_cnt; m_a++)
      {
         if (m_p != m_a) { products_no_m(m_p) *= averages(m_a); }
      }
   }
   const real_t pnm_sum = products_no_m.Sum();

   if (pnm_sum == 0.0) { weights = 1.0 / m_cnt; return; }
   for (int m = 0; m < m_cnt; m++) { weights(m) = products_no_m(m) / pnm_sum; }

   MFEM_ASSERT(fabs(weights.Sum() - 1.0) < 1e-14,
               "Error: sum should be 1 always: " << weights.Sum());
}

void TMOP_Combo_QualityMetric::ComputeAvgMetrics(const GridFunction &nodes,
                                                 const TargetConstructor &tc,
                                                 Vector &averages) const
{
   const int m_cnt = tmop_q_arr.Size(),
             NE    = nodes.FESpace()->GetNE(),
             dim   = nodes.FESpace()->GetMesh()->Dimension();

   averages.SetSize(m_cnt);

   // Integrals of all metrics.
   Array<int> pos_dofs;
   averages = 0.0;
   real_t volume = 0.0;
   for (int e = 0; e < NE; e++)
   {
      const FiniteElement &fe_pos = *nodes.FESpace()->GetFE(e);
      const IntegrationRule &ir = IntRules.Get(fe_pos.GetGeomType(),
                                               2 * fe_pos.GetOrder());
      const int nsp = ir.GetNPoints(), dof = fe_pos.GetDof();

      DenseMatrix dshape(dof, dim);
      DenseMatrix pos(dof, dim);
      pos.SetSize(dof, dim);
      Vector posV(pos.Data(), dof * dim);

      nodes.FESpace()->GetElementVDofs(e, pos_dofs);
      nodes.GetSubVector(pos_dofs, posV);

      DenseTensor W(dim, dim, nsp);
      DenseMatrix Winv(dim), T(dim), A(dim);
      tc.ComputeElementTargets(e, fe_pos, ir, posV, W);

      for (int q = 0; q < nsp; q++)
      {
         const DenseMatrix &Wj = W(q);
         CalcInverse(Wj, Winv);

         const IntegrationPoint &ip = ir.IntPoint(q);
         fe_pos.CalcDShape(ip, dshape);
         MultAtB(pos, dshape, A);
         Mult(A, Winv, T);

         const real_t w_detA = ip.weight * A.Det();
         for (int m = 0; m < m_cnt; m++)
         {
            tmop_q_arr[m]->SetTargetJacobian(Wj);
            averages(m) += tmop_q_arr[m]->EvalW(T) * w_detA;
         }
         volume += w_detA;
      }
   }

   // Parallel case.
#ifdef MFEM_USE_MPI
   auto par_nodes = dynamic_cast<const ParGridFunction *>(&nodes);
   if (par_nodes)
   {
      MPI_Allreduce(MPI_IN_PLACE, averages.GetData(), m_cnt,
                    MPITypeMap<real_t>::mpi_type, MPI_SUM, par_nodes->ParFESpace()->GetComm());
      MPI_Allreduce(MPI_IN_PLACE, &volume, 1, MPITypeMap<real_t>::mpi_type, MPI_SUM,
                    par_nodes->ParFESpace()->GetComm());
   }
#endif

   averages /= volume;
}

real_t TMOP_WorstCaseUntangleOptimizer_Metric::EvalW(const DenseMatrix &Jpt)
const
{
   real_t metric_tilde = EvalWBarrier(Jpt);
   real_t metric = metric_tilde;
   if (wctype == WorstCaseType::PMean)
   {
      metric = std::pow(metric_tilde, exponent);
   }
   else if (wctype == WorstCaseType::Beta)
   {
      real_t beta = max_muT+muT_ep;
      metric = metric_tilde/(beta-metric_tilde);
   }
   return metric;
}

real_t TMOP_WorstCaseUntangleOptimizer_Metric::EvalWBarrier(
   const DenseMatrix &Jpt) const
{
   real_t denominator = 1.0;
   if (btype == BarrierType::Shifted)
   {
      denominator = 2.0*(Jpt.Det()-std::min(alpha*min_detT-detT_ep, (real_t) 0.0));
   }
   else if (btype == BarrierType::Pseudo)
   {
      real_t detT = Jpt.Det();
      denominator = detT + std::sqrt(detT*detT + detT_ep*detT_ep);
   }
   return tmop_metric.EvalW(Jpt)/denominator;
}

real_t TMOP_Metric_001::EvalW(const DenseMatrix &Jpt) const
{
   ie.SetJacobian(Jpt.GetData());
   return ie.Get_I1();
}

void TMOP_Metric_001::EvalP(const DenseMatrix &Jpt, DenseMatrix &P) const
{
   ie.SetJacobian(Jpt.GetData());
   P = ie.Get_dI1();
}

void TMOP_Metric_001::AssembleH(const DenseMatrix &Jpt,
                                const DenseMatrix &DS,
                                const real_t weight,
                                DenseMatrix &A) const
{
   ie.SetJacobian(Jpt.GetData());
   ie.SetDerivativeMatrix(DS.Height(), DS.GetData());
   ie.Assemble_ddI1(weight, A.GetData());
}

real_t TMOP_Metric_skew2D::EvalWMatrixForm(const DenseMatrix &Jpt) const
{
   MFEM_VERIFY(Jtr != NULL,
               "Requires a target Jacobian, use SetTargetJacobian().");
   int matsize = Jpt.TotalSize();
   std::vector<AD1Type> T(matsize), W(matsize);
   for (int i=0; i<matsize; i++)
   {
      T[i] = AD1Type{Jpt.GetData()[i], 0.0};
      W[i] = AD1Type{Jtr->GetData()[i], 0.0};
   }
   return skew2D_ad(T, W).value;
}

void TMOP_Metric_skew2D::EvalP(const DenseMatrix &Jpt, DenseMatrix &P) const
{
   ADGrad(skew2D_ad<AD1Type>, P, Jpt, Jtr);
   return;
}

void TMOP_Metric_skew2D::EvalPW(const DenseMatrix &Jpt, DenseMatrix &PW) const
{
   ADGrad(skew2D_ad<AD1Type>, PW, Jpt, Jtr, false);
   return;
}

void TMOP_Metric_skew2D::AssembleH(const DenseMatrix &Jpt,
                                   const DenseMatrix &DS,
                                   const real_t weight,
                                   DenseMatrix &A) const
{
   const int dim = Jpt.Height();
   DenseTensor H(dim, dim, dim*dim); H = 0.0;
   ADHessian(skew2D_ad<AD2Type>, H, Jpt, Jtr);
   this->DefaultAssembleH(H,DS,weight,A);
}

real_t TMOP_Metric_skew3D::EvalW(const DenseMatrix &Jpt) const
{
   MFEM_VERIFY(Jtr != NULL,
               "Requires a target Jacobian, use SetTargetJacobian().");

   DenseMatrix Jpr(3, 3);
   Mult(Jpt, *Jtr, Jpr);

   Vector col1, col2, col3;
   Jpr.GetColumn(0, col1);
   Jpr.GetColumn(1, col2);
   Jpr.GetColumn(2, col3);
   real_t norm_c1 = col1.Norml2(),
          norm_c2 = col2.Norml2(),
          norm_c3 = col3.Norml2();
   real_t cos_Jpr_12 = (col1 * col2) / (norm_c1 * norm_c2),
          cos_Jpr_13 = (col1 * col3) / (norm_c1 * norm_c3),
          cos_Jpr_23 = (col2 * col3) / (norm_c2 * norm_c3);
   real_t sin_Jpr_12 = std::sqrt(1.0 - cos_Jpr_12 * cos_Jpr_12),
          sin_Jpr_13 = std::sqrt(1.0 - cos_Jpr_13 * cos_Jpr_13),
          sin_Jpr_23 = std::sqrt(1.0 - cos_Jpr_23 * cos_Jpr_23);

   Jtr->GetColumn(0, col1);
   Jtr->GetColumn(1, col2);
   Jtr->GetColumn(2, col3);
   norm_c1 = col1.Norml2();
   norm_c2 = col2.Norml2(),
   norm_c3 = col3.Norml2();
   real_t cos_Jtr_12 = (col1 * col2) / (norm_c1 * norm_c2),
          cos_Jtr_13 = (col1 * col3) / (norm_c1 * norm_c3),
          cos_Jtr_23 = (col2 * col3) / (norm_c2 * norm_c3);
   real_t sin_Jtr_12 = std::sqrt(1.0 - cos_Jtr_12 * cos_Jtr_12),
          sin_Jtr_13 = std::sqrt(1.0 - cos_Jtr_13 * cos_Jtr_13),
          sin_Jtr_23 = std::sqrt(1.0 - cos_Jtr_23 * cos_Jtr_23);

   return (3.0 - cos_Jpr_12 * cos_Jtr_12 - sin_Jpr_12 * sin_Jtr_12
           - cos_Jpr_13 * cos_Jtr_13 - sin_Jpr_13 * sin_Jtr_13
           - cos_Jpr_23 * cos_Jtr_23 - sin_Jpr_23 * sin_Jtr_23) / 6.0;
}

real_t TMOP_Metric_aspratio2D::EvalW(const DenseMatrix &Jpt) const
{
   MFEM_VERIFY(Jtr != NULL,
               "Requires a target Jacobian, use SetTargetJacobian().");

   DenseMatrix Jpr(2, 2);
   Mult(Jpt, *Jtr, Jpr);

   Vector col1, col2;
   Jpr.GetColumn(0, col1);
   Jpr.GetColumn(1, col2);
   const real_t ratio_Jpr = col2.Norml2() / col1.Norml2();

   Jtr->GetColumn(0, col1);
   Jtr->GetColumn(1, col2);
   const real_t ratio_Jtr = col2.Norml2() / col1.Norml2();

   return 0.5 * (ratio_Jpr / ratio_Jtr + ratio_Jtr / ratio_Jpr) - 1.0;
}

real_t TMOP_Metric_aspratio3D::EvalW(const DenseMatrix &Jpt) const
{
   MFEM_VERIFY(Jtr != NULL,
               "Requires a target Jacobian, use SetTargetJacobian().");

   DenseMatrix Jpr(3, 3);
   Mult(Jpt, *Jtr, Jpr);

   Vector col1, col2, col3;
   Jpr.GetColumn(0, col1);
   Jpr.GetColumn(1, col2);
   Jpr.GetColumn(2, col3);
   real_t norm_c1 = col1.Norml2(),
          norm_c2 = col2.Norml2(),
          norm_c3 = col3.Norml2();
   real_t ratio_Jpr_1 = norm_c1 / std::sqrt(norm_c2 * norm_c3),
          ratio_Jpr_2 = norm_c2 / std::sqrt(norm_c1 * norm_c3),
          ratio_Jpr_3 = norm_c3 / std::sqrt(norm_c1 * norm_c2);

   Jtr->GetColumn(0, col1);
   Jtr->GetColumn(1, col2);
   Jtr->GetColumn(2, col3);
   norm_c1 = col1.Norml2();
   norm_c2 = col2.Norml2();
   norm_c3 = col3.Norml2();
   real_t ratio_Jtr_1 = norm_c1 / std::sqrt(norm_c2 * norm_c3),
          ratio_Jtr_2 = norm_c2 / std::sqrt(norm_c1 * norm_c3),
          ratio_Jtr_3 = norm_c3 / std::sqrt(norm_c1 * norm_c2);

   return ( 0.5 * (ratio_Jpr_1 / ratio_Jtr_1 + ratio_Jtr_1 / ratio_Jpr_1) +
            0.5 * (ratio_Jpr_2 / ratio_Jtr_2 + ratio_Jtr_2 / ratio_Jpr_2) +
            0.5 * (ratio_Jpr_3 / ratio_Jtr_3 + ratio_Jtr_3 / ratio_Jpr_3) - 3.0
          ) / 3.0;
}

real_t TMOP_Metric_002::EvalWMatrixForm(const DenseMatrix &Jpt) const
{
   return 0.5 * Jpt.FNorm2() / Jpt.Det() - 1.0;
}

real_t TMOP_Metric_002::EvalW(const DenseMatrix &Jpt) const
{
   ie.SetJacobian(Jpt.GetData());
   return 0.5 * ie.Get_I1b() - 1.0;
}

void TMOP_Metric_002::EvalP(const DenseMatrix &Jpt, DenseMatrix &P) const
{
   ie.SetJacobian(Jpt.GetData());
   P.Set(0.5, ie.Get_dI1b());
}

void TMOP_Metric_002::AssembleH(const DenseMatrix &Jpt,
                                const DenseMatrix &DS,
                                const real_t weight,
                                DenseMatrix &A) const
{
   ie.SetJacobian(Jpt.GetData());
   ie.SetDerivativeMatrix(DS.Height(), DS.GetData());
   ie.Assemble_ddI1b(0.5*weight, A.GetData());
}

real_t TMOP_Metric_004::EvalW(const DenseMatrix &Jpt) const
{
   ie.SetJacobian(Jpt.GetData());
   return ie.Get_I1() - 2.0*ie.Get_I2b();
}

void TMOP_Metric_004::EvalP(const DenseMatrix &Jpt, DenseMatrix &P) const
{
   ie.SetJacobian(Jpt.GetData());
   Add(1.0, ie.Get_dI1(), -2.0, ie.Get_dI2b(), P);
}

void TMOP_Metric_004::AssembleH(const DenseMatrix &Jpt,
                                const DenseMatrix &DS,
                                const real_t weight,
                                DenseMatrix &A) const
{
   ie.SetJacobian(Jpt.GetData());
   ie.SetDerivativeMatrix(DS.Height(), DS.GetData());

   ie.Assemble_ddI1(weight, A.GetData());
   ie.Assemble_ddI2b(-2.0*weight, A.GetData());
}

real_t TMOP_Metric_007::EvalW(const DenseMatrix &Jpt) const
{
   // mu_7 = |J-J^{-t}|^2 = |J|^2 + |J^{-1}|^2 - 4
   ie.SetJacobian(Jpt.GetData());
   return ie.Get_I1()*(1. + 1./ie.Get_I2()) - 4.0;
}

void TMOP_Metric_007::EvalP(const DenseMatrix &Jpt, DenseMatrix &P) const
{
   // P = d(I1*(1 + 1/I2)) = (1 + 1/I2) dI1 - I1/I2^2 dI2
   ie.SetJacobian(Jpt.GetData());
   const real_t I2 = ie.Get_I2();
   Add(1. + 1./I2, ie.Get_dI1(), -ie.Get_I1()/(I2*I2), ie.Get_dI2(), P);
}

void TMOP_Metric_007::AssembleH(const DenseMatrix &Jpt,
                                const DenseMatrix &DS,
                                const real_t weight,
                                DenseMatrix &A) const
{
   //  P = d(I1*(1 + 1/I2))
   //    = (1 + 1/I2) dI1 - I1/I2^2 dI2
   //
   // dP = (-1/I2^2) (dI1 x dI2) + (1 + 1/I2) ddI1 -
   //      (dI2 x d(I1/I2^2)) - I1/I2^2 ddI2
   //    = (-1/I2^2) (dI1 x dI2) + (1 + 1/I2) ddI1 +
   //      (-1/I2^2) (dI2 x [dI1 - 2 I1/I2 dI2]) - I1/I2^2 ddI2
   //    = (-1/I2^2) (dI1 x dI2 + dI2 x dI1) + (1 + 1/I2) ddI1 +
   //      (2 I1/I2^3) (dI2 x dI2) - I1/I2^2 ddI2
   ie.SetJacobian(Jpt.GetData());
   ie.SetDerivativeMatrix(DS.Height(), DS.GetData());
   const real_t c1 = 1./ie.Get_I2();
   const real_t c2 = weight*c1*c1;
   const real_t c3 = ie.Get_I1()*c2;
   ie.Assemble_ddI1(weight*(1. + c1), A.GetData());
   ie.Assemble_ddI2(-c3, A.GetData());
   ie.Assemble_TProd(-c2, ie.Get_dI1(), ie.Get_dI2(), A.GetData());
   ie.Assemble_TProd(2*c1*c3, ie.Get_dI2(), A.GetData());
}

real_t TMOP_Metric_009::EvalW(const DenseMatrix &Jpt) const
{
   // mu_9 = det(J)*|J-J^{-t}|^2 = I1b * (I2b^2 + 1) - 4 * I2b
   //      = (I1 - 4)*I2b + I1b
   ie.SetJacobian(Jpt.GetData());
   return (ie.Get_I1() - 4.0)*ie.Get_I2b() + ie.Get_I1b();
}

void TMOP_Metric_009::EvalP(const DenseMatrix &Jpt, DenseMatrix &P) const
{
   // mu_9 = (I1 - 4)*I2b + I1b
   // P = (I1 - 4)*dI2b + I2b*dI1 + dI1b
   ie.SetJacobian(Jpt.GetData());
   Add(ie.Get_I1() - 4.0, ie.Get_dI2b(), ie.Get_I2b(), ie.Get_dI1(), P);
   P += ie.Get_dI1b();
}

void TMOP_Metric_009::AssembleH(const DenseMatrix &Jpt,
                                const DenseMatrix &DS,
                                const real_t weight,
                                DenseMatrix &A) const
{
   // P = (I1 - 4)*dI2b + I2b*dI1 + dI1b
   // dP = dI2b x dI1 + (I1-4)*ddI2b + dI1 x dI2b + I2b*ddI1 + ddI1b
   //    = (dI1 x dI2b + dI2b x dI1) + (I1-4)*ddI2b + I2b*ddI1 + ddI1b
   ie.SetJacobian(Jpt.GetData());
   ie.SetDerivativeMatrix(DS.Height(), DS.GetData());
   ie.Assemble_TProd(weight, ie.Get_dI1(), ie.Get_dI2b(), A.GetData());
   ie.Assemble_ddI2b(weight*(ie.Get_I1()-4.0), A.GetData());
   ie.Assemble_ddI1(weight*ie.Get_I2b(), A.GetData());
   ie.Assemble_ddI1b(weight, A.GetData());
}

real_t TMOP_Metric_014::EvalWMatrixForm(const DenseMatrix &Jpt) const
{
   // mu_14 = |J - I|^2.
   DenseMatrix Mat(Jpt);
   Mat(0,0) -= 1.0;
   Mat(1,1) -= 1.0;
   return Mat.FNorm2();
}

real_t TMOP_Metric_014::EvalW(const DenseMatrix &Jpt) const
{
   // mu_14 = |J - I|^2 = I1[J-I].
   DenseMatrix Mat(Jpt);
   Mat(0,0) -= 1.0;
   Mat(1,1) -= 1.0;

   ie.SetJacobian(Mat.GetData());
   return ie.Get_I1();
}

void TMOP_Metric_014::EvalP(const DenseMatrix &Jpt, DenseMatrix &P) const
{
   // P = dI1[J-I] d/dJ[J-I] = dI1[J-I].
   DenseMatrix JptMinusId = Jpt;
   for (int i = 0; i < Jpt.Size(); i++)
   {
      JptMinusId(i, i) -= 1.0;
   }
   ie.SetJacobian(JptMinusId.GetData());
   P = ie.Get_dI1();
}

void TMOP_Metric_014::AssembleH(const DenseMatrix &Jpt,
                                const DenseMatrix &DS,
                                const real_t weight,
                                DenseMatrix &A) const
{
   // dP = ddI1[J-I].
   DenseMatrix JptMinusId = Jpt;
   for (int i = 0; i < Jpt.Size(); i++)
   {
      JptMinusId(i, i) -= 1.0;
   }
   ie.SetJacobian(JptMinusId.GetData());
   ie.SetDerivativeMatrix(DS.Height(), DS.GetData());
   ie.Assemble_ddI1(weight, A.GetData());
}

real_t TMOP_Metric_022::EvalW(const DenseMatrix &Jpt) const
{
   // mu_22 = (0.5*|J|^2 - det(J)) / (det(J) - tau0)
   //       = (0.5*I1 - I2b) / (I2b - tau0)
   ie.SetJacobian(Jpt.GetData());
   const real_t I2b = ie.Get_I2b();

   real_t d = I2b - min_detT;
   if (d < 0.0 && min_detT == 0.0)
   {
      // The mesh has been untangled, but it's still possible to get negative
      // detJ in FD calculations, as they move the nodes around with some small
      // increments and can produce negative determinants. Thus we put a small
      // value in the denominator. Note that here I2b < 0.
      d = - I2b * 0.1;
   }

   return (0.5*ie.Get_I1() - I2b) / d;
}

void TMOP_Metric_022::EvalP(const DenseMatrix &Jpt, DenseMatrix &P) const
{
   // mu_22 = (0.5*I1 - I2b) / (I2b - tau0)
   // P = 1/(I2b - tau0)*(0.5*dI1 - dI2b) - (0.5*I1 - I2b)/(I2b - tau0)^2*dI2b
   //   = 0.5/(I2b - tau0)*dI1 + (tau0 - 0.5*I1)/(I2b - tau0)^2*dI2b
   ie.SetJacobian(Jpt.GetData());
   const real_t c1 = 1.0/(ie.Get_I2b() - min_detT);
   Add(c1/2, ie.Get_dI1(), (min_detT - ie.Get_I1()/2)*c1*c1, ie.Get_dI2b(), P);
}

void TMOP_Metric_022::AssembleH(const DenseMatrix &Jpt,
                                const DenseMatrix &DS,
                                const real_t weight,
                                DenseMatrix &A) const
{
   // P  = 0.5/(I2b - tau0)*dI1 + (tau0 - 0.5*I1)/(I2b - tau0)^2*dI2b
   // dP = -0.5/(I2b - tau0)^2*(dI1 x dI2b) + 0.5/(I2b - tau0)*ddI1
   //      + (dI2b x dz) + z*ddI2b
   //
   // z  = (tau0 - 0.5*I1)/(I2b - tau0)^2
   // dz = -0.5/(I2b - tau0)^2*dI1 - 2*(tau0 - 0.5*I1)/(I2b - tau0)^3*dI2b
   //
   // dP = -0.5/(I2b - tau0)^2*(dI1 x dI2b + dI2b x dI1)
   //      -2*z/(I2b - tau0)*(dI2b x dI2b)
   //      +0.5/(I2b - tau0)*ddI1 + z*ddI2b
   ie.SetJacobian(Jpt.GetData());
   ie.SetDerivativeMatrix(DS.Height(), DS.GetData());
   const real_t c1 = 1.0/(ie.Get_I2b() - min_detT);
   const real_t c2 = weight*c1/2;
   const real_t c3 = c1*c2;
   const real_t c4 = (2*min_detT - ie.Get_I1())*c3; // weight*z
   ie.Assemble_TProd(-c3, ie.Get_dI1(), ie.Get_dI2b(), A.GetData());
   ie.Assemble_TProd(-2*c1*c4, ie.Get_dI2b(), A.GetData());
   ie.Assemble_ddI1(c2, A.GetData());
   ie.Assemble_ddI2b(c4, A.GetData());
}

real_t TMOP_Metric_050::EvalWMatrixForm(const DenseMatrix &Jpt) const
{
   // mu_50 = 0.5 |J^t J|^2 / det(J)^2 - 1.
   DenseMatrix JtJ(2);
   MultAAt(Jpt, JtJ);
   JtJ.Transpose();
   real_t det = Jpt.Det();

   return 0.5 * JtJ.FNorm2()/(det*det) - 1.0;
}

real_t TMOP_Metric_050::EvalW(const DenseMatrix &Jpt) const
{
   // mu_50 = 0.5*|J^t J|^2/det(J)^2 - 1
   //       = 0.5*(l1^4 + l2^4)/(l1*l2)^2 - 1
   //       = 0.5*((l1/l2)^2 + (l2/l1)^2) - 1 = 0.5*(l1/l2 - l2/l1)^2
   //       = 0.5*(l1/l2 + l2/l1)^2 - 2 = 0.5*I1b^2 - 2.
   ie.SetJacobian(Jpt.GetData());
   const real_t I1b = ie.Get_I1b();
   return 0.5*I1b*I1b - 2.0;
}

void TMOP_Metric_050::EvalP(const DenseMatrix &Jpt, DenseMatrix &P) const
{
   // mu_50 = 0.5*I1b^2 - 2
   // P = I1b*dI1b
   ie.SetJacobian(Jpt.GetData());
   P.Set(ie.Get_I1b(), ie.Get_dI1b());
}

void TMOP_Metric_050::AssembleH(const DenseMatrix &Jpt,
                                const DenseMatrix &DS,
                                const real_t weight,
                                DenseMatrix &A) const
{
   // P  = I1b*dI1b
   // dP = dI1b x dI1b + I1b*ddI1b
   ie.SetJacobian(Jpt.GetData());
   ie.SetDerivativeMatrix(DS.Height(), DS.GetData());
   ie.Assemble_TProd(weight, ie.Get_dI1b(), A.GetData());
   ie.Assemble_ddI1b(weight*ie.Get_I1b(), A.GetData());
}

real_t TMOP_Metric_055::EvalW(const DenseMatrix &Jpt) const
{
   // mu_55 = (det(J) - 1)^2 = (I2b - 1)^2
   ie.SetJacobian(Jpt.GetData());
   const real_t c1 = ie.Get_I2b() - 1.0;
   return c1*c1;
}

void TMOP_Metric_055::EvalP(const DenseMatrix &Jpt, DenseMatrix &P) const
{
   // mu_55 = (I2b - 1)^2
   // P = 2*(I2b - 1)*dI2b
   ie.SetJacobian(Jpt.GetData());
   P.Set(2*(ie.Get_I2b() - 1.0), ie.Get_dI2b());
}

void TMOP_Metric_055::AssembleH(const DenseMatrix &Jpt,
                                const DenseMatrix &DS,
                                const real_t weight,
                                DenseMatrix &A) const
{
   // P  = 2*(I2b - 1)*dI2b
   // dP = 2*(dI2b x dI2b) + 2*(I2b - 1)*ddI2b
   ie.SetJacobian(Jpt.GetData());
   ie.SetDerivativeMatrix(DS.Height(), DS.GetData());
   ie.Assemble_TProd(2*weight, ie.Get_dI2b(), A.GetData());
   ie.Assemble_ddI2b(2*weight*(ie.Get_I2b() - 1.0), A.GetData());
}

real_t TMOP_Metric_056::EvalWMatrixForm(const DenseMatrix &Jpt) const
{
   // mu_56 = 0.5 (det(J) + 1 / det(J)) - 1.
   const real_t d = Jpt.Det();
   return 0.5 * (d + 1.0 / d) - 1.0;
}

real_t TMOP_Metric_056::EvalW(const DenseMatrix &Jpt) const
{
   // mu_56 = 0.5*(I2b + 1/I2b) - 1.
   ie.SetJacobian(Jpt.GetData());
   const real_t I2b = ie.Get_I2b();
   return 0.5*(I2b + 1.0/I2b) - 1.0;
}

void TMOP_Metric_056::EvalP(const DenseMatrix &Jpt, DenseMatrix &P) const
{
   // mu_56 = 0.5*(I2b + 1/I2b) - 1.
   // P = 0.5*(1 - 1/I2b^2)*dI2b.
   ie.SetJacobian(Jpt.GetData());
   P.Set(0.5 - 0.5/ie.Get_I2(), ie.Get_dI2b());
}

void TMOP_Metric_056::AssembleH(const DenseMatrix &Jpt,
                                const DenseMatrix &DS,
                                const real_t weight,
                                DenseMatrix &A) const
{
   // P  = 0.5*(1 - 1/I2b^2)*dI2b.
   // dP = (1/I2b^3)*(dI2b x dI2b) + (0.5 - 0.5/I2)*ddI2b.
   ie.SetJacobian(Jpt.GetData());
   ie.SetDerivativeMatrix(DS.Height(), DS.GetData());
   ie.Assemble_TProd(weight/(ie.Get_I2()*ie.Get_I2b()),
                     ie.Get_dI2b(), A.GetData());
   ie.Assemble_ddI2b(weight*(0.5 - 0.5/ie.Get_I2()), A.GetData());
}

real_t TMOP_Metric_058::EvalWMatrixForm(const DenseMatrix &Jpt) const
{
   // mu_58 = |J^t J|^2 / det(J)^2 - 2|J|^2 / det(J) + 2.
   DenseMatrix JtJ(2);
   MultAAt(Jpt, JtJ);
   JtJ.Transpose();
   real_t det = Jpt.Det();

   return JtJ.FNorm2()/(det*det) - 2*Jpt.FNorm2()/det + 2.0;
}

real_t TMOP_Metric_058::EvalW(const DenseMatrix &Jpt) const
{
   // mu_58 = I1b*(I1b - 2)
   ie.SetJacobian(Jpt.GetData());
   const real_t I1b = ie.Get_I1b();
   return I1b*(I1b - 2.0);
}

void TMOP_Metric_058::EvalP(const DenseMatrix &Jpt, DenseMatrix &P) const
{
   // mu_58 = I1b*(I1b - 2)
   // P = (2*I1b - 2)*dI1b
   ie.SetJacobian(Jpt.GetData());
   P.Set(2*ie.Get_I1b() - 2.0, ie.Get_dI1b());
}

void TMOP_Metric_058::AssembleH(const DenseMatrix &Jpt,
                                const DenseMatrix &DS,
                                const real_t weight,
                                DenseMatrix &A) const
{
   // P  = (2*I1b - 2)*dI1b
   // dP =  2*(dI1b x dI1b) + (2*I1b - 2)*ddI1b
   ie.SetJacobian(Jpt.GetData());
   ie.SetDerivativeMatrix(DS.Height(), DS.GetData());
   ie.Assemble_TProd(2*weight, ie.Get_dI1b(), A.GetData());
   ie.Assemble_ddI1b(weight*(2*ie.Get_I1b() - 2.0), A.GetData());
}

real_t TMOP_Metric_077::EvalWMatrixForm(const DenseMatrix &Jpt) const
{
   // mu_77 = 0.5 (det(J)^2 + 1 / det(J)^2) - 1.
   const real_t d = Jpt.Det();
   return 0.5 * (d*d + 1.0/(d*d)) - 1.0;
}
real_t TMOP_Metric_077::EvalW(const DenseMatrix &Jpt) const
{
   // mu_77 = 0.5 (I2 + 1 / I2) - 1.0.
   ie.SetJacobian(Jpt.GetData());
   const real_t I2 = ie.Get_I2();
   return  0.5*(I2 + 1.0/I2) - 1.0;
}

void TMOP_Metric_077::EvalP(const DenseMatrix &Jpt, DenseMatrix &P) const
{
   // mu_77 = 0.5 (I2 + 1 / I2) - 1.0.
   // P = 1/2 (1 - 1/I2^2) dI2_dJ.
   ie.SetJacobian(Jpt.GetData());
   const real_t I2 = ie.Get_I2();
   P.Set(0.5 * (1.0 - 1.0 / (I2 * I2)), ie.Get_dI2());
}

void TMOP_Metric_077::AssembleH(const DenseMatrix &Jpt,
                                const DenseMatrix &DS,
                                const real_t weight,
                                DenseMatrix &A) const
{
   ie.SetJacobian(Jpt.GetData());
   ie.SetDerivativeMatrix(DS.Height(), DS.GetData());
   const real_t I2 = ie.Get_I2(), I2inv_sq = 1.0 / (I2 * I2);
   ie.Assemble_ddI2(weight*0.5*(1.0 - I2inv_sq), A.GetData());
   ie.Assemble_TProd(weight * I2inv_sq / I2, ie.Get_dI2(), A.GetData());
}

// mu_85 = |T-T'|^2, where T'= |T|*I/sqrt(2)
real_t TMOP_Metric_085::EvalWMatrixForm(const DenseMatrix &Jpt) const
{
   int matsize = Jpt.TotalSize();
   std::vector<AD1Type> T(matsize), W(matsize);
   for (int i=0; i<matsize; i++) { T[i] = AD1Type{Jpt.GetData()[i], 0.0}; }
   return mu85_ad(T, W).value;
}

void TMOP_Metric_085::EvalP(const DenseMatrix &Jpt, DenseMatrix &P) const
{
   ADGrad(mu85_ad<AD1Type>, P, Jpt);
   return;
}

void TMOP_Metric_085::AssembleH(const DenseMatrix &Jpt,
                                const DenseMatrix &DS,
                                const real_t weight,
                                DenseMatrix &A) const
{
   const int dim = Jpt.Height();
   DenseTensor H(dim, dim, dim*dim); H = 0.0;
   ADHessian(mu85_ad<AD2Type>, H, Jpt);
   this->DefaultAssembleH(H,DS,weight,A);
}

// mu_98 = 1/(tau)|T-I|^2
real_t TMOP_Metric_098::EvalWMatrixForm(const DenseMatrix &Jpt) const
{
   int matsize = Jpt.TotalSize();
   std::vector<AD1Type> T(matsize), W(matsize);
   for (int i=0; i<matsize; i++) { T[i] = AD1Type{Jpt.GetData()[i], 0.0}; }
   return mu98_ad(T, W).value;
}

void TMOP_Metric_098::EvalP(const DenseMatrix &Jpt, DenseMatrix &P) const
{
   ADGrad(mu98_ad<AD1Type>, P, Jpt);
   return;
}

void TMOP_Metric_098::AssembleH(const DenseMatrix &Jpt,
                                const DenseMatrix &DS,
                                const real_t weight,
                                DenseMatrix &A) const
{
   const int dim = Jpt.Height();
   DenseTensor H(dim, dim, dim*dim); H = 0.0;
   ADHessian(mu98_ad<AD2Type>, H, Jpt);
   this->DefaultAssembleH(H,DS,weight,A);
}

real_t TMOP_Metric_211::EvalW(const DenseMatrix &Jpt) const
{
   // mu_211 = (det(J) - 1)^2 - det(J) + (det(J)^2 + eps)^{1/2}
   //        = (I2b - 1)^2 - I2b + sqrt(I2b^2 + eps)
   ie.SetJacobian(Jpt.GetData());
   const real_t I2b = ie.Get_I2b();
   return (I2b - 1.0)*(I2b - 1.0) - I2b + std::sqrt(I2b*I2b + eps);
}

void TMOP_Metric_211::EvalP(const DenseMatrix &Jpt, DenseMatrix &P) const
{
   MFEM_ABORT("Metric not implemented yet. Use metric mu_55 instead.");
}

void TMOP_Metric_211::AssembleH(const DenseMatrix &Jpt,
                                const DenseMatrix &DS,
                                const real_t weight,
                                DenseMatrix &A) const
{
   MFEM_ABORT("Metric not implemented yet. Use metric mu_55 instead.");
}

real_t TMOP_Metric_252::EvalW(const DenseMatrix &Jpt) const
{
   // mu_252 = 0.5*(det(J) - 1)^2 / (det(J) - tau0).
   ie.SetJacobian(Jpt.GetData());
   const real_t I2b = ie.Get_I2b();
   return 0.5*(I2b - 1.0)*(I2b - 1.0)/(I2b - tau0);
}

void TMOP_Metric_252::EvalP(const DenseMatrix &Jpt, DenseMatrix &P) const
{
   // mu_252 = 0.5*(det(J) - 1)^2 / (det(J) - tau0)
   // P = (c - 0.5*c*c) * dI2b
   //
   // c = (I2b - 1)/(I2b - tau0), see TMOP_Metric_352 for details
   ie.SetJacobian(Jpt.GetData());
   const real_t I2b = ie.Get_I2b();
   const real_t c = (I2b - 1.0)/(I2b - tau0);
   P.Set(c - 0.5*c*c, ie.Get_dI2b());
}

void TMOP_Metric_252::AssembleH(const DenseMatrix &Jpt,
                                const DenseMatrix &DS,
                                const real_t weight,
                                DenseMatrix &A) const
{
   // c = (I2b - 1)/(I2b - tau0), see TMOP_Metric_352 for details
   //
   // P  = (c - 0.5*c*c) * dI2b
   // dP = (1 - c)^2/(I2b - tau0)*(dI2b x dI2b) + (c - 0.5*c*c)*ddI2b
   ie.SetJacobian(Jpt.GetData());
   ie.SetDerivativeMatrix(DS.Height(), DS.GetData());
   const real_t I2b = ie.Get_I2b();
   const real_t c0 = 1.0/(I2b - tau0);
   const real_t c = c0*(I2b - 1.0);
   ie.Assemble_TProd(weight*c0*(1.0 - c)*(1.0 - c), ie.Get_dI2b(), A.GetData());
   ie.Assemble_ddI2b(weight*(c - 0.5*c*c), A.GetData());
}

real_t TMOP_Metric_301::EvalWMatrixForm(const DenseMatrix &Jpt) const
{
   // mu_301 = 1/3 |J| |J^-1| - 1.
   ie.SetJacobian(Jpt.GetData());
   DenseMatrix inv(3);
   CalcInverse(Jpt, inv);
   return Jpt.FNorm() * inv.FNorm() / 3.0 - 1.0;
}

real_t TMOP_Metric_301::EvalW(const DenseMatrix &Jpt) const
{
   // mu_301 = 1/3 sqrt(I1b * I2b) - 1
   ie.SetJacobian(Jpt.GetData());
   return std::sqrt(ie.Get_I1b()*ie.Get_I2b())/3. - 1.;
}

void TMOP_Metric_301::EvalP(const DenseMatrix &Jpt, DenseMatrix &P) const
{
   //  W = (1/3)*sqrt(I1b*I2b) - 1
   // dW = (1/6)/sqrt(I1b*I2b)*[I2b*dI1b + I1b*dI2b]
   ie.SetJacobian(Jpt.GetData());
   const real_t a = 1./(6.*std::sqrt(ie.Get_I1b()*ie.Get_I2b()));
   Add(a*ie.Get_I2b(), ie.Get_dI1b(), a*ie.Get_I1b(), ie.Get_dI2b(), P);
}

void TMOP_Metric_301::AssembleH(const DenseMatrix &Jpt,
                                const DenseMatrix &DS,
                                const real_t weight,
                                DenseMatrix &A) const
{
   //  dW = (1/6)/sqrt(I1b*I2b)*[I2b*dI1b + I1b*dI2b]
   //  dW = (1/6)*[z2*dI1b + z1*dI2b], z1 = sqrt(I1b/I2b), z2 = sqrt(I2b/I1b)
   // ddW = (1/6)*[dI1b x dz2 + z2*ddI1b + dI2b x dz1 + z1*ddI2b]
   //
   // dz1 = (1/2)*sqrt(I2b/I1b) [ (1/I2b)*dI1b - (I1b/(I2b*I2b))*dI2b ]
   //     = (1/2)/sqrt(I1b*I2b) [ dI1b - (I1b/I2b)*dI2b ]
   // dz2 = (1/2)/sqrt(I1b*I2b) [ dI2b - (I2b/I1b)*dI1b ]
   //
   // dI1b x dz2 + dI2b x dz1 =
   //    (1/2)/sqrt(I1b*I2b) dI1b x [ dI2b - (I2b/I1b)*dI1b ] +
   //    (1/2)/sqrt(I1b*I2b) dI2b x [ dI1b - (I1b/I2b)*dI2b ] =
   //    (1/2)/sqrt(I1b*I2b) [sqrt(I1b/I2b)*dI2b - sqrt(I2b/I1b)*dI1b] x
   //                        [sqrt(I2b/I1b)*dI1b - sqrt(I1b/I2b)*dI2b] =
   //    (1/2)*(I1b*I2b)^{-3/2} (I1b*dI2b - I2b*dI1b) x (I2b*dI1b - I1b*dI2b)
   //      and the last two parentheses are the same up to a sign.
   //
   // z1 = I1b/sqrt(I1b*I2b), z2 = I2b/sqrt(I1b*I2b)

   ie.SetJacobian(Jpt.GetData());
   ie.SetDerivativeMatrix(DS.Height(), DS.GetData());
   real_t X_data[9];
   DenseMatrix X(X_data, 3, 3);
   Add(- ie.Get_I2b(), ie.Get_dI1b(), ie.Get_I1b(), ie.Get_dI2b(), X);
   const real_t I1b_I2b = ie.Get_I1b()*ie.Get_I2b();
   const real_t a = weight/(6*std::sqrt(I1b_I2b));
   ie.Assemble_ddI1b(a*ie.Get_I2b(), A.GetData());
   ie.Assemble_ddI2b(a*ie.Get_I1b(), A.GetData());
   ie.Assemble_TProd(-a/(2*I1b_I2b), X_data, A.GetData());
}

real_t TMOP_Metric_302::EvalWMatrixForm(const DenseMatrix &Jpt) const
{
   // mu_301 = |J|^2 |J^{-1}|^2 / 9 - 1.
   ie.SetJacobian(Jpt.GetData());
   DenseMatrix inv(3);
   CalcInverse(Jpt, inv);
   return Jpt.FNorm2() * inv.FNorm2() / 9.0 - 1.0;
}

real_t TMOP_Metric_302::EvalW(const DenseMatrix &Jpt) const
{
   // mu_2 = |J|^2 |J^{-1}|^2 / 9 - 1
   //      = (l1^2 + l2^2 + l3^3)*(l1^{-2} + l2^{-2} + l3^{-2}) / 9 - 1
   //      = I1*(l2^2*l3^2 + l1^2*l3^2 + l1^2*l2^2)/l1^2/l2^2/l3^2/9 - 1
   //      = I1*I2/det(J)^2/9 - 1 = I1b*I2b/9-1
   ie.SetJacobian(Jpt.GetData());
   return ie.Get_I1b()*ie.Get_I2b()/9. - 1.;
}

void TMOP_Metric_302::EvalP(const DenseMatrix &Jpt, DenseMatrix &P) const
{
   // mu_2 = I1b*I2b/9-1
   // P = (I1b/9)*dI2b + (I2b/9)*dI1b
   ie.SetJacobian(Jpt.GetData());
   Add(ie.Get_I1b()/9, ie.Get_dI2b(), ie.Get_I2b()/9, ie.Get_dI1b(), P);
}

void TMOP_Metric_302::AssembleH(const DenseMatrix &Jpt,
                                const DenseMatrix &DS,
                                const real_t weight,
                                DenseMatrix &A) const
{
   // P  = (I1b/9)*dI2b + (I2b/9)*dI1b
   // dP = (dI2b x dI1b)/9 + (I1b/9)*ddI2b + (dI1b x dI2b)/9 + (I2b/9)*ddI1b
   //    = (dI2b x dI1b + dI1b x dI2b)/9 + (I1b/9)*ddI2b + (I2b/9)*ddI1b
   ie.SetJacobian(Jpt.GetData());
   ie.SetDerivativeMatrix(DS.Height(), DS.GetData());
   const real_t c1 = weight/9;
   ie.Assemble_TProd(c1, ie.Get_dI1b(), ie.Get_dI2b(), A.GetData());
   ie.Assemble_ddI2b(c1*ie.Get_I1b(), A.GetData());
   ie.Assemble_ddI1b(c1*ie.Get_I2b(), A.GetData());
}

real_t TMOP_Metric_303::EvalWMatrixForm(const DenseMatrix &Jpt) const
{
   // mu_303 = |J|^2 / 3 / det(J)^(2/3) - 1.
   ie.SetJacobian(Jpt.GetData());
   return Jpt.FNorm2() / 3.0 / pow(Jpt.Det(), 2.0 / 3.0) - 1.0;
}

real_t TMOP_Metric_303::EvalW(const DenseMatrix &Jpt) const
{
   // mu_303 = |J|^2 / 3 / det(J)^(2/3) - 1 = I1b/3 - 1.
   ie.SetJacobian(Jpt.GetData());
   return ie.Get_I1b()/3.0 - 1.0;
}

void TMOP_Metric_303::EvalP(const DenseMatrix &Jpt, DenseMatrix &P) const
{
   // mu_304 = I1b/3 - 1.
   // P      = dI1b/3.
   ie.SetJacobian(Jpt.GetData());
   P.Set(1./3., ie.Get_dI1b());
}

void TMOP_Metric_303::AssembleH(const DenseMatrix &Jpt,
                                const DenseMatrix &DS,
                                const real_t weight,
                                DenseMatrix &A) const
{
   // P  = dI1b/3.
   // dP = ddI1b/3.
   ie.SetJacobian(Jpt.GetData());
   ie.SetDerivativeMatrix(DS.Height(), DS.GetData());
   ie.Assemble_ddI1b(weight/3., A.GetData());
}

real_t TMOP_Metric_304::EvalWMatrixForm(const DenseMatrix &Jpt) const
{
   // mu_304 = |J|^3 / 3^(3/2) / det(J) - 1
   const real_t fnorm = Jpt.FNorm();
   return fnorm * fnorm * fnorm / pow(3.0, 1.5) / Jpt.Det() - 1.0;
}

real_t TMOP_Metric_304::EvalW(const DenseMatrix &Jpt) const
{
   // mu_304 = (I1b/3)^3/2 - 1.
   ie.SetJacobian(Jpt.GetData());
   return pow(ie.Get_I1b()/3.0, 1.5) - 1.0;
}

void TMOP_Metric_304::EvalP(const DenseMatrix &Jpt, DenseMatrix &P) const
{
   // mu_304 = (I1b/3)^3/2 - 1.
   // P      = 3/2 * (I1b/3)^1/2 * dI1b / 3 = 1/2 * (I1b/3)^1/2 * dI1b.
   ie.SetJacobian(Jpt.GetData());
   P.Set(0.5 * sqrt(ie.Get_I1b()/3.0), ie.Get_dI1b());
}

void TMOP_Metric_304::AssembleH(const DenseMatrix &Jpt, const DenseMatrix &DS,
                                const real_t weight, DenseMatrix &A) const
{
   // P  = 1/2 * (I1b/3)^1/2 * dI1b.
   // dP = 1/12 * (I1b/3)^(-1/2) * (dI1b x dI1b) + 1/2 * (I1b/3)^1/2 * ddI1b.
   ie.SetJacobian(Jpt.GetData());
   ie.SetDerivativeMatrix(DS.Height(), DS.GetData());
   ie.Assemble_TProd(weight / 12.0 / sqrt(ie.Get_I1b()/3.0),
                     ie.Get_dI1b(), A.GetData());
   ie.Assemble_ddI1b(weight / 2.0 * sqrt(ie.Get_I1b()/3.0), A.GetData());
}

real_t TMOP_Metric_311::EvalW(const DenseMatrix &Jpt) const
{
   // mu_311 = (det(J) - 1)^2 - det(J) + (det(J)^2 + eps)^{1/2}
   //        = (I3b - 1)^2 - I3b + sqrt(I3b^2 + eps)
   ie.SetJacobian(Jpt.GetData());
   const real_t I3b = ie.Get_I3b();
   return (I3b - 1.0)*(I3b - 1.0) - I3b + std::sqrt(I3b*I3b + eps);
}

void TMOP_Metric_311::EvalP(const DenseMatrix &Jpt, DenseMatrix &P) const
{
   ie.SetJacobian(Jpt.GetData());
   const real_t I3b = ie.Get_I3b();
   const real_t c = 2*I3b-3+(I3b)/(std::pow((I3b*I3b+eps),0.5));
   P.Set(c, ie.Get_dI3b());
}

void TMOP_Metric_311::AssembleH(const DenseMatrix &Jpt,
                                const DenseMatrix &DS,
                                const real_t weight,
                                DenseMatrix &A) const
{
   ie.SetJacobian(Jpt.GetData());
   ie.SetDerivativeMatrix(DS.Height(), DS.GetData());
   const real_t I3b = ie.Get_I3b();
   const real_t c0 = I3b*I3b+eps;
   const real_t c1 = 2 + 1/(pow(c0,0.5)) - I3b*I3b/(pow(c0,1.5));
   const real_t c2 = 2*I3b - 3 + I3b/(pow(c0,0.5));
   ie.Assemble_TProd(weight*c1, ie.Get_dI3b(), A.GetData());
   ie.Assemble_ddI3b(c2*weight, A.GetData());
}

real_t TMOP_Metric_313::EvalW(const DenseMatrix &Jpt) const
{
   ie.SetJacobian(Jpt.GetData());

   const real_t I3b = ie.Get_I3b();
   real_t d = I3b - min_detT;
   if (d < 0.0 && min_detT == 0.0)
   {
      // The mesh has been untangled, but it's still possible to get negative
      // detJ in FD calculations, as they move the nodes around with some small
      // increments and can produce negative determinants. Thus we put a small
      // value in the denominator. Note that here I3b < 0.
      d = - I3b * 0.1;
   }

   const real_t c = std::pow(d, -2.0/3.0);

   return ie.Get_I1() * c / 3.0;
}

void TMOP_Metric_313::EvalP(const DenseMatrix &Jpt, DenseMatrix &P) const
{
   MFEM_ABORT("Metric not implemented yet.");
}

void TMOP_Metric_313::AssembleH(const DenseMatrix &Jpt,
                                const DenseMatrix &DS,
                                const real_t weight,
                                DenseMatrix &A) const
{
   MFEM_ABORT("Metric not implemented yet.");
}

real_t TMOP_Metric_315::EvalW(const DenseMatrix &Jpt) const
{
   // mu_315 = mu_15_3D = (det(J) - 1)^2
   ie.SetJacobian(Jpt.GetData());
   const real_t c1 = ie.Get_I3b() - 1.0;
   return c1*c1;
}

void TMOP_Metric_315::EvalP(const DenseMatrix &Jpt, DenseMatrix &P) const
{
   // mu_315 = (I3b - 1)^2
   // P = 2*(I3b - 1)*dI3b
   ie.SetJacobian(Jpt.GetData());
   P.Set(2*(ie.Get_I3b() - 1.0), ie.Get_dI3b());
}

void TMOP_Metric_315::AssembleH(const DenseMatrix &Jpt,
                                const DenseMatrix &DS,
                                const real_t weight,
                                DenseMatrix &A) const
{
   // P  = 2*(I3b - 1)*dI3b
   // dP = 2*(dI3b x dI3b) + 2*(I3b - 1)*ddI3b
   ie.SetJacobian(Jpt.GetData());
   ie.SetDerivativeMatrix(DS.Height(), DS.GetData());
   ie.Assemble_TProd(2*weight, ie.Get_dI3b(), A.GetData());
   ie.Assemble_ddI3b(2*weight*(ie.Get_I3b() - 1.0), A.GetData());
}

real_t TMOP_Metric_316::EvalWMatrixForm(const DenseMatrix &Jpt) const
{
   // mu_316 = 0.5 (det(J) + 1/det(J)) - 1.
   return 0.5 * (Jpt.Det() + 1.0 / Jpt.Det()) - 1.0;
}

real_t TMOP_Metric_316::EvalW(const DenseMatrix &Jpt) const
{
   // mu_316 = mu_16_3D = 0.5*(I3b + 1/I3b) - 1
   ie.SetJacobian(Jpt.GetData());
   const real_t I3b = ie.Get_I3b();
   return 0.5*(I3b + 1.0/I3b) - 1.0;
}

void TMOP_Metric_316::EvalP(const DenseMatrix &Jpt, DenseMatrix &P) const
{
   // mu_316 = mu_16_3D = 0.5*(I3b + 1/I3b) - 1
   // P = 0.5*(1 - 1/I3b^2)*dI3b = (0.5 - 0.5/I3)*dI3b
   ie.SetJacobian(Jpt.GetData());
   P.Set(0.5 - 0.5/ie.Get_I3(), ie.Get_dI3b());
}

void TMOP_Metric_316::AssembleH(const DenseMatrix &Jpt,
                                const DenseMatrix &DS,
                                const real_t weight,
                                DenseMatrix &A) const
{
   // P  = 0.5*(1 - 1/I3b^2)*dI3b = (0.5 - 0.5/I3)*dI3b
   // dP = (1/I3b^3)*(dI3b x dI3b) + (0.5 - 0.5/I3)*ddI3b
   ie.SetJacobian(Jpt.GetData());
   ie.SetDerivativeMatrix(DS.Height(), DS.GetData());
   ie.Assemble_TProd(weight/(ie.Get_I3()*ie.Get_I3b()),
                     ie.Get_dI3b(), A.GetData());
   ie.Assemble_ddI3b(weight*(0.5 - 0.5/ie.Get_I3()), A.GetData());
}

real_t TMOP_Metric_318::EvalWMatrixForm(const DenseMatrix &Jpt) const
{
   // mu_318 = 0.5 (det(J)^2 + 1/det(J)^2) - 1.
   real_t d = Jpt.Det();
   return 0.5 * (d*d + 1.0 / (d*d)) - 1.0;
}

real_t TMOP_Metric_318::EvalW(const DenseMatrix &Jpt) const
{
   // mu_318 = mu_77_3D = 0.5 * (I3 + 1/I3) - 1.
   ie.SetJacobian(Jpt.GetData());
   const real_t I3 = ie.Get_I3();
   return 0.5*(I3 + 1.0/I3) - 1.0;
}

void TMOP_Metric_318::EvalP(const DenseMatrix &Jpt, DenseMatrix &P) const
{
   // mu_318 = mu_77_3D = 0.5*(I3 + 1/I3) - 1.
   // P = 0.5*(1 - 1/I3^2)*dI3 = (0.5 - 0.5/I3^2)*dI3.
   ie.SetJacobian(Jpt.GetData());
   P.Set(0.5 - 0.5/(ie.Get_I3()*ie.Get_I3()), ie.Get_dI3());
}

void TMOP_Metric_318::AssembleH(const DenseMatrix &Jpt,
                                const DenseMatrix &DS,
                                const real_t weight,
                                DenseMatrix &A) const
{
   // P = (0.5 - 0.5/I3^2)*dI3.
   // dP =  (1/I3^3)*(dI3 x dI3) +(0.5 - 0.5/I3^2)*ddI3
   ie.SetJacobian(Jpt.GetData());
   ie.SetDerivativeMatrix(DS.Height(), DS.GetData());
   const real_t i3 = ie.Get_I3();
   ie.Assemble_TProd(weight/(i3 * i3 * i3), ie.Get_dI3(), A.GetData());
   ie.Assemble_ddI3(weight*(0.5 - 0.5 / (i3 * i3)), A.GetData());
}

real_t TMOP_Metric_321::EvalWMatrixForm(const DenseMatrix &Jpt) const
{
   // mu_321 = |J - J^-t|^2.
   ie.SetJacobian(Jpt.GetData());
   DenseMatrix invt(3);
   CalcInverseTranspose(Jpt, invt);
   invt.Add(-1.0, Jpt);
   return invt.FNorm2();
}

real_t TMOP_Metric_321::EvalW(const DenseMatrix &Jpt) const
{
   // mu_321 = mu_21_3D = |J - J^{-t}|^2
   //        = |J|^2 + |J^{-1}|^2 - 6
   //        = |J|^2 + (l1^{-2} + l2^{-2} + l3^{-2}) - 6
   //        = |J|^2 + (l2^2*l3^2 + l1^2*l3^2 + l1^2*l2^2)/det(J)^2 - 6
   //        = I1 + I2/I3b^2 - 6 = I1 + I2/I3 - 6
   ie.SetJacobian(Jpt.GetData());
   return ie.Get_I1() + ie.Get_I2()/ie.Get_I3() - 6.0;
}

void TMOP_Metric_321::EvalP(const DenseMatrix &Jpt, DenseMatrix &P) const
{
   // mu_321 = I1 + I2/I3b^2 - 6 = I1 + I2/I3 - 6
   // P = dI1 + (1/I3)*dI2 - (2*I2/I3b^3)*dI3b
   ie.SetJacobian(Jpt.GetData());
   const real_t I3 = ie.Get_I3();
   Add(1.0/I3, ie.Get_dI2(),
       -2*ie.Get_I2()/(I3*ie.Get_I3b()), ie.Get_dI3b(), P);
   P += ie.Get_dI1();
}

void TMOP_Metric_321::AssembleH(const DenseMatrix &Jpt,
                                const DenseMatrix &DS,
                                const real_t weight,
                                DenseMatrix &A) const
{
   // P  = dI1 + (1/I3)*dI2 - (2*I2/I3b^3)*dI3b
   // dP = ddI1 + (-2/I3b^3)*(dI2 x dI3b) + (1/I3)*ddI2 + (dI3b x dz) + z*ddI3b
   //
   // z  = -2*I2/I3b^3
   // dz = (-2/I3b^3)*dI2 + (2*I2)*(3/I3b^4)*dI3b
   //
   // dP = ddI1 + (-2/I3b^3)*(dI2 x dI3b + dI3b x dI2) + (1/I3)*ddI2
   //      + (6*I2/I3b^4)*(dI3b x dI3b) + (-2*I2/I3b^3)*ddI3b
   ie.SetJacobian(Jpt.GetData());
   ie.SetDerivativeMatrix(DS.Height(), DS.GetData());
   const real_t c0 = 1.0/ie.Get_I3b();
   const real_t c1 = weight*c0*c0;
   const real_t c2 = -2*c0*c1;
   const real_t c3 = c2*ie.Get_I2();
   ie.Assemble_ddI1(weight, A.GetData());
   ie.Assemble_ddI2(c1, A.GetData());
   ie.Assemble_ddI3b(c3, A.GetData());
   ie.Assemble_TProd(c2, ie.Get_dI2(), ie.Get_dI3b(), A.GetData());
   ie.Assemble_TProd(-3*c0*c3, ie.Get_dI3b(), A.GetData());
}

real_t TMOP_Metric_322::EvalWMatrixForm(const DenseMatrix &Jpt) const
{
   // mu_322 = 1 / (6 det(J)) |J - adj(J)^t|^2
   DenseMatrix adj_J_t(3);
   CalcAdjugateTranspose(Jpt, adj_J_t);
   adj_J_t *= -1.0;
   adj_J_t.Add(1.0, Jpt);
   return 1.0 / 6.0 / Jpt.Det() * adj_J_t.FNorm2();
}

real_t TMOP_Metric_322::EvalW(const DenseMatrix &Jpt) const
{
   // mu_322 = 1 / (6 det(J)) |J - adj(J)^t|^2
   //        = 1 / (6 det(J)) |J|^2 + 1/6 det(J) |J^{-1}|^2 - 1
   //        = I1b / (I3b^-1/3) / 6 + I2b (I3b^1/3) / 6 - 1
   ie.SetJacobian(Jpt.GetData());

   return ie.Get_I1b() / pow(ie.Get_I3b(), 1.0/3.0) / 6.0 +
          ie.Get_I2b() * pow(ie.Get_I3b(), 1.0/3.0) / 6.0 - 1.0;
}

void TMOP_Metric_322::EvalP(const DenseMatrix &Jpt, DenseMatrix &P) const
{
   // mu_322 = I1b (I3b^-1/3) / 6 + I2b (I3b^1/3) / 6 - 1
   // P      =   1/6 (I3b^-1/3) dI1b - 1/18 I1b (I3b^-4/3) dI3b
   //          + 1/6 (I3b^1/3) dI2b  + 1/18 I2b (I3b^-2/3) dI3b
   ie.SetJacobian(Jpt.GetData());
   P.Set(1.0/6.0 * pow(ie.Get_I3b(), -1.0/3.0),
         ie.Get_dI1b());
   P.Add(-1.0/18.0 * ie.Get_I1b() * pow(ie.Get_I3b(), -4.0/3.0),
         ie.Get_dI3b());
   P.Add(1.0/6.0 * pow(ie.Get_I3b(), 1.0/3.0),
         ie.Get_dI2b());
   P.Add(1.0/18.0 * ie.Get_I2b() * pow(ie.Get_I3b(), -2.0/3.0),
         ie.Get_dI3b());
}

void TMOP_Metric_322::AssembleH(const DenseMatrix &Jpt, const DenseMatrix &DS,
                                const real_t weight, DenseMatrix &A) const
{
   //  P =   1/6 (I3b^-1/3) dI1b - 1/18 I1b (I3b^-4/3) dI3b
   //      + 1/6 (I3b^1/3) dI2b  + 1/18 I2b (I3b^-2/3) dI3b
   // dP =   1/6 (I3b^-1/3) ddI1b - 1/18 (I3b^-4/3) (dI1b x dI3b)
   //      - 1/18 I1b (I3b^-4/3) ddI3b
   //      - 1/18 (I3b^-4/3) (dI3b x dI1b)
   //      + 2/27 I1b (I3b^-7/3) (dI3b x dI3b)
   //      + 1/6 (I3b^1/3) ddI2b + 1/18 (I3b^-2/3) (dI2b x dI3b)
   //      + 1/18 I2b (I3b^-2/3) ddI3b
   //      + 1/18 (I3b^-2/3) (dI3b x dI2b)
   //      - 1/27 I2b (I3b^-5/3) (dI3b x dI3b)
   ie.SetJacobian(Jpt.GetData());
   ie.SetDerivativeMatrix(DS.Height(), DS.GetData());
   const real_t p13 = weight * pow(ie.Get_I3b(),  1.0/3.0),
                m13 = weight * pow(ie.Get_I3b(), -1.0/3.0),
                m23 = weight * pow(ie.Get_I3b(), -2.0/3.0),
                m43 = weight * pow(ie.Get_I3b(), -4.0/3.0),
                m53 = weight * pow(ie.Get_I3b(), -5.0/3.0),
                m73 = weight * pow(ie.Get_I3b(), -7.0/3.0);
   ie.Assemble_ddI1b(1.0/6.0 * m13, A.GetData());
   // Combines - 1/18 (I3b^-4/3) (dI1b x dI3b) - 1/18 (I3b^-4/3) (dI3b x dI1b).
   ie.Assemble_TProd(-1.0/18.0 * m43,
                     ie.Get_dI1b(), ie.Get_dI3b(), A.GetData());
   ie.Assemble_ddI3b(-1.0/18.0 * ie.Get_I1b() * m43, A.GetData());
   ie.Assemble_TProd(2.0/27.0 * ie.Get_I1b() * m73,
                     ie.Get_dI3b(), A.GetData());
   ie.Assemble_ddI2b(1.0/6.0 * p13, A.GetData());
   // Combines + 1/18 (I3b^-2/3) (dI2b x dI3b) + 1/18 (I3b^-2/3) (dI3b x dI2b).
   ie.Assemble_TProd(1.0/18.0 * m23,
                     ie.Get_dI2b(), ie.Get_dI3b(), A.GetData());
   ie.Assemble_ddI3b(1.0/18.0 * ie.Get_I2b() * m23, A.GetData());
   ie.Assemble_TProd(-1.0/27.0 * ie.Get_I2b() * m53,
                     ie.Get_dI3b(), A.GetData());
}

real_t TMOP_Metric_323::EvalWMatrixForm(const DenseMatrix &Jpt) const
{
   // mu_323 = |J|^3 - 3 sqrt(3) ln(det(J)) - 3 sqrt(3).
   real_t fnorm = Jpt.FNorm();
   return fnorm * fnorm * fnorm - 3.0 * sqrt(3.0) * (log(Jpt.Det()) + 1.0);
}

real_t TMOP_Metric_323::EvalW(const DenseMatrix &Jpt) const
{
   // mu_323 = I1^3/2 - 3 sqrt(3) ln(I3b) - 3 sqrt(3).
   ie.SetJacobian(Jpt.GetData());
   return pow(ie.Get_I1(), 1.5) - 3.0 * sqrt(3.0) * (log(ie.Get_I3b()) + 1.0);
}

void TMOP_Metric_323::EvalP(const DenseMatrix &Jpt, DenseMatrix &P) const
{
   // mu_323 = I1^3/2 - 3 sqrt(3) ln(I3b) - 3 sqrt(3).
   // P      = 3/2 (I1^1/2) dI1 - 3 sqrt(3) (I3b^-1) dI3b.
   ie.SetJacobian(Jpt.GetData());
   P.Set(1.5 * sqrt(ie.Get_I1()), ie.Get_dI1());
   P.Add(- 3.0 * sqrt(3.0) / ie.Get_I3b(), ie.Get_dI3b());
}

void TMOP_Metric_323::AssembleH(const DenseMatrix &Jpt, const DenseMatrix &DS,
                                const real_t weight, DenseMatrix &A) const
{
   // P  =   3/2 (I1^1/2) dI1 - 3 sqrt(3) (I3b^-1) dI3b
   // dP =   3/2 (I1^1/2) ddI1 + 3/4 (I1^-1/2) (dI1 x dI1)
   //      - 3 sqrt(3) (I3b^-1) ddI3b + 3 sqrt(3) (I3b^-2) (dI3b x dI3b)
   ie.SetJacobian(Jpt.GetData());
   ie.SetDerivativeMatrix(DS.Height(), DS.GetData());
   ie.Assemble_ddI1(weight * 1.5 * sqrt(ie.Get_I1()), A.GetData());
   ie.Assemble_TProd(weight * 0.75 / sqrt(ie.Get_I1()),
                     ie.Get_dI1(), A.GetData());
   ie.Assemble_ddI3b(- weight * 3.0 * sqrt(3.0) / ie.Get_I3b(), A.GetData());
   ie.Assemble_TProd(weight * 3.0 * sqrt(3.0) / ie.Get_I3b() / ie.Get_I3b(),
                     ie.Get_dI3b(), A.GetData());
}

// mu_342 = 1/(tau^0.5)|T-I|^2
real_t TMOP_Metric_342::EvalWMatrixForm(const DenseMatrix &Jpt) const
{
   int matsize = Jpt.TotalSize();
   std::vector<AD1Type> T(matsize), W(matsize);
   for (int i=0; i<matsize; i++) { T[i] = AD1Type{Jpt.GetData()[i], 0.0}; }
   return mu342_ad(T, W).value;
}

void TMOP_Metric_342::EvalP(const DenseMatrix &Jpt, DenseMatrix &P) const
{
   ADGrad(mu342_ad<AD1Type>, P, Jpt);
   return;
}

void TMOP_Metric_342::AssembleH(const DenseMatrix &Jpt,
                                const DenseMatrix &DS,
                                const real_t weight,
                                DenseMatrix &A) const
{
   const int dim = Jpt.Height();
   DenseTensor H(dim, dim, dim*dim); H = 0.0;
   ADHessian(mu342_ad<AD2Type>, H, Jpt);
   this->DefaultAssembleH(H,DS,weight,A);
}

real_t TMOP_Metric_352::EvalW(const DenseMatrix &Jpt) const
{
   // mu_352 = 0.5*(det(J) - 1)^2 / (det(J) - tau0)
   ie.SetJacobian(Jpt.GetData());
   const real_t I3b = ie.Get_I3b();
   return 0.5*(I3b - 1.0)*(I3b - 1.0)/(I3b - tau0);
}

void TMOP_Metric_352::EvalP(const DenseMatrix &Jpt, DenseMatrix &P) const
{
   // mu_352 = 0.5*(det(J) - 1)^2 / (det(J) - tau0)
   // P = (I3b - 1)/(I3b - tau0)*dI3b + 0.5*(I3b - 1)^2*(-1/(I3b - tau0)^2)*dI3b
   //   = [ (I3b - 1)/(I3b - tau0) - 0.5*(I3b - 1)^2/(I3b - tau0)^2 ] * dI3b
   //   = (c - 0.5*c*c) * dI3b
   ie.SetJacobian(Jpt.GetData());
   const real_t I3b = ie.Get_I3b();
   const real_t c = (I3b - 1.0)/(I3b - tau0);
   P.Set(c - 0.5*c*c, ie.Get_dI3b());
}

void TMOP_Metric_352::AssembleH(const DenseMatrix &Jpt,
                                const DenseMatrix &DS,
                                const real_t weight,
                                DenseMatrix &A) const
{
   // c = (I3b - 1)/(I3b - tau0)
   //
   // P  = (c - 0.5*c*c) * dI3b
   // dP = (1 - c)*(dI3b x dc) + (c - 0.5*c*c)*ddI3b
   //
   // dc = 1/(I3b - tau0)*dI3b - (I3b - 1)/(I3b - tau)^2*dI3b =
   //    = (1 - c)/(I3b - tau0)*dI3b
   //
   // dP = (1 - c)^2/(I3b - tau0)*(dI3b x dI3b) + (c - 0.5*c*c)*ddI3b
   ie.SetJacobian(Jpt.GetData());
   ie.SetDerivativeMatrix(DS.Height(), DS.GetData());
   const real_t I3b = ie.Get_I3b();
   const real_t c0 = 1.0/(I3b - tau0);
   const real_t c = c0*(I3b - 1.0);
   ie.Assemble_TProd(weight*c0*(1.0 - c)*(1.0 - c), ie.Get_dI3b(), A.GetData());
   ie.Assemble_ddI3b(weight*(c - 0.5*c*c), A.GetData());
}

<<<<<<< HEAD
double TMOP_Metric_360::EvalWMatrixForm(const DenseMatrix &Jpt) const
=======
real_t TMOP_Metric_360::EvalWMatrixForm(const DenseMatrix &Jpt) const
>>>>>>> 90a68678
{
   // mu_360 = |J|^3 / 3^(3/2) - det(J)
   const real_t fnorm = Jpt.FNorm();
   return fnorm * fnorm * fnorm / pow(3.0, 1.5) - Jpt.Det();
}

real_t TMOP_Metric_360::EvalW(const DenseMatrix &Jpt) const
{
   // mu_360 = (I1/3)^(3/2) - I3b.
   ie.SetJacobian(Jpt.GetData());
   return pow(ie.Get_I1()/3.0, 1.5) - ie.Get_I3b();
}

void TMOP_Metric_360::EvalP(const DenseMatrix &Jpt, DenseMatrix &P) const
{
   // mu_360 = (I1/3)^(3/2) - I3b.
   // P      = 3/2 * (I1/3)^1/2 * dI1 / 3 - dI3b
   //        = 1/2 * (I1/3)^1/2 * dI1 - dI3b.
   ie.SetJacobian(Jpt.GetData());
   Add(0.5 * sqrt(ie.Get_I1()/3.0), ie.Get_dI1(), -1.0, ie.Get_dI3b(), P);
}

void TMOP_Metric_360::AssembleH(const DenseMatrix &Jpt, const DenseMatrix &DS,
                                const real_t weight, DenseMatrix &A) const
{
   // P  = 1/2 * (I1/3)^1/2 * dI1 - dI3b.
   // dP = 1/12 * (I1/3)^(-1/2) * (dI1 x dI1) + 1/2 * (I1/3)^1/2 * ddI1 - ddI3b
   ie.SetJacobian(Jpt.GetData());
   ie.SetDerivativeMatrix(DS.Height(), DS.GetData());
   ie.Assemble_TProd(weight / 12.0 / sqrt(ie.Get_I1()/3.0),
                     ie.Get_dI1(), A.GetData());
   ie.Assemble_ddI1(weight / 2.0 * sqrt(ie.Get_I1()/3.0), A.GetData());
   ie.Assemble_ddI3b(-weight, A.GetData());
}

real_t TMOP_AMetric_011::EvalWMatrixForm(const DenseMatrix &Jpt) const
{
   MFEM_VERIFY(Jtr != NULL,
               "Requires a target Jacobian, use SetTargetJacobian().");
   int matsize = Jpt.TotalSize();
   std::vector<AD1Type> T(matsize), W(matsize);
   for (int i=0; i<matsize; i++)
   {
      T[i] = AD1Type{Jpt.GetData()[i], 0.0};
      W[i] = AD1Type{Jtr->GetData()[i], 0.0};
   }
   return nu11_ad(T, W).value;
}

void TMOP_AMetric_011::EvalP(const DenseMatrix &Jpt, DenseMatrix &P) const
{
   ADGrad(nu11_ad<AD1Type>, P, Jpt, Jtr);
   return;
}

void TMOP_AMetric_011::EvalPW(const DenseMatrix &Jpt, DenseMatrix &PW) const
{
   ADGrad(nu11_ad<AD1Type>, PW, Jpt, Jtr, false);
   return;
}

void TMOP_AMetric_011::AssembleH(const DenseMatrix &Jpt,
                                 const DenseMatrix &DS,
                                 const real_t weight,
                                 DenseMatrix &A) const
{
   const int dim = Jpt.Height();
   DenseTensor H(dim, dim, dim*dim); H = 0.0;
   ADHessian(nu11_ad<AD2Type>, H, Jpt, Jtr);
   this->DefaultAssembleH(H,DS,weight,A);
}

real_t TMOP_AMetric_014::EvalWMatrixForm(const DenseMatrix &Jpt) const
{
   MFEM_VERIFY(Jtr != NULL,
               "Requires a target Jacobian, use SetTargetJacobian().");
   int matsize = Jpt.TotalSize();
   std::vector<AD1Type> T(matsize), W(matsize);
   for (int i=0; i<matsize; i++)
   {
      T[i] = AD1Type{Jpt.GetData()[i], 0.0};
      W[i] = AD1Type{Jtr->GetData()[i], 0.0};
   }
   return nu14_ad(T, W).value;
}

void TMOP_AMetric_014::EvalP(const DenseMatrix &Jpt, DenseMatrix &P) const
{
   ADGrad(nu14_ad<AD1Type>, P, Jpt, Jtr);
   return;
}

void TMOP_AMetric_014::EvalPW(const DenseMatrix &Jpt, DenseMatrix &PW) const
{
   ADGrad(nu14_ad<AD1Type>, PW, Jpt, Jtr, false);
   return;
}

void TMOP_AMetric_014::AssembleH(const DenseMatrix &Jpt,
                                 const DenseMatrix &DS,
                                 const real_t weight,
                                 DenseMatrix &A) const
{
   const int dim = Jpt.Height();
   DenseTensor H(dim, dim, dim*dim); H = 0.0;
   ADHessian(nu14_ad<AD2Type>, H, Jpt, Jtr);
   this->DefaultAssembleH(H,DS,weight,A);
}

real_t TMOP_AMetric_036::EvalWMatrixForm(const DenseMatrix &Jpt) const
{
   MFEM_VERIFY(Jtr != NULL,
               "Requires a target Jacobian, use SetTargetJacobian().");
   int matsize = Jpt.TotalSize();
   std::vector<AD1Type> T(matsize), W(matsize);
   for (int i=0; i<matsize; i++)
   {
      T[i] = AD1Type{Jpt.GetData()[i], 0.0};
      W[i] = AD1Type{Jtr->GetData()[i], 0.0};
   }
   return nu36_ad(T, W).value;
}

void TMOP_AMetric_036::EvalP(const DenseMatrix &Jpt, DenseMatrix &P) const
{
   ADGrad(nu36_ad<AD1Type>, P, Jpt, Jtr);
   return;
}

void TMOP_AMetric_036::EvalPW(const DenseMatrix &Jpt, DenseMatrix &PW) const
{
   ADGrad(nu36_ad<AD1Type>, PW, Jpt, Jtr, false);
   return;
}

void TMOP_AMetric_036::AssembleH(const DenseMatrix &Jpt,
                                 const DenseMatrix &DS,
                                 const real_t weight,
                                 DenseMatrix &A) const
{
   const int dim = Jpt.Height();
   DenseTensor H(dim, dim, dim*dim); H = 0.0;
   ADHessian(nu36_ad<AD2Type>, H, Jpt, Jtr);
   this->DefaultAssembleH(H,DS,weight,A);
}

real_t TMOP_AMetric_050::EvalWMatrixForm(const DenseMatrix &Jpt) const
{
   MFEM_VERIFY(Jtr != NULL,
               "Requires a target Jacobian, use SetTargetJacobian().");
   int matsize = Jpt.TotalSize();
   std::vector<AD1Type> T(matsize), W(matsize);
   for (int i=0; i<matsize; i++)
   {
      T[i] = AD1Type{Jpt.GetData()[i], 0.0};
      W[i] = AD1Type{Jtr->GetData()[i], 0.0};
   }
   return nu50_ad(T, W).value;
}

void TMOP_AMetric_050::EvalP(const DenseMatrix &Jpt, DenseMatrix &P) const
{
   ADGrad(nu50_ad<AD1Type>, P, Jpt, Jtr);
   return;
}

void TMOP_AMetric_050::EvalPW(const DenseMatrix &Jpt, DenseMatrix &PW) const
{
   ADGrad(nu50_ad<AD1Type>, PW, Jpt, Jtr, false);
   return;
}

void TMOP_AMetric_050::AssembleH(const DenseMatrix &Jpt,
                                 const DenseMatrix &DS,
                                 const real_t weight,
                                 DenseMatrix &A) const
{
   const int dim = Jpt.Height();
   DenseTensor H(dim, dim, dim*dim); H = 0.0;
   ADHessian(nu50_ad<AD2Type>, H, Jpt, Jtr);
   this->DefaultAssembleH(H,DS,weight,A);
}

real_t TMOP_AMetric_051::EvalWMatrixForm(const DenseMatrix &Jpt) const
{
   MFEM_VERIFY(Jtr != NULL,
               "Requires a target Jacobian, use SetTargetJacobian().");
   int matsize = Jpt.TotalSize();
   std::vector<AD1Type> T(matsize), W(matsize);
   for (int i=0; i<matsize; i++)
   {
      T[i] = AD1Type{Jpt.GetData()[i], 0.0};
      W[i] = AD1Type{Jtr->GetData()[i], 0.0};
   }
   return nu51_ad(T, W).value;
}

void TMOP_AMetric_051::EvalP(const DenseMatrix &Jpt, DenseMatrix &P) const
{
   ADGrad(nu51_ad<AD1Type>, P, Jpt, Jtr);
   return;
}

void TMOP_AMetric_051::EvalPW(const DenseMatrix &Jpt, DenseMatrix &PW) const
{
   ADGrad(nu51_ad<AD1Type>, PW, Jpt, Jtr, false);
   return;
}

void TMOP_AMetric_051::AssembleH(const DenseMatrix &Jpt,
                                 const DenseMatrix &DS,
                                 const real_t weight,
                                 DenseMatrix &A) const
{
   const int dim = Jpt.Height();
   DenseTensor H(dim, dim, dim*dim); H = 0.0;
   ADHessian(nu51_ad<AD2Type>, H, Jpt, Jtr);
   this->DefaultAssembleH(H,DS,weight,A);
}

real_t TMOP_AMetric_107::EvalWMatrixForm(const DenseMatrix &Jpt) const
{
   MFEM_VERIFY(Jtr != NULL,
               "Requires a target Jacobian, use SetTargetJacobian().");
   int matsize = Jpt.TotalSize();
   std::vector<AD1Type> T(matsize), W(matsize);
   for (int i=0; i<matsize; i++)
   {
      T[i] = AD1Type{Jpt.GetData()[i], 0.0};
      W[i] = AD1Type{Jtr->GetData()[i], 0.0};
   }
   return nu107_ad(T, W).value;
}

void TMOP_AMetric_107::EvalP(const DenseMatrix &Jpt, DenseMatrix &P) const
{
   ADGrad(nu107_ad<AD1Type>, P, Jpt, Jtr);
   return;
}

void TMOP_AMetric_107::EvalPW(const DenseMatrix &Jpt, DenseMatrix &PW) const
{
   ADGrad(nu107_ad<AD1Type>, PW, Jpt, Jtr, false);
   return;
}

void TMOP_AMetric_107::AssembleH(const DenseMatrix &Jpt,
                                 const DenseMatrix &DS,
                                 const real_t weight,
                                 DenseMatrix &A) const
{
   const int dim = Jpt.Height();
   DenseTensor H(dim, dim, dim*dim); H = 0.0;
   ADHessian(nu107_ad<AD2Type>, H, Jpt, Jtr);
   this->DefaultAssembleH(H,DS,weight,A);
}

void TargetConstructor::ComputeAvgVolume() const
{
   MFEM_VERIFY(nodes, "Nodes are not given!");
   MFEM_ASSERT(avg_volume == 0.0, "The average volume is already computed!");

   Mesh *mesh = nodes->FESpace()->GetMesh();
   const int NE = mesh->GetNE();
   IsoparametricTransformation Tr;
   real_t volume = 0.0;

   for (int i = 0; i < NE; i++)
   {
      mesh->GetElementTransformation(i, *nodes, &Tr);
      const IntegrationRule &ir =
         IntRules.Get(mesh->GetElementBaseGeometry(i), Tr.OrderJ());
      for (int j = 0; j < ir.GetNPoints(); j++)
      {
         const IntegrationPoint &ip = ir.IntPoint(j);
         Tr.SetIntPoint(&ip);
         volume += ip.weight * Tr.Weight();
      }
   }

   NCMesh *ncmesh = mesh->ncmesh;
   if (Parallel() == false)
   {
      avg_volume = (ncmesh == NULL) ?
                   volume / NE : volume / ncmesh->GetNumRootElements();

   }
#ifdef MFEM_USE_MPI
   else
   {
      real_t area_NE[4];
      area_NE[0] = volume; area_NE[1] = NE;
      MPI_Allreduce(area_NE, area_NE + 2, 2, MPITypeMap<real_t>::mpi_type, MPI_SUM,
                    comm);
      avg_volume = (ncmesh == NULL) ?
                   area_NE[2] / area_NE[3] : area_NE[2] / ncmesh->GetNumRootElements();
   }
#endif
}

void TargetConstructor::ComputeAllElementTargets_Fallback(
   const FiniteElementSpace &fes,
   const IntegrationRule &ir,
   const Vector &xe,
   DenseTensor &Jtr) const
{
   // Fallback to the 1-element method, ComputeElementTargets()

   // When UsesPhysicalCoordinates() == true, we assume 'xe' uses
   // ElementDofOrdering::LEXICOGRAPHIC iff 'fe' is a TensorFiniteElement.

   const Mesh *mesh = fes.GetMesh();
   const int NE = mesh->GetNE();
   // Quick return for empty processors:
   if (NE == 0) { return; }
   const int dim = mesh->Dimension();
   MFEM_VERIFY(mesh->GetNumGeometries(dim) <= 1,
               "mixed meshes are not supported");
   MFEM_VERIFY(!fes.IsVariableOrder(), "variable orders are not supported");
   const FiniteElement &fe = *fes.GetTypicalFE();
   const int sdim = fes.GetVDim();
   const int nvdofs = sdim*fe.GetDof();
   MFEM_VERIFY(!UsesPhysicalCoordinates() ||
               xe.Size() == NE*nvdofs, "invalid input Vector 'xe'!");
   const int NQ = ir.GetNPoints();
   const Array<int> *dof_map = nullptr;
   if (UsesPhysicalCoordinates())
   {
      const TensorBasisElement *tfe =
         dynamic_cast<const TensorBasisElement *>(&fe);
      if (tfe)
      {
         dof_map = &tfe->GetDofMap();
         if (dof_map->Size() == 0) { dof_map = nullptr; }
      }
   }

   Vector elfun_lex, elfun_nat;
   DenseTensor J;
   xe.HostRead();
   Jtr.HostWrite();
   if (UsesPhysicalCoordinates() && dof_map != nullptr)
   {
      elfun_nat.SetSize(nvdofs);
   }
   for (int e = 0; e < NE; e++)
   {
      if (UsesPhysicalCoordinates())
      {
         if (!dof_map)
         {
            elfun_nat.SetDataAndSize(xe.GetData()+e*nvdofs, nvdofs);
         }
         else
         {
            elfun_lex.SetDataAndSize(xe.GetData()+e*nvdofs, nvdofs);
            const int ndofs = fe.GetDof();
            for (int d = 0; d < sdim; d++)
            {
               for (int i_lex = 0; i_lex < ndofs; i_lex++)
               {
                  elfun_nat[(*dof_map)[i_lex]+d*ndofs] =
                     elfun_lex[i_lex+d*ndofs];
               }
            }
         }
      }
      J.UseExternalData(Jtr(e*NQ).Data(), sdim, dim, NQ);
      ComputeElementTargets(e, fe, ir, elfun_nat, J);
   }
}

bool TargetConstructor::ContainsVolumeInfo() const
{
   switch (target_type)
   {
      case IDEAL_SHAPE_UNIT_SIZE: return false;
      case IDEAL_SHAPE_EQUAL_SIZE:
      case IDEAL_SHAPE_GIVEN_SIZE:
      case GIVEN_SHAPE_AND_SIZE:
      case GIVEN_FULL: return true;
      default: MFEM_ABORT("TargetType not added to ContainsVolumeInfo.");
   }
   return false;
}

void TargetConstructor::ComputeElementTargets(int e_id, const FiniteElement &fe,
                                              const IntegrationRule &ir,
                                              const Vector &elfun,
                                              DenseTensor &Jtr) const
{
   MFEM_CONTRACT_VAR(elfun);
   MFEM_ASSERT(target_type == IDEAL_SHAPE_UNIT_SIZE || nodes != NULL, "");

   const FiniteElement *nfe = (target_type != IDEAL_SHAPE_UNIT_SIZE) ?
                              nodes->FESpace()->GetFE(e_id) : NULL;
   const DenseMatrix &Wideal =
      Geometries.GetGeomToPerfGeomJac(fe.GetGeomType());
   MFEM_ASSERT(Wideal.Height() == Jtr.SizeI(), "");
   MFEM_ASSERT(Wideal.Width() == Jtr.SizeJ(), "");

   switch (target_type)
   {
      case IDEAL_SHAPE_UNIT_SIZE:
      {
         for (int i = 0; i < ir.GetNPoints(); i++) { Jtr(i) = Wideal; }
         break;
      }
      case IDEAL_SHAPE_EQUAL_SIZE:
      {
         if (avg_volume == 0.0) { ComputeAvgVolume(); }
         DenseMatrix W(Wideal.Height());

         NCMesh *ncmesh = nodes->FESpace()->GetMesh()->ncmesh;
         real_t el_volume = avg_volume;
         if (ncmesh)
         {
            el_volume = avg_volume / ncmesh->GetElementSizeReduction(e_id);
         }

         W.Set(std::pow(volume_scale * el_volume / Wideal.Det(),
                        1./W.Height()), Wideal);
         for (int i = 0; i < ir.GetNPoints(); i++) { Jtr(i) = W; }
         break;
      }
      case IDEAL_SHAPE_GIVEN_SIZE:
      case GIVEN_SHAPE_AND_SIZE:
      {
         const int dim = nfe->GetDim(), dof = nfe->GetDof();
         MFEM_ASSERT(dim == nodes->FESpace()->GetVDim(), "");
         DenseMatrix dshape(dof, dim), pos(dof, dim);
         Array<int> xdofs(dof * dim);
         Vector posV(pos.Data(), dof * dim);
         real_t detW;

         // always initialize detW to suppress a warning:
         detW = (target_type == IDEAL_SHAPE_GIVEN_SIZE) ? Wideal.Det() : 0.0;
         nodes->FESpace()->GetElementVDofs(e_id, xdofs);
         nodes->GetSubVector(xdofs, posV);
         for (int i = 0; i < ir.GetNPoints(); i++)
         {
            nfe->CalcDShape(ir.IntPoint(i), dshape);
            MultAtB(pos, dshape, Jtr(i));
            if (target_type == IDEAL_SHAPE_GIVEN_SIZE)
            {
               const real_t det = Jtr(i).Det();
               MFEM_VERIFY(det > 0.0, "The given mesh is inverted!");
               Jtr(i).Set(std::pow(det / detW, 1./dim), Wideal);
            }
         }
         break;
      }
      default:
         MFEM_ABORT("invalid target type!");
   }
}

void TargetConstructor::ComputeElementTargetsGradient(
   const IntegrationRule &ir,
   const Vector &elfun,
   IsoparametricTransformation &Tpr,
   DenseTensor &dJtr) const
{
   MFEM_CONTRACT_VAR(elfun);
   MFEM_ASSERT(target_type == IDEAL_SHAPE_UNIT_SIZE || nodes != NULL, "");

   // TODO: Compute derivative for targets with GIVEN_SHAPE or/and GIVEN_SIZE
   for (int i = 0; i < Tpr.GetFE()->GetDim()*ir.GetNPoints(); i++)
   { dJtr(i) = 0.; }
}

void AnalyticAdaptTC::SetAnalyticTargetSpec(Coefficient *sspec,
                                            VectorCoefficient *vspec,
                                            TMOPMatrixCoefficient *mspec)
{
   scalar_tspec = sspec;
   vector_tspec = vspec;
   matrix_tspec = mspec;
}

void AnalyticAdaptTC::ComputeElementTargets(int e_id, const FiniteElement &fe,
                                            const IntegrationRule &ir,
                                            const Vector &elfun,
                                            DenseTensor &Jtr) const
{
   DenseMatrix point_mat;
   point_mat.UseExternalData(elfun.GetData(), fe.GetDof(), fe.GetDim());

   switch (target_type)
   {
      case GIVEN_FULL:
      {
         MFEM_VERIFY(matrix_tspec != NULL,
                     "Target type GIVEN_FULL requires a MatrixCoefficient.");

         IsoparametricTransformation Tpr;
         Tpr.SetFE(&fe);
         Tpr.ElementNo = e_id;
         Tpr.ElementType = ElementTransformation::ELEMENT;
         Tpr.GetPointMat().Transpose(point_mat);

         for (int i = 0; i < ir.GetNPoints(); i++)
         {
            const IntegrationPoint &ip = ir.IntPoint(i);
            Tpr.SetIntPoint(&ip);
            matrix_tspec->Eval(Jtr(i), Tpr, ip);
         }
         break;
      }
      default:
         MFEM_ABORT("Incompatible target type for analytic adaptation!");
   }
}

void AnalyticAdaptTC::ComputeElementTargetsGradient(const IntegrationRule &ir,
                                                    const Vector &elfun,
                                                    IsoparametricTransformation &Tpr,
                                                    DenseTensor &dJtr) const
{
   const FiniteElement *fe = Tpr.GetFE();
   DenseMatrix point_mat;
   point_mat.UseExternalData(elfun.GetData(), fe->GetDof(), fe->GetDim());

   switch (target_type)
   {
      case GIVEN_FULL:
      {
         MFEM_VERIFY(matrix_tspec != NULL,
                     "Target type GIVEN_FULL requires a TMOPMatrixCoefficient.");

         for (int d = 0; d < fe->GetDim(); d++)
         {
            for (int i = 0; i < ir.GetNPoints(); i++)
            {
               const IntegrationPoint &ip = ir.IntPoint(i);
               Tpr.SetIntPoint(&ip);
               DenseMatrix &dJtr_i = dJtr(i + d*ir.GetNPoints());
               matrix_tspec->EvalGrad(dJtr_i, Tpr, ip, d);
            }
         }
         break;
      }
      default:
         MFEM_ABORT("Incompatible target type for analytic adaptation!");
   }
}

namespace internal
{

// mfem::forall-based copy kernel -- used by protected methods below.
// Needed as a workaround for the nvcc restriction that methods with mfem::forall
// in them must to be public.
static inline void device_copy(real_t *d_dest, const real_t *d_src, int size)
{
   mfem::forall(size, [=] MFEM_HOST_DEVICE (int i) { d_dest[i] = d_src[i]; });
}

} // namespace internal

#ifdef MFEM_USE_MPI
void DiscreteAdaptTC::FinalizeParDiscreteTargetSpec(const ParGridFunction &t)
{
   MFEM_VERIFY(adapt_eval, "SetAdaptivityEvaluator() has not been called!")
   MFEM_VERIFY(ncomp > 0, "No target specifications have been set!");

   ParFiniteElementSpace *ptspec_fes = t.ParFESpace();

   tspec_sav = tspec;

   delete tspec_fesv;
   tspec_fesv = new FiniteElementSpace(ptspec_fes->GetMesh(),
                                       ptspec_fes->FEColl(), ncomp);

   delete ptspec_fesv;
   ptspec_fesv = new ParFiniteElementSpace(ptspec_fes->GetParMesh(),
                                           ptspec_fes->FEColl(), ncomp);

   delete tspec_pgf;
   tspec_pgf = new ParGridFunction(ptspec_fesv, tspec);
   tspec_gf = tspec_pgf;

   adapt_eval->SetParMetaInfo(*ptspec_fes->GetParMesh(), *ptspec_fesv);
   adapt_eval->SetInitialField(*ptspec_fes->GetMesh()->GetNodes(), tspec);
}

void DiscreteAdaptTC::ParUpdateAfterMeshTopologyChange()
{
   ptspec_fesv->Update();
   if (tspec_fesv)
   {
      delete tspec_fesv;
      tspec_fesv = new FiniteElementSpace(ptspec_fesv->GetMesh(),
                                          ptspec_fesv->FEColl(), ncomp);
   }
   tspec_pgf->Update();
   tspec_gf = tspec_pgf;
   tspec.SetDataAndSize(tspec_pgf->GetData(), tspec_pgf->Size());
   tspec_sav = tspec;

   adapt_eval->SetParMetaInfo(*ptspec_fesv->GetParMesh(), *ptspec_fesv);
   adapt_eval->SetInitialField(*ptspec_fesv->GetMesh()->GetNodes(), tspec);
}

void DiscreteAdaptTC::SetTspecAtIndex(int idx, const ParGridFunction &tspec_)
{
   const int vdim = tspec_.FESpace()->GetVDim(),
             ndof = tspec_.FESpace()->GetNDofs();
   MFEM_VERIFY(ndof == tspec.Size()/ncomp, "Inconsistency in SetTspecAtIndex.");

   const auto tspec__d = tspec_.Read();
   auto tspec_d = tspec.ReadWrite();
   const int offset = idx*ndof;
   internal::device_copy(tspec_d + offset, tspec__d, ndof*vdim);
   FinalizeParDiscreteTargetSpec(tspec_);
}

void DiscreteAdaptTC::SetParDiscreteTargetSize(const ParGridFunction &tspec_)
{
   MFEM_VERIFY(tspec_.FESpace()->GetOrdering() == Ordering::byNODES,
               "Discrete target size should be ordered byNodes.");
   if (sizeidx > -1) { SetTspecAtIndex(sizeidx, tspec_); return; }
   sizeidx = ncomp;
   SetDiscreteTargetBase(tspec_);
   FinalizeParDiscreteTargetSpec(tspec_);
}

void DiscreteAdaptTC::SetParDiscreteTargetSkew(const ParGridFunction &tspec_)
{
   MFEM_VERIFY(tspec_.FESpace()->GetOrdering() == Ordering::byNODES,
               "Discrete target skewness should be ordered byNodes.");
   if (skewidx > -1) { SetTspecAtIndex(skewidx, tspec_); return; }
   skewidx = ncomp;
   SetDiscreteTargetBase(tspec_);
   FinalizeParDiscreteTargetSpec(tspec_);
}

void DiscreteAdaptTC::SetParDiscreteTargetAspectRatio(const ParGridFunction &ar)
{
   MFEM_VERIFY(ar.FESpace()->GetOrdering() == Ordering::byNODES,
               "Discrete target aspect ratio should be ordered byNodes.");
   if (aspectratioidx > -1) { SetTspecAtIndex(aspectratioidx, ar); return; }
   aspectratioidx = ncomp;
   SetDiscreteTargetBase(ar);
   FinalizeParDiscreteTargetSpec(ar);
}

void DiscreteAdaptTC::SetParDiscreteTargetOrientation(const ParGridFunction &o)
{
   MFEM_VERIFY(o.FESpace()->GetOrdering() == Ordering::byNODES,
               "Discrete target orientation should be ordered byNodes.");
   if (orientationidx > -1) { SetTspecAtIndex(orientationidx, o); return; }
   orientationidx = ncomp;
   SetDiscreteTargetBase(o);
   FinalizeParDiscreteTargetSpec(o);
}

void DiscreteAdaptTC::SetParDiscreteTargetSpec(const ParGridFunction &tspec_)
{
   SetParDiscreteTargetSize(tspec_);
}
#endif // MFEM_USE_MPI

void DiscreteAdaptTC::SetDiscreteTargetBase(const GridFunction &tspec_)
{
   const int vdim = tspec_.FESpace()->GetVDim(),
             ndof = tspec_.FESpace()->GetNDofs();
   ncomp += vdim;

   // need to append data to tspec
   // make a copy of tspec->tspec_temp, increase its size, and
   // copy data from tspec_temp -> tspec, then add new entries
   Vector tspec_temp = tspec;
   tspec.UseDevice(true);
   tspec_sav.UseDevice(true);
   tspec.SetSize(ncomp*ndof);

   const auto tspec_temp_d = tspec_temp.Read();
   auto tspec_d = tspec.ReadWrite();
   internal::device_copy(tspec_d, tspec_temp_d, tspec_temp.Size());

   const auto tspec__d = tspec_.Read();
   const int offset = (ncomp-vdim)*ndof;
   internal::device_copy(tspec_d + offset, tspec__d, ndof*vdim);
}

void DiscreteAdaptTC::SetTspecAtIndex(int idx, const GridFunction &tspec_)
{
   const int vdim = tspec_.FESpace()->GetVDim(),
             ndof = tspec_.FESpace()->GetNDofs();
   MFEM_VERIFY(ndof == tspec.Size()/ncomp, "Inconsistency in SetTspecAtIndex.");

   const auto tspec__d = tspec_.Read();
   auto tspec_d = tspec.ReadWrite();
   const int offset = idx*ndof;
   internal::device_copy(tspec_d + offset, tspec__d, ndof*vdim);
   FinalizeSerialDiscreteTargetSpec(tspec_);
}

void DiscreteAdaptTC::SetSerialDiscreteTargetSize(const GridFunction &tspec_)
{
   MFEM_VERIFY(tspec_.FESpace()->GetOrdering() == Ordering::byNODES,
               "Discrete target size should be ordered byNodes.");
   if (sizeidx > -1) { SetTspecAtIndex(sizeidx, tspec_); return; }
   sizeidx = ncomp;
   SetDiscreteTargetBase(tspec_);
   FinalizeSerialDiscreteTargetSpec(tspec_);
}

void DiscreteAdaptTC::SetSerialDiscreteTargetSkew(const GridFunction &tspec_)
{
   MFEM_VERIFY(tspec_.FESpace()->GetOrdering() == Ordering::byNODES,
               "Discrete target skewness should be ordered byNodes.");
   if (skewidx > -1) { SetTspecAtIndex(skewidx, tspec_); return; }
   skewidx = ncomp;
   SetDiscreteTargetBase(tspec_);
   FinalizeSerialDiscreteTargetSpec(tspec_);
}

void DiscreteAdaptTC::SetSerialDiscreteTargetAspectRatio(const GridFunction &ar)
{
   MFEM_VERIFY(ar.FESpace()->GetOrdering() == Ordering::byNODES,
               "Discrete target aspect ratio should be ordered byNodes.");
   if (aspectratioidx > -1) { SetTspecAtIndex(aspectratioidx, ar); return; }
   aspectratioidx = ncomp;
   SetDiscreteTargetBase(ar);
   FinalizeSerialDiscreteTargetSpec(ar);
}

void DiscreteAdaptTC::SetSerialDiscreteTargetOrientation(const GridFunction &o)
{
   MFEM_VERIFY(o.FESpace()->GetOrdering() == Ordering::byNODES,
               "Discrete target orientation should be ordered byNodes.");
   if (orientationidx > -1) { SetTspecAtIndex(orientationidx, o); return; }
   orientationidx = ncomp;
   SetDiscreteTargetBase(o);
   FinalizeSerialDiscreteTargetSpec(o);
}

void DiscreteAdaptTC::FinalizeSerialDiscreteTargetSpec(const GridFunction &t)
{
   MFEM_VERIFY(adapt_eval, "SetAdaptivityEvaluator() has not been called!")
   MFEM_VERIFY(ncomp > 0, "No target specifications have been set!");

   const FiniteElementSpace *tspec_fes = t.FESpace();

   tspec_sav = tspec;

   delete tspec_fesv;
   tspec_fesv = new FiniteElementSpace(tspec_fes->GetMesh(),
                                       tspec_fes->FEColl(), ncomp,
                                       Ordering::byNODES);

   delete tspec_gf;
   tspec_gf = new GridFunction(tspec_fesv, tspec);

   adapt_eval->SetSerialMetaInfo(*tspec_fes->GetMesh(), *tspec_fesv);
   adapt_eval->SetInitialField(*tspec_fes->GetMesh()->GetNodes(), tspec);
}

void DiscreteAdaptTC::GetDiscreteTargetSpec(GridFunction &tspec_, int idx)
{
   if (idx < 0) { return; }
   const int ndof = tspec_.FESpace()->GetNDofs(),
             vdim = tspec_.FESpace()->GetVDim();
   MFEM_VERIFY(ndof == tspec.Size()/ncomp,
               "Inconsistency in GetSerialDiscreteTargetSpec.");

   for (int i = 0; i < ndof*vdim; i++)
   {
      tspec_(i) = tspec(i + idx*ndof);
   }
}

void DiscreteAdaptTC::UpdateAfterMeshTopologyChange()
{
   tspec_fesv->Update();
   tspec_gf->Update();
   tspec.SetDataAndSize(tspec_gf->GetData(), tspec_gf->Size());
   tspec_sav = tspec;

   adapt_eval->SetSerialMetaInfo(*tspec_fesv->GetMesh(), *tspec_fesv);
   adapt_eval->SetInitialField(*tspec_fesv->GetMesh()->GetNodes(), tspec);
}

void DiscreteAdaptTC::SetSerialDiscreteTargetSpec(const GridFunction &tspec_)
{
   SetSerialDiscreteTargetSize(tspec_);
}


void DiscreteAdaptTC::UpdateTargetSpecification(const Vector &new_x,
                                                bool reuse_flag,
                                                int new_x_ordering)
{
   if (reuse_flag && good_tspec) { return; }

   MFEM_VERIFY(tspec.Size() > 0, "Target specification is not set!");
   adapt_eval->ComputeAtNewPosition(new_x, tspec, new_x_ordering);
   tspec_sav = tspec;

   good_tspec = reuse_flag;
}

void DiscreteAdaptTC::UpdateTargetSpecification(Vector &new_x,
                                                Vector &IntData,
                                                int new_x_ordering)
{
   adapt_eval->ComputeAtNewPosition(new_x, IntData, new_x_ordering);
}

void DiscreteAdaptTC::UpdateTargetSpecificationAtNode(const FiniteElement &el,
                                                      ElementTransformation &T,
                                                      int dofidx, int dir,
                                                      const Vector &IntData)
{
   MFEM_VERIFY(tspec.Size() > 0, "Target specification is not set!");

   Array<int> dofs;
   tspec_fesv->GetElementDofs(T.ElementNo, dofs);
   const int cnt = tspec.Size()/ncomp; // dofs per scalar-field

   for (int i = 0; i < ncomp; i++)
   {
      tspec(dofs[dofidx]+i*cnt) = IntData(dofs[dofidx] + i*cnt + dir*cnt*ncomp);
   }
}

void DiscreteAdaptTC::RestoreTargetSpecificationAtNode(ElementTransformation &T,
                                                       int dofidx)
{
   MFEM_VERIFY(tspec.Size() > 0, "Target specification is not set!");

   Array<int> dofs;
   tspec_fesv->GetElementDofs(T.ElementNo, dofs);
   const int cnt = tspec.Size()/ncomp;
   for (int i = 0; i < ncomp; i++)
   {
      tspec(dofs[dofidx] + i*cnt) = tspec_sav(dofs[dofidx] + i*cnt);
   }
}

void DiscreteAdaptTC::SetTspecFromIntRule(int e_id,
                                          const IntegrationRule &intrule)
{
   switch (target_type)
   {
      case IDEAL_SHAPE_GIVEN_SIZE:
      case GIVEN_SHAPE_AND_SIZE:
      {
         const int ndofs = tspec_fesv->GetFE(e_id)->GetDof(),
                   ntspec_dofs = ndofs*ncomp;

         Vector tspec_vals(ntspec_dofs);

         Array<int> dofs;
         tspec_fesv->GetElementVDofs(e_id, dofs);
         tspec.GetSubVector(dofs, tspec_vals);
         DenseMatrix tr;
         tspec_gf->GetVectorValues(e_id, intrule, tspec_refine, tr);
         tspec_refine.Transpose();
         break;
      }
      default:
         MFEM_ABORT("Incompatible target type for discrete adaptation!");
   }
}

void DiscreteAdaptTC::SetTspecDataForDerefinement(FiniteElementSpace *fes)
{
   coarse_tspec_fesv = fes;
   const Operator *c_op = fes->GetUpdateOperator();
   tspec_derefine.SetSize(c_op->Height());
   c_op->Mult(tspec, tspec_derefine);
}

void DiscreteAdaptTC::ComputeElementTargets(int e_id, const FiniteElement &fe,
                                            const IntegrationRule &ir,
                                            const Vector &elfun,
                                            DenseTensor &Jtr) const
{
   MFEM_VERIFY(tspec_fesv, "No target specifications have been set.");
   const int dim = fe.GetDim(),
             nqp = ir.GetNPoints();
   Jtrcomp.SetSize(dim, dim, 4*nqp);

   FiniteElementSpace *src_fes = tspec_fesv;

   switch (target_type)
   {
      case IDEAL_SHAPE_GIVEN_SIZE:
      case GIVEN_SHAPE_AND_SIZE:
      {
         const DenseMatrix &Wideal =
            Geometries.GetGeomToPerfGeomJac(fe.GetGeomType());
         const int ndofs = tspec_fesv->GetFE(e_id)->GetDof(),
                   ntspec_dofs = ndofs*ncomp;

         Vector shape(ndofs), tspec_vals(ntspec_dofs), par_vals,
                par_vals_c1, par_vals_c2, par_vals_c3;

         Array<int> dofs;
         DenseMatrix D_rho(dim), Q_phi(dim), R_theta(dim);
         tspec_fesv->GetElementVDofs(e_id, dofs);
         tspec.UseDevice(true);
         tspec.GetSubVector(dofs, tspec_vals);
         if (tspec_refine.NumCols() > 0) // Refinement
         {
            MFEM_VERIFY(amr_el >= 0, " Target being constructed for an AMR element.");
            for (int i = 0; i < ncomp; i++)
            {
               for (int j = 0; j < ndofs; j++)
               {
                  tspec_vals(j + i*ndofs) = tspec_refine(j + amr_el*ndofs, i);
               }
            }
         }
         else if (tspec_derefine.Size() > 0) // Derefinement
         {
            dofs.SetSize(0);
            coarse_tspec_fesv->GetElementVDofs(e_id, dofs);
            tspec_derefine.GetSubVector(dofs, tspec_vals);
            src_fes = coarse_tspec_fesv;
         }

         for (int q = 0; q < nqp; q++)
         {
            const IntegrationPoint &ip = ir.IntPoint(q);
            src_fes->GetFE(e_id)->CalcShape(ip, shape);
            Jtr(q) = Wideal; // Initialize to identity
            for (int d = 0; d < 4; d++)
            {
               DenseMatrix Jtrcomp_q(Jtrcomp.GetData(d + 4*q), dim, dim);
               Jtrcomp_q = Wideal; // Initialize to identity
            }

            if (sizeidx != -1) // Set size
            {
               par_vals.SetDataAndSize(tspec_vals.GetData()+sizeidx*ndofs, ndofs);
               real_t min_size = par_vals.Min();
               if (lim_min_size > 0.) { min_size = lim_min_size; }
               MFEM_VERIFY(min_size > 0.0,
                           "Non-positive size propagated in the target definition.");

               real_t size = std::max(shape * par_vals, min_size);
               NCMesh *ncmesh = tspec_fesv->GetMesh()->ncmesh;
               if (ncmesh)
               {
                  size /= ncmesh->GetElementSizeReduction(e_id);
               }
               Jtr(q).Set(std::pow(size, 1.0/dim), Jtr(q));
               DenseMatrix Jtrcomp_q(Jtrcomp.GetData(0 + 4*q), dim, dim);
               Jtrcomp_q = Jtr(q);
            } // Done size

            if (target_type == IDEAL_SHAPE_GIVEN_SIZE) { continue; }

            if (aspectratioidx != -1) // Set aspect ratio
            {
               if (dim == 2)
               {
                  par_vals.SetDataAndSize(tspec_vals.GetData()+
                                          aspectratioidx*ndofs, ndofs);
                  const real_t min_size = par_vals.Min();
                  MFEM_VERIFY(min_size > 0.0,
                              "Non-positive aspect-ratio propagated in the target definition.");

                  const real_t aspectratio = shape * par_vals;
                  D_rho = 0.;
                  D_rho(0,0) = 1./pow(aspectratio,0.5);
                  D_rho(1,1) = pow(aspectratio,0.5);
               }
               else
               {
                  par_vals.SetDataAndSize(tspec_vals.GetData()+
                                          aspectratioidx*ndofs, ndofs*3);
                  par_vals_c1.SetDataAndSize(par_vals.GetData(), ndofs);
                  par_vals_c2.SetDataAndSize(par_vals.GetData()+ndofs, ndofs);
                  par_vals_c3.SetDataAndSize(par_vals.GetData()+2*ndofs, ndofs);

                  const real_t rho1 = shape * par_vals_c1;
                  const real_t rho2 = shape * par_vals_c2;
                  const real_t rho3 = shape * par_vals_c3;
                  D_rho = 0.;
                  D_rho(0,0) = pow(rho1,2./3.);
                  D_rho(1,1) = pow(rho2,2./3.);
                  D_rho(2,2) = pow(rho3,2./3.);
               }
               DenseMatrix Jtrcomp_q(Jtrcomp.GetData(1 + 4*q), dim, dim);
               Jtrcomp_q = D_rho;
               DenseMatrix Temp = Jtr(q);
               Mult(D_rho, Temp, Jtr(q));
            } // Done aspect ratio

            if (skewidx != -1) // Set skew
            {
               if (dim == 2)
               {
                  par_vals.SetDataAndSize(tspec_vals.GetData()+
                                          skewidx*ndofs, ndofs);

                  const real_t skew = shape * par_vals;

                  Q_phi = 0.;
                  Q_phi(0,0) = 1.;
                  Q_phi(0,1) = cos(skew);
                  Q_phi(1,1) = sin(skew);
               }
               else
               {
                  par_vals.SetDataAndSize(tspec_vals.GetData()+
                                          skewidx*ndofs, ndofs*3);
                  par_vals_c1.SetDataAndSize(par_vals.GetData(), ndofs);
                  par_vals_c2.SetDataAndSize(par_vals.GetData()+ndofs, ndofs);
                  par_vals_c3.SetDataAndSize(par_vals.GetData()+2*ndofs, ndofs);

                  const real_t phi12  = shape * par_vals_c1;
                  const real_t phi13  = shape * par_vals_c2;
                  const real_t chi = shape * par_vals_c3;

                  Q_phi = 0.;
                  Q_phi(0,0) = 1.;
                  Q_phi(0,1) = cos(phi12);
                  Q_phi(0,2) = cos(phi13);

                  Q_phi(1,1) = sin(phi12);
                  Q_phi(1,2) = sin(phi13)*cos(chi);

                  Q_phi(2,2) = sin(phi13)*sin(chi);
               }
               DenseMatrix Jtrcomp_q(Jtrcomp.GetData(2 + 4*q), dim, dim);
               Jtrcomp_q = Q_phi;
               DenseMatrix Temp = Jtr(q);
               Mult(Q_phi, Temp, Jtr(q));
            } // Done skew

            if (orientationidx != -1) // Set orientation
            {
               if (dim == 2)
               {
                  par_vals.SetDataAndSize(tspec_vals.GetData()+
                                          orientationidx*ndofs, ndofs);

                  const real_t theta = shape * par_vals;
                  R_theta(0,0) =  cos(theta);
                  R_theta(0,1) = -sin(theta);
                  R_theta(1,0) =  sin(theta);
                  R_theta(1,1) =  cos(theta);
               }
               else
               {
                  par_vals.SetDataAndSize(tspec_vals.GetData()+
                                          orientationidx*ndofs, ndofs*3);
                  par_vals_c1.SetDataAndSize(par_vals.GetData(), ndofs);
                  par_vals_c2.SetDataAndSize(par_vals.GetData()+ndofs, ndofs);
                  par_vals_c3.SetDataAndSize(par_vals.GetData()+2*ndofs, ndofs);

                  const real_t theta = shape * par_vals_c1;
                  const real_t psi   = shape * par_vals_c2;
                  const real_t beta  = shape * par_vals_c3;

                  real_t ct = cos(theta), st = sin(theta),
                         cp = cos(psi),   sp = sin(psi),
                         cb = cos(beta),  sb = sin(beta);

                  R_theta = 0.;
                  R_theta(0,0) = ct*sp;
                  R_theta(1,0) = st*sp;
                  R_theta(2,0) = cp;

                  R_theta(0,1) = -st*cb + ct*cp*sb;
                  R_theta(1,1) = ct*cb + st*cp*sb;
                  R_theta(2,1) = -sp*sb;

                  R_theta(0,0) = -st*sb - ct*cp*cb;
                  R_theta(1,0) = ct*sb - st*cp*cb;
                  R_theta(2,0) = sp*cb;
               }
               DenseMatrix Jtrcomp_q(Jtrcomp.GetData(3 + 4*q), dim, dim);
               Jtrcomp_q = R_theta;
               DenseMatrix Temp = Jtr(q);
               Mult(R_theta, Temp, Jtr(q));
            } // Done orientation
         }
         break;
      }
      default:
         MFEM_ABORT("Incompatible target type for discrete adaptation!");
   }
}

void DiscreteAdaptTC::ComputeElementTargetsGradient(const IntegrationRule &ir,
                                                    const Vector &elfun,
                                                    IsoparametricTransformation &Tpr,
                                                    DenseTensor &dJtr) const
{
   MFEM_ASSERT(target_type == IDEAL_SHAPE_UNIT_SIZE || nodes != NULL, "");

   MFEM_VERIFY(tspec_fesv, "No target specifications have been set.");

   dJtr = 0.;
   const int e_id = Tpr.ElementNo;
   const FiniteElement *fe = Tpr.GetFE();

   switch (target_type)
   {
      case IDEAL_SHAPE_GIVEN_SIZE:
      case GIVEN_SHAPE_AND_SIZE:
      {
         const DenseMatrix &Wideal =
            Geometries.GetGeomToPerfGeomJac(fe->GetGeomType());
         const int dim = Wideal.Height(),
                   ndofs = fe->GetDof(),
                   ntspec_dofs = ndofs*ncomp;

         Vector shape(ndofs), tspec_vals(ntspec_dofs), par_vals,
                par_vals_c1(ndofs), par_vals_c2(ndofs), par_vals_c3(ndofs);

         Array<int> dofs;
         DenseMatrix dD_rho(dim), dQ_phi(dim), dR_theta(dim);
         DenseMatrix dQ_phi13(dim), dQ_phichi(dim); // dQ_phi is used for dQ/dphi12 in 3D
         DenseMatrix dR_psi(dim), dR_beta(dim);
         tspec_fesv->GetElementVDofs(e_id, dofs);
         tspec.GetSubVector(dofs, tspec_vals);

         DenseMatrix grad_e_c1(ndofs, dim),
                     grad_e_c2(ndofs, dim),
                     grad_e_c3(ndofs, dim);
         Vector grad_ptr_c1(grad_e_c1.GetData(), ndofs*dim),
                grad_ptr_c2(grad_e_c2.GetData(), ndofs*dim),
                grad_ptr_c3(grad_e_c3.GetData(), ndofs*dim);

         DenseMatrix grad_phys; // This will be (dof x dim, dof).
         fe->ProjectGrad(*fe, Tpr, grad_phys);

         for (int i = 0; i < ir.GetNPoints(); i++)
         {
            const IntegrationPoint &ip = ir.IntPoint(i);
            DenseMatrix Jtrcomp_s(Jtrcomp.GetData(0 + 4*i), dim, dim); // size
            DenseMatrix Jtrcomp_d(Jtrcomp.GetData(1 + 4*i), dim, dim); // aspect-ratio
            DenseMatrix Jtrcomp_q(Jtrcomp.GetData(2 + 4*i), dim, dim); // skew
            DenseMatrix Jtrcomp_r(Jtrcomp.GetData(3 + 4*i), dim, dim); // orientation
            DenseMatrix work1(dim), work2(dim), work3(dim);

            if (sizeidx != -1) // Set size
            {
               par_vals.SetDataAndSize(tspec_vals.GetData()+sizeidx*ndofs, ndofs);

               grad_phys.Mult(par_vals, grad_ptr_c1);
               Vector grad_q(dim);
               tspec_fesv->GetFE(e_id)->CalcShape(ip, shape);
               grad_e_c1.MultTranspose(shape, grad_q);

               const real_t min_size = par_vals.Min();
               MFEM_VERIFY(min_size > 0.0,
                           "Non-positive size propagated in the target definition.");
               const real_t size = std::max(shape * par_vals, min_size);
               real_t dz_dsize = (1./dim)*pow(size, 1./dim - 1.);

               Mult(Jtrcomp_q, Jtrcomp_d, work1); // Q*D
               Mult(Jtrcomp_r, work1, work2);     // R*Q*D

               for (int d = 0; d < dim; d++)
               {
                  DenseMatrix &dJtr_i = dJtr(i + d*ir.GetNPoints());
                  work1 = Wideal;
                  work1.Set(dz_dsize, work1);    // dz/dsize
                  work1 *= grad_q(d);            // dz/dsize*dsize/dx
                  AddMult(work1, work2, dJtr_i); // dz/dx*R*Q*D
               }
            } // Done size

            if (target_type == IDEAL_SHAPE_GIVEN_SIZE) { continue; }

            if (aspectratioidx != -1) // Set aspect ratio
            {
               if (dim == 2)
               {
                  par_vals.SetDataAndSize(tspec_vals.GetData()+
                                          aspectratioidx*ndofs, ndofs);

                  grad_phys.Mult(par_vals, grad_ptr_c1);
                  Vector grad_q(dim);
                  tspec_fesv->GetFE(e_id)->CalcShape(ip, shape);
                  grad_e_c1.MultTranspose(shape, grad_q);

                  const real_t aspectratio = shape * par_vals;
                  dD_rho = 0.;
                  dD_rho(0,0) = -0.5*pow(aspectratio,-1.5);
                  dD_rho(1,1) = 0.5*pow(aspectratio,-0.5);

                  Mult(Jtrcomp_s, Jtrcomp_r, work1); // z*R
                  Mult(work1, Jtrcomp_q, work2);     // z*R*Q

                  for (int d = 0; d < dim; d++)
                  {
                     DenseMatrix &dJtr_i = dJtr(i + d*ir.GetNPoints());
                     work1 = dD_rho;
                     work1 *= grad_q(d); // work1 = dD/drho*drho/dx
                     AddMult(work2, work1, dJtr_i); // z*R*Q*dD/dx
                  }
               }
               else // 3D
               {
                  par_vals.SetDataAndSize(tspec_vals.GetData()+
                                          aspectratioidx*ndofs, ndofs*3);
                  par_vals_c1.SetData(par_vals.GetData());
                  par_vals_c2.SetData(par_vals.GetData()+ndofs);
                  par_vals_c3.SetData(par_vals.GetData()+2*ndofs);

                  grad_phys.Mult(par_vals_c1, grad_ptr_c1);
                  grad_phys.Mult(par_vals_c2, grad_ptr_c2);
                  grad_phys.Mult(par_vals_c3, grad_ptr_c3);
                  Vector grad_q1(dim), grad_q2(dim), grad_q3(dim);
                  tspec_fesv->GetFE(e_id)->CalcShape(ip, shape);
                  grad_e_c1.MultTranspose(shape, grad_q1);
                  grad_e_c2.MultTranspose(shape, grad_q2);
                  grad_e_c3.MultTranspose(shape, grad_q3);

                  const real_t rho1 = shape * par_vals_c1;
                  const real_t rho2 = shape * par_vals_c2;
                  const real_t rho3 = shape * par_vals_c3;
                  dD_rho = 0.;
                  dD_rho(0,0) = (2./3.)*pow(rho1,-1./3.);
                  dD_rho(1,1) = (2./3.)*pow(rho2,-1./3.);
                  dD_rho(2,2) = (2./3.)*pow(rho3,-1./3.);

                  Mult(Jtrcomp_s, Jtrcomp_r, work1); // z*R
                  Mult(work1, Jtrcomp_q, work2);     // z*R*Q


                  for (int d = 0; d < dim; d++)
                  {
                     DenseMatrix &dJtr_i = dJtr(i + d*ir.GetNPoints());
                     work1 = dD_rho;
                     work1(0,0) *= grad_q1(d);
                     work1(1,2) *= grad_q2(d);
                     work1(2,2) *= grad_q3(d);
                     // work1 = dD/dx = dD/drho1*drho1/dx + dD/drho2*drho2/dx
                     AddMult(work2, work1, dJtr_i); // z*R*Q*dD/dx
                  }
               }
            } // Done aspect ratio

            if (skewidx != -1) // Set skew
            {
               if (dim == 2)
               {
                  par_vals.SetDataAndSize(tspec_vals.GetData()+
                                          skewidx*ndofs, ndofs);

                  grad_phys.Mult(par_vals, grad_ptr_c1);
                  Vector grad_q(dim);
                  tspec_fesv->GetFE(e_id)->CalcShape(ip, shape);
                  grad_e_c1.MultTranspose(shape, grad_q);

                  const real_t skew = shape * par_vals;

                  dQ_phi = 0.;
                  dQ_phi(0,0) = 1.;
                  dQ_phi(0,1) = -sin(skew);
                  dQ_phi(1,1) = cos(skew);

                  Mult(Jtrcomp_s, Jtrcomp_r, work2); // z*R

                  for (int d = 0; d < dim; d++)
                  {
                     DenseMatrix &dJtr_i = dJtr(i + d*ir.GetNPoints());
                     work1 = dQ_phi;
                     work1 *= grad_q(d); // work1 = dQ/dphi*dphi/dx
                     Mult(work1, Jtrcomp_d, work3); // dQ/dx*D
                     AddMult(work2, work3, dJtr_i); // z*R*dQ/dx*D
                  }
               }
               else
               {
                  par_vals.SetDataAndSize(tspec_vals.GetData()+
                                          skewidx*ndofs, ndofs*3);
                  par_vals_c1.SetData(par_vals.GetData());
                  par_vals_c2.SetData(par_vals.GetData()+ndofs);
                  par_vals_c3.SetData(par_vals.GetData()+2*ndofs);

                  grad_phys.Mult(par_vals_c1, grad_ptr_c1);
                  grad_phys.Mult(par_vals_c2, grad_ptr_c2);
                  grad_phys.Mult(par_vals_c3, grad_ptr_c3);
                  Vector grad_q1(dim), grad_q2(dim), grad_q3(dim);
                  tspec_fesv->GetFE(e_id)->CalcShape(ip, shape);
                  grad_e_c1.MultTranspose(shape, grad_q1);
                  grad_e_c2.MultTranspose(shape, grad_q2);
                  grad_e_c3.MultTranspose(shape, grad_q3);

                  const real_t phi12  = shape * par_vals_c1;
                  const real_t phi13  = shape * par_vals_c2;
                  const real_t chi = shape * par_vals_c3;

                  dQ_phi = 0.;
                  dQ_phi(0,0) = 1.;
                  dQ_phi(0,1) = -sin(phi12);
                  dQ_phi(1,1) = cos(phi12);

                  dQ_phi13 = 0.;
                  dQ_phi13(0,2) = -sin(phi13);
                  dQ_phi13(1,2) = cos(phi13)*cos(chi);
                  dQ_phi13(2,2) = cos(phi13)*sin(chi);

                  dQ_phichi = 0.;
                  dQ_phichi(1,2) = -sin(phi13)*sin(chi);
                  dQ_phichi(2,2) =  sin(phi13)*cos(chi);

                  Mult(Jtrcomp_s, Jtrcomp_r, work2); // z*R

                  for (int d = 0; d < dim; d++)
                  {
                     DenseMatrix &dJtr_i = dJtr(i + d*ir.GetNPoints());
                     work1 = dQ_phi;
                     work1 *= grad_q1(d); // work1 = dQ/dphi12*dphi12/dx
                     work1.Add(grad_q2(d), dQ_phi13);  // + dQ/dphi13*dphi13/dx
                     work1.Add(grad_q3(d), dQ_phichi); // + dQ/dchi*dchi/dx
                     Mult(work1, Jtrcomp_d, work3); // dQ/dx*D
                     AddMult(work2, work3, dJtr_i); // z*R*dQ/dx*D
                  }
               }
            } // Done skew

            if (orientationidx != -1) // Set orientation
            {
               if (dim == 2)
               {
                  par_vals.SetDataAndSize(tspec_vals.GetData()+
                                          orientationidx*ndofs, ndofs);

                  grad_phys.Mult(par_vals, grad_ptr_c1);
                  Vector grad_q(dim);
                  tspec_fesv->GetFE(e_id)->CalcShape(ip, shape);
                  grad_e_c1.MultTranspose(shape, grad_q);

                  const real_t theta = shape * par_vals;
                  dR_theta(0,0) = -sin(theta);
                  dR_theta(0,1) = -cos(theta);
                  dR_theta(1,0) =  cos(theta);
                  dR_theta(1,1) = -sin(theta);

                  Mult(Jtrcomp_q, Jtrcomp_d, work1); // Q*D
                  Mult(Jtrcomp_s, work1, work2);     // z*Q*D
                  for (int d = 0; d < dim; d++)
                  {
                     DenseMatrix &dJtr_i = dJtr(i + d*ir.GetNPoints());
                     work1 = dR_theta;
                     work1 *= grad_q(d); // work1 = dR/dtheta*dtheta/dx
                     AddMult(work1, work2, dJtr_i);  // z*dR/dx*Q*D
                  }
               }
               else
               {
                  par_vals.SetDataAndSize(tspec_vals.GetData()+
                                          orientationidx*ndofs, ndofs*3);
                  par_vals_c1.SetData(par_vals.GetData());
                  par_vals_c2.SetData(par_vals.GetData()+ndofs);
                  par_vals_c3.SetData(par_vals.GetData()+2*ndofs);

                  grad_phys.Mult(par_vals_c1, grad_ptr_c1);
                  grad_phys.Mult(par_vals_c2, grad_ptr_c2);
                  grad_phys.Mult(par_vals_c3, grad_ptr_c3);
                  Vector grad_q1(dim), grad_q2(dim), grad_q3(dim);
                  tspec_fesv->GetFE(e_id)->CalcShape(ip, shape);
                  grad_e_c1.MultTranspose(shape, grad_q1);
                  grad_e_c2.MultTranspose(shape, grad_q2);
                  grad_e_c3.MultTranspose(shape, grad_q3);

                  const real_t theta = shape * par_vals_c1;
                  const real_t psi   = shape * par_vals_c2;
                  const real_t beta  = shape * par_vals_c3;

                  const real_t ct = cos(theta), st = sin(theta),
                               cp = cos(psi),   sp = sin(psi),
                               cb = cos(beta),  sb = sin(beta);

                  dR_theta = 0.;
                  dR_theta(0,0) = -st*sp;
                  dR_theta(1,0) = ct*sp;
                  dR_theta(2,0) = 0;

                  dR_theta(0,1) = -ct*cb - st*cp*sb;
                  dR_theta(1,1) = -st*cb + ct*cp*sb;
                  dR_theta(2,1) = 0.;

                  dR_theta(0,0) = -ct*sb + st*cp*cb;
                  dR_theta(1,0) = -st*sb - ct*cp*cb;
                  dR_theta(2,0) = 0.;

                  dR_beta = 0.;
                  dR_beta(0,0) = 0.;
                  dR_beta(1,0) = 0.;
                  dR_beta(2,0) = 0.;

                  dR_beta(0,1) = st*sb + ct*cp*cb;
                  dR_beta(1,1) = -ct*sb + st*cp*cb;
                  dR_beta(2,1) = -sp*cb;

                  dR_beta(0,0) = -st*cb + ct*cp*sb;
                  dR_beta(1,0) = ct*cb + st*cp*sb;
                  dR_beta(2,0) = 0.;

                  dR_psi = 0.;
                  dR_psi(0,0) = ct*cp;
                  dR_psi(1,0) = st*cp;
                  dR_psi(2,0) = -sp;

                  dR_psi(0,1) = 0. - ct*sp*sb;
                  dR_psi(1,1) = 0. + st*sp*sb;
                  dR_psi(2,1) = -cp*sb;

                  dR_psi(0,0) = 0. + ct*sp*cb;
                  dR_psi(1,0) = 0. + st*sp*cb;
                  dR_psi(2,0) = cp*cb;

                  Mult(Jtrcomp_q, Jtrcomp_d, work1); // Q*D
                  Mult(Jtrcomp_s, work1, work2);     // z*Q*D
                  for (int d = 0; d < dim; d++)
                  {
                     DenseMatrix &dJtr_i = dJtr(i + d*ir.GetNPoints());
                     work1 = dR_theta;
                     work1 *= grad_q1(d); // work1 = dR/dtheta*dtheta/dx
                     work1.Add(grad_q2(d), dR_psi);  // +dR/dpsi*dpsi/dx
                     work1.Add(grad_q3(d), dR_beta); // +dR/dbeta*dbeta/dx
                     AddMult(work1, work2, dJtr_i);  // z*dR/dx*Q*D
                  }
               }
            } // Done orientation
         }
         break;
      }
      default:
         MFEM_ABORT("Incompatible target type for discrete adaptation!");
   }
   Jtrcomp.Clear();
}

void DiscreteAdaptTC::
UpdateGradientTargetSpecification(const Vector &x, real_t dx,
                                  bool reuse_flag, int x_ordering)
{
   if (reuse_flag && good_tspec_grad) { return; }

   const int dim = tspec_fesv->GetTypicalFE()->GetDim(),
             cnt = x.Size()/dim;

   MFEM_VERIFY(tspec_fesv->GetVSize() / ncomp == cnt,
               "FD with discrete adaptivity assume mesh_order = field_order.");

   tspec_pert1h.SetSize(x.Size()*ncomp);

   Vector TSpecTemp;
   Vector xtemp = x;
   for (int j = 0; j < dim; j++)
   {
      for (int i = 0; i < cnt; i++)
      {
         int idx = x_ordering == Ordering::byNODES ? j*cnt + i : i*dim + j;
         xtemp(idx) += dx;
      }

      TSpecTemp.NewDataAndSize(tspec_pert1h.GetData() + j*cnt*ncomp, cnt*ncomp);
      UpdateTargetSpecification(xtemp, TSpecTemp, x_ordering);

      for (int i = 0; i < cnt; i++)
      {
         int idx = x_ordering == Ordering::byNODES ? j*cnt + i : i*dim + j;
         xtemp(idx) -= dx;
      }
   }

   good_tspec_grad = reuse_flag;
}

void DiscreteAdaptTC::
UpdateHessianTargetSpecification(const Vector &x, real_t dx,
                                 bool reuse_flag, int x_ordering)
{
   if (reuse_flag && good_tspec_hess) { return; }

   const int dim    = tspec_fesv->GetTypicalFE()->GetDim(),
             cnt    = x.Size()/dim,
             totmix = 1+2*(dim-2);

   MFEM_VERIFY(tspec_fesv->GetVSize() / ncomp == cnt,
               "FD with discrete adaptivity assume mesh_order = field_order.");

   tspec_pert2h.SetSize(cnt*dim*ncomp);
   tspec_pertmix.SetSize(cnt*totmix*ncomp);

   Vector TSpecTemp;
   Vector xtemp = x;

   // T(x+2h)
   for (int j = 0; j < dim; j++)
   {
      for (int i = 0; i < cnt; i++)
      {
         int idx = x_ordering == Ordering::byNODES ? j*cnt + i : i*dim + j;
         xtemp(idx) += 2*dx;
      }

      TSpecTemp.NewDataAndSize(tspec_pert2h.GetData() + j*cnt*ncomp, cnt*ncomp);
      UpdateTargetSpecification(xtemp, TSpecTemp, x_ordering);

      for (int i = 0; i < cnt; i++)
      {
         int idx = x_ordering == Ordering::byNODES ? j*cnt + i : i*dim + j;
         xtemp(idx) -= 2*dx;
      }
   }

   // T(x+h,y+h)
   int j = 0;
   for (int k1 = 0; k1 < dim; k1++)
   {
      for (int k2 = 0; (k1 != k2) && (k2 < dim); k2++)
      {
         for (int i = 0; i < cnt; i++)
         {
            int idx1 = x_ordering == Ordering::byNODES ? k1*cnt+i : i*dim + k1;
            int idx2 = x_ordering == Ordering::byNODES ? k2*cnt+i : i*dim + k2;
            xtemp(idx1) += dx;
            xtemp(idx2) += dx;
         }

         TSpecTemp.NewDataAndSize(tspec_pertmix.GetData() + j*cnt*ncomp, cnt*ncomp);
         UpdateTargetSpecification(xtemp, TSpecTemp, x_ordering);

         for (int i = 0; i < cnt; i++)
         {
            int idx1 = x_ordering == Ordering::byNODES ? k1*cnt+i : i*dim + k1;
            int idx2 = x_ordering == Ordering::byNODES ? k2*cnt+i : i*dim + k2;
            xtemp(idx1) -= dx;
            xtemp(idx2) -= dx;
         }
         j++;
      }
   }

   good_tspec_hess = reuse_flag;
}

DiscreteAdaptTC::~DiscreteAdaptTC()
{
   delete tspec_gf;
   delete adapt_eval;
   delete tspec_fesv;
#ifdef MFEM_USE_MPI
   delete ptspec_fesv;
#endif
}

void AdaptivityEvaluator::SetSerialMetaInfo(const Mesh &m,
                                            const FiniteElementSpace &f)
{
   delete fes;
   delete mesh;
   mesh = new Mesh(m, true);
   fes = new FiniteElementSpace(mesh, f.FEColl(),
                                f.GetVDim(), f.GetOrdering());
}

#ifdef MFEM_USE_MPI
void AdaptivityEvaluator::SetParMetaInfo(const ParMesh &m,
                                         const ParFiniteElementSpace &f)
{
   delete pfes;
   delete pmesh;
   pmesh = new ParMesh(m, true);
   pfes  = new ParFiniteElementSpace(pmesh, f.FEColl(),
                                     f.GetVDim(), f.GetOrdering());
}
#endif

void AdaptivityEvaluator::ClearGeometricFactors()
{
#ifdef MFEM_USE_MPI
   if (pmesh) { pmesh->DeleteGeometricFactors(); }
#else
   if (mesh) { mesh->DeleteGeometricFactors(); }
#endif
}

AdaptivityEvaluator::~AdaptivityEvaluator()
{
   delete fes;
   delete mesh;
#ifdef MFEM_USE_MPI
   delete pfes;
   delete pmesh;
#endif
}

void TMOP_Integrator::ReleasePADeviceMemory(bool copy_to_host)
{
   if (PA.enabled)
   {
      PA.H.GetMemory().DeleteDevice(copy_to_host);
      PA.H0.GetMemory().DeleteDevice(copy_to_host);
      if (!copy_to_host && !PA.Jtr.GetMemory().HostIsValid())
      {
         PA.Jtr_needs_update = true;
      }
      PA.Jtr.GetMemory().DeleteDevice(copy_to_host);
   }
}

void TMOP_Integrator::SetInitialMeshPos(const GridFunction *x0)
{
   x_0 = x0;

   periodic = (x_0 && x_0->FESpace()->IsDGSpace()) ? true : false;

   // Compute PA.X0 when we're setting x_0 to something.
   if (PA.enabled && x_0 != nullptr)
   {
      const ElementDofOrdering ord = ElementDofOrdering::LEXICOGRAPHIC;
      const Operator *n0_R = x0->FESpace()->GetElementRestriction(ord);
      PA.X0.UseDevice(true);
      PA.X0.SetSize(n0_R->Height(), Device::GetMemoryType());
      n0_R->Mult(*x_0, PA.X0);
   }
}

TMOP_Integrator::~TMOP_Integrator()
{
   delete lim_func;
   delete adapt_lim_gf;
   delete surf_fit_gf;
   delete surf_fit_limiter;
   delete surf_fit_grad;
   delete surf_fit_hess;
   for (int i = 0; i < ElemDer.Size(); i++)
   {
      delete ElemDer[i];
      delete ElemPertEnergy[i];
   }
}

void TMOP_Integrator::EnableLimiting(const GridFunction &n0,
                                     const GridFunction &dist, Coefficient &w0,
                                     TMOP_LimiterFunction *lfunc)
{
   lim_nodes0 = &n0;
   lim_coeff = &w0;
   lim_dist = &dist;
   MFEM_VERIFY(lim_dist->FESpace()->GetVDim() == 1,
               "'dist' must be a scalar GridFunction!");

   delete lim_func;
   lim_func = (lfunc) ? lfunc : new TMOP_QuadraticLimiter;
}

void TMOP_Integrator::EnableLimiting(const GridFunction &n0, Coefficient &w0,
                                     TMOP_LimiterFunction *lfunc)
{
   lim_nodes0 = &n0;
   lim_coeff = &w0;
   lim_dist = NULL;

   delete lim_func;
   lim_func = (lfunc) ? lfunc : new TMOP_QuadraticLimiter;
}

void TMOP_Integrator::EnableAdaptiveLimiting(const GridFunction &z0,
                                             Coefficient &coeff,
                                             AdaptivityEvaluator &ae)
{
   adapt_lim_gf0 = &z0;
   delete adapt_lim_gf;
   adapt_lim_gf   = new GridFunction(z0);
   adapt_lim_coeff = &coeff;
   adapt_lim_eval = &ae;

   adapt_lim_eval->SetSerialMetaInfo(*z0.FESpace()->GetMesh(),
                                     *z0.FESpace());
   adapt_lim_eval->SetInitialField
   (*adapt_lim_gf->FESpace()->GetMesh()->GetNodes(), *adapt_lim_gf);
}

#ifdef MFEM_USE_MPI
void TMOP_Integrator::EnableAdaptiveLimiting(const ParGridFunction &z0,
                                             Coefficient &coeff,
                                             AdaptivityEvaluator &ae)
{
   adapt_lim_gf0 = &z0;
   adapt_lim_pgf0 = &z0;
   delete adapt_lim_gf;
   adapt_lim_gf   = new GridFunction(z0);
   adapt_lim_coeff = &coeff;
   adapt_lim_eval = &ae;

   adapt_lim_eval->SetParMetaInfo(*z0.ParFESpace()->GetParMesh(),
                                  *z0.ParFESpace());
   adapt_lim_eval->SetInitialField
   (*adapt_lim_gf->FESpace()->GetMesh()->GetNodes(), *adapt_lim_gf);
}
#endif

void TMOP_Integrator::EnableSurfaceFitting(const GridFunction &s0,
                                           const Array<bool> &smarker,
                                           Coefficient &coeff,
                                           AdaptivityEvaluator &ae)
{
   // To have both we must duplicate the markers.
   MFEM_VERIFY(surf_fit_pos == NULL,
               "Using both fitting approaches is not supported.");

   const bool per = s0.FESpace()->IsDGSpace();
   MFEM_VERIFY(per == false, "Fitting is not supported for periodic meshes.");

   const int dim = s0.FESpace()->GetMesh()->Dimension();
   Mesh *mesh = s0.FESpace()->GetMesh();
   MFEM_VERIFY(mesh->GetNodes()->Size() == dim*s0.Size(),
               "Mesh and level-set polynomial order must be the same.");
   const H1_FECollection *fec = dynamic_cast<const H1_FECollection *>
                                (s0.FESpace()->FEColl());
   MFEM_VERIFY(fec, "Only H1_FECollection is supported for the surface fitting "
               "grid function.");

   delete surf_fit_gf;
   surf_fit_gf = new GridFunction(s0);
   surf_fit_gf->CountElementsPerVDof(surf_fit_dof_count);
   surf_fit_marker = &smarker;
   surf_fit_coeff = &coeff;
   surf_fit_eval = &ae;

   surf_fit_eval->SetSerialMetaInfo(*s0.FESpace()->GetMesh(),
                                    *s0.FESpace());
   surf_fit_eval->SetInitialField
   (*surf_fit_gf->FESpace()->GetMesh()->GetNodes(), *surf_fit_gf);
}

void TMOP_Integrator::EnableSurfaceFitting(const GridFunction &pos,
                                           const Array<bool> &smarker,
                                           Coefficient &coeff)
{
   // To have both we must duplicate the markers.
   MFEM_VERIFY(surf_fit_gf == NULL,
               "Using both fitting approaches is not supported.");
   MFEM_VERIFY(pos.FESpace()->GetMesh()->GetNodes(),
               "Positions on a mesh without Nodes is not supported.");
   MFEM_VERIFY(pos.FESpace()->GetOrdering() ==
               pos.FESpace()->GetMesh()->GetNodes()->FESpace()->GetOrdering(),
               "Incompatible ordering of spaces!");

   const bool per = pos.FESpace()->IsDGSpace();
   MFEM_VERIFY(per == false, "Fitting is not supported for periodic meshes.");

   surf_fit_pos     = &pos;
   pos.CountElementsPerVDof(surf_fit_dof_count);
   surf_fit_marker  = &smarker;
   surf_fit_coeff   = &coeff;
   delete surf_fit_limiter;
   surf_fit_limiter = new TMOP_QuadraticLimiter;
}

#ifdef MFEM_USE_MPI
void TMOP_Integrator::EnableSurfaceFitting(const ParGridFunction &s0,
                                           const Array<bool> &smarker,
                                           Coefficient &coeff,
                                           AdaptivityEvaluator &ae,
                                           AdaptivityEvaluator *aegrad,
                                           AdaptivityEvaluator *aehess)
{
   // To have both we must duplicate the markers.
   MFEM_VERIFY(surf_fit_pos == NULL,
               "Using both fitting approaches is not supported.");

   const bool per = s0.FESpace()->IsDGSpace();
   MFEM_VERIFY(per == false, "Fitting is not supported for periodic meshes.");

   const int dim = s0.FESpace()->GetMesh()->Dimension();
   ParMesh *pmesh = s0.ParFESpace()->GetParMesh();
   MFEM_VERIFY(pmesh->GetNodes()->Size() == dim*s0.Size(),
               "Mesh and level-set polynomial order must be the same.");
   const H1_FECollection *fec = dynamic_cast<const H1_FECollection *>
                                (s0.FESpace()->FEColl());
   MFEM_VERIFY(fec, "Only H1_FECollection is supported for the surface fitting "
               "grid function.");


   delete surf_fit_gf;
   surf_fit_gf = new GridFunction(s0);
   s0.CountElementsPerVDof(surf_fit_dof_count);
   surf_fit_marker = &smarker;
   surf_fit_coeff = &coeff;
   surf_fit_eval = &ae;

   surf_fit_eval->SetParMetaInfo(*pmesh, *s0.ParFESpace());
   surf_fit_eval->SetInitialField
   (*surf_fit_gf->FESpace()->GetMesh()->GetNodes(), *surf_fit_gf);

   if (!aegrad) { return; }

   MFEM_VERIFY(aehess, "AdaptivityEvaluator for Hessians must be provided too.");

   ParFiniteElementSpace *fes = s0.ParFESpace();

   // FE space for gradients.
   delete surf_fit_grad;
   H1_FECollection *fec_grad = new H1_FECollection(fec->GetOrder(), dim,
                                                   fec->GetBasisType());
   ParFiniteElementSpace *fes_grad = new ParFiniteElementSpace(pmesh, fec_grad,
                                                               dim);
   // Initial gradients.
   surf_fit_grad = new GridFunction(fes_grad);
   surf_fit_grad->MakeOwner(fec_grad);
   for (int d = 0; d < dim; d++)
   {
      ParGridFunction surf_fit_grad_comp(fes, surf_fit_grad->GetData()+d*s0.Size());
      s0.GetDerivative(1, d, surf_fit_grad_comp);
   }
   surf_fit_eval_grad = aegrad;
   surf_fit_eval_grad->SetParMetaInfo(*pmesh, *fes_grad);
   surf_fit_eval_grad->SetInitialField(*pmesh->GetNodes(), *surf_fit_grad);

   // FE space for Hessians.
   delete surf_fit_hess;
   H1_FECollection *fec_hess = new H1_FECollection(fec->GetOrder(), dim,
                                                   fec->GetBasisType());
   ParFiniteElementSpace *fes_hess = new ParFiniteElementSpace(pmesh, fec_hess,
                                                               dim*dim);
   // Initial Hessians.
   surf_fit_hess = new GridFunction(fes_hess);
   surf_fit_hess->MakeOwner(fec_hess);
   int id = 0;
   for (int d = 0; d < dim; d++)
   {
      for (int idir = 0; idir < dim; idir++)
      {
         ParGridFunction surf_fit_grad_comp(fes,
                                            surf_fit_grad->GetData()+d*s0.Size());
         ParGridFunction surf_fit_hess_comp(fes,
                                            surf_fit_hess->GetData()+id*s0.Size());
         surf_fit_grad_comp.GetDerivative(1, idir, surf_fit_hess_comp);
         id++;
      }
   }
   surf_fit_eval_hess = aehess;
   surf_fit_eval_hess->SetParMetaInfo(*pmesh, *fes_hess);
   surf_fit_eval_hess->SetInitialField(*pmesh->GetNodes(), *surf_fit_hess);

   // Store DOF indices that are marked for fitting. Used to reduce work for
   // transferring information between source/background and current mesh.
   surf_fit_marker_dof_index.SetSize(0);
#ifdef MFEM_USE_GSLIB
   if (dynamic_cast<InterpolatorFP *>(surf_fit_eval) &&
       dynamic_cast<InterpolatorFP *>(surf_fit_eval_grad) &&
       dynamic_cast<InterpolatorFP *>(surf_fit_eval_hess))
   {
      for (int i = 0; i < surf_fit_marker->Size(); i++)
      {
         if ((*surf_fit_marker)[i] == true)
         {
            surf_fit_marker_dof_index.Append(i);
         }
      }
   }
#endif

   *surf_fit_grad = 0.0;
   *surf_fit_hess = 0.0;
}

void TMOP_Integrator::EnableSurfaceFittingFromSource(
   const ParGridFunction &s_bg, ParGridFunction &s0,
   const Array<bool> &smarker, Coefficient &coeff, AdaptivityEvaluator &ae,
   const ParGridFunction &s_bg_grad,
   ParGridFunction &s0_grad, AdaptivityEvaluator &age,
   const ParGridFunction &s_bg_hess,
   ParGridFunction &s0_hess, AdaptivityEvaluator &ahe)
{
#ifndef MFEM_USE_GSLIB
   MFEM_ABORT("Surface fitting from source requires GSLIB!");
#endif

   const bool per = s0.FESpace()->IsDGSpace();
   MFEM_VERIFY(per == false, "Fitting is not supported for periodic meshes.");

   // Setup for level set function
   delete surf_fit_gf;
   surf_fit_gf = new GridFunction(s0);
   surf_fit_marker = &smarker;
   surf_fit_coeff = &coeff;
   surf_fit_eval = &ae;
   surf_fit_eval->SetParMetaInfo(*s_bg.ParFESpace()->GetParMesh(),
                                 *s_bg.ParFESpace());
   surf_fit_eval->SetInitialField
   (*s_bg.FESpace()->GetMesh()->GetNodes(), s_bg);
   surf_fit_eval->SetNewFieldFESpace(*surf_fit_gf->FESpace());
   GridFunction *nodes = s0.FESpace()->GetMesh()->GetNodes();
   surf_fit_eval->ComputeAtNewPosition(*nodes, *surf_fit_gf,
                                       nodes->FESpace()->GetOrdering());

   // Setup for gradient on background mesh
   MFEM_VERIFY(s_bg_grad.ParFESpace()->GetOrdering() ==
               s0_grad.ParFESpace()->GetOrdering(),
               "Nodal ordering for grid function on source mesh and current mesh"
               "should be the same.");
   delete surf_fit_grad;
   surf_fit_grad = new GridFunction(s0_grad);
   *surf_fit_grad = 0.0;
   surf_fit_eval_grad = &age;
   surf_fit_eval_grad->SetParMetaInfo(*s_bg_grad.ParFESpace()->GetParMesh(),
                                      *s_bg_grad.ParFESpace());
   surf_fit_eval_grad->SetInitialField
   (*s_bg_grad.FESpace()->GetMesh()->GetNodes(), s_bg_grad);
   surf_fit_eval_grad->SetNewFieldFESpace(*surf_fit_grad->FESpace());

   // Setup for Hessian on background mesh
   MFEM_VERIFY(s_bg_hess.ParFESpace()->GetOrdering() ==
               s0_hess.ParFESpace()->GetOrdering(),
               "Nodal ordering for grid function on source mesh and current mesh"
               "should be the same.");
   delete surf_fit_hess;
   surf_fit_hess = new GridFunction(s0_hess);
   *surf_fit_hess = 0.0;
   surf_fit_eval_hess = &ahe;
   surf_fit_eval_hess->SetParMetaInfo(*s_bg_hess.ParFESpace()->GetParMesh(),
                                      *s_bg_hess.ParFESpace());
   surf_fit_eval_hess->SetInitialField
   (*s_bg_hess.FESpace()->GetMesh()->GetNodes(), s_bg_hess);
   surf_fit_eval_hess->SetNewFieldFESpace(*surf_fit_hess->FESpace());

   // Count number of zones that share each of the DOFs
   s0.CountElementsPerVDof(surf_fit_dof_count);
   // Store DOF indices that are marked for fitting. Used to reduce work for
   // transferring information between source/background and current mesh.
   surf_fit_marker_dof_index.SetSize(0);
   for (int i = 0; i < surf_fit_marker->Size(); i++)
   {
      if ((*surf_fit_marker)[i] == true)
      {
         surf_fit_marker_dof_index.Append(i);
      }
   }
}
#endif

void TMOP_Integrator::GetSurfaceFittingErrors(const Vector &d_loc,
                                              real_t &err_avg, real_t &err_max)
{
   MFEM_VERIFY(periodic == false,
               "Fitting is not supported for periodic meshes.");

   Vector pos(d_loc.Size());
   if (x_0) { add(*x_0, d_loc, pos); }
   else     { pos = d_loc; }

   MFEM_VERIFY(surf_fit_marker, "Surface fitting has not been enabled.");

   const FiniteElementSpace *fes =
      (surf_fit_gf) ? surf_fit_gf->FESpace() : surf_fit_pos->FESpace();
#ifdef MFEM_USE_MPI
   auto pfes = dynamic_cast<const ParFiniteElementSpace *>(fes);
   bool parallel = (pfes) ? true : false;
#endif

   int dim = fes->GetMesh()->Dimension();
   const int node_cnt = surf_fit_marker->Size();
   err_max = 0.0;
   int dof_cnt = 0;
   real_t err_sum = 0.0;
   for (int i = 0; i < node_cnt; i++)
   {
      if ((*surf_fit_marker)[i] == false) { continue; }

#ifdef MFEM_USE_MPI
      // Don't count the overlapping DOFs in parallel.
      // The pfes might be ordered byVDIM, while the loop goes consecutively.
      const int dof_i = pfes->DofToVDof(i, 0);
      if (parallel && pfes->GetLocalTDofNumber(dof_i) < 0) { continue; }
#endif

      dof_cnt++;
      real_t sigma_s = 0.0;
      if (surf_fit_gf) { sigma_s = fabs((*surf_fit_gf)(i)); }
      if (surf_fit_pos)
      {
         Vector pos_s(dim), pos_s_target(dim);
         for (int d = 0; d < dim; d++)
         {
            pos_s(d) = (fes->GetOrdering() == Ordering::byNODES) ?
                       pos(d*node_cnt + i) : pos(i*dim + d);
            pos_s_target(d) = (fes->GetOrdering() == Ordering::byNODES)
                              ? (*surf_fit_pos)(d*node_cnt + i)
                              : (*surf_fit_pos)(i*dim + d);
         }
         sigma_s = pos_s.DistanceTo(pos_s_target);
      }

      err_max  = std::max(err_max, sigma_s);
      err_sum += sigma_s;
   }

#ifdef MFEM_USE_MPI
   if (parallel)
   {
      MPI_Comm comm = pfes->GetComm();
      MPI_Allreduce(MPI_IN_PLACE, &err_max, 1, MPITypeMap<real_t>::mpi_type, MPI_MAX,
                    comm);
      MPI_Allreduce(MPI_IN_PLACE, &dof_cnt, 1, MPI_INT, MPI_SUM, comm);
      MPI_Allreduce(MPI_IN_PLACE, &err_sum, 1, MPITypeMap<real_t>::mpi_type, MPI_SUM,
                    comm);
   }
#endif

   err_avg = (dof_cnt > 0) ? err_sum / dof_cnt : 0.0;
}

void TMOP_Integrator::UpdateAfterMeshTopologyChange()
{
   if (adapt_lim_gf)
   {
      adapt_lim_gf->Update();
      adapt_lim_eval->SetSerialMetaInfo(*adapt_lim_gf->FESpace()->GetMesh(),
                                        *adapt_lim_gf->FESpace());
      adapt_lim_eval->SetInitialField
      (*adapt_lim_gf->FESpace()->GetMesh()->GetNodes(), *adapt_lim_gf);
   }
}

#ifdef MFEM_USE_MPI
void TMOP_Integrator::ParUpdateAfterMeshTopologyChange()
{
   if (adapt_lim_gf)
   {
      adapt_lim_gf->Update();
      adapt_lim_eval->SetParMetaInfo(*adapt_lim_pgf0->ParFESpace()->GetParMesh(),
                                     *adapt_lim_pgf0->ParFESpace());
      adapt_lim_eval->SetInitialField
      (*adapt_lim_gf->FESpace()->GetMesh()->GetNodes(), *adapt_lim_gf);
   }
}
#endif

real_t TMOP_Integrator::GetElementEnergy(const FiniteElement &el,
                                         ElementTransformation &T,
                                         const Vector &d_el)
{
   const int dof = el.GetDof(), dim = el.GetDim();
   const int el_id = T.ElementNo;

   // Form the Vector of node positions, depending on what's the input.
   Vector elfun;
   if (x_0)
   {
      // The input is the displacement.
      x_0->GetElementDofValues(el_id, elfun);
      if (periodic)
      {
         auto n_el = dynamic_cast<const NodalFiniteElement *>(&el);
         n_el->ReorderLexToNative(dim, elfun);
      }
      elfun += d_el;
   }
   else { elfun = d_el; }

   real_t energy;

   // No adaptive limiting / surface fitting terms if the function is called
   // as part of a FD derivative computation (because we include the exact
   // derivatives of these terms in FD computations).
   const bool adaptive_limiting = (adapt_lim_gf && fd_call_flag == false);
   const bool surface_fit = (surf_fit_marker && fd_call_flag == false);

   DSh.SetSize(dof, dim);
   Jrt.SetSize(dim);
   Jpr.SetSize(dim);
   Jpt.SetSize(dim);
   PMatI.UseExternalData(elfun.GetData(), dof, dim);

   const IntegrationRule &ir = EnergyIntegrationRule(el);

   energy = 0.0;
   DenseTensor Jtr(dim, dim, ir.GetNPoints());
   targetC->ComputeElementTargets(el_id, el, ir, elfun, Jtr);

   // Limited case.
   Vector shape, p, p0, d_vals;
   DenseMatrix pos0;
   if (lim_coeff)
   {
      shape.SetSize(dof);
      p.SetSize(dim);
      p0.SetSize(dim);
      pos0.SetSize(dof, dim);
      Vector pos0V(pos0.Data(), dof * dim);
      Array<int> pos_dofs;
      lim_nodes0->FESpace()->GetElementVDofs(el_id, pos_dofs);
      lim_nodes0->GetSubVector(pos_dofs, pos0V);
      if (periodic)
      {
         auto n_el = dynamic_cast<const NodalFiniteElement *>(&el);
         n_el->ReorderLexToNative(dim, pos0V);
      }
      if (lim_dist)
      {
         lim_dist->GetValues(el_id, ir, d_vals);
      }
      else
      {
         d_vals.SetSize(ir.GetNPoints()); d_vals = 1.0;
      }
   }

   // Define ref->physical transformation, when a Coefficient is specified.
   IsoparametricTransformation *Tpr = NULL;
   if (metric_coeff || lim_coeff || adaptive_limiting || surface_fit)
   {
      Tpr = new IsoparametricTransformation;
      Tpr->SetFE(&el);
      Tpr->ElementNo = el_id;
      Tpr->ElementType = ElementTransformation::ELEMENT;
      Tpr->Attribute = T.Attribute;
      Tpr->mesh = T.mesh;
      Tpr->GetPointMat().Transpose(PMatI); // PointMat = PMatI^T
   }
   // TODO: computing the coefficients 'metric_coeff' and 'lim_coeff' in physical
   //       coordinates means that, generally, the gradient and Hessian of the
   //       TMOP_Integrator will depend on the derivatives of the coefficients.
   //
   //       In some cases the coefficients are independent of any movement of
   //       the physical coordinates (i.e. changes in 'elfun'), e.g. when the
   //       coefficient is a ConstantCoefficient or a GridFunctionCoefficient.

   Vector adapt_lim_gf_q, adapt_lim_gf0_q;
   if (adaptive_limiting)
   {
      adapt_lim_gf->GetValues(el_id, ir, adapt_lim_gf_q);
      adapt_lim_gf0->GetValues(el_id, ir, adapt_lim_gf0_q);
   }

   for (int i = 0; i < ir.GetNPoints(); i++)
   {
      const IntegrationPoint &ip = ir.IntPoint(i);

      metric->SetTargetJacobian(Jtr(i));
      CalcInverse(Jtr(i), Jrt);
      const real_t weight =
         (integ_over_target) ? ip.weight * Jtr(i).Det() : ip.weight;

      el.CalcDShape(ip, DSh);
      MultAtB(PMatI, DSh, Jpr);
      Mult(Jpr, Jrt, Jpt);

      real_t val = metric_normal * metric->EvalW(Jpt);
      if (metric_coeff) { val *= metric_coeff->Eval(*Tpr, ip); }

      if (lim_coeff)
      {
         el.CalcShape(ip, shape);
         PMatI.MultTranspose(shape, p);
         pos0.MultTranspose(shape, p0);
         val += lim_normal *
                lim_func->Eval(p, p0, d_vals(i)) *
                lim_coeff->Eval(*Tpr, ip);
      }

      // Contribution from the adaptive limiting term.
      if (adaptive_limiting)
      {
         const real_t diff = adapt_lim_gf_q(i) - adapt_lim_gf0_q(i);
         val += adapt_lim_coeff->Eval(*Tpr, ip) * lim_normal * diff * diff;
      }

      energy += weight * val;
   }

   // Contribution from the surface fitting term.
   if (surface_fit)
   {
      // Scalar for surf_fit_gf, vector for surf_fit_pos, but that's ok.
      const FiniteElementSpace *fes_fit =
         (surf_fit_gf) ? surf_fit_gf->FESpace() : surf_fit_pos->FESpace();
      const IntegrationRule *ir_s = &fes_fit->GetFE(el_id)->GetNodes();
      Array<int> vdofs;
      fes_fit->GetElementVDofs(el_id, vdofs);

      Vector sigma_e(dof);
      if (surf_fit_gf) { surf_fit_gf->GetSubVector(vdofs, sigma_e); }

      for (int s = 0; s < dof; s++)
      {
         // Because surf_fit_pos.fes might be ordered byVDIM.
         const int scalar_dof_id = fes_fit->VDofToDof(vdofs[s]);
         if ((*surf_fit_marker)[scalar_dof_id] == false) { continue; }

         const IntegrationPoint &ip_s = ir_s->IntPoint(s);
         Tpr->SetIntPoint(&ip_s);
         double w = surf_fit_coeff->Eval(*Tpr, ip_s) * surf_fit_normal *
                    1.0 / surf_fit_dof_count[scalar_dof_id];

         if (surf_fit_gf)
         {
            energy += w * sigma_e(s) * sigma_e(s);
         }
         if (surf_fit_pos)
         {
            // Fitting to exact positions.
            Vector pos(dim), pos_target(dim);
            for (int d = 0; d < dim; d++)
            {
               pos(d) = PMatI(s, d);
               pos_target(d) = (*surf_fit_pos)(vdofs[d*dof + s]);
            }
            energy += w * surf_fit_limiter->Eval(pos, pos_target, 1.0);
         }
      }
   }

   delete Tpr;
   return energy;
}

real_t TMOP_Integrator::GetRefinementElementEnergy(const FiniteElement &el,
                                                   ElementTransformation &T,
                                                   const Vector &elfun,
                                                   const IntegrationRule &irule)
{
   int dof = el.GetDof(), dim = el.GetDim(),
       NEsplit = elfun.Size() / (dof*dim), el_id = T.ElementNo;
   real_t energy = 0.;

   TargetConstructor *tc = const_cast<TargetConstructor *>(targetC);
   DiscreteAdaptTC *dtc = dynamic_cast<DiscreteAdaptTC *>(tc);
   // For DiscreteAdaptTC the GridFunctions used to set the targets must be
   // mapped onto the fine elements.
   if (dtc) { dtc->SetTspecFromIntRule(el_id, irule); }

   for (int e = 0; e < NEsplit; e++)
   {
      DSh.SetSize(dof, dim);
      Jrt.SetSize(dim);
      Jpr.SetSize(dim);
      Jpt.SetSize(dim);
      Vector elfun_child(dof*dim);
      for (int i = 0; i < dof; i++)
      {
         for (int d = 0; d < dim; d++)
         {
            // elfun is (xe1,xe2,...xen,ye1,ye2...yen) and has nodal coordinates
            // for all the children element of the parent element being considered.
            // So we must index and get (xek, yek) i.e. nodal coordinates for
            // the fine element being considered.
            elfun_child(i + d*dof) = elfun(i + e*dof + d*dof*NEsplit);
         }
      }
      PMatI.UseExternalData(elfun_child.GetData(), dof, dim);

      const IntegrationRule &ir = EnergyIntegrationRule(el);

      real_t el_energy = 0;
      DenseTensor Jtr(dim, dim, ir.GetNPoints());
      if (dtc)
      {
         // This is used to index into the tspec vector inside DiscreteAdaptTC.
         dtc->SetRefinementSubElement(e);
      }
      targetC->ComputeElementTargets(el_id, el, ir, elfun_child, Jtr);

      // Define ref->physical transformation, wn a Coefficient is specified.
      IsoparametricTransformation *Tpr = NULL;
      if (metric_coeff || lim_coeff)
      {
         Tpr = new IsoparametricTransformation;
         Tpr->SetFE(&el);
         Tpr->ElementNo = T.ElementNo;
         Tpr->ElementType = ElementTransformation::ELEMENT;
         Tpr->Attribute = T.Attribute;
         Tpr->mesh = T.mesh;
         Tpr->GetPointMat().Transpose(PMatI); // PointMat = PMatI^T
      }

      for (int i = 0; i < ir.GetNPoints(); i++)
      {
         const IntegrationPoint &ip = ir.IntPoint(i);
         h_metric->SetTargetJacobian(Jtr(i));
         CalcInverse(Jtr(i), Jrt);
         const real_t weight =
            (integ_over_target) ? ip.weight * Jtr(i).Det() : ip.weight;

         el.CalcDShape(ip, DSh);
         MultAtB(PMatI, DSh, Jpr);
         Mult(Jpr, Jrt, Jpt);

         real_t val = metric_normal * h_metric->EvalW(Jpt);
         if (metric_coeff) { val *= metric_coeff->Eval(*Tpr, ip); }

         el_energy += weight * val;
         delete Tpr;
      }
      energy += el_energy;
   }
   energy /= NEsplit;

   if (dtc) { dtc->ResetRefinementTspecData(); }

   return energy;
}

real_t TMOP_Integrator::GetDerefinementElementEnergy(const FiniteElement &el,
                                                     ElementTransformation &T,
                                                     const Vector &elfun)
{
   int dof = el.GetDof(), dim = el.GetDim();
   real_t energy = 0.;

   DSh.SetSize(dof, dim);
   Jrt.SetSize(dim);
   Jpr.SetSize(dim);
   Jpt.SetSize(dim);
   PMatI.UseExternalData(elfun.GetData(), dof, dim);

   const IntegrationRule &ir = EnergyIntegrationRule(el);

   energy = 0.0;
   DenseTensor Jtr(dim, dim, ir.GetNPoints());
   targetC->ComputeElementTargets(T.ElementNo, el, ir, elfun, Jtr);

   // Define ref->physical transformation, wn a Coefficient is specified.
   IsoparametricTransformation *Tpr = NULL;
   if (metric_coeff)
   {
      Tpr = new IsoparametricTransformation;
      Tpr->SetFE(&el);
      Tpr->ElementNo = T.ElementNo;
      Tpr->ElementType = ElementTransformation::ELEMENT;
      Tpr->Attribute = T.Attribute;
      Tpr->mesh = T.mesh;
      Tpr->GetPointMat().Transpose(PMatI); // PointMat = PMatI^T
   }

   for (int i = 0; i < ir.GetNPoints(); i++)
   {
      const IntegrationPoint &ip = ir.IntPoint(i);
      h_metric->SetTargetJacobian(Jtr(i));
      CalcInverse(Jtr(i), Jrt);
      const real_t weight =
         (integ_over_target) ? ip.weight * Jtr(i).Det() : ip.weight;

      el.CalcDShape(ip, DSh);
      MultAtB(PMatI, DSh, Jpr);
      Mult(Jpr, Jrt, Jpt);

      real_t val = metric_normal * h_metric->EvalW(Jpt);
      if (metric_coeff) { val *= metric_coeff->Eval(*Tpr, ip); }

      energy += weight * val;
   }

   delete Tpr;
   return energy;
}

void TMOP_Integrator::AssembleElementVector(const FiniteElement &el,
                                            ElementTransformation &T,
                                            const Vector &d_el, Vector &elvect)
{
   if (!fdflag)
   {
      AssembleElementVectorExact(el, T, d_el, elvect);
   }
   else
   {
      AssembleElementVectorFD(el, T, d_el, elvect);
   }
}

void TMOP_Integrator::AssembleElementGrad(const FiniteElement &el,
                                          ElementTransformation &T,
                                          const Vector &d_el,
                                          DenseMatrix &elmat)
{
   if (!fdflag)
   {
      AssembleElementGradExact(el, T, d_el, elmat);
   }
   else
   {
      AssembleElementGradFD(el, T, d_el, elmat);
   }
}

void TMOP_Integrator::AssembleElementVectorExact(const FiniteElement &el,
                                                 ElementTransformation &T,
                                                 const Vector &d_el,
                                                 Vector &elvect)
{
   const int dof = el.GetDof(), dim = el.GetDim();
   const int el_id = T.ElementNo;

   // Form the Vector of node positions, depending on what's the input.
   Vector elfun;
   if (x_0)
   {
      // The input is the displacement.
      x_0->GetElementDofValues(el_id, elfun);
      if (periodic)
      {
         auto n_el = dynamic_cast<const NodalFiniteElement *>(&el);
         n_el->ReorderLexToNative(dim, elfun);
      }
      elfun += d_el;
   }
   else { elfun = d_el; }

   DenseMatrix Amat(dim), work1(dim), work2(dim);
   DSh.SetSize(dof, dim);
   DS.SetSize(dof, dim);
   Jrt.SetSize(dim);
   Jpt.SetSize(dim);
   P.SetSize(dim);
   PMatI.UseExternalData(elfun.GetData(), dof, dim);
   elvect.SetSize(dof*dim);
   PMatO.UseExternalData(elvect.GetData(), dof, dim);

   const IntegrationRule &ir = ActionIntegrationRule(el);
   const int nqp = ir.GetNPoints();

   elvect = 0.0;
   Vector weights(nqp);
   DenseTensor Jtr(dim, dim, nqp);
   DenseTensor dJtr(dim, dim, dim*nqp);
   targetC->ComputeElementTargets(el_id, el, ir, elfun, Jtr);

   // Limited case.
   DenseMatrix pos0;
   Vector shape, p, p0, d_vals, grad;
   shape.SetSize(dof);
   if (lim_coeff)
   {
      p.SetSize(dim);
      p0.SetSize(dim);
      pos0.SetSize(dof, dim);
      Vector pos0V(pos0.Data(), dof * dim);
      Array<int> pos_dofs;
      lim_nodes0->FESpace()->GetElementVDofs(el_id, pos_dofs);
      lim_nodes0->GetSubVector(pos_dofs, pos0V);
      if (periodic)
      {
         auto n_el = dynamic_cast<const NodalFiniteElement *>(&el);
         n_el->ReorderLexToNative(dim, pos0V);
      }
      if (lim_dist)
      {
         lim_dist->GetValues(el_id, ir, d_vals);
      }
      else
      {
         d_vals.SetSize(nqp); d_vals = 1.0;
      }
   }

   // Define ref->physical transformation, when a Coefficient is specified.
   IsoparametricTransformation *Tpr = NULL;
   if (metric_coeff || lim_coeff || adapt_lim_gf ||
       surf_fit_gf || surf_fit_pos || exact_action)
   {
      Tpr = new IsoparametricTransformation;
      Tpr->SetFE(&el);
      Tpr->ElementNo = el_id;
      Tpr->ElementType = ElementTransformation::ELEMENT;
      Tpr->Attribute = T.Attribute;
      Tpr->mesh = T.mesh;
      Tpr->GetPointMat().Transpose(PMatI); // PointMat = PMatI^T
      if (exact_action)
      {
         targetC->ComputeElementTargetsGradient(ir, elfun, *Tpr, dJtr);
      }
   }

   Vector d_detW_dx(dim);
   Vector d_Winv_dx(dim);

   for (int q = 0; q < nqp; q++)
   {
      const IntegrationPoint &ip = ir.IntPoint(q);
      metric->SetTargetJacobian(Jtr(q));
      CalcInverse(Jtr(q), Jrt);
      weights(q) = (integ_over_target) ? ip.weight * Jtr(q).Det() : ip.weight;
      real_t weight_m = weights(q) * metric_normal;

      el.CalcDShape(ip, DSh);
      Mult(DSh, Jrt, DS);
      MultAtB(PMatI, DS, Jpt);

      metric->EvalP(Jpt, P);

      if (metric_coeff) { weight_m *= metric_coeff->Eval(*Tpr, ip); }
      P *= weight_m;
      AddMultABt(DS, P, PMatO); // w_q det(W) dmu/dx : dA/dx Winv

      if (exact_action)
      {
         el.CalcShape(ip, shape);
         // Derivatives of adaptivity-based targets.
         // First term: w_q d*(Det W)/dx * mu(T)
         // d(Det W)/dx = det(W)*Tr[Winv*dW/dx]
         DenseMatrix dwdx(dim);
         for (int d = 0; d < dim; d++)
         {
            const DenseMatrix &dJtr_q = dJtr(q + d * nqp);
            Mult(Jrt, dJtr_q, dwdx);
            d_detW_dx(d) = dwdx.Trace();
         }
         d_detW_dx *= weight_m*metric->EvalW(Jpt); // *[w_q*det(W)]*mu(T)

         // Second term: w_q det(W) dmu/dx : AdWinv/dx
         // dWinv/dx = -Winv*dW/dx*Winv
         MultAtB(PMatI, DSh, Amat);
         for (int d = 0; d < dim; d++)
         {
            const DenseMatrix &dJtr_q = dJtr(q + d*nqp);
            Mult(Jrt, dJtr_q, work1); // Winv*dw/dx
            Mult(work1, Jrt, work2);  // Winv*dw/dx*Winv
            Mult(Amat, work2, work1); // A*Winv*dw/dx*Winv
            MultAtB(P, work1, work2); // dmu/dT^T*A*Winv*dw/dx*Winv
            d_Winv_dx(d) = work2.Trace(); // Tr[dmu/dT : AWinv*dw/dx*Winv]
         }
         d_Winv_dx *= -weight_m; // Include (-) factor as well
         d_detW_dx += d_Winv_dx;

         AddMultVWt(shape, d_detW_dx, PMatO);

         // For mu(T,W) we also need w_q dmu/dW:dW/dx det(W)
         // dmu/dW:dW/dx_i
         DenseMatrix PW(dim);
         Vector dmudxw(dim);
         metric->EvalPW(Jpt, PW);
         DenseMatrix Prod(dim);

         for (int d = 0; d < dim; d++)
         {
            const DenseMatrix &dJtr_q = dJtr(q + d*nqp);
            Prod = 0.0;
            MultAtB(PW, dJtr_q, Prod); // dmu/dW:dW/dx_i
            dmudxw(d) = Prod.Trace();
         }
         dmudxw *= weight_m;
         AddMultVWt(shape, dmudxw, PMatO);
      }

      if (lim_coeff)
      {
         if (!exact_action) { el.CalcShape(ip, shape); }
         PMatI.MultTranspose(shape, p);
         pos0.MultTranspose(shape, p0);
         lim_func->Eval_d1(p, p0, d_vals(q), grad);
         grad *= weights(q) * lim_normal * lim_coeff->Eval(*Tpr, ip);
         AddMultVWt(shape, grad, PMatO);
      }
   }

   if (adapt_lim_gf) { AssembleElemVecAdaptLim(el, *Tpr, ir, weights, PMatO); }
   if (surf_fit_gf || surf_fit_pos) { AssembleElemVecSurfFit(el, *Tpr, PMatO); }

   delete Tpr;
}

void TMOP_Integrator::AssembleElementGradExact(const FiniteElement &el,
                                               ElementTransformation &T,
                                               const Vector &d_el,
                                               DenseMatrix &elmat)
{
   const int dof = el.GetDof(), dim = el.GetDim();
   const int el_id = T.ElementNo;

   // Form the Vector of node positions, depending on what's the input.
   Vector elfun;
   if (x_0)
   {
      // The input is the displacement.
      x_0->GetElementDofValues(el_id, elfun);
      if (periodic)
      {
         auto n_el = dynamic_cast<const NodalFiniteElement *>(&el);
         n_el->ReorderLexToNative(dim, elfun);
      }
      elfun += d_el;
   }
   else { elfun = d_el; }

   DSh.SetSize(dof, dim);
   DS.SetSize(dof, dim);
   Jrt.SetSize(dim);
   Jpt.SetSize(dim);
   PMatI.UseExternalData(elfun.GetData(), dof, dim);
   elmat.SetSize(dof*dim);

   const IntegrationRule &ir = GradientIntegrationRule(el);
   const int nqp = ir.GetNPoints();

   elmat = 0.0;
   Vector weights(nqp);
   DenseTensor Jtr(dim, dim, nqp);
   targetC->ComputeElementTargets(el_id, el, ir, elfun, Jtr);

   // Limited case.
   DenseMatrix pos0, hess;
   Vector shape, p, p0, d_vals;
   if (lim_coeff)
   {
      shape.SetSize(dof);
      p.SetSize(dim);
      p0.SetSize(dim);
      pos0.SetSize(dof, dim);
      Vector pos0V(pos0.Data(), dof * dim);
      Array<int> pos_dofs;
      lim_nodes0->FESpace()->GetElementVDofs(el_id, pos_dofs);
      lim_nodes0->GetSubVector(pos_dofs, pos0V);
      if (periodic)
      {
         auto n_el = dynamic_cast<const NodalFiniteElement *>(&el);
         n_el->ReorderLexToNative(dim, pos0V);
      }
      if (lim_dist)
      {
         lim_dist->GetValues(el_id, ir, d_vals);
      }
      else
      {
         d_vals.SetSize(nqp); d_vals = 1.0;
      }
   }

   // Define ref->physical transformation, when a Coefficient is specified.
   IsoparametricTransformation *Tpr = NULL;
   if (metric_coeff || lim_coeff || adapt_lim_gf || surf_fit_gf || surf_fit_pos)
   {
      Tpr = new IsoparametricTransformation;
      Tpr->SetFE(&el);
      Tpr->ElementNo = T.ElementNo;
      Tpr->ElementType = ElementTransformation::ELEMENT;
      Tpr->Attribute = T.Attribute;
      Tpr->mesh = T.mesh;
      Tpr->GetPointMat().Transpose(PMatI);
   }

   for (int q = 0; q < nqp; q++)
   {
      const IntegrationPoint &ip = ir.IntPoint(q);
      const DenseMatrix &Jtr_q = Jtr(q);
      metric->SetTargetJacobian(Jtr_q);
      CalcInverse(Jtr_q, Jrt);
      weights(q) = (integ_over_target) ? ip.weight * Jtr_q.Det() : ip.weight;
      real_t weight_m = weights(q) * metric_normal;

      el.CalcDShape(ip, DSh);
      Mult(DSh, Jrt, DS);
      MultAtB(PMatI, DS, Jpt);

      if (metric_coeff) { weight_m *= metric_coeff->Eval(*Tpr, ip); }

      metric->AssembleH(Jpt, DS, weight_m, elmat);

      // TODO: derivatives of adaptivity-based targets.

      if (lim_coeff)
      {
         el.CalcShape(ip, shape);
         PMatI.MultTranspose(shape, p);
         pos0.MultTranspose(shape, p0);
         weight_m = weights(q) * lim_normal * lim_coeff->Eval(*Tpr, ip);
         lim_func->Eval_d2(p, p0, d_vals(q), hess);
         for (int i = 0; i < dof; i++)
         {
            const real_t w_shape_i = weight_m * shape(i);
            for (int j = 0; j < dof; j++)
            {
               const real_t w = w_shape_i * shape(j);
               for (int d1 = 0; d1 < dim; d1++)
               {
                  for (int d2 = 0; d2 < dim; d2++)
                  {
                     elmat(d1*dof + i, d2*dof + j) += w * hess(d1, d2);
                  }
               }
            }
         }
      }
   }

   if (adapt_lim_gf) { AssembleElemGradAdaptLim(el, *Tpr, ir, weights, elmat); }
   if (surf_fit_gf || surf_fit_pos) { AssembleElemGradSurfFit(el, *Tpr, elmat);}

   delete Tpr;
}

void TMOP_Integrator::AssembleElemVecAdaptLim(const FiniteElement &el,
                                              IsoparametricTransformation &Tpr,
                                              const IntegrationRule &ir,
                                              const Vector &weights,
                                              DenseMatrix &mat)
{
   const int dof = el.GetDof(), dim = el.GetDim(), nqp = weights.Size();
   Vector shape(dof), adapt_lim_gf_e, adapt_lim_gf_q, adapt_lim_gf0_q(nqp);

   Array<int> dofs;
   adapt_lim_gf->FESpace()->GetElementDofs(Tpr.ElementNo, dofs);
   adapt_lim_gf->GetSubVector(dofs, adapt_lim_gf_e);
   adapt_lim_gf->GetValues(Tpr.ElementNo, ir, adapt_lim_gf_q);
   adapt_lim_gf0->GetValues(Tpr.ElementNo, ir, adapt_lim_gf0_q);

   // Project the gradient of adapt_lim_gf in the same space.
   // The FE coefficients of the gradient go in adapt_lim_gf_grad_e.
   DenseMatrix adapt_lim_gf_grad_e(dof, dim);
   DenseMatrix grad_phys; // This will be (dof x dim, dof).
   el.ProjectGrad(el, Tpr, grad_phys);
   Vector grad_ptr(adapt_lim_gf_grad_e.GetData(), dof*dim);
   grad_phys.Mult(adapt_lim_gf_e, grad_ptr);

   Vector adapt_lim_gf_grad_q(dim);

   for (int q = 0; q < nqp; q++)
   {
      const IntegrationPoint &ip = ir.IntPoint(q);
      el.CalcShape(ip, shape);
      adapt_lim_gf_grad_e.MultTranspose(shape, adapt_lim_gf_grad_q);
      adapt_lim_gf_grad_q *= 2.0 * (adapt_lim_gf_q(q) - adapt_lim_gf0_q(q));
      adapt_lim_gf_grad_q *= weights(q) * lim_normal * adapt_lim_coeff->Eval(Tpr, ip);
      AddMultVWt(shape, adapt_lim_gf_grad_q, mat);
   }
}

void TMOP_Integrator::AssembleElemGradAdaptLim(const FiniteElement &el,
                                               IsoparametricTransformation &Tpr,
                                               const IntegrationRule &ir,
                                               const Vector &weights,
                                               DenseMatrix &mat)
{
   const int dof = el.GetDof(), dim = el.GetDim(), nqp = weights.Size();
   Vector shape(dof), adapt_lim_gf_e, adapt_lim_gf_q, adapt_lim_gf0_q(nqp);

   Array<int> dofs;
   adapt_lim_gf->FESpace()->GetElementDofs(Tpr.ElementNo, dofs);
   adapt_lim_gf->GetSubVector(dofs, adapt_lim_gf_e);
   adapt_lim_gf->GetValues(Tpr.ElementNo, ir, adapt_lim_gf_q);
   adapt_lim_gf0->GetValues(Tpr.ElementNo, ir, adapt_lim_gf0_q);

   // Project the gradient of adapt_lim_gf in the same space.
   // The FE coefficients of the gradient go in adapt_lim_gf_grad_e.
   DenseMatrix adapt_lim_gf_grad_e(dof, dim);
   DenseMatrix grad_phys; // This will be (dof x dim, dof).
   el.ProjectGrad(el, Tpr, grad_phys);
   Vector grad_ptr(adapt_lim_gf_grad_e.GetData(), dof*dim);
   grad_phys.Mult(adapt_lim_gf_e, grad_ptr);

   // Project the gradient of each gradient of adapt_lim_gf in the same space.
   // The FE coefficients of the second derivatives go in adapt_lim_gf_hess_e.
   DenseMatrix adapt_lim_gf_hess_e(dof*dim, dim);
   Mult(grad_phys, adapt_lim_gf_grad_e, adapt_lim_gf_hess_e);
   // Reshape to be more convenient later (no change in the data).
   adapt_lim_gf_hess_e.SetSize(dof, dim*dim);

   Vector adapt_lim_gf_grad_q(dim);
   DenseMatrix adapt_lim_gf_hess_q(dim, dim);

   for (int q = 0; q < nqp; q++)
   {
      const IntegrationPoint &ip = ir.IntPoint(q);
      el.CalcShape(ip, shape);

      adapt_lim_gf_grad_e.MultTranspose(shape, adapt_lim_gf_grad_q);
      Vector gg_ptr(adapt_lim_gf_hess_q.GetData(), dim*dim);
      adapt_lim_gf_hess_e.MultTranspose(shape, gg_ptr);

      const real_t w = weights(q) * lim_normal * adapt_lim_coeff->Eval(Tpr, ip);
      for (int i = 0; i < dof * dim; i++)
      {
         const int idof = i % dof, idim = i / dof;
         for (int j = 0; j <= i; j++)
         {
            const int jdof = j % dof, jdim = j / dof;
            const real_t entry =
               w * ( 2.0 * adapt_lim_gf_grad_q(idim) * shape(idof) *
                     /* */ adapt_lim_gf_grad_q(jdim) * shape(jdof) +
                     2.0 * (adapt_lim_gf_q(q) - adapt_lim_gf0_q(q)) *
                     adapt_lim_gf_hess_q(idim, jdim) * shape(idof) * shape(jdof));
            mat(i, j) += entry;
            if (i != j) { mat(j, i) += entry; }
         }
      }
   }
}

void TMOP_Integrator::AssembleElemVecSurfFit(const FiniteElement &el_x,
                                             IsoparametricTransformation &Tpr,
                                             DenseMatrix &mat)
{
   const int el_id = Tpr.ElementNo;

   // Scalar for surf_fit_gf, vector for surf_fit_pos, but that's ok.
   const FiniteElementSpace *fes_fit =
      (surf_fit_gf) ? surf_fit_gf->FESpace() : surf_fit_pos->FESpace();
   const FiniteElement &el_s = *fes_fit->GetFE(el_id);
   const int dof_s = el_s.GetDof(), dim = el_x.GetDim();

   // Check if the element has any DOFs marked for surface fitting.
   Array<int> dofs, vdofs;
   fes_fit->GetElementVDofs(el_id, vdofs);
   int count = 0;
   for (int s = 0; s < dof_s; s++)
   {
      // Because surf_fit_pos.fes might be ordered byVDIM.
      const int scalar_dof_id = fes_fit->VDofToDof(vdofs[s]);
      count += ((*surf_fit_marker)[scalar_dof_id]) ? 1 : 0;
   }
   if (count == 0) { return; }

   Vector sigma_e(dof_s);
   DenseMatrix surf_fit_grad_e(dof_s, dim);
   if (surf_fit_gf)
   {
      surf_fit_gf->GetSubVector(vdofs, sigma_e);

      // Project the gradient of sigma in the same space.
      // The FE coefficients of the gradient go in surf_fit_grad_e.
      Vector grad_ptr(surf_fit_grad_e.GetData(), dof_s * dim);
      DenseMatrix grad_phys; // This will be (dof x dim, dof).
      if (surf_fit_grad)
      {
         surf_fit_grad->FESpace()->GetElementVDofs(el_id, dofs);
         surf_fit_grad->GetSubVector(dofs, grad_ptr);
      }
      else
      {
         el_s.ProjectGrad(el_s, Tpr, grad_phys);
         grad_phys.Mult(sigma_e, grad_ptr);
      }
   }
   else { Tpr.GetPointMat().Transpose(PMatI); }

   const IntegrationRule &ir = el_s.GetNodes();

   for (int s = 0; s < dof_s; s++)
   {
      // Because surf_fit_pos.fes might be ordered byVDIM.
      const int scalar_dof_id = fes_fit->VDofToDof(vdofs[s]);
      if ((*surf_fit_marker)[scalar_dof_id] == false) { continue; }

      const IntegrationPoint &ip = ir.IntPoint(s);
      Tpr.SetIntPoint(&ip);
      real_t w = surf_fit_normal * surf_fit_coeff->Eval(Tpr, ip) *
                 1.0 / surf_fit_dof_count[vdofs[s]];

      if (surf_fit_gf) { w *= 2.0 * sigma_e(s); }
      if (surf_fit_pos)
      {
         Vector pos(dim), pos_target(dim);
         for (int d = 0; d < dim; d++)
         {
            pos(d) = PMatI(s, d);
            pos_target(d) = (*surf_fit_pos)(vdofs[d*dof_s + s]);
         }
         Vector grad_s(dim);
         surf_fit_limiter->Eval_d1(pos, pos_target, 1.0, grad_s);
         for (int d = 0; d < dim; d++) { surf_fit_grad_e(s, d) = grad_s(d); }
      }

      for (int d = 0; d < dim; d++)
      {
         mat(s, d) += w * surf_fit_grad_e(s, d);
      }
   }
}

void TMOP_Integrator::AssembleElemGradSurfFit(const FiniteElement &el_x,
                                              IsoparametricTransformation &Tpr,
                                              DenseMatrix &mat)
{
   const int el_id = Tpr.ElementNo;

   // Scalar for surf_fit_gf, vector for surf_fit_pos, but that's ok.
   const FiniteElementSpace *fes_fit =
      (surf_fit_gf) ? surf_fit_gf->FESpace() : surf_fit_pos->FESpace();
   const FiniteElement &el_s = *fes_fit->GetFE(el_id);
   const int dof_s = el_s.GetDof(), dim = el_x.GetDim();

   // Check if the element has any DOFs marked for surface fitting.
   Array<int> dofs, vdofs;
   fes_fit->GetElementVDofs(el_id, vdofs);
   int count = 0;
   for (int s = 0; s < dof_s; s++)
   {
      // Because surf_fit_pos.fes might be ordered byVDIM.
      const int scalar_dof_id = fes_fit->VDofToDof(vdofs[s]);
      count += ((*surf_fit_marker)[scalar_dof_id]) ? 1 : 0;
   }
   if (count == 0) { return; }

   Vector sigma_e(dof_s);
   DenseMatrix surf_fit_grad_e(dof_s, dim);
   DenseMatrix surf_fit_hess_e(dof_s, dim*dim);
   if (surf_fit_gf)
   {
      surf_fit_gf->GetSubVector(vdofs, sigma_e);

      // Project the gradient of sigma in the same space.
      // The FE coefficients of the gradient go in surf_fit_grad_e.
      Vector grad_ptr(surf_fit_grad_e.GetData(), dof_s * dim);
      DenseMatrix grad_phys; // This will be (dof x dim, dof).
      if (surf_fit_grad)
      {
         surf_fit_grad->FESpace()->GetElementVDofs(el_id, dofs);
         surf_fit_grad->GetSubVector(dofs, grad_ptr);
      }
      else
      {
         el_s.ProjectGrad(el_s, Tpr, grad_phys);
         grad_phys.Mult(sigma_e, grad_ptr);
      }

      // Project the Hessian of sigma in the same space.
      // The FE coefficients of the Hessian go in surf_fit_hess_e.
      Vector hess_ptr(surf_fit_hess_e.GetData(), dof_s*dim*dim);
      if (surf_fit_hess)
      {
         surf_fit_hess->FESpace()->GetElementVDofs(el_id, dofs);
         surf_fit_hess->GetSubVector(dofs, hess_ptr);
      }
      else
      {
         surf_fit_hess_e.SetSize(dof_s*dim, dim);
         Mult(grad_phys, surf_fit_grad_e, surf_fit_hess_e);
         surf_fit_hess_e.SetSize(dof_s, dim * dim);
      }
   }
   else { Tpr.GetPointMat().Transpose(PMatI); }

   const IntegrationRule &ir = el_s.GetNodes();

   DenseMatrix surf_fit_hess_s(dim, dim);
   for (int s = 0; s < dof_s; s++)
   {
      // Because surf_fit_pos.fes might be ordered byVDIM.
      const int scalar_dof_id = fes_fit->VDofToDof(vdofs[s]);
      if ((*surf_fit_marker)[scalar_dof_id] == false) { continue; }

      const IntegrationPoint &ip = ir.IntPoint(s);
      Tpr.SetIntPoint(&ip);
      real_t w = surf_fit_normal * surf_fit_coeff->Eval(Tpr, ip);

      if (surf_fit_gf)
      {
         Vector gg_ptr(surf_fit_hess_s.GetData(), dim * dim);
         surf_fit_hess_e.GetRow(s, gg_ptr);
         w *= 2.0;
      }
      if (surf_fit_pos)
      {
         Vector pos(dim), pos_target(dim);
         for (int d = 0; d < dim; d++)
         {
            pos(d) = PMatI(s, d);
            pos_target(d) = (*surf_fit_pos)(vdofs[d*dof_s + s]);
         }
         // Eval_d2 returns the full Hessian, but we still use the general
         // computation that's in the dim x dim loop below.
         sigma_e(s) = 1.0;
         for (int d = 0; d < dim; d++) { surf_fit_grad_e(s, d) = 0.0; }
         surf_fit_limiter->Eval_d2(pos, pos_target, 1.0, surf_fit_hess_s);
      }

      // Loops over the local matrix.
      for (int idim = 0; idim < dim; idim++)
      {
         for (int jdim = 0; jdim <= idim; jdim++)
         {
            real_t entry = w * ( surf_fit_grad_e(s, idim) *
                                 surf_fit_grad_e(s, jdim) +
                                 sigma_e(s) * surf_fit_hess_s(idim, jdim));
            entry *= 1.0 / surf_fit_dof_count[vdofs[s]];
            int idx = s + idim*dof_s;
            int jdx = s + jdim*dof_s;
            mat(idx, jdx) += entry;
            if (idx != jdx) { mat(jdx, idx) += entry; }
         }
      }
   }
}

real_t TMOP_Integrator::GetFDDerivative(const FiniteElement &el,
                                        ElementTransformation &T,
                                        Vector &d_el, const int dofidx,
                                        const int dir, const real_t e_fx,
                                        bool update_stored)
{
   int dof = el.GetDof();
   int idx = dir*dof+dofidx;
   d_el[idx]     += fd_h;
   real_t e_fxph = GetElementEnergy(el, T, d_el);
   d_el[idx]     -= fd_h;
   real_t dfdx   = (e_fxph - e_fx) / fd_h;

   if (update_stored)
   {
      (*(ElemPertEnergy[T.ElementNo]))(idx) = e_fxph;
      (*(ElemDer[T.ElementNo]))(idx) = dfdx;
   }

   return dfdx;
}

void TMOP_Integrator::AssembleElementVectorFD(const FiniteElement &el,
                                              ElementTransformation &T,
                                              const Vector &d_el,
                                              Vector &elvect)
{
   // Form the Vector of node positions, depending on what's the input.
   Vector elfun;
   if (x_0)
   {
      // The input is the displacement.
      x_0->GetElementDofValues(T.ElementNo, elfun);
      elfun += d_el;
   }
   else { elfun = d_el; }

   const int dof = el.GetDof(), dim = el.GetDim(), elnum = T.ElementNo;
   if (elnum >= ElemDer.Size())
   {
      ElemDer.Append(new Vector);
      ElemPertEnergy.Append(new Vector);
      ElemDer[elnum]->SetSize(dof*dim);
      ElemPertEnergy[elnum]->SetSize(dof*dim);
   }

   elvect.SetSize(dof*dim);

   // In GetElementEnergy(), skip terms that have exact derivative calculations.
   fd_call_flag = true;

   // Energy for unperturbed configuration.
   const real_t e_fx = GetElementEnergy(el, T, d_el);

   Vector d_el_mod(d_el);
   for (int j = 0; j < dim; j++)
   {
      for (int i = 0; i < dof; i++)
      {
         if (discr_tc)
         {
            discr_tc->UpdateTargetSpecificationAtNode(
               el, T, i, j, discr_tc->GetTspecPert1H());
         }
         elvect(j*dof+i) = GetFDDerivative(el, T, d_el_mod, i, j, e_fx, true);
         if (discr_tc) { discr_tc->RestoreTargetSpecificationAtNode(T, i); }
      }
   }
   fd_call_flag = false;

   // Contributions from adaptive limiting, surface fitting (exact derivatives).
   if (adapt_lim_gf || surf_fit_gf || surf_fit_pos)
   {
      const IntegrationRule &ir = ActionIntegrationRule(el);
      const int nqp = ir.GetNPoints();
      DenseTensor Jtr(dim, dim, nqp);
      targetC->ComputeElementTargets(T.ElementNo, el, ir, elfun, Jtr);

      IsoparametricTransformation Tpr;
      Tpr.SetFE(&el);
      Tpr.ElementNo = T.ElementNo;
      Tpr.Attribute = T.Attribute;
      Tpr.mesh = T.mesh;
      PMatI.UseExternalData(elfun.GetData(), dof, dim);
      Tpr.GetPointMat().Transpose(PMatI); // PointMat = PMatI^T

      Vector weights(nqp);
      for (int q = 0; q < nqp; q++)
      {
         weights(q) = (integ_over_target) ?
                      ir.IntPoint(q).weight * Jtr(q).Det() :
                      ir.IntPoint(q).weight;
      }

      PMatO.UseExternalData(elvect.GetData(), dof, dim);
      if (adapt_lim_gf) { AssembleElemVecAdaptLim(el, Tpr, ir, weights, PMatO); }
      if (surf_fit_gf || surf_fit_pos) { AssembleElemVecSurfFit(el, Tpr, PMatO); }
   }
}

void TMOP_Integrator::AssembleElementGradFD(const FiniteElement &el,
                                            ElementTransformation &T,
                                            const Vector &d_el,
                                            DenseMatrix &elmat)
{
   // Form the Vector of node positions, depending on what's the input.
   Vector elfun;
   if (x_0)
   {
      // The input is the displacement.
      x_0->GetElementDofValues(T.ElementNo, elfun);
      elfun += d_el;
   }
   else { elfun = d_el; }

   const int dof = el.GetDof(), dim = el.GetDim();

   elmat.SetSize(dof*dim);

   const Vector &ElemDerLoc = *(ElemDer[T.ElementNo]);
   const Vector &ElemPertLoc = *(ElemPertEnergy[T.ElementNo]);

   // In GetElementEnergy(), skip terms that have exact derivative calculations.
   Vector d_el_mod(d_el);
   fd_call_flag = true;
   for (int i = 0; i < dof; i++)
   {
      for (int j = 0; j < i+1; j++)
      {
         for (int k1 = 0; k1 < dim; k1++)
         {
            for (int k2 = 0; k2 < dim; k2++)
            {
               d_el_mod(k2 * dof + j) += fd_h;

               if (discr_tc)
               {
                  discr_tc->UpdateTargetSpecificationAtNode(
                     el, T, j, k2, discr_tc->GetTspecPert1H());
                  if (j != i)
                  {
                     discr_tc->UpdateTargetSpecificationAtNode(
                        el, T, i, k1, discr_tc->GetTspecPert1H());
                  }
                  else // j==i
                  {
                     if (k1 != k2)
                     {
                        int idx = k1+k2-1;
                        discr_tc->UpdateTargetSpecificationAtNode(
                           el, T, i, idx, discr_tc->GetTspecPertMixH());
                     }
                     else // j==i && k1==k2
                     {
                        discr_tc->UpdateTargetSpecificationAtNode(
                           el, T, i, k1, discr_tc->GetTspecPert2H());
                     }
                  }
               }

               real_t e_fx    = ElemPertLoc(k2 * dof + j);
               real_t e_fpxph = GetFDDerivative(el, T, d_el_mod, i, k1, e_fx,
                                                false);
               d_el_mod(k2 * dof + j) -= fd_h;
               real_t e_fpx = ElemDerLoc(k1*dof+i);

               elmat(k1*dof+i, k2*dof+j) = (e_fpxph - e_fpx) / fd_h;
               elmat(k2*dof+j, k1*dof+i) = (e_fpxph - e_fpx) / fd_h;

               if (discr_tc)
               {
                  discr_tc->RestoreTargetSpecificationAtNode(T, i);
                  discr_tc->RestoreTargetSpecificationAtNode(T, j);
               }
            }
         }
      }
   }
   fd_call_flag = false;

   // Contributions from adaptive limiting.
   if (adapt_lim_gf || surf_fit_gf || surf_fit_pos)
   {
      const IntegrationRule &ir = GradientIntegrationRule(el);
      const int nqp = ir.GetNPoints();
      DenseTensor Jtr(dim, dim, nqp);
      targetC->ComputeElementTargets(T.ElementNo, el, ir, elfun, Jtr);

      IsoparametricTransformation Tpr;
      Tpr.SetFE(&el);
      Tpr.ElementNo = T.ElementNo;
      Tpr.Attribute = T.Attribute;
      Tpr.mesh = T.mesh;
      PMatI.UseExternalData(elfun.GetData(), dof, dim);
      Tpr.GetPointMat().Transpose(PMatI); // PointMat = PMatI^T

      Vector weights(nqp);
      for (int q = 0; q < nqp; q++)
      {
         weights(q) = (integ_over_target) ?
                      ir.IntPoint(q).weight * Jtr(q).Det() :
                      ir.IntPoint(q).weight;
      }

      if (adapt_lim_gf) { AssembleElemGradAdaptLim(el, Tpr, ir, weights, elmat); }
      if (surf_fit_gf || surf_fit_pos) { AssembleElemGradSurfFit(el, Tpr, elmat); }
   }
}

void TMOP_Integrator::UpdateSurfaceFittingWeight(real_t factor)
{
   if (!surf_fit_coeff) { return; }

   if (surf_fit_coeff)
   {
      auto cf = dynamic_cast<ConstantCoefficient *>(surf_fit_coeff);
      MFEM_VERIFY(cf, "Dynamic weight works only with a ConstantCoefficient.");
      cf->constant *= factor;
   }
}

real_t TMOP_Integrator::GetSurfaceFittingWeight()
{
   if (surf_fit_coeff)
   {
      auto cf = dynamic_cast<ConstantCoefficient *>(surf_fit_coeff);
      MFEM_VERIFY(cf, "Dynamic weight works only with a ConstantCoefficient.");
      return cf->constant;
   }
   return 0.0;
}

void TMOP_Integrator::EnableNormalization(const GridFunction &x)
{
   ComputeNormalizationEnergies(x, metric_normal, lim_normal, surf_fit_normal);
   metric_normal = 1.0 / metric_normal;
   lim_normal = 1.0 / lim_normal;
   //if (surf_fit_gf) { surf_fit_normal = 1.0 / surf_fit_normal; }
   if (surf_fit_gf || surf_fit_pos) { surf_fit_normal = lim_normal; }
}

#ifdef MFEM_USE_MPI
void TMOP_Integrator::ParEnableNormalization(const ParGridFunction &x)
{
   real_t loc[3];
   ComputeNormalizationEnergies(x, loc[0], loc[1], loc[2]);
   real_t rdc[3];
   MPI_Allreduce(loc, rdc, 3, MPITypeMap<real_t>::mpi_type, MPI_SUM,
                 x.ParFESpace()->GetComm());
   metric_normal = 1.0 / rdc[0];
   lim_normal    = 1.0 / rdc[1];
   // if (surf_fit_gf) { surf_fit_normal = 1.0 / rdc[2]; }
   if (surf_fit_gf || surf_fit_pos) { surf_fit_normal = lim_normal; }
}
#endif

void TMOP_Integrator::ComputeNormalizationEnergies(const GridFunction &x,
                                                   real_t &metric_energy,
                                                   real_t &lim_energy,
                                                   real_t &surf_fit_gf_energy)
{
   Array<int> vdofs;
   Vector x_vals;
   const FiniteElementSpace* const fes = x.FESpace();

   const int dim = fes->GetMesh()->Dimension();
   Jrt.SetSize(dim);
   Jpr.SetSize(dim);
   Jpt.SetSize(dim);

   metric_energy = 0.0;
   lim_energy = 0.0;
   surf_fit_gf_energy = 0.0;
   for (int i = 0; i < fes->GetNE(); i++)
   {
      const FiniteElement *fe = fes->GetFE(i);
      const IntegrationRule &ir = EnergyIntegrationRule(*fe);
      const int nqp = ir.GetNPoints();
      DenseTensor Jtr(dim, dim, nqp);
      const int dof = fe->GetDof();
      DSh.SetSize(dof, dim);

      fes->GetElementVDofs(i, vdofs);
      x.GetSubVector(vdofs, x_vals);
      PMatI.UseExternalData(x_vals.GetData(), dof, dim);

      targetC->ComputeElementTargets(i, *fe, ir, x_vals, Jtr);

      for (int q = 0; q < nqp; q++)
      {
         const IntegrationPoint &ip = ir.IntPoint(q);
         metric->SetTargetJacobian(Jtr(q));
         CalcInverse(Jtr(q), Jrt);
         const real_t weight =
            (integ_over_target) ? ip.weight * Jtr(q).Det() : ip.weight;

         fe->CalcDShape(ip, DSh);
         MultAtB(PMatI, DSh, Jpr);
         Mult(Jpr, Jrt, Jpt);

         metric_energy += weight * metric->EvalW(Jpt);
         lim_energy += weight;
      }

      // Normalization of the surface fitting term.
      if (surf_fit_gf)
      {
         Array<int> dofs;
         Vector sigma_e;
         surf_fit_gf->FESpace()->GetElementDofs(i, dofs);
         surf_fit_gf->GetSubVector(dofs, sigma_e);
         for (int s = 0; s < dofs.Size(); s++)
         {
            if ((*surf_fit_marker)[dofs[s]] == true)
            {
               surf_fit_gf_energy += sigma_e(s) * sigma_e(s);
            }
         }
      }
   }

   // Cases when integration is not over the target element, or when the
   // targets don't contain volumetric information.
   if (integ_over_target == false || targetC->ContainsVolumeInfo() == false)
   {
      lim_energy = fes->GetNE();
   }
}

void TMOP_Integrator::ComputeMinJac(const Vector &x,
                                    const FiniteElementSpace &fes)
{
   const FiniteElement *fe = fes.GetTypicalFE();
   const IntegrationRule &ir = EnergyIntegrationRule(*fe);
   const int NE = fes.GetMesh()->GetNE(), dim = fe->GetDim(),
             dof = fe->GetDof(), nsp = ir.GetNPoints();

   Array<int> xdofs(dof * dim);
   DenseMatrix dshape(dof, dim), pos(dof, dim);
   Vector posV(pos.Data(), dof * dim);
   Jpr.SetSize(dim);

   fd_h = std::numeric_limits<float>::max();

   real_t detv_sum;
   real_t detv_avg_min = std::numeric_limits<float>::max();
   for (int i = 0; i < NE; i++)
   {
      fes.GetElementVDofs(i, xdofs);
      x.GetSubVector(xdofs, posV);
      detv_sum = 0.;
      for (int j = 0; j < nsp; j++)
      {
         fes.GetFE(i)->CalcDShape(ir.IntPoint(j), dshape);
         MultAtB(pos, dshape, Jpr);
         detv_sum += std::fabs(Jpr.Det());
      }
      real_t detv_avg = pow(detv_sum/nsp, 1./dim);
      detv_avg_min = std::min(detv_avg, detv_avg_min);
   }
   fd_h = detv_avg_min / fd_h_scale;
}

void TMOP_Integrator::RemapSurfaceFittingLevelSetAtNodes(const Vector &new_x,
                                                         int new_x_ordering)
{
   MFEM_VERIFY(periodic == false, "Periodic not implemented yet.");

   if (!surf_fit_gf) { return; }

   if (surf_fit_marker_dof_index.Size())
   {
      // Interpolate information only at DOFs marked for fitting.
      const int dim = surf_fit_gf->FESpace()->GetMesh()->Dimension();
      const int cnt = surf_fit_marker_dof_index.Size();
      const int total_cnt = new_x.Size()/dim;
      Vector new_x_sorted(cnt*dim);
      if (new_x_ordering == 0)
      {
         for (int d = 0; d < dim; d++)
         {
            for (int i = 0; i < cnt; i++)
            {
               int dof_index = surf_fit_marker_dof_index[i];
               new_x_sorted(i + d*cnt) = new_x(dof_index + d*total_cnt);
            }
         }
      }
      else
      {
         for (int i = 0; i < cnt; i++)
         {
            int dof_index = surf_fit_marker_dof_index[i];
            for (int d = 0; d < dim; d++)
            {
               new_x_sorted(d + i*dim) = new_x(d + dof_index*dim);
            }
         }
      }

      // Interpolate values of the LS.
      Vector surf_fit_gf_int, surf_fit_grad_int, surf_fit_hess_int;
      surf_fit_eval->ComputeAtGivenPositions(new_x_sorted, surf_fit_gf_int,
                                             new_x_ordering);
      for (int i = 0; i < cnt; i++)
      {
         int dof_index = surf_fit_marker_dof_index[i];
         (*surf_fit_gf)[dof_index] = surf_fit_gf_int(i);
      }

      // Interpolate gradients of the LS.
      surf_fit_eval_grad->ComputeAtGivenPositions(new_x_sorted,
                                                  surf_fit_grad_int,
                                                  new_x_ordering);
      // Assumes surf_fit_grad and surf_fit_gf share the same space
      const int grad_dim = surf_fit_grad->VectorDim();
      const int grad_cnt = surf_fit_grad->Size()/grad_dim;
      if (surf_fit_grad->FESpace()->GetOrdering() == Ordering::byNODES)
      {
         for (int d = 0; d < grad_dim; d++)
         {
            for (int i = 0; i < cnt; i++)
            {
               int dof_index = surf_fit_marker_dof_index[i];
               (*surf_fit_grad)[dof_index + d*grad_cnt] =
                  surf_fit_grad_int(i + d*cnt);
            }
         }
      }
      else
      {
         for (int i = 0; i < cnt; i++)
         {
            int dof_index = surf_fit_marker_dof_index[i];
            for (int d = 0; d < grad_dim; d++)
            {
               (*surf_fit_grad)[dof_index*grad_dim + d] =
                  surf_fit_grad_int(i*grad_dim + d);
            }
         }
      }

      // Interpolate Hessians of the LS.
      surf_fit_eval_hess->ComputeAtGivenPositions(new_x_sorted,
                                                  surf_fit_hess_int,
                                                  new_x_ordering);
      // Assumes surf_fit_hess and surf_fit_gf share the same space
      const int hess_dim = surf_fit_hess->VectorDim();
      const int hess_cnt = surf_fit_hess->Size()/hess_dim;
      if (surf_fit_hess->FESpace()->GetOrdering() == Ordering::byNODES)
      {
         for (int d = 0; d < hess_dim; d++)
         {
            for (int i = 0; i < cnt; i++)
            {
               int dof_index = surf_fit_marker_dof_index[i];
               (*surf_fit_hess)[dof_index + d*hess_cnt] =
                  surf_fit_hess_int(i + d*cnt);
            }
         }
      }
      else
      {
         for (int i = 0; i < cnt; i++)
         {
            int dof_index = surf_fit_marker_dof_index[i];
            for (int d = 0; d < hess_dim; d++)
            {
               (*surf_fit_hess)[dof_index*hess_dim + d] =
                  surf_fit_hess_int(i*hess_dim + d);
            }
         }
      }

   }
   else
   {
      surf_fit_eval->ComputeAtNewPosition(new_x, *surf_fit_gf, new_x_ordering);
      if (surf_fit_eval_grad)
      {
         surf_fit_eval_grad->ComputeAtNewPosition(new_x, *surf_fit_grad,
                                                  new_x_ordering);
      }
      if (surf_fit_eval_hess)
      {
         surf_fit_eval_hess->ComputeAtNewPosition(new_x, *surf_fit_hess,
                                                  new_x_ordering);
      }
   }
}

void TMOP_Integrator::
UpdateAfterMeshPositionChange(const Vector &d, const FiniteElementSpace &d_fes)
{
   if (discr_tc) { PA.Jtr_needs_update = true; }

   if (PA.enabled) { UpdateCoefficientsPA(d); }

   Ordering::Type ordering = d_fes.GetOrdering();

   // Update the finite difference delta if FD are used.
   if (fdflag) { ComputeFDh(d, d_fes); }

   Vector x_loc;
   if (periodic)
   {
      GetPeriodicPositions(*x_0, d, *x_0->FESpace(), d_fes, x_loc);
   }
   else
   {
      x_loc.SetSize(x_0->Size());
      add(*x_0, d, x_loc);
   }

   // Update the target constructor if it's a discrete one.
   if (discr_tc)
   {
      discr_tc->UpdateTargetSpecification(x_loc, true, ordering);
      if (fdflag)
      {
         if (periodic) { MFEM_ABORT("Periodic not implemented yet."); }
         discr_tc->UpdateGradientTargetSpecification(x_loc, fd_h, true, ordering);
         discr_tc->UpdateHessianTargetSpecification(x_loc, fd_h, true, ordering);
      }
   }

   // Update adapt_lim_gf if adaptive limiting is enabled.
   if (adapt_lim_gf)
   {
      adapt_lim_eval->ComputeAtNewPosition(x_loc, *adapt_lim_gf, ordering);
   }

   // Update surf_fit_gf (and optionally its gradients) if surface
   // fitting is enabled.
   if (surf_fit_gf)
   {
      RemapSurfaceFittingLevelSetAtNodes(x_loc, ordering);
   }
}

void TMOP_Integrator::ComputeFDh(const Vector &d, const FiniteElementSpace &fes)
{
   if (periodic) { MFEM_ABORT("Periodic not implemented yet."); }

   Vector x_loc(*x_0);
   x_loc += d;

   if (!fdflag) { return; }
   ComputeMinJac(x_loc, fes);
#ifdef MFEM_USE_MPI
   const ParFiniteElementSpace *pfes =
      dynamic_cast<const ParFiniteElementSpace *>(&fes);
   if (pfes)
   {
      real_t min_jac_all;
      MPI_Allreduce(&fd_h, &min_jac_all, 1, MPITypeMap<real_t>::mpi_type,
                    MPI_MIN, pfes->GetComm());
      fd_h = min_jac_all;
   }
#endif
}

void TMOP_Integrator::EnableFiniteDifferences(const GridFunction &x)
{
   fdflag = true;
   const FiniteElementSpace *fes = x.FESpace();

   const bool per = fes->IsDGSpace();
   MFEM_VERIFY(per == false, "FD is not supported for periodic meshes.");

   if (discr_tc)
   {
#ifdef MFEM_USE_GSLIB
      const AdaptivityEvaluator *ae = discr_tc->GetAdaptivityEvaluator();
      if (dynamic_cast<const InterpolatorFP *>(ae))
      {
         MFEM_ABORT("Using GSLIB-based interpolation with finite differences"
                    "requires careful consideration. Contact TMOP team.");
      }
#endif
      discr_tc->UpdateTargetSpecification(x, false, fes->GetOrdering());
      discr_tc->UpdateGradientTargetSpecification(x, fd_h, false,
                                                  fes->GetOrdering());
      discr_tc->UpdateHessianTargetSpecification(x, fd_h, false,
                                                 fes->GetOrdering());
   }
}

#ifdef MFEM_USE_MPI
void TMOP_Integrator::EnableFiniteDifferences(const ParGridFunction &x)
{
   fdflag = true;
   const ParFiniteElementSpace *pfes = x.ParFESpace();

   const bool per = pfes->IsDGSpace();
   MFEM_VERIFY(per == false, "FD is not supported for periodic meshes.");

   if (discr_tc)
   {
#ifdef MFEM_USE_GSLIB
      const AdaptivityEvaluator *ae = discr_tc->GetAdaptivityEvaluator();
      if (dynamic_cast<const InterpolatorFP *>(ae))
      {
         MFEM_ABORT("Using GSLIB-based interpolation with finite differences"
                    "requires careful consideration. Contact TMOP team.");
      }
#endif
      discr_tc->UpdateTargetSpecification(x, false, pfes->GetOrdering());
      discr_tc->UpdateGradientTargetSpecification(x, fd_h, false,
                                                  pfes->GetOrdering());
      discr_tc->UpdateHessianTargetSpecification(x, fd_h, false,
                                                 pfes->GetOrdering());
   }
}
#endif

real_t TMOP_Integrator::ComputeMinDetT(const Vector &x,
                                       const FiniteElementSpace &fes)
{
   real_t min_detT = std::numeric_limits<real_t>::infinity();
   const int NE = fes.GetMesh()->GetNE();
   const int dim = fes.GetMesh()->Dimension();
   Array<int> xdofs;
   Jpr.SetSize(dim);
   Jpt.SetSize(dim);
   Jrt.SetSize(dim);

   for (int i = 0; i < NE; i++)
   {
      const FiniteElement *fe = fes.GetFE(i);
      const IntegrationRule &ir = EnergyIntegrationRule(*fe);
      const int dof = fe->GetDof(), nsp = ir.GetNPoints();

      DSh.SetSize(dof, dim);
      Vector posV(dof * dim);
      PMatI.UseExternalData(posV.GetData(), dof, dim);

      fes.GetElementVDofs(i, xdofs);
      x.GetSubVector(xdofs, posV);

      DenseTensor Jtr(dim, dim, ir.GetNPoints());
      targetC->ComputeElementTargets(i, *fe, ir, posV, Jtr);
      for (int q = 0; q < nsp; q++)
      {
         const IntegrationPoint &ip = ir.IntPoint(q);
         const DenseMatrix &Jtr_q = Jtr(q);
         CalcInverse(Jtr_q, Jrt);
         fe->CalcDShape(ip, DSh);
         MultAtB(PMatI, DSh, Jpr);
         Mult(Jpr, Jrt, Jpt);
         real_t detT = Jpt.Det();
         min_detT = std::min(min_detT, detT);
      }
   }
   return min_detT;
}

real_t TMOP_Integrator::
ComputeUntanglerMaxMuBarrier(const Vector &x, const FiniteElementSpace &fes)
{
   real_t max_muT = -std::numeric_limits<real_t>::infinity();
   const int NE = fes.GetMesh()->GetNE();
   const int dim = fes.GetMesh()->Dimension();
   Array<int> xdofs;
   Jpr.SetSize(dim);
   Jpt.SetSize(dim);
   Jrt.SetSize(dim);

   TMOP_WorstCaseUntangleOptimizer_Metric *wcuo =
      dynamic_cast<TMOP_WorstCaseUntangleOptimizer_Metric *>(metric);

   if (!wcuo || wcuo->GetWorstCaseType() !=
       TMOP_WorstCaseUntangleOptimizer_Metric::WorstCaseType::Beta)
   {
      return 0.0;
   }

   for (int i = 0; i < NE; i++)
   {
      const FiniteElement *fe = fes.GetFE(i);
      const IntegrationRule &ir = EnergyIntegrationRule(*fe);
      const int dof = fe->GetDof(), nsp = ir.GetNPoints();

      DSh.SetSize(dof, dim);
      Vector posV(dof * dim);
      PMatI.UseExternalData(posV.GetData(), dof, dim);

      fes.GetElementVDofs(i, xdofs);
      x.GetSubVector(xdofs, posV);

      DenseTensor Jtr(dim, dim, ir.GetNPoints());
      targetC->ComputeElementTargets(i, *fe, ir, posV, Jtr);

      for (int q = 0; q < nsp; q++)
      {
         const IntegrationPoint &ip = ir.IntPoint(q);
         const DenseMatrix &Jtr_q = Jtr(q);
         CalcInverse(Jtr_q, Jrt);

         fe->CalcDShape(ip, DSh);
         MultAtB(PMatI, DSh, Jpr);
         Mult(Jpr, Jrt, Jpt);

         real_t metric_val = 0.0;
         if (wcuo)
         {
            wcuo->SetTargetJacobian(Jtr_q);
            metric_val = wcuo->EvalWBarrier(Jpt);
         }

         max_muT = std::max(max_muT, metric_val);
      }
   }
   return max_muT;
}

void TMOP_Integrator::
ComputeUntangleMetricQuantiles(const Vector &d, const FiniteElementSpace &fes)
{
   TMOP_WorstCaseUntangleOptimizer_Metric *wcu_metric =
      dynamic_cast<TMOP_WorstCaseUntangleOptimizer_Metric *>(metric);

   if (!wcu_metric) { return; }

   if (periodic) { MFEM_ABORT("Periodic not implemented yet."); }

   Vector x_loc(d.Size());
   if (x_0)
   {
      add(*x_0, d, x_loc);
   }
   else { x_loc = d; }

#ifdef MFEM_USE_MPI
   const ParFiniteElementSpace *pfes =
      dynamic_cast<const ParFiniteElementSpace *>(&fes);
#endif

   if (wcu_metric->GetBarrierType() ==
       TMOP_WorstCaseUntangleOptimizer_Metric::BarrierType::Shifted)
   {
<<<<<<< HEAD
      double min_det_T = ComputeMinDetT(x, fes);
#ifdef MFEM_USE_MPI
      if (pfes)
      {
         MPI_Allreduce(MPI_IN_PLACE, &min_det_T, 1, MPI_DOUBLE, MPI_MIN,
                       pfes->GetComm());
=======
      real_t min_detT = ComputeMinDetT(x_loc, fes);
      real_t min_detT_all = min_detT;
#ifdef MFEM_USE_MPI
      if (pfes)
      {
         MPI_Allreduce(&min_detT, &min_detT_all, 1,
                       MPITypeMap<real_t>::mpi_type, MPI_MIN, pfes->GetComm());
>>>>>>> 90a68678
      }
#endif
      wcu_metric->SetMinDetT(min_det_T);
   }

<<<<<<< HEAD
   double max_mu_T = ComputeUntanglerMaxMuBarrier(x, fes);
#ifdef MFEM_USE_MPI
   if (pfes)
   {
      MPI_Allreduce(MPI_IN_PLACE, &max_mu_T, 1, MPI_DOUBLE, MPI_MAX,
                    pfes->GetComm());
=======
   real_t max_muT = ComputeUntanglerMaxMuBarrier(x_loc, fes);
   real_t max_muT_all = max_muT;
#ifdef MFEM_USE_MPI
   if (pfes)
   {
      MPI_Allreduce(&max_muT, &max_muT_all, 1, MPITypeMap<real_t>::mpi_type,
                    MPI_MAX, pfes->GetComm());
>>>>>>> 90a68678
   }
#endif
   wcu_metric->SetMaxMuT(max_mu_T);
}

void TMOPComboIntegrator::EnableLimiting(const GridFunction &n0,
                                         const GridFunction &dist,
                                         Coefficient &w0,
                                         TMOP_LimiterFunction *lfunc)
{
   MFEM_VERIFY(tmopi.Size() > 0, "No TMOP_Integrators were added.");

   tmopi[0]->EnableLimiting(n0, dist, w0, lfunc);
   for (int i = 1; i < tmopi.Size(); i++) { tmopi[i]->DisableLimiting(); }
}

void TMOPComboIntegrator::EnableLimiting(const GridFunction &n0,
                                         Coefficient &w0,
                                         TMOP_LimiterFunction *lfunc)
{
   MFEM_VERIFY(tmopi.Size() > 0, "No TMOP_Integrators were added.");

   tmopi[0]->EnableLimiting(n0, w0, lfunc);
   for (int i = 1; i < tmopi.Size(); i++) { tmopi[i]->DisableLimiting(); }
}

void TMOPComboIntegrator::SetLimitingNodes(const GridFunction &n0)
{
   MFEM_VERIFY(tmopi.Size() > 0, "No TMOP_Integrators were added.");

   tmopi[0]->SetLimitingNodes(n0);
   for (int i = 1; i < tmopi.Size(); i++) { tmopi[i]->DisableLimiting(); }
}

real_t TMOPComboIntegrator::GetElementEnergy(const FiniteElement &el,
                                             ElementTransformation &T,
                                             const Vector &elfun)
{
   real_t energy= 0.0;
   for (int i = 0; i < tmopi.Size(); i++)
   {
      energy += tmopi[i]->GetElementEnergy(el, T, elfun);
   }
   return energy;
}

void TMOPComboIntegrator::AssembleElementVector(const FiniteElement &el,
                                                ElementTransformation &T,
                                                const Vector &elfun,
                                                Vector &elvect)
{
   MFEM_VERIFY(tmopi.Size() > 0, "No TMOP_Integrators were added.");

   tmopi[0]->AssembleElementVector(el, T, elfun, elvect);
   for (int i = 1; i < tmopi.Size(); i++)
   {
      Vector elvect_i;
      tmopi[i]->AssembleElementVector(el, T, elfun, elvect_i);
      elvect += elvect_i;
   }
}

void TMOPComboIntegrator::AssembleElementGrad(const FiniteElement &el,
                                              ElementTransformation &T,
                                              const Vector &elfun,
                                              DenseMatrix &elmat)
{
   MFEM_VERIFY(tmopi.Size() > 0, "No TMOP_Integrators were added.");

   tmopi[0]->AssembleElementGrad(el, T, elfun, elmat);
   for (int i = 1; i < tmopi.Size(); i++)
   {
      DenseMatrix elmat_i;
      tmopi[i]->AssembleElementGrad(el, T, elfun, elmat_i);
      elmat += elmat_i;
   }
}

real_t TMOPComboIntegrator::GetRefinementElementEnergy(const FiniteElement &el,
                                                       ElementTransformation &T,
                                                       const Vector &elfun,
                                                       const IntegrationRule &irule)
{
   real_t energy= 0.0;
   for (int i = 0; i < tmopi.Size(); i++)
   {
      energy += tmopi[i]->GetRefinementElementEnergy(el, T, elfun, irule);
   }
   return energy;
}

real_t TMOPComboIntegrator::GetDerefinementElementEnergy(
   const FiniteElement &el,
   ElementTransformation &T,
   const Vector &elfun)
{
   real_t energy= 0.0;
   for (int i = 0; i < tmopi.Size(); i++)
   {
      energy += tmopi[i]->GetDerefinementElementEnergy(el, T, elfun);
   }
   return energy;
}

void TMOPComboIntegrator::EnableNormalization(const GridFunction &x)
{
   const int cnt = tmopi.Size();
   real_t total_integral = 0.0;
   for (int i = 0; i < cnt; i++)
   {
      tmopi[i]->EnableNormalization(x);
      total_integral += 1.0 / tmopi[i]->metric_normal;
   }
   for (int i = 0; i < cnt; i++)
   {
      tmopi[i]->metric_normal = 1.0 / total_integral;
   }
}

#ifdef MFEM_USE_MPI
void TMOPComboIntegrator::ParEnableNormalization(const ParGridFunction &x)
{
   const int cnt = tmopi.Size();
   real_t total_integral = 0.0;
   for (int i = 0; i < cnt; i++)
   {
      tmopi[i]->ParEnableNormalization(x);
      total_integral += 1.0 / tmopi[i]->metric_normal;
   }
   for (int i = 0; i < cnt; i++)
   {
      tmopi[i]->metric_normal = 1.0 / total_integral;
   }
}
#endif

void TMOPComboIntegrator::AssemblePA(const FiniteElementSpace &fes)
{
   for (int i = 0; i < tmopi.Size(); i++)
   {
      tmopi[i]->AssemblePA(fes);
   }
}

void TMOPComboIntegrator::AssembleGradPA(const Vector &xe,
                                         const FiniteElementSpace &fes)
{
   for (int i = 0; i < tmopi.Size(); i++)
   {
      tmopi[i]->AssembleGradPA(xe,fes);
   }
}

void TMOPComboIntegrator::AssembleGradDiagonalPA(Vector &de) const
{
   for (int i = 0; i < tmopi.Size(); i++)
   {
      tmopi[i]->AssembleGradDiagonalPA(de);
   }
}

void TMOPComboIntegrator::AddMultPA(const Vector &xe, Vector &ye) const
{
   for (int i = 0; i < tmopi.Size(); i++)
   {
      tmopi[i]->AddMultPA(xe, ye);
   }
}

void TMOPComboIntegrator::AddMultGradPA(const Vector &re, Vector &ce) const
{
   for (int i = 0; i < tmopi.Size(); i++)
   {
      tmopi[i]->AddMultGradPA(re, ce);
   }
}

real_t TMOPComboIntegrator::GetLocalStateEnergyPA(const Vector &xe) const
{
   real_t energy = 0.0;
   for (int i = 0; i < tmopi.Size(); i++)
   {
      energy += tmopi[i]->GetLocalStateEnergyPA(xe);
   }
   return energy;
}

void InterpolateTMOP_QualityMetric(TMOP_QualityMetric &metric,
                                   const TargetConstructor &tc,
                                   const Mesh &mesh, GridFunction &metric_gf)
{
   const int NE = mesh.GetNE();
   const GridFunction &nodes = *mesh.GetNodes();
   const int dim = mesh.Dimension();
   DenseMatrix Winv(dim), T(dim), A(dim), dshape, pos;
   Array<int> pos_dofs, gf_dofs;
   DenseTensor W;
   Vector posV;

   for (int i = 0; i < NE; i++)
   {
      const FiniteElement &fe_pos = *nodes.FESpace()->GetFE(i);
      const IntegrationRule &ir = metric_gf.FESpace()->GetFE(i)->GetNodes();
      const int nsp = ir.GetNPoints(), dof = fe_pos.GetDof();

      dshape.SetSize(dof, dim);
      pos.SetSize(dof, dim);
      posV.SetDataAndSize(pos.Data(), dof * dim);

      metric_gf.FESpace()->GetElementDofs(i, gf_dofs);
      nodes.FESpace()->GetElementVDofs(i, pos_dofs);
      nodes.GetSubVector(pos_dofs, posV);

      W.SetSize(dim, dim, nsp);
      tc.ComputeElementTargets(i, fe_pos, ir, posV, W);

      for (int j = 0; j < nsp; j++)
      {
         const DenseMatrix &Wj = W(j);
         metric.SetTargetJacobian(Wj);
         CalcInverse(Wj, Winv);

         const IntegrationPoint &ip = ir.IntPoint(j);
         fe_pos.CalcDShape(ip, dshape);
         MultAtB(pos, dshape, A);
         Mult(A, Winv, T);

         metric_gf(gf_dofs[j]) = metric.EvalW(T);
      }
   }
}

} // namespace mfem<|MERGE_RESOLUTION|>--- conflicted
+++ resolved
@@ -1883,11 +1883,7 @@
    ie.Assemble_ddI3b(weight*(c - 0.5*c*c), A.GetData());
 }
 
-<<<<<<< HEAD
-double TMOP_Metric_360::EvalWMatrixForm(const DenseMatrix &Jpt) const
-=======
 real_t TMOP_Metric_360::EvalWMatrixForm(const DenseMatrix &Jpt) const
->>>>>>> 90a68678
 {
    // mu_360 = |J|^3 / 3^(3/2) - det(J)
    const real_t fnorm = Jpt.FNorm();
@@ -5614,46 +5610,27 @@
    if (wcu_metric->GetBarrierType() ==
        TMOP_WorstCaseUntangleOptimizer_Metric::BarrierType::Shifted)
    {
-<<<<<<< HEAD
-      double min_det_T = ComputeMinDetT(x, fes);
+      real_t min_detT = ComputeMinDetT(x_loc, fes);
 #ifdef MFEM_USE_MPI
       if (pfes)
       {
-         MPI_Allreduce(MPI_IN_PLACE, &min_det_T, 1, MPI_DOUBLE, MPI_MIN,
-                       pfes->GetComm());
-=======
-      real_t min_detT = ComputeMinDetT(x_loc, fes);
-      real_t min_detT_all = min_detT;
-#ifdef MFEM_USE_MPI
-      if (pfes)
-      {
-         MPI_Allreduce(&min_detT, &min_detT_all, 1,
+         MPI_Allreduce(MPI_IN_PLACE, &min_detT, 1,
                        MPITypeMap<real_t>::mpi_type, MPI_MIN, pfes->GetComm());
->>>>>>> 90a68678
       }
 #endif
-      wcu_metric->SetMinDetT(min_det_T);
-   }
-
-<<<<<<< HEAD
-   double max_mu_T = ComputeUntanglerMaxMuBarrier(x, fes);
-#ifdef MFEM_USE_MPI
-   if (pfes)
-   {
-      MPI_Allreduce(MPI_IN_PLACE, &max_mu_T, 1, MPI_DOUBLE, MPI_MAX,
-                    pfes->GetComm());
-=======
+      wcu_metric->SetMinDetT(min_detT);
+   }
+
    real_t max_muT = ComputeUntanglerMaxMuBarrier(x_loc, fes);
    real_t max_muT_all = max_muT;
 #ifdef MFEM_USE_MPI
    if (pfes)
    {
-      MPI_Allreduce(&max_muT, &max_muT_all, 1, MPITypeMap<real_t>::mpi_type,
+      MPI_Allreduce(MPI_IN_PLACE, &max_muT, 1, MPITypeMap<real_t>::mpi_type,
                     MPI_MAX, pfes->GetComm());
->>>>>>> 90a68678
    }
 #endif
-   wcu_metric->SetMaxMuT(max_mu_T);
+   wcu_metric->SetMaxMuT(max_muT);
 }
 
 void TMOPComboIntegrator::EnableLimiting(const GridFunction &n0,
