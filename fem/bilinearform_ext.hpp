--- conflicted
+++ resolved
@@ -164,7 +164,7 @@
    EABilinearFormExtension(BilinearForm *form);
 
    void Assemble() override;
-<<<<<<< HEAD
+
    void Mult(const Vector &x, Vector &y) const override
    { MultInternal(x, y, false); }
    void AbsMult(const Vector &x, Vector &y) const override
@@ -173,12 +173,6 @@
    { MultInternal(x, y, true); }
    void AbsMultTranspose(const Vector &x, Vector &y) const override
    { MultInternal(x, y, true, true); }
-protected:
-   void MultInternal(const Vector &x, Vector &y, const bool useTranspose,
-                     const bool useAbs = false) const;
-=======
-   void Mult(const Vector &x, Vector &y) const override;
-   void MultTranspose(const Vector &x, Vector &y) const override;
 
    /// @brief Populates @a element_matrices with the element matrices.
    ///
@@ -190,7 +184,10 @@
    void GetElementMatrices(DenseTensor &element_matrices,
                            ElementDofOrdering ordering,
                            bool add_bdr);
->>>>>>> d07af7ce
+
+protected:
+   void MultInternal(const Vector &x, Vector &y, const bool useTranspose,
+                     const bool useAbs = false) const;
 };
 
 /// Data and methods for fully-assembled bilinear forms
