// Copyright (c) 2010-2024, Lawrence Livermore National Security, LLC. Produced
// at the Lawrence Livermore National Laboratory. All Rights reserved. See files
// LICENSE and NOTICE for details. LLNL-CODE-806117.
//
// This file is part of the MFEM library. For more information and source code
// availability visit https://mfem.org.
//
// MFEM is free software; you can redistribute it and/or modify it under the
// terms of the BSD-3 license. We welcome feedback and contributions, see file
// CONTRIBUTING.md for details.

#ifndef MFEM_BILINEARFORM_EXT
#define MFEM_BILINEARFORM_EXT

#include "../config/config.hpp"
#include "fespace.hpp"
#include "../general/device.hpp"

namespace mfem
{

class BilinearForm;
class MixedBilinearForm;
class DiscreteLinearOperator;

/// Class extending the BilinearForm class to support different AssemblyLevels.
/**  FA - Full Assembly
     PA - Partial Assembly
     EA - Element Assembly
     MF - Matrix Free
*/
class BilinearFormExtension : public Operator
{
protected:
   BilinearForm *a; ///< Not owned

public:
   BilinearFormExtension(BilinearForm *form);

   virtual MemoryClass GetMemoryClass() const
   { return Device::GetDeviceMemoryClass(); }

   /// Get the finite element space prolongation matrix
   virtual const Operator *GetProlongation() const;

   /// Get the finite element space restriction matrix
   virtual const Operator *GetRestriction() const;

   /// Assemble at the level given for the BilinearFormExtension subclass
   virtual void Assemble() = 0;

   virtual void AssembleDiagonal(Vector &diag) const
   {
      MFEM_ABORT("AssembleDiagonal not implemented for this assembly level!");
   }

   virtual void FormSystemMatrix(const Array<int> &ess_tdof_list,
                                 OperatorHandle &A) = 0;
   virtual void FormLinearSystem(const Array<int> &ess_tdof_list,
                                 Vector &x, Vector &b,
                                 OperatorHandle &A, Vector &X, Vector &B,
                                 int copy_interior = 0) = 0;
   virtual void Update() = 0;
};

/// Data and methods for partially-assembled bilinear forms
class PABilinearFormExtension : public BilinearFormExtension
{
protected:
   const FiniteElementSpace *trial_fes, *test_fes; // Not owned
   /// Attributes of all mesh elements.
   Array<int> elem_attributes, bdr_attributes;
<<<<<<< HEAD
=======
   mutable Vector tmp_evec; // Work array
   mutable Vector localX, localY;
   mutable Vector int_face_X, int_face_Y;
   mutable Vector bdr_face_X, bdr_face_Y;
   mutable Vector int_face_dXdn, int_face_dYdn;
   mutable Vector bdr_face_dXdn, bdr_face_dYdn;
>>>>>>> fda322fc
   const Operator *elem_restrict; // Not owned
   const FaceRestriction *int_face_restrict_lex; // Not owned
   const FaceRestriction *bdr_face_restrict_lex; // Not owned

public:
   PABilinearFormExtension(BilinearForm*);

   void Assemble();
   void AssembleDiagonal(Vector &diag) const;
   void FormSystemMatrix(const Array<int> &ess_tdof_list, OperatorHandle &A);
   void FormLinearSystem(const Array<int> &ess_tdof_list,
                         Vector &x, Vector &b,
                         OperatorHandle &A, Vector &X, Vector &B,
                         int copy_interior = 0);
   void Mult(const Vector &x, Vector &y) const;
   void MultTranspose(const Vector &x, Vector &y) const;
   void Update();

protected:
   void SetupRestrictionOperators(const L2FaceValues m);

   /// @brief Accumulate the action (or transpose) of the integrator on @a x
   /// into @a y, taking into account the (possibly null) @a markers array.
   ///
   /// If @a markers is non-null, then only those elements or boundary elements
   /// whose attribute is marked in the markers array will be added to @a y.
   ///
   /// @param integ The integrator (domain, boundary, or boundary face).
   /// @param x Input E-vector.
   /// @param markers Marked attributes (possibly null, meaning all attributes).
   /// @param attributes Array of element or boundary element attributes.
   /// @param transpose Compute the action or transpose of the integrator .
   /// @param y Output E-vector
   void AddMultWithMarkers(const BilinearFormIntegrator &integ,
                           const Vector &x,
                           const Array<int> *markers,
                           const Array<int> &attributes,
                           const bool transpose,
                           Vector &y) const;

   /// @brief Performs the same function as AddMultWithMarkers, but takes as
   /// input and output face normal derivatives.
   ///
   /// This is required when the integrator requires face normal derivatives,
   /// for example, DGDiffusionIntegrator.
   ///
   /// This is called when the integrator's member function
   /// BilinearFormIntegrator::RequiresFaceNormalDerivatives() returns true.
   void AddMultNormalDerivativesWithMarkers(
      const BilinearFormIntegrator &integ,
      const Vector &x,
      const Vector &dxdn,
      const Array<int> *markers,
      const Array<int> &attributes,
      Vector &y,
      Vector &dydn) const;
};

/// Data and methods for element-assembled bilinear forms
class EABilinearFormExtension : public PABilinearFormExtension
{
protected:
   int ne;
   int elemDofs;
   // The element matrices are stored row major
   Vector ea_data;
   int nf_int, nf_bdr;
   int faceDofs;
   Vector ea_data_int, ea_data_ext, ea_data_bdr;
   bool factorize_face_terms;

public:
   EABilinearFormExtension(BilinearForm *form);

   void Assemble();
   void Mult(const Vector &x, Vector &y) const;
   void MultTranspose(const Vector &x, Vector &y) const;
};

/// Data and methods for fully-assembled bilinear forms
class FABilinearFormExtension : public EABilinearFormExtension
{
private:
   SparseMatrix *mat;

public:
   FABilinearFormExtension(BilinearForm *form);

   void Assemble();
   void RAP(OperatorHandle &A);
   /** @note Always does `DIAG_ONE` policy to be consistent with
       `Operator::FormConstrainedSystemOperator`. */
   void EliminateBC(const Array<int> &ess_dofs, OperatorHandle &A);
   void FormSystemMatrix(const Array<int> &ess_tdof_list, OperatorHandle &A);
   void FormLinearSystem(const Array<int> &ess_tdof_list,
                         Vector &x, Vector &b,
                         OperatorHandle &A, Vector &X, Vector &B,
                         int copy_interior = 0);
   void Mult(const Vector &x, Vector &y) const;
   void MultTranspose(const Vector &x, Vector &y) const;

   /** DGMult and DGMultTranspose use the extended L-vector to perform the
       computation. */
   void DGMult(const Vector &x, Vector &y) const;
   void DGMultTranspose(const Vector &x, Vector &y) const;
};

/// Data and methods for matrix-free bilinear forms
class MFBilinearFormExtension : public BilinearFormExtension
{
protected:
   const FiniteElementSpace *trial_fes, *test_fes; // Not owned
   const Operator *elem_restrict; // Not owned
   const FaceRestriction *int_face_restrict_lex; // Not owned
   const FaceRestriction *bdr_face_restrict_lex; // Not owned

public:
   MFBilinearFormExtension(BilinearForm *form);

   void Assemble();
   void AssembleDiagonal(Vector &diag) const;
   void FormSystemMatrix(const Array<int> &ess_tdof_list, OperatorHandle &A);
   void FormLinearSystem(const Array<int> &ess_tdof_list,
                         Vector &x, Vector &b,
                         OperatorHandle &A, Vector &X, Vector &B,
                         int copy_interior = 0);
   void Mult(const Vector &x, Vector &y) const;
   void MultTranspose(const Vector &x, Vector &y) const;
   void Update();
};

/// Class extending the MixedBilinearForm class to support different AssemblyLevels.
/**  FA - Full Assembly
     PA - Partial Assembly
     EA - Element Assembly
     MF - Matrix Free
*/
class MixedBilinearFormExtension : public Operator
{
protected:
   MixedBilinearForm *a; ///< Not owned

public:
   MixedBilinearFormExtension(MixedBilinearForm *form);

   virtual MemoryClass GetMemoryClass() const
   { return Device::GetMemoryClass(); }

   /// Get the finite element space prolongation matrix
   virtual const Operator *GetProlongation() const;

   /// Get the finite element space restriction matrix
   virtual const Operator *GetRestriction() const;

   /// Get the output finite element space restriction matrix
   virtual const Operator *GetOutputProlongation() const;

   /// Get the output finite element space restriction matrix
   virtual const Operator *GetOutputRestriction() const;

   virtual void Assemble() = 0;
   virtual void FormRectangularSystemOperator(const Array<int> &trial_tdof_list,
                                              const Array<int> &test_tdof_list,
                                              OperatorHandle &A) = 0;
   virtual void FormRectangularLinearSystem(const Array<int> &trial_tdof_list,
                                            const Array<int> &test_tdof_list,
                                            Vector &x, Vector &b,
                                            OperatorHandle &A, Vector &X, Vector &B) = 0;

   virtual void AssembleDiagonal_ADAt(const Vector &D, Vector &diag) const = 0;

   virtual void Update() = 0;
};

/// Data and methods for partially-assembled mixed bilinear forms
class PAMixedBilinearFormExtension : public MixedBilinearFormExtension
{
protected:
   const FiniteElementSpace *trial_fes, *test_fes; // Not owned
   const Operator *elem_restrict_trial; // Not owned
   const Operator *elem_restrict_test;  // Not owned

   /// Helper function to set up inputs/outputs for Mult or MultTranspose
   void SetupMultInputs(const Operator *elem_restrict_x,
                        const Vector &x, Vector &localX,
                        const Operator *elem_restrict_y,
                        Vector &y, Vector &localY, const real_t c) const;

public:
   PAMixedBilinearFormExtension(MixedBilinearForm *form);

   /// Partial assembly of all internal integrators
   void Assemble();
   /**
      @brief Setup OperatorHandle A to contain constrained linear operator

      OperatorHandle A contains matrix-free constrained operator formed for RAP
      system where ess_tdof_list are in trial space and eliminated from
      "columns" of A.
   */
   void FormRectangularSystemOperator(const Array<int> &trial_tdof_list,
                                      const Array<int> &test_tdof_list,
                                      OperatorHandle &A);
   /**
      Setup OperatorHandle A to contain constrained linear operator and
      eliminate columns corresponding to essential dofs from system,
      updating RHS B vector with the results.
   */
   void FormRectangularLinearSystem(const Array<int> &trial_tdof_list,
                                    const Array<int> &test_tdof_list,
                                    Vector &x, Vector &b,
                                    OperatorHandle &A, Vector &X, Vector &B);
   /// y = A*x
   void Mult(const Vector &x, Vector &y) const;
   /// y += c*A*x
   void AddMult(const Vector &x, Vector &y, const real_t c=1.0) const;
   /// y = A^T*x
   void MultTranspose(const Vector &x, Vector &y) const;
   /// y += c*A^T*x
   void AddMultTranspose(const Vector &x, Vector &y, const real_t c=1.0) const;
   /// Assemble the diagonal of ADA^T for a diagonal vector D.
   void AssembleDiagonal_ADAt(const Vector &D, Vector &diag) const;

   /// Update internals for when a new MixedBilinearForm is given to this class
   void Update();
};


/**
   @brief Partial assembly extension for DiscreteLinearOperator

   This acts very much like PAMixedBilinearFormExtension, but its
   FormRectangularSystemOperator implementation emulates 'Set' rather than
   'Add' in the assembly case.
*/
class PADiscreteLinearOperatorExtension : public PAMixedBilinearFormExtension
{
public:
   PADiscreteLinearOperatorExtension(DiscreteLinearOperator *linop);

   /// Partial assembly of all internal integrators
   void Assemble();

   void AddMult(const Vector &x, Vector &y, const real_t c=1.0) const;

   void AddMultTranspose(const Vector &x, Vector &y, const real_t c=1.0) const;

   void FormRectangularSystemOperator(const Array<int>&, const Array<int>&,
                                      OperatorHandle& A);

   const Operator * GetOutputRestrictionTranspose() const;

private:
   Vector test_multiplicity;
};

}

#endif<|MERGE_RESOLUTION|>--- conflicted
+++ resolved
@@ -70,15 +70,8 @@
    const FiniteElementSpace *trial_fes, *test_fes; // Not owned
    /// Attributes of all mesh elements.
    Array<int> elem_attributes, bdr_attributes;
-<<<<<<< HEAD
-=======
-   mutable Vector tmp_evec; // Work array
-   mutable Vector localX, localY;
-   mutable Vector int_face_X, int_face_Y;
-   mutable Vector bdr_face_X, bdr_face_Y;
    mutable Vector int_face_dXdn, int_face_dYdn;
    mutable Vector bdr_face_dXdn, bdr_face_dYdn;
->>>>>>> fda322fc
    const Operator *elem_restrict; // Not owned
    const FaceRestriction *int_face_restrict_lex; // Not owned
    const FaceRestriction *bdr_face_restrict_lex; // Not owned
