--- conflicted
+++ resolved
@@ -112,15 +112,11 @@
    int *fdofs, *bdofs;
 
    mutable Table *elem_dof; // if NURBS FE space, not owned; otherwise, owned.
-<<<<<<< HEAD
    mutable Table *elem_fos; // face orientations by element index
-   Table *bdrElem_dof; // used only with NURBS FE spaces; not owned.
+   mutable Table *bdrElem_dof; // not owned only if NURBS FE space.
    mutable Table *bdrElem_fos; // bdr face orientations by bdr element index
-=======
-   mutable Table *bdrElem_dof; // not owned only if NURBS FE space.
    mutable Table *face_dof; // owned
    mutable Array<int> face_to_be; // used only with NURBS FE spaces; owned.
->>>>>>> 551f5077
 
    Array<int> dof_elem_array, dof_ldof_array;
 
@@ -562,14 +558,10 @@
        is preserved. */
    void ReorderElementToDofTable();
 
-<<<<<<< HEAD
-   void BuildDofToArrays();
-
    const Table *GetElementToFaceOrientationTable() const { return elem_fos; }
-=======
+
    /** @brief Return a reference to the internal Table that stores the lists of
        scalar dofs, for each mesh element, as returned by GetElementDofs(). */
->>>>>>> 551f5077
    const Table &GetElementToDofTable() const { return *elem_dof; }
 
    /** @brief Return a reference to the internal Table that stores the lists of
