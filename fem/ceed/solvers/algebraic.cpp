--- conflicted
+++ resolved
@@ -402,11 +402,7 @@
    ierr = CeedOperatorCreate(ceed, qf_restrict, CEED_QFUNCTION_NONE,
                              CEED_QFUNCTION_NONE, &op_restrict); PCeedChk(ierr);
    ierr = CeedOperatorSetField(op_restrict, "input", erestrictu_fine,
-<<<<<<< HEAD
-                               CEED_BASIS_NONE, CEED_VECTOR_ACTIVE); CeedChk(ierr);
-=======
                                CEED_BASIS_NONE, CEED_VECTOR_ACTIVE); PCeedChk(ierr);
->>>>>>> 59fd822f
    ierr = CeedOperatorSetField(op_restrict, "output", erestrictu_coarse,
                                basisctof, CEED_VECTOR_ACTIVE); PCeedChk(ierr);
 
@@ -417,11 +413,7 @@
    ierr =  CeedOperatorSetField(op_interp, "input", erestrictu_coarse,
                                 basisctof, CEED_VECTOR_ACTIVE); PCeedChk(ierr);
    ierr = CeedOperatorSetField(op_interp, "output", erestrictu_fine,
-<<<<<<< HEAD
-                               CEED_BASIS_NONE, CEED_VECTOR_ACTIVE); CeedChk(ierr);
-=======
                                CEED_BASIS_NONE, CEED_VECTOR_ACTIVE); PCeedChk(ierr);
->>>>>>> 59fd822f
 
    ierr = CeedElemRestrictionGetMultiplicity(erestrictu_fine,
                                              c_fine_multiplicity); PCeedChk(ierr);
