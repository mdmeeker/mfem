// Copyright (c) 2010-2024, Lawrence Livermore National Security, LLC. Produced
// at the Lawrence Livermore National Laboratory. All Rights reserved. See files
// LICENSE and NOTICE for details. LLNL-CODE-806117.
//
// This file is part of the MFEM library. For more information and source code
// availability visit https://mfem.org.
//
// MFEM is free software; you can redistribute it and/or modify it under the
// terms of the BSD-3 license. We welcome feedback and contributions, see file
// CONTRIBUTING.md for details.

// Implementation of data type vector

#include "kernels.hpp"
#include "vector.hpp"
#include "../general/forall.hpp"

#ifdef MFEM_USE_OPENMP
#include <omp.h>
#endif

#include <iostream>
#include <iomanip>
#include <cmath>
#include <ctime>
#include <limits>

namespace mfem
{

Vector::Vector(const Vector &v)
{
   const int s = v.Size();
   size = s;
   if (s > 0)
   {
      MFEM_ASSERT(!v.data.Empty(), "invalid source vector");
      data.New(s, v.data.GetMemoryType());
      data.CopyFrom(v.data, s);
   }
   UseDevice(v.UseDevice());
}

Vector::Vector(Vector &&v)
{
   *this = std::move(v);
}

void Vector::Load(std::istream **in, int np, int *dim)
{
   int i, j, s;

   s = 0;
   for (i = 0; i < np; i++)
   {
      s += dim[i];
   }

   SetSize(s);
   HostWrite();

   int p = 0;
   for (i = 0; i < np; i++)
   {
      for (j = 0; j < dim[i]; j++)
      {
         *in[i] >> data[p++];
         // Clang's libc++ sets the failbit when (correctly) parsing subnormals,
         // so we reset the failbit here.
         if (!*in[i] && errno == ERANGE)
         {
            in[i]->clear();
         }
      }
   }
}

void Vector::Load(std::istream &in, int Size)
{
   SetSize(Size);
   HostWrite();

   for (int i = 0; i < size; i++)
   {
      in >> data[i];
      // Clang's libc++ sets the failbit when (correctly) parsing subnormals,
      // so we reset the failbit here.
      if (!in && errno == ERANGE)
      {
         in.clear();
      }
   }
}

real_t &Vector::Elem(int i)
{
   return operator()(i);
}

const real_t &Vector::Elem(int i) const
{
   return operator()(i);
}

real_t Vector::operator*(const real_t *v) const
{
   real_t dot = 0.0;
#ifdef MFEM_USE_LEGACY_OPENMP
   #pragma omp parallel for reduction(+:dot)
#endif
   for (int i = 0; i < size; i++)
   {
      dot += data[i] * v[i];
   }
   return dot;
}

Vector &Vector::operator=(const real_t *v)
{
   data.CopyFromHost(v, size);
   return *this;
}

Vector &Vector::operator=(const Vector &v)
{
#if 0
   SetSize(v.Size(), v.data.GetMemoryType());
   data.CopyFrom(v.data, v.Size());
   UseDevice(v.UseDevice());
#else
   SetSize(v.Size());
   bool vuse = v.UseDevice();
   const bool use_dev = UseDevice() || vuse;
   v.UseDevice(use_dev);
   // keep 'data' where it is, unless 'use_dev' is true
   if (use_dev) { Write(); }
   data.CopyFrom(v.data, v.Size());
   v.UseDevice(vuse);
#endif
   return *this;
}

Vector &Vector::operator=(Vector &&v)
{
   data = std::move(v.data);
   // Self-assignment-safe way to move v.size to size:
   const auto size_tmp = v.size;
   v.size = 0;
   size = size_tmp;
   return *this;
}

Vector &Vector::operator=(real_t value)
{
   const bool use_dev = UseDevice();
   const int N = size;
   auto y = Write(use_dev);
   mfem::forall_switch(use_dev, N, [=] MFEM_HOST_DEVICE (int i) { y[i] = value; });
   return *this;
}

Vector &Vector::operator*=(real_t c)
{
   const bool use_dev = UseDevice();
   const int N = size;
   auto y = ReadWrite(use_dev);
   mfem::forall_switch(use_dev, N, [=] MFEM_HOST_DEVICE (int i) { y[i] *= c; });
   return *this;
}

Vector &Vector::operator*=(const Vector &v)
{
   MFEM_ASSERT(size == v.size, "incompatible Vectors!");

   const bool use_dev = UseDevice() || v.UseDevice();
   const int N = size;
   auto y = ReadWrite(use_dev);
   auto x = v.Read(use_dev);
   mfem::forall_switch(use_dev, N, [=] MFEM_HOST_DEVICE (int i) { y[i] *= x[i]; });
   return *this;
}

Vector &Vector::operator/=(real_t c)
{
   const bool use_dev = UseDevice();
   const int N = size;
   const real_t m = 1.0/c;
   auto y = ReadWrite(use_dev);
   mfem::forall_switch(use_dev, N, [=] MFEM_HOST_DEVICE (int i) { y[i] *= m; });
   return *this;
}

Vector &Vector::operator/=(const Vector &v)
{
   MFEM_ASSERT(size == v.size, "incompatible Vectors!");

   const bool use_dev = UseDevice() || v.UseDevice();
   const int N = size;
   auto y = ReadWrite(use_dev);
   auto x = v.Read(use_dev);
   mfem::forall_switch(use_dev, N, [=] MFEM_HOST_DEVICE (int i) { y[i] /= x[i]; });
   return *this;
}

Vector &Vector::operator-=(real_t c)
{
   const bool use_dev = UseDevice();
   const int N = size;
   auto y = ReadWrite(use_dev);
   mfem::forall_switch(use_dev, N, [=] MFEM_HOST_DEVICE (int i) { y[i] -= c; });
   return *this;
}

Vector &Vector::operator-=(const Vector &v)
{
   MFEM_ASSERT(size == v.size, "incompatible Vectors!");

   const bool use_dev = UseDevice() || v.UseDevice();
   const int N = size;
   auto y = ReadWrite(use_dev);
   auto x = v.Read(use_dev);
   mfem::forall_switch(use_dev, N, [=] MFEM_HOST_DEVICE (int i) { y[i] -= x[i]; });
   return *this;
}

Vector &Vector::operator+=(real_t c)
{
   const bool use_dev = UseDevice();
   const int N = size;
   auto y = ReadWrite(use_dev);
   mfem::forall_switch(use_dev, N, [=] MFEM_HOST_DEVICE (int i) { y[i] += c; });
   return *this;
}

Vector &Vector::operator+=(const Vector &v)
{
   MFEM_ASSERT(size == v.size, "incompatible Vectors!");

   const bool use_dev = UseDevice() || v.UseDevice();
   const int N = size;
   auto y = ReadWrite(use_dev);
   auto x = v.Read(use_dev);
   mfem::forall_switch(use_dev, N, [=] MFEM_HOST_DEVICE (int i) { y[i] += x[i]; });
   return *this;
}

Vector &Vector::Add(const real_t a, const Vector &Va)
{
   MFEM_ASSERT(size == Va.size, "incompatible Vectors!");

   if (a != 0.0)
   {
      const int N = size;
      const bool use_dev = UseDevice() || Va.UseDevice();
      auto y = ReadWrite(use_dev);
      auto x = Va.Read(use_dev);
      mfem::forall_switch(use_dev, N, [=] MFEM_HOST_DEVICE (int i) { y[i] += a * x[i]; });
   }
   return *this;
}

Vector &Vector::Set(const real_t a, const Vector &Va)
{
   MFEM_ASSERT(size == Va.size, "incompatible Vectors!");

   const bool use_dev = UseDevice() || Va.UseDevice();
   const int N = size;
   auto x = Va.Read(use_dev);
   auto y = Write(use_dev);
   mfem::forall_switch(use_dev, N, [=] MFEM_HOST_DEVICE (int i) { y[i] = a * x[i]; });
   return *this;
}

void Vector::SetVector(const Vector &v, int offset)
{
   MFEM_ASSERT(v.Size() + offset <= size, "invalid sub-vector");

   const int vs = v.Size();
   const real_t *vp = v.data;
   real_t *p = data + offset;
   for (int i = 0; i < vs; i++)
   {
      p[i] = vp[i];
   }
}

void Vector::AddSubVector(const Vector &v, int offset)
{
   MFEM_ASSERT(v.Size() + offset <= size, "invalid sub-vector");

   const int vs = v.Size();
   const real_t *vp = v.data;
   real_t *p = data + offset;
   for (int i = 0; i < vs; i++)
   {
      p[i] += vp[i];
   }
}

void Vector::Neg()
{
   const bool use_dev = UseDevice();
   const int N = size;
   auto y = ReadWrite(use_dev);
   mfem::forall_switch(use_dev, N, [=] MFEM_HOST_DEVICE (int i) { y[i] = -y[i]; });
}

void Vector::Reciprocal()
{
   const bool use_dev = UseDevice();
   const int N = size;
   auto y = ReadWrite(use_dev);
   mfem::forall_switch(use_dev, N, [=] MFEM_HOST_DEVICE (int i) { y[i] = 1.0/y[i]; });
}

void add(const Vector &v1, const Vector &v2, Vector &v)
{
   MFEM_ASSERT(v.size == v1.size && v.size == v2.size,
               "incompatible Vectors!");

#if !defined(MFEM_USE_LEGACY_OPENMP)
   const bool use_dev = v1.UseDevice() || v2.UseDevice() || v.UseDevice();
   const int N = v.size;
   // Note: get read access first, in case v is the same as v1/v2.
   auto x1 = v1.Read(use_dev);
   auto x2 = v2.Read(use_dev);
   auto y = v.Write(use_dev);
   mfem::forall_switch(use_dev, N, [=] MFEM_HOST_DEVICE (int i) { y[i] = x1[i] + x2[i]; });
#else
   #pragma omp parallel for
   for (int i = 0; i < v.size; i++)
   {
      v.data[i] = v1.data[i] + v2.data[i];
   }
#endif
}

void add(const Vector &v1, real_t alpha, const Vector &v2, Vector &v)
{
   MFEM_ASSERT(v.size == v1.size && v.size == v2.size,
               "incompatible Vectors!");

   if (alpha == 0.0)
   {
      v = v1;
   }
   else if (alpha == 1.0)
   {
      add(v1, v2, v);
   }
   else
   {
#if !defined(MFEM_USE_LEGACY_OPENMP)
      const bool use_dev = v1.UseDevice() || v2.UseDevice() || v.UseDevice();
      const int N = v.size;
      // Note: get read access first, in case v is the same as v1/v2.
      auto d_x = v1.Read(use_dev);
      auto d_y = v2.Read(use_dev);
      auto d_z = v.Write(use_dev);
      mfem::forall_switch(use_dev, N, [=] MFEM_HOST_DEVICE (int i)
      {
         d_z[i] = d_x[i] + alpha * d_y[i];
      });
#else
      const real_t *v1p = v1.data, *v2p = v2.data;
      real_t *vp = v.data;
      const int s = v.size;
      #pragma omp parallel for
      for (int i = 0; i < s; i++)
      {
         vp[i] = v1p[i] + alpha*v2p[i];
      }
#endif
   }
}

void add(const real_t a, const Vector &x, const Vector &y, Vector &z)
{
   MFEM_ASSERT(x.size == y.size && x.size == z.size,
               "incompatible Vectors!");

   if (a == 0.0)
   {
      z = 0.0;
   }
   else if (a == 1.0)
   {
      add(x, y, z);
   }
   else
   {
#if !defined(MFEM_USE_LEGACY_OPENMP)
      const bool use_dev = x.UseDevice() || y.UseDevice() || z.UseDevice();
      const int N = x.size;
      // Note: get read access first, in case z is the same as x/y.
      auto xd = x.Read(use_dev);
      auto yd = y.Read(use_dev);
      auto zd = z.Write(use_dev);
      mfem::forall_switch(use_dev, N, [=] MFEM_HOST_DEVICE (int i)
      {
         zd[i] = a * (xd[i] + yd[i]);
      });
#else
      const real_t *xp = x.data;
      const real_t *yp = y.data;
      real_t       *zp = z.data;
      const int      s = x.size;
      #pragma omp parallel for
      for (int i = 0; i < s; i++)
      {
         zp[i] = a * (xp[i] + yp[i]);
      }
#endif
   }
}

void add(const real_t a, const Vector &x,
         const real_t b, const Vector &y, Vector &z)
{
   MFEM_ASSERT(x.size == y.size && x.size == z.size,
               "incompatible Vectors!");

   if (a == 0.0)
   {
      z.Set(b, y);
   }
   else if (b == 0.0)
   {
      z.Set(a, x);
   }
#if 0
   else if (a == 1.0)
   {
      add(x, b, y, z);
   }
   else if (b == 1.0)
   {
      add(y, a, x, z);
   }
   else if (a == b)
   {
      add(a, x, y, z);
   }
#endif
   else
   {
#if !defined(MFEM_USE_LEGACY_OPENMP)
      const bool use_dev = x.UseDevice() || y.UseDevice() || z.UseDevice();
      const int N = x.size;
      // Note: get read access first, in case z is the same as x/y.
      auto xd = x.Read(use_dev);
      auto yd = y.Read(use_dev);
      auto zd = z.Write(use_dev);
      mfem::forall_switch(use_dev, N, [=] MFEM_HOST_DEVICE (int i)
      {
         zd[i] = a * xd[i] + b * yd[i];
      });
#else
      const real_t *xp = x.data;
      const real_t *yp = y.data;
      real_t       *zp = z.data;
      const int      s = x.size;
      #pragma omp parallel for
      for (int i = 0; i < s; i++)
      {
         zp[i] = a * xp[i] + b * yp[i];
      }
#endif
   }
}

void subtract(const Vector &x, const Vector &y, Vector &z)
{
   MFEM_ASSERT(x.size == y.size && x.size == z.size,
               "incompatible Vectors!");

#if !defined(MFEM_USE_LEGACY_OPENMP)
   const bool use_dev = x.UseDevice() || y.UseDevice() || z.UseDevice();
   const int N = x.size;
   // Note: get read access first, in case z is the same as x/y.
   auto xd = x.Read(use_dev);
   auto yd = y.Read(use_dev);
   auto zd = z.Write(use_dev);
   mfem::forall_switch(use_dev, N, [=] MFEM_HOST_DEVICE (int i)
   {
      zd[i] = xd[i] - yd[i];
   });
#else
   const real_t *xp = x.data;
   const real_t *yp = y.data;
   real_t       *zp = z.data;
   const int     s = x.size;
   #pragma omp parallel for
   for (int i = 0; i < s; i++)
   {
      zp[i] = xp[i] - yp[i];
   }
#endif
}

void subtract(const real_t a, const Vector &x, const Vector &y, Vector &z)
{
   MFEM_ASSERT(x.size == y.size && x.size == z.size,
               "incompatible Vectors!");

   if (a == 0.)
   {
      z = 0.;
   }
   else if (a == 1.)
   {
      subtract(x, y, z);
   }
   else
   {
#if !defined(MFEM_USE_LEGACY_OPENMP)
      const bool use_dev = x.UseDevice() || y.UseDevice() || z.UseDevice();
      const int N = x.size;
      // Note: get read access first, in case z is the same as x/y.
      auto xd = x.Read(use_dev);
      auto yd = y.Read(use_dev);
      auto zd = z.Write(use_dev);
      mfem::forall_switch(use_dev, N, [=] MFEM_HOST_DEVICE (int i)
      {
         zd[i] = a * (xd[i] - yd[i]);
      });
#else
      const real_t *xp = x.data;
      const real_t *yp = y.data;
      real_t       *zp = z.data;
      const int      s = x.size;
      #pragma omp parallel for
      for (int i = 0; i < s; i++)
      {
         zp[i] = a * (xp[i] - yp[i]);
      }
#endif
   }
}

void Vector::cross3D(const Vector &vin, Vector &vout) const
{
   HostRead();
   vin.HostRead();
   vout.HostWrite();
   MFEM_VERIFY(size == 3, "Only 3D vectors supported in cross.");
   MFEM_VERIFY(vin.Size() == 3, "Only 3D vectors supported in cross.");
   vout.SetSize(3);
   vout(0) = data[1]*vin(2)-data[2]*vin(1);
   vout(1) = data[2]*vin(0)-data[0]*vin(2);
   vout(2) = data[0]*vin(1)-data[1]*vin(0);
}

void Vector::median(const Vector &lo, const Vector &hi)
{
   MFEM_ASSERT(size == lo.size && size == hi.size,
               "incompatible Vectors!");

   const bool use_dev = UseDevice() || lo.UseDevice() || hi.UseDevice();
   const int N = size;
   // Note: get read access first, in case *this is the same as lo/hi.
   auto l = lo.Read(use_dev);
   auto h = hi.Read(use_dev);
   auto m = Write(use_dev);
   mfem::forall_switch(use_dev, N, [=] MFEM_HOST_DEVICE (int i)
   {
      if (m[i] < l[i])
      {
         m[i] = l[i];
      }
      else if (m[i] > h[i])
      {
         m[i] = h[i];
      }
   });
}

void Vector::GetSubVector(const Array<int> &dofs, Vector &elemvect) const
{
   const int n = dofs.Size();
   elemvect.SetSize(n);
   const bool use_dev = dofs.UseDevice() || elemvect.UseDevice();
   auto d_y = elemvect.Write(use_dev);
   auto d_X = Read(use_dev);
   auto d_dofs = dofs.Read(use_dev);
   mfem::forall_switch(use_dev, n, [=] MFEM_HOST_DEVICE (int i)
   {
      const int dof_i = d_dofs[i];
      d_y[i] = dof_i >= 0 ? d_X[dof_i] : -d_X[-dof_i-1];
   });
}

void Vector::GetSubVector(const Array<int> &dofs, real_t *elem_data) const
{
   data.Read(MemoryClass::HOST, size);
   const int n = dofs.Size();
   for (int i = 0; i < n; i++)
   {
      const int j = dofs[i];
      elem_data[i] = (j >= 0) ? data[j] : -data[-1-j];
   }
}

void Vector::SetSubVector(const Array<int> &dofs, const real_t value)
{
   const bool use_dev = dofs.UseDevice();
   const int n = dofs.Size();
   // Use read+write access for *this - we only modify some of its entries
   auto d_X = ReadWrite(use_dev);
   auto d_dofs = dofs.Read(use_dev);
   mfem::forall_switch(use_dev, n, [=] MFEM_HOST_DEVICE (int i)
   {
      const int j = d_dofs[i];
      if (j >= 0)
      {
         d_X[j] = value;
      }
      else
      {
         d_X[-1-j] = -value;
      }
   });
}

void Vector::SetSubVector(const Array<int> &dofs, const Vector &elemvect)
{
   MFEM_ASSERT(dofs.Size() <= elemvect.Size(),
               "Size mismatch: length of dofs is " << dofs.Size()
               << ", length of elemvect is " << elemvect.Size());

   const bool use_dev = dofs.UseDevice() || elemvect.UseDevice();
   const int n = dofs.Size();
   // Use read+write access for X - we only modify some of its entries
   auto d_X = ReadWrite(use_dev);
   auto d_y = elemvect.Read(use_dev);
   auto d_dofs = dofs.Read(use_dev);
   mfem::forall_switch(use_dev, n, [=] MFEM_HOST_DEVICE (int i)
   {
      const int dof_i = d_dofs[i];
      if (dof_i >= 0)
      {
         d_X[dof_i] = d_y[i];
      }
      else
      {
         d_X[-1-dof_i] = -d_y[i];
      }
   });
}

void Vector::SetSubVector(const Array<int> &dofs, real_t *elem_data)
{
   // Use read+write access because we overwrite only part of the data.
   data.ReadWrite(MemoryClass::HOST, size);
   const int n = dofs.Size();
   for (int i = 0; i < n; i++)
   {
      const int j= dofs[i];
      if (j >= 0)
      {
         operator()(j) = elem_data[i];
      }
      else
      {
         operator()(-1-j) = -elem_data[i];
      }
   }
}

void Vector::AddElementVector(const Array<int> &dofs, const Vector &elemvect)
{
   MFEM_ASSERT(dofs.Size() <= elemvect.Size(), "Size mismatch: "
               "length of dofs is " << dofs.Size() <<
               ", length of elemvect is " << elemvect.Size());

   const bool use_dev = dofs.UseDevice() || elemvect.UseDevice();
   const int n = dofs.Size();
   auto d_y = elemvect.Read(use_dev);
   auto d_X = ReadWrite(use_dev);
   auto d_dofs = dofs.Read(use_dev);
   mfem::forall_switch(use_dev, n, [=] MFEM_HOST_DEVICE (int i)
   {
      const int j = d_dofs[i];
      if (j >= 0)
      {
         d_X[j] += d_y[i];
      }
      else
      {
         d_X[-1-j] -= d_y[i];
      }
   });
}

void Vector::AddElementVector(const Array<int> &dofs, real_t *elem_data)
{
   data.ReadWrite(MemoryClass::HOST, size);
   const int n = dofs.Size();
   for (int i = 0; i < n; i++)
   {
      const int j = dofs[i];
      if (j >= 0)
      {
         operator()(j) += elem_data[i];
      }
      else
      {
         operator()(-1-j) -= elem_data[i];
      }
   }
}

void Vector::AddElementVector(const Array<int> &dofs, const real_t a,
                              const Vector &elemvect)
{
   MFEM_ASSERT(dofs.Size() <= elemvect.Size(), "Size mismatch: "
               "length of dofs is " << dofs.Size() <<
               ", length of elemvect is " << elemvect.Size());

   const bool use_dev = dofs.UseDevice() || elemvect.UseDevice();
   const int n = dofs.Size();
   auto d_y = ReadWrite(use_dev);
   auto d_x = elemvect.Read(use_dev);
   auto d_dofs = dofs.Read(use_dev);
   mfem::forall_switch(use_dev, n, [=] MFEM_HOST_DEVICE (int i)
   {
      const int j = d_dofs[i];
      if (j >= 0)
      {
         d_y[j] += a * d_x[i];
      }
      else
      {
         d_y[-1-j] -= a * d_x[i];
      }
   });
}

void Vector::SetSubVectorComplement(const Array<int> &dofs, const real_t val)
{
   const bool use_dev = UseDevice() || dofs.UseDevice();
   const int n = dofs.Size();
   const int N = size;
   Vector dofs_vals(n, use_dev ?
                    Device::GetDeviceMemoryType() :
                    Device::GetHostMemoryType());
   auto d_data = ReadWrite(use_dev);
   auto d_dofs_vals = dofs_vals.Write(use_dev);
   auto d_dofs = dofs.Read(use_dev);
   mfem::forall_switch(use_dev, n, [=] MFEM_HOST_DEVICE (int i) { d_dofs_vals[i] = d_data[d_dofs[i]]; });
   mfem::forall_switch(use_dev, N, [=] MFEM_HOST_DEVICE (int i) { d_data[i] = val; });
   mfem::forall_switch(use_dev, n, [=] MFEM_HOST_DEVICE (int i) { d_data[d_dofs[i]] = d_dofs_vals[i]; });
}

void Vector::Print(std::ostream &os, int width) const
{
   if (!size) { return; }
   data.Read(MemoryClass::HOST, size);
   for (int i = 0; 1; )
   {
      os << ZeroSubnormal(data[i]);
      i++;
      if (i == size)
      {
         break;
      }
      if ( i % width == 0 )
      {
         os << '\n';
      }
      else
      {
         os << ' ';
      }
   }
   os << '\n';
}

#ifdef MFEM_USE_ADIOS2
void Vector::Print(adios2stream &os,
                   const std::string& variable_name) const
{
   if (!size) { return; }
   data.Read(MemoryClass::HOST, size);
   os.engine.Put(variable_name, &data[0] );
}
#endif

void Vector::Print_HYPRE(std::ostream &os) const
{
   int i;
   std::ios::fmtflags old_fmt = os.flags();
   os.setf(std::ios::scientific);
   std::streamsize old_prec = os.precision(14);

   os << size << '\n';  // number of rows

   data.Read(MemoryClass::HOST, size);
   for (i = 0; i < size; i++)
   {
      os << ZeroSubnormal(data[i]) << '\n';
   }

   os.precision(old_prec);
   os.flags(old_fmt);
}

void Vector::PrintHash(std::ostream &os) const
{
   os << "size: " << size << '\n';
   HashFunction hf;
   hf.AppendDoubles(HostRead(), size);
   os << "hash: " << hf.GetHash() << '\n';
}

void Vector::Randomize(int seed)
{
   if (seed == 0)
   {
      seed = (int)time(0);
   }

   srand((unsigned)seed);

   HostWrite();
   for (int i = 0; i < size; i++)
   {
      data[i] = rand_real();
   }
}

real_t Vector::Norml2() const
{
   // Scale entries of Vector on the fly, using algorithms from
   // std::hypot() and LAPACK's drm2. This scaling ensures that the
   // argument of each call to std::pow is <= 1 to avoid overflow.
   if (0 == size)
   {
      return 0.0;
   } // end if 0 == size

   data.Read(MemoryClass::HOST, size);
   if (1 == size)
   {
      return std::abs(data[0]);
   } // end if 1 == size
   return kernels::Norml2(size, (const real_t*) data);
}

real_t Vector::Normlinf() const
{
   HostRead();
   real_t max = 0.0;
   for (int i = 0; i < size; i++)
   {
      max = std::max(std::abs(data[i]), max);
   }
   return max;
}

real_t Vector::Norml1() const
{
   HostRead();
   real_t sum = 0.0;
   for (int i = 0; i < size; i++)
   {
      sum += std::abs(data[i]);
   }
   return sum;
}

real_t Vector::Normlp(real_t p) const
{
   MFEM_ASSERT(p > 0.0, "Vector::Normlp");

   if (p == 1.0)
   {
      return Norml1();
   }
   if (p == 2.0)
   {
      return Norml2();
   }
   if (p < infinity())
   {
      // Scale entries of Vector on the fly, using algorithms from
      // std::hypot() and LAPACK's drm2. This scaling ensures that the
      // argument of each call to std::pow is <= 1 to avoid overflow.
      if (0 == size)
      {
         return 0.0;
      } // end if 0 == size

      if (1 == size)
      {
         return std::abs(data[0]);
      } // end if 1 == size

      real_t scale = 0.0;
      real_t sum = 0.0;

      for (int i = 0; i < size; i++)
      {
         if (data[i] != 0.0)
         {
            const real_t absdata = std::abs(data[i]);
            if (scale <= absdata)
            {
               sum = 1.0 + sum * std::pow(scale / absdata, p);
               scale = absdata;
               continue;
            } // end if scale <= absdata
            sum += std::pow(absdata / scale, p); // else scale > absdata
         } // end if data[i] != 0
      }
      return scale * std::pow(sum, 1.0/p);
   } // end if p < infinity()

   return Normlinf(); // else p >= infinity()
}

real_t Vector::Max() const
{
   if (size == 0) { return -infinity(); }

   HostRead();
   real_t max = data[0];

   for (int i = 1; i < size; i++)
   {
      if (data[i] > max)
      {
         max = data[i];
      }
   }

   return max;
}

#ifdef MFEM_USE_CUDA
static __global__ void cuKernelMin(const int N, real_t *gdsr, const real_t *x)
{
   __shared__ real_t s_min[MFEM_CUDA_BLOCKS];
   const int n = blockDim.x*blockIdx.x + threadIdx.x;
   if (n>=N) { return; }
   const int bid = blockIdx.x;
   const int tid = threadIdx.x;
   const int bbd = bid*blockDim.x;
   const int rid = bbd+tid;
   s_min[tid] = x[n];
   for (int workers=blockDim.x>>1; workers>0; workers>>=1)
   {
      __syncthreads();
      if (tid >= workers) { continue; }
      if (rid >= N) { continue; }
      const int dualTid = tid + workers;
      if (dualTid >= N) { continue; }
      const int rdd = bbd+dualTid;
      if (rdd >= N) { continue; }
      if (dualTid >= blockDim.x) { continue; }
      s_min[tid] = fmin(s_min[tid], s_min[dualTid]);
   }
   if (tid==0) { gdsr[bid] = s_min[0]; }
}

static Array<real_t> cuda_reduce_buf;

static real_t cuVectorMin(const int N, const real_t *X)
{
   const int tpb = MFEM_CUDA_BLOCKS;
   const int blockSize = MFEM_CUDA_BLOCKS;
   const int gridSize = (N+blockSize-1)/blockSize;
   const int min_sz = (N%tpb)==0? (N/tpb) : (1+N/tpb);
   cuda_reduce_buf.SetSize(min_sz);
   Memory<real_t> &buf = cuda_reduce_buf.GetMemory();
   real_t *d_min = buf.Write(MemoryClass::DEVICE, min_sz);
   cuKernelMin<<<gridSize,blockSize>>>(N, d_min, X);
   MFEM_GPU_CHECK(cudaGetLastError());
   const real_t *h_min = buf.Read(MemoryClass::HOST, min_sz);
   real_t min = std::numeric_limits<real_t>::infinity();
   for (int i = 0; i < min_sz; i++) { min = std::min(min, h_min[i]); }
   return min;
}

static __global__ void cuKernelDot(const int N, real_t *gdsr,
                                   const real_t *x, const real_t *y)
{
   __shared__ real_t s_dot[MFEM_CUDA_BLOCKS];
   const int n = blockDim.x*blockIdx.x + threadIdx.x;
   if (n>=N) { return; }
   const int bid = blockIdx.x;
   const int tid = threadIdx.x;
   const int bbd = bid*blockDim.x;
   const int rid = bbd+tid;
   s_dot[tid] = y ? (x[n] * y[n]) : x[n];
   for (int workers=blockDim.x>>1; workers>0; workers>>=1)
   {
      __syncthreads();
      if (tid >= workers) { continue; }
      if (rid >= N) { continue; }
      const int dualTid = tid + workers;
      if (dualTid >= N) { continue; }
      const int rdd = bbd+dualTid;
      if (rdd >= N) { continue; }
      if (dualTid >= blockDim.x) { continue; }
      s_dot[tid] += s_dot[dualTid];
   }
   if (tid==0) { gdsr[bid] = s_dot[0]; }
}

static real_t cuVectorDot(const int N, const real_t *X, const real_t *Y)
{
   const int tpb = MFEM_CUDA_BLOCKS;
   const int blockSize = MFEM_CUDA_BLOCKS;
   const int gridSize = (N+blockSize-1)/blockSize;
   const int dot_sz = (N%tpb)==0? (N/tpb) : (1+N/tpb);
   cuda_reduce_buf.SetSize(dot_sz, Device::GetDeviceMemoryType());
   Memory<real_t> &buf = cuda_reduce_buf.GetMemory();
   real_t *d_dot = buf.Write(MemoryClass::DEVICE, dot_sz);
   cuKernelDot<<<gridSize,blockSize>>>(N, d_dot, X, Y);
   MFEM_GPU_CHECK(cudaGetLastError());
   const real_t *h_dot = buf.Read(MemoryClass::HOST, dot_sz);
   real_t dot = 0.0;
   for (int i = 0; i < dot_sz; i++) { dot += h_dot[i]; }
   return dot;
}
#endif // MFEM_USE_CUDA

#ifdef MFEM_USE_HIP
static __global__ void hipKernelMin(const int N, real_t *gdsr, const real_t *x)
{
   __shared__ real_t s_min[MFEM_HIP_BLOCKS];
   const int n = hipBlockDim_x*hipBlockIdx_x + hipThreadIdx_x;
   if (n>=N) { return; }
   const int bid = hipBlockIdx_x;
   const int tid = hipThreadIdx_x;
   const int bbd = bid*hipBlockDim_x;
   const int rid = bbd+tid;
   s_min[tid] = x[n];
   for (int workers=hipBlockDim_x>>1; workers>0; workers>>=1)
   {
      __syncthreads();
      if (tid >= workers) { continue; }
      if (rid >= N) { continue; }
      const int dualTid = tid + workers;
      if (dualTid >= N) { continue; }
      const int rdd = bbd+dualTid;
      if (rdd >= N) { continue; }
      if (dualTid >= hipBlockDim_x) { continue; }
      s_min[tid] = std::min(s_min[tid], s_min[dualTid]);
   }
   if (tid==0) { gdsr[bid] = s_min[0]; }
}

static Array<real_t> hip_reduce_buf;

static real_t hipVectorMin(const int N, const real_t *X)
{
   const int tpb = MFEM_HIP_BLOCKS;
   const int blockSize = MFEM_HIP_BLOCKS;
   const int gridSize = (N+blockSize-1)/blockSize;
   const int min_sz = (N%tpb)==0 ? (N/tpb) : (1+N/tpb);
   hip_reduce_buf.SetSize(min_sz);
   Memory<real_t> &buf = hip_reduce_buf.GetMemory();
   real_t *d_min = buf.Write(MemoryClass::DEVICE, min_sz);
   hipLaunchKernelGGL(hipKernelMin,gridSize,blockSize,0,0,N,d_min,X);
   MFEM_GPU_CHECK(hipGetLastError());
   const real_t *h_min = buf.Read(MemoryClass::HOST, min_sz);
   real_t min = std::numeric_limits<real_t>::infinity();
   for (int i = 0; i < min_sz; i++) { min = std::min(min, h_min[i]); }
   return min;
}

static __global__ void hipKernelDot(const int N, real_t *gdsr,
                                    const real_t *x, const real_t *y)
{
   __shared__ real_t s_dot[MFEM_HIP_BLOCKS];
   const int n = hipBlockDim_x*hipBlockIdx_x + hipThreadIdx_x;
   if (n>=N) { return; }
   const int bid = hipBlockIdx_x;
   const int tid = hipThreadIdx_x;
   const int bbd = bid*hipBlockDim_x;
   const int rid = bbd+tid;
   s_dot[tid] = y ? (x[n] * y[n]) : x[n];
   for (int workers=hipBlockDim_x>>1; workers>0; workers>>=1)
   {
      __syncthreads();
      if (tid >= workers) { continue; }
      if (rid >= N) { continue; }
      const int dualTid = tid + workers;
      if (dualTid >= N) { continue; }
      const int rdd = bbd+dualTid;
      if (rdd >= N) { continue; }
      if (dualTid >= hipBlockDim_x) { continue; }
      s_dot[tid] += s_dot[dualTid];
   }
   if (tid==0) { gdsr[bid] = s_dot[0]; }
}

static real_t hipVectorDot(const int N, const real_t *X, const real_t *Y)
{
   const int tpb = MFEM_HIP_BLOCKS;
   const int blockSize = MFEM_HIP_BLOCKS;
   const int gridSize = (N+blockSize-1)/blockSize;
   const int dot_sz = (N%tpb)==0 ? (N/tpb) : (1+N/tpb);
   hip_reduce_buf.SetSize(dot_sz);
   Memory<real_t> &buf = hip_reduce_buf.GetMemory();
   real_t *d_dot = buf.Write(MemoryClass::DEVICE, dot_sz);
   hipLaunchKernelGGL(hipKernelDot,gridSize,blockSize,0,0,N,d_dot,X,Y);
   MFEM_GPU_CHECK(hipGetLastError());
   const real_t *h_dot = buf.Read(MemoryClass::HOST, dot_sz);
   real_t dot = 0.0;
   for (int i = 0; i < dot_sz; i++) { dot += h_dot[i]; }
   return dot;
}
#endif // MFEM_USE_HIP

<<<<<<< HEAD
#ifdef MFEM_USE_SYCL

double SyclVectorDot(const size_t N, const double *X, const double *Y)
{
   auto Q = Sycl::Queue();
   constexpr int localSize = 256;
   const int num_compute_units =
      Q.get_device().get_info<sycl::info::device::max_compute_units>();
   const int vector_width =
      Q.get_device().get_info<sycl::info::device::native_vector_width_int>();
   const int num_work_units = num_compute_units * vector_width * localSize;
   sycl::buffer<double> d_buf(num_work_units);
   const int globalSize =
      localSize*std::ceil(static_cast<double>(num_work_units) / localSize);
   assert(globalSize % localSize == 0);
   Q.submit([&](auto &h)
   {
      sycl::accessor d_buf_wo(d_buf, h, sycl::write_only, sycl::no_init);
      h.parallel_for(sycl::nd_range<1>(globalSize, localSize), [=](auto item)
      {
         const size_t glob_id = item.get_global_id(0);
         for (size_t i = glob_id; i < N; i += num_work_units)
         {
            d_buf_wo[glob_id] = 0.0;
         }
      });
   });
   Q.submit([&](auto &h)
   {
      sycl::accessor d_buf_wo(d_buf, h, sycl::write_only, sycl::no_init);
      h.parallel_for(sycl::nd_range<1> {globalSize, localSize}, [=](auto item)
      {
         double dot = 0.0;
         const size_t glob_id = item.get_global_id(0);
         for (size_t i = glob_id; i < N; i += num_work_units)
         {
            dot += X[i] * Y[i];
         }
         d_buf_wo[glob_id] = dot;
      });
   });
   Q.wait();
   double dot = 0.0;
   sycl::host_accessor h_buf_ro(d_buf, sycl::read_only);
   for (int i = 0; i < num_work_units; ++i) { dot += h_buf_ro[i]; }
   return dot;
}

double SyclVectorMin(const size_t N, const double *X)
{
   auto Q = Sycl::Queue();
   constexpr int localSize = 256;
   const int num_compute_units =
      Q.get_device().get_info<sycl::info::device::max_compute_units>();
   const int vector_width =
      Q.get_device().get_info<sycl::info::device::native_vector_width_int>();
   const int num_work_units = num_compute_units * vector_width * localSize;
   sycl::buffer<double> d_buf(num_work_units);
   const int globalSize =
      localSize*std::ceil(static_cast<double>(num_work_units) / localSize);
   assert(globalSize % localSize == 0);
   Q.submit([&](auto &h)
   {
      sycl::accessor d_buf_wo(d_buf, h, sycl::write_only, sycl::no_init);
      h.parallel_for(sycl::nd_range<1> {globalSize, localSize}, [=](auto item)
      {
         double min = std::numeric_limits<double>::infinity();
         const size_t glob_id = item.get_global_id(0);
         for (size_t i = glob_id; i < N; i += num_work_units)
         {
            min = fmin(min, X[i]);
         }
         d_buf_wo[glob_id] = min;
      });
   });
   Q.wait();
   double dot = std::numeric_limits<double>::infinity();
   sycl::host_accessor h_buf_ro(d_buf, sycl::read_only);
   for (int i = 0; i < num_work_units; ++i) { dot += h_buf_ro[i]; }
   return dot;
}
#endif // MFEM_USE_SYCL

double Vector::operator*(const Vector &v) const
=======
real_t Vector::operator*(const Vector &v) const
>>>>>>> ce5b3620
{
   MFEM_ASSERT(size == v.size, "incompatible Vectors!");
   if (size == 0) { return 0.0; }

   const bool use_dev = UseDevice() || v.UseDevice();
#if defined(MFEM_USE_CUDA) || defined(MFEM_USE_HIP) || defined(MFEM_USE_OPENMP) || defined(MFEM_USE_SYCL)
   auto m_data = Read(use_dev);
#else
   Read(use_dev);
#endif
   auto v_data = v.Read(use_dev);

   if (!use_dev) { goto vector_dot_cpu; }

#ifdef MFEM_USE_OCCA
   if (DeviceCanUseOcca())
   {
      return occa::linalg::dot<real_t,real_t,real_t>(
                OccaMemoryRead(data, size), OccaMemoryRead(v.data, size));
   }
#endif

#ifdef MFEM_USE_CUDA
   if (Device::Allows(Backend::CUDA_MASK))
   {
      return cuVectorDot(size, m_data, v_data);
   }
#endif

#ifdef MFEM_USE_HIP
   if (Device::Allows(Backend::HIP_MASK))
   {
      return hipVectorDot(size, m_data, v_data);
   }
#endif

#ifdef MFEM_USE_SYCL
   if (Device::Allows(Backend::SYCL_MASK))
   {
      return SyclVectorDot(size, m_data, v_data);
   }
#endif

#ifdef MFEM_USE_OPENMP
   if (Device::Allows(Backend::OMP_MASK))
   {
#define MFEM_USE_OPENMP_DETERMINISTIC_DOT
#ifdef MFEM_USE_OPENMP_DETERMINISTIC_DOT
      // By default, use a deterministic way of computing the dot product
      static Vector th_dot;
      #pragma omp parallel
      {
         const int nt = omp_get_num_threads();
         #pragma omp master
         th_dot.SetSize(nt);
         const int tid    = omp_get_thread_num();
         const int stride = (size + nt - 1)/nt;
         const int start  = tid*stride;
         const int stop   = std::min(start + stride, size);
         real_t my_dot = 0.0;
         for (int i = start; i < stop; i++)
         {
            my_dot += m_data[i] * v_data[i];
         }
         #pragma omp barrier
         th_dot(tid) = my_dot;
      }
      return th_dot.Sum();
#else
      // The standard way of computing the dot product is non-deterministic
      real_t prod = 0.0;
      #pragma omp parallel for reduction(+:prod)
      for (int i = 0; i < size; i++)
      {
         prod += m_data[i] * v_data[i];
      }
      return prod;
#endif // MFEM_USE_OPENMP_DETERMINISTIC_DOT
   }
#endif // MFEM_USE_OPENMP
   if (Device::Allows(Backend::DEBUG_DEVICE))
   {
      const int N = size;
      auto v_data_ = v.Read();
      auto m_data_ = Read();
      Vector dot(1);
      dot.UseDevice(true);
      auto d_dot = dot.Write();
      dot = 0.0;
      mfem::forall(N, [=] MFEM_HOST_DEVICE (int i)
      {
         d_dot[0] += m_data_[i] * v_data_[i];
      });
      dot.HostReadWrite();
      return dot[0];
   }
vector_dot_cpu:
   return operator*(v_data);
}

real_t Vector::Min() const
{
   if (size == 0) { return infinity(); }

   const bool use_dev = UseDevice();
   auto m_data = Read(use_dev);

   if (!use_dev) { goto vector_min_cpu; }

#ifdef MFEM_USE_OCCA
   if (DeviceCanUseOcca())
   {
      return occa::linalg::min<real_t,real_t>(OccaMemoryRead(data, size));
   }
#endif

#ifdef MFEM_USE_CUDA
   if (Device::Allows(Backend::CUDA_MASK))
   {
      return cuVectorMin(size, m_data);
   }
#endif

#ifdef MFEM_USE_HIP
   if (Device::Allows(Backend::HIP_MASK))
   {
      return hipVectorMin(size, m_data);
   }
#endif

#ifdef MFEM_USE_SYCL
   if (Device::Allows(Backend::SYCL_MASK))
   {
      return SyclVectorMin(size, m_data);
   }
#endif

#ifdef MFEM_USE_OPENMP
   if (Device::Allows(Backend::OMP_MASK))
   {
      real_t minimum = m_data[0];
      #pragma omp parallel for reduction(min:minimum)
      for (int i = 0; i < size; i++)
      {
         minimum = std::min(minimum, m_data[i]);
      }
      return minimum;
   }
#endif

   if (Device::Allows(Backend::DEBUG_DEVICE))
   {
      const int N = size;
      auto m_data_ = Read();
      Vector min(1);
      min = infinity();
      min.UseDevice(true);
      auto d_min = min.ReadWrite();
      mfem::forall(N, [=] MFEM_HOST_DEVICE (int i)
      {
         d_min[0] = (d_min[0]<m_data_[i])?d_min[0]:m_data_[i];
      });
      min.HostReadWrite();
      return min[0];
   }

vector_min_cpu:
   real_t minimum = data[0];
   for (int i = 1; i < size; i++)
   {
      if (m_data[i] < minimum)
      {
         minimum = m_data[i];
      }
   }
   return minimum;
}

real_t Vector::Sum() const
{
   if (size == 0) { return 0.0; }

   if (UseDevice())
   {
#ifdef MFEM_USE_CUDA
      if (Device::Allows(Backend::CUDA_MASK))
      {
         return cuVectorDot(size, Read(), nullptr);
      }
#endif
#ifdef MFEM_USE_HIP
      if (Device::Allows(Backend::HIP_MASK))
      {
         return hipVectorDot(size, Read(), nullptr);
      }
#endif
      if (Device::Allows(Backend::DEBUG_DEVICE))
      {
         const int N = size;
         auto d_data = Read();
         Vector sum(1);
         sum.UseDevice(true);
         auto d_sum = sum.Write();
         d_sum[0] = 0.0;
         mfem::forall(N, [=] MFEM_HOST_DEVICE (int i)
         {
            d_sum[0] += d_data[i];
         });
         sum.HostReadWrite();
         return sum[0];
      }
   }

   // CPU fallback
   const real_t *h_data = HostRead();
   real_t sum = 0.0;
   for (int i = 0; i < size; i++)
   {
      sum += h_data[i];
   }
   return sum;
}

}<|MERGE_RESOLUTION|>--- conflicted
+++ resolved
@@ -11,423 +11,366 @@
 
 // Implementation of data type vector
 
-#include "kernels.hpp"
 #include "vector.hpp"
 #include "../general/forall.hpp"
+#include "kernels.hpp"
 
 #ifdef MFEM_USE_OPENMP
 #include <omp.h>
 #endif
 
-#include <iostream>
-#include <iomanip>
 #include <cmath>
 #include <ctime>
+#include <iomanip>
+#include <iostream>
 #include <limits>
 
-namespace mfem
-{
-
-Vector::Vector(const Vector &v)
-{
-   const int s = v.Size();
-   size = s;
-   if (s > 0)
-   {
-      MFEM_ASSERT(!v.data.Empty(), "invalid source vector");
-      data.New(s, v.data.GetMemoryType());
-      data.CopyFrom(v.data, s);
-   }
-   UseDevice(v.UseDevice());
-}
-
-Vector::Vector(Vector &&v)
-{
-   *this = std::move(v);
-}
-
-void Vector::Load(std::istream **in, int np, int *dim)
-{
-   int i, j, s;
-
-   s = 0;
-   for (i = 0; i < np; i++)
-   {
-      s += dim[i];
-   }
-
-   SetSize(s);
-   HostWrite();
-
-   int p = 0;
-   for (i = 0; i < np; i++)
-   {
-      for (j = 0; j < dim[i]; j++)
-      {
-         *in[i] >> data[p++];
-         // Clang's libc++ sets the failbit when (correctly) parsing subnormals,
-         // so we reset the failbit here.
-         if (!*in[i] && errno == ERANGE)
-         {
-            in[i]->clear();
-         }
-      }
-   }
-}
-
-void Vector::Load(std::istream &in, int Size)
-{
-   SetSize(Size);
-   HostWrite();
-
-   for (int i = 0; i < size; i++)
-   {
-      in >> data[i];
+namespace mfem {
+
+Vector::Vector(const Vector &v) {
+  const int s = v.Size();
+  size = s;
+  if (s > 0) {
+    MFEM_ASSERT(!v.data.Empty(), "invalid source vector");
+    data.New(s, v.data.GetMemoryType());
+    data.CopyFrom(v.data, s);
+  }
+  UseDevice(v.UseDevice());
+}
+
+Vector::Vector(Vector &&v) { *this = std::move(v); }
+
+void Vector::Load(std::istream **in, int np, int *dim) {
+  int i, j, s;
+
+  s = 0;
+  for (i = 0; i < np; i++) {
+    s += dim[i];
+  }
+
+  SetSize(s);
+  HostWrite();
+
+  int p = 0;
+  for (i = 0; i < np; i++) {
+    for (j = 0; j < dim[i]; j++) {
+      *in[i] >> data[p++];
       // Clang's libc++ sets the failbit when (correctly) parsing subnormals,
       // so we reset the failbit here.
-      if (!in && errno == ERANGE)
-      {
-         in.clear();
+      if (!*in[i] && errno == ERANGE) {
+        in[i]->clear();
       }
-   }
-}
-
-real_t &Vector::Elem(int i)
-{
-   return operator()(i);
-}
-
-const real_t &Vector::Elem(int i) const
-{
-   return operator()(i);
-}
-
-real_t Vector::operator*(const real_t *v) const
-{
-   real_t dot = 0.0;
+    }
+  }
+}
+
+void Vector::Load(std::istream &in, int Size) {
+  SetSize(Size);
+  HostWrite();
+
+  for (int i = 0; i < size; i++) {
+    in >> data[i];
+    // Clang's libc++ sets the failbit when (correctly) parsing subnormals,
+    // so we reset the failbit here.
+    if (!in && errno == ERANGE) {
+      in.clear();
+    }
+  }
+}
+
+real_t &Vector::Elem(int i) { return operator()(i); }
+
+const real_t &Vector::Elem(int i) const { return operator()(i); }
+
+real_t Vector::operator*(const real_t *v) const {
+  real_t dot = 0.0;
 #ifdef MFEM_USE_LEGACY_OPENMP
-   #pragma omp parallel for reduction(+:dot)
-#endif
-   for (int i = 0; i < size; i++)
-   {
-      dot += data[i] * v[i];
-   }
-   return dot;
-}
-
-Vector &Vector::operator=(const real_t *v)
-{
-   data.CopyFromHost(v, size);
-   return *this;
-}
-
-Vector &Vector::operator=(const Vector &v)
-{
+#pragma omp parallel for reduction(+ : dot)
+#endif
+  for (int i = 0; i < size; i++) {
+    dot += data[i] * v[i];
+  }
+  return dot;
+}
+
+Vector &Vector::operator=(const real_t *v) {
+  data.CopyFromHost(v, size);
+  return *this;
+}
+
+Vector &Vector::operator=(const Vector &v) {
 #if 0
    SetSize(v.Size(), v.data.GetMemoryType());
    data.CopyFrom(v.data, v.Size());
    UseDevice(v.UseDevice());
 #else
-   SetSize(v.Size());
-   bool vuse = v.UseDevice();
-   const bool use_dev = UseDevice() || vuse;
-   v.UseDevice(use_dev);
-   // keep 'data' where it is, unless 'use_dev' is true
-   if (use_dev) { Write(); }
-   data.CopyFrom(v.data, v.Size());
-   v.UseDevice(vuse);
-#endif
-   return *this;
-}
-
-Vector &Vector::operator=(Vector &&v)
-{
-   data = std::move(v.data);
-   // Self-assignment-safe way to move v.size to size:
-   const auto size_tmp = v.size;
-   v.size = 0;
-   size = size_tmp;
-   return *this;
-}
-
-Vector &Vector::operator=(real_t value)
-{
-   const bool use_dev = UseDevice();
-   const int N = size;
-   auto y = Write(use_dev);
-   mfem::forall_switch(use_dev, N, [=] MFEM_HOST_DEVICE (int i) { y[i] = value; });
-   return *this;
-}
-
-Vector &Vector::operator*=(real_t c)
-{
-   const bool use_dev = UseDevice();
-   const int N = size;
-   auto y = ReadWrite(use_dev);
-   mfem::forall_switch(use_dev, N, [=] MFEM_HOST_DEVICE (int i) { y[i] *= c; });
-   return *this;
-}
-
-Vector &Vector::operator*=(const Vector &v)
-{
-   MFEM_ASSERT(size == v.size, "incompatible Vectors!");
-
-   const bool use_dev = UseDevice() || v.UseDevice();
-   const int N = size;
-   auto y = ReadWrite(use_dev);
-   auto x = v.Read(use_dev);
-   mfem::forall_switch(use_dev, N, [=] MFEM_HOST_DEVICE (int i) { y[i] *= x[i]; });
-   return *this;
-}
-
-Vector &Vector::operator/=(real_t c)
-{
-   const bool use_dev = UseDevice();
-   const int N = size;
-   const real_t m = 1.0/c;
-   auto y = ReadWrite(use_dev);
-   mfem::forall_switch(use_dev, N, [=] MFEM_HOST_DEVICE (int i) { y[i] *= m; });
-   return *this;
-}
-
-Vector &Vector::operator/=(const Vector &v)
-{
-   MFEM_ASSERT(size == v.size, "incompatible Vectors!");
-
-   const bool use_dev = UseDevice() || v.UseDevice();
-   const int N = size;
-   auto y = ReadWrite(use_dev);
-   auto x = v.Read(use_dev);
-   mfem::forall_switch(use_dev, N, [=] MFEM_HOST_DEVICE (int i) { y[i] /= x[i]; });
-   return *this;
-}
-
-Vector &Vector::operator-=(real_t c)
-{
-   const bool use_dev = UseDevice();
-   const int N = size;
-   auto y = ReadWrite(use_dev);
-   mfem::forall_switch(use_dev, N, [=] MFEM_HOST_DEVICE (int i) { y[i] -= c; });
-   return *this;
-}
-
-Vector &Vector::operator-=(const Vector &v)
-{
-   MFEM_ASSERT(size == v.size, "incompatible Vectors!");
-
-   const bool use_dev = UseDevice() || v.UseDevice();
-   const int N = size;
-   auto y = ReadWrite(use_dev);
-   auto x = v.Read(use_dev);
-   mfem::forall_switch(use_dev, N, [=] MFEM_HOST_DEVICE (int i) { y[i] -= x[i]; });
-   return *this;
-}
-
-Vector &Vector::operator+=(real_t c)
-{
-   const bool use_dev = UseDevice();
-   const int N = size;
-   auto y = ReadWrite(use_dev);
-   mfem::forall_switch(use_dev, N, [=] MFEM_HOST_DEVICE (int i) { y[i] += c; });
-   return *this;
-}
-
-Vector &Vector::operator+=(const Vector &v)
-{
-   MFEM_ASSERT(size == v.size, "incompatible Vectors!");
-
-   const bool use_dev = UseDevice() || v.UseDevice();
-   const int N = size;
-   auto y = ReadWrite(use_dev);
-   auto x = v.Read(use_dev);
-   mfem::forall_switch(use_dev, N, [=] MFEM_HOST_DEVICE (int i) { y[i] += x[i]; });
-   return *this;
-}
-
-Vector &Vector::Add(const real_t a, const Vector &Va)
-{
-   MFEM_ASSERT(size == Va.size, "incompatible Vectors!");
-
-   if (a != 0.0)
-   {
-      const int N = size;
-      const bool use_dev = UseDevice() || Va.UseDevice();
-      auto y = ReadWrite(use_dev);
-      auto x = Va.Read(use_dev);
-      mfem::forall_switch(use_dev, N, [=] MFEM_HOST_DEVICE (int i) { y[i] += a * x[i]; });
-   }
-   return *this;
-}
-
-Vector &Vector::Set(const real_t a, const Vector &Va)
-{
-   MFEM_ASSERT(size == Va.size, "incompatible Vectors!");
-
-   const bool use_dev = UseDevice() || Va.UseDevice();
-   const int N = size;
-   auto x = Va.Read(use_dev);
-   auto y = Write(use_dev);
-   mfem::forall_switch(use_dev, N, [=] MFEM_HOST_DEVICE (int i) { y[i] = a * x[i]; });
-   return *this;
-}
-
-void Vector::SetVector(const Vector &v, int offset)
-{
-   MFEM_ASSERT(v.Size() + offset <= size, "invalid sub-vector");
-
-   const int vs = v.Size();
-   const real_t *vp = v.data;
-   real_t *p = data + offset;
-   for (int i = 0; i < vs; i++)
-   {
-      p[i] = vp[i];
-   }
-}
-
-void Vector::AddSubVector(const Vector &v, int offset)
-{
-   MFEM_ASSERT(v.Size() + offset <= size, "invalid sub-vector");
-
-   const int vs = v.Size();
-   const real_t *vp = v.data;
-   real_t *p = data + offset;
-   for (int i = 0; i < vs; i++)
-   {
-      p[i] += vp[i];
-   }
-}
-
-void Vector::Neg()
-{
-   const bool use_dev = UseDevice();
-   const int N = size;
-   auto y = ReadWrite(use_dev);
-   mfem::forall_switch(use_dev, N, [=] MFEM_HOST_DEVICE (int i) { y[i] = -y[i]; });
-}
-
-void Vector::Reciprocal()
-{
-   const bool use_dev = UseDevice();
-   const int N = size;
-   auto y = ReadWrite(use_dev);
-   mfem::forall_switch(use_dev, N, [=] MFEM_HOST_DEVICE (int i) { y[i] = 1.0/y[i]; });
-}
-
-void add(const Vector &v1, const Vector &v2, Vector &v)
-{
-   MFEM_ASSERT(v.size == v1.size && v.size == v2.size,
-               "incompatible Vectors!");
+  SetSize(v.Size());
+  bool vuse = v.UseDevice();
+  const bool use_dev = UseDevice() || vuse;
+  v.UseDevice(use_dev);
+  // keep 'data' where it is, unless 'use_dev' is true
+  if (use_dev) {
+    Write();
+  }
+  data.CopyFrom(v.data, v.Size());
+  v.UseDevice(vuse);
+#endif
+  return *this;
+}
+
+Vector &Vector::operator=(Vector &&v) {
+  data = std::move(v.data);
+  // Self-assignment-safe way to move v.size to size:
+  const auto size_tmp = v.size;
+  v.size = 0;
+  size = size_tmp;
+  return *this;
+}
+
+Vector &Vector::operator=(real_t value) {
+  const bool use_dev = UseDevice();
+  const int N = size;
+  auto y = Write(use_dev);
+  mfem::forall_switch(use_dev, N,
+                      [=] MFEM_HOST_DEVICE(int i) { y[i] = value; });
+  return *this;
+}
+
+Vector &Vector::operator*=(real_t c) {
+  const bool use_dev = UseDevice();
+  const int N = size;
+  auto y = ReadWrite(use_dev);
+  mfem::forall_switch(use_dev, N, [=] MFEM_HOST_DEVICE(int i) { y[i] *= c; });
+  return *this;
+}
+
+Vector &Vector::operator*=(const Vector &v) {
+  MFEM_ASSERT(size == v.size, "incompatible Vectors!");
+
+  const bool use_dev = UseDevice() || v.UseDevice();
+  const int N = size;
+  auto y = ReadWrite(use_dev);
+  auto x = v.Read(use_dev);
+  mfem::forall_switch(use_dev, N,
+                      [=] MFEM_HOST_DEVICE(int i) { y[i] *= x[i]; });
+  return *this;
+}
+
+Vector &Vector::operator/=(real_t c) {
+  const bool use_dev = UseDevice();
+  const int N = size;
+  const real_t m = 1.0 / c;
+  auto y = ReadWrite(use_dev);
+  mfem::forall_switch(use_dev, N, [=] MFEM_HOST_DEVICE(int i) { y[i] *= m; });
+  return *this;
+}
+
+Vector &Vector::operator/=(const Vector &v) {
+  MFEM_ASSERT(size == v.size, "incompatible Vectors!");
+
+  const bool use_dev = UseDevice() || v.UseDevice();
+  const int N = size;
+  auto y = ReadWrite(use_dev);
+  auto x = v.Read(use_dev);
+  mfem::forall_switch(use_dev, N,
+                      [=] MFEM_HOST_DEVICE(int i) { y[i] /= x[i]; });
+  return *this;
+}
+
+Vector &Vector::operator-=(real_t c) {
+  const bool use_dev = UseDevice();
+  const int N = size;
+  auto y = ReadWrite(use_dev);
+  mfem::forall_switch(use_dev, N, [=] MFEM_HOST_DEVICE(int i) { y[i] -= c; });
+  return *this;
+}
+
+Vector &Vector::operator-=(const Vector &v) {
+  MFEM_ASSERT(size == v.size, "incompatible Vectors!");
+
+  const bool use_dev = UseDevice() || v.UseDevice();
+  const int N = size;
+  auto y = ReadWrite(use_dev);
+  auto x = v.Read(use_dev);
+  mfem::forall_switch(use_dev, N,
+                      [=] MFEM_HOST_DEVICE(int i) { y[i] -= x[i]; });
+  return *this;
+}
+
+Vector &Vector::operator+=(real_t c) {
+  const bool use_dev = UseDevice();
+  const int N = size;
+  auto y = ReadWrite(use_dev);
+  mfem::forall_switch(use_dev, N, [=] MFEM_HOST_DEVICE(int i) { y[i] += c; });
+  return *this;
+}
+
+Vector &Vector::operator+=(const Vector &v) {
+  MFEM_ASSERT(size == v.size, "incompatible Vectors!");
+
+  const bool use_dev = UseDevice() || v.UseDevice();
+  const int N = size;
+  auto y = ReadWrite(use_dev);
+  auto x = v.Read(use_dev);
+  mfem::forall_switch(use_dev, N,
+                      [=] MFEM_HOST_DEVICE(int i) { y[i] += x[i]; });
+  return *this;
+}
+
+Vector &Vector::Add(const real_t a, const Vector &Va) {
+  MFEM_ASSERT(size == Va.size, "incompatible Vectors!");
+
+  if (a != 0.0) {
+    const int N = size;
+    const bool use_dev = UseDevice() || Va.UseDevice();
+    auto y = ReadWrite(use_dev);
+    auto x = Va.Read(use_dev);
+    mfem::forall_switch(use_dev, N,
+                        [=] MFEM_HOST_DEVICE(int i) { y[i] += a * x[i]; });
+  }
+  return *this;
+}
+
+Vector &Vector::Set(const real_t a, const Vector &Va) {
+  MFEM_ASSERT(size == Va.size, "incompatible Vectors!");
+
+  const bool use_dev = UseDevice() || Va.UseDevice();
+  const int N = size;
+  auto x = Va.Read(use_dev);
+  auto y = Write(use_dev);
+  mfem::forall_switch(use_dev, N,
+                      [=] MFEM_HOST_DEVICE(int i) { y[i] = a * x[i]; });
+  return *this;
+}
+
+void Vector::SetVector(const Vector &v, int offset) {
+  MFEM_ASSERT(v.Size() + offset <= size, "invalid sub-vector");
+
+  const int vs = v.Size();
+  const real_t *vp = v.data;
+  real_t *p = data + offset;
+  for (int i = 0; i < vs; i++) {
+    p[i] = vp[i];
+  }
+}
+
+void Vector::AddSubVector(const Vector &v, int offset) {
+  MFEM_ASSERT(v.Size() + offset <= size, "invalid sub-vector");
+
+  const int vs = v.Size();
+  const real_t *vp = v.data;
+  real_t *p = data + offset;
+  for (int i = 0; i < vs; i++) {
+    p[i] += vp[i];
+  }
+}
+
+void Vector::Neg() {
+  const bool use_dev = UseDevice();
+  const int N = size;
+  auto y = ReadWrite(use_dev);
+  mfem::forall_switch(use_dev, N,
+                      [=] MFEM_HOST_DEVICE(int i) { y[i] = -y[i]; });
+}
+
+void Vector::Reciprocal() {
+  const bool use_dev = UseDevice();
+  const int N = size;
+  auto y = ReadWrite(use_dev);
+  mfem::forall_switch(use_dev, N,
+                      [=] MFEM_HOST_DEVICE(int i) { y[i] = 1.0 / y[i]; });
+}
+
+void add(const Vector &v1, const Vector &v2, Vector &v) {
+  MFEM_ASSERT(v.size == v1.size && v.size == v2.size, "incompatible Vectors!");
 
 #if !defined(MFEM_USE_LEGACY_OPENMP)
-   const bool use_dev = v1.UseDevice() || v2.UseDevice() || v.UseDevice();
-   const int N = v.size;
-   // Note: get read access first, in case v is the same as v1/v2.
-   auto x1 = v1.Read(use_dev);
-   auto x2 = v2.Read(use_dev);
-   auto y = v.Write(use_dev);
-   mfem::forall_switch(use_dev, N, [=] MFEM_HOST_DEVICE (int i) { y[i] = x1[i] + x2[i]; });
+  const bool use_dev = v1.UseDevice() || v2.UseDevice() || v.UseDevice();
+  const int N = v.size;
+  // Note: get read access first, in case v is the same as v1/v2.
+  auto x1 = v1.Read(use_dev);
+  auto x2 = v2.Read(use_dev);
+  auto y = v.Write(use_dev);
+  mfem::forall_switch(use_dev, N,
+                      [=] MFEM_HOST_DEVICE(int i) { y[i] = x1[i] + x2[i]; });
 #else
-   #pragma omp parallel for
-   for (int i = 0; i < v.size; i++)
-   {
-      v.data[i] = v1.data[i] + v2.data[i];
-   }
-#endif
-}
-
-void add(const Vector &v1, real_t alpha, const Vector &v2, Vector &v)
-{
-   MFEM_ASSERT(v.size == v1.size && v.size == v2.size,
-               "incompatible Vectors!");
-
-   if (alpha == 0.0)
-   {
-      v = v1;
-   }
-   else if (alpha == 1.0)
-   {
-      add(v1, v2, v);
-   }
-   else
-   {
+#pragma omp parallel for
+  for (int i = 0; i < v.size; i++) {
+    v.data[i] = v1.data[i] + v2.data[i];
+  }
+#endif
+}
+
+void add(const Vector &v1, real_t alpha, const Vector &v2, Vector &v) {
+  MFEM_ASSERT(v.size == v1.size && v.size == v2.size, "incompatible Vectors!");
+
+  if (alpha == 0.0) {
+    v = v1;
+  } else if (alpha == 1.0) {
+    add(v1, v2, v);
+  } else {
 #if !defined(MFEM_USE_LEGACY_OPENMP)
-      const bool use_dev = v1.UseDevice() || v2.UseDevice() || v.UseDevice();
-      const int N = v.size;
-      // Note: get read access first, in case v is the same as v1/v2.
-      auto d_x = v1.Read(use_dev);
-      auto d_y = v2.Read(use_dev);
-      auto d_z = v.Write(use_dev);
-      mfem::forall_switch(use_dev, N, [=] MFEM_HOST_DEVICE (int i)
-      {
-         d_z[i] = d_x[i] + alpha * d_y[i];
-      });
+    const bool use_dev = v1.UseDevice() || v2.UseDevice() || v.UseDevice();
+    const int N = v.size;
+    // Note: get read access first, in case v is the same as v1/v2.
+    auto d_x = v1.Read(use_dev);
+    auto d_y = v2.Read(use_dev);
+    auto d_z = v.Write(use_dev);
+    mfem::forall_switch(use_dev, N, [=] MFEM_HOST_DEVICE(int i) {
+      d_z[i] = d_x[i] + alpha * d_y[i];
+    });
 #else
-      const real_t *v1p = v1.data, *v2p = v2.data;
-      real_t *vp = v.data;
-      const int s = v.size;
-      #pragma omp parallel for
-      for (int i = 0; i < s; i++)
-      {
-         vp[i] = v1p[i] + alpha*v2p[i];
-      }
-#endif
-   }
-}
-
-void add(const real_t a, const Vector &x, const Vector &y, Vector &z)
-{
-   MFEM_ASSERT(x.size == y.size && x.size == z.size,
-               "incompatible Vectors!");
-
-   if (a == 0.0)
-   {
-      z = 0.0;
-   }
-   else if (a == 1.0)
-   {
-      add(x, y, z);
-   }
-   else
-   {
+    const real_t *v1p = v1.data, *v2p = v2.data;
+    real_t *vp = v.data;
+    const int s = v.size;
+#pragma omp parallel for
+    for (int i = 0; i < s; i++) {
+      vp[i] = v1p[i] + alpha * v2p[i];
+    }
+#endif
+  }
+}
+
+void add(const real_t a, const Vector &x, const Vector &y, Vector &z) {
+  MFEM_ASSERT(x.size == y.size && x.size == z.size, "incompatible Vectors!");
+
+  if (a == 0.0) {
+    z = 0.0;
+  } else if (a == 1.0) {
+    add(x, y, z);
+  } else {
 #if !defined(MFEM_USE_LEGACY_OPENMP)
-      const bool use_dev = x.UseDevice() || y.UseDevice() || z.UseDevice();
-      const int N = x.size;
-      // Note: get read access first, in case z is the same as x/y.
-      auto xd = x.Read(use_dev);
-      auto yd = y.Read(use_dev);
-      auto zd = z.Write(use_dev);
-      mfem::forall_switch(use_dev, N, [=] MFEM_HOST_DEVICE (int i)
-      {
-         zd[i] = a * (xd[i] + yd[i]);
-      });
+    const bool use_dev = x.UseDevice() || y.UseDevice() || z.UseDevice();
+    const int N = x.size;
+    // Note: get read access first, in case z is the same as x/y.
+    auto xd = x.Read(use_dev);
+    auto yd = y.Read(use_dev);
+    auto zd = z.Write(use_dev);
+    mfem::forall_switch(use_dev, N, [=] MFEM_HOST_DEVICE(int i) {
+      zd[i] = a * (xd[i] + yd[i]);
+    });
 #else
-      const real_t *xp = x.data;
-      const real_t *yp = y.data;
-      real_t       *zp = z.data;
-      const int      s = x.size;
-      #pragma omp parallel for
-      for (int i = 0; i < s; i++)
-      {
-         zp[i] = a * (xp[i] + yp[i]);
-      }
-#endif
-   }
-}
-
-void add(const real_t a, const Vector &x,
-         const real_t b, const Vector &y, Vector &z)
-{
-   MFEM_ASSERT(x.size == y.size && x.size == z.size,
-               "incompatible Vectors!");
-
-   if (a == 0.0)
-   {
-      z.Set(b, y);
-   }
-   else if (b == 0.0)
-   {
-      z.Set(a, x);
-   }
+    const real_t *xp = x.data;
+    const real_t *yp = y.data;
+    real_t *zp = z.data;
+    const int s = x.size;
+#pragma omp parallel for
+    for (int i = 0; i < s; i++) {
+      zp[i] = a * (xp[i] + yp[i]);
+    }
+#endif
+  }
+}
+
+void add(const real_t a, const Vector &x, const real_t b, const Vector &y,
+         Vector &z) {
+  MFEM_ASSERT(x.size == y.size && x.size == z.size, "incompatible Vectors!");
+
+  if (a == 0.0) {
+    z.Set(b, y);
+  } else if (b == 0.0) {
+    z.Set(a, x);
+  }
 #if 0
    else if (a == 1.0)
    {
@@ -442,988 +385,934 @@
       add(a, x, y, z);
    }
 #endif
-   else
-   {
+  else {
 #if !defined(MFEM_USE_LEGACY_OPENMP)
-      const bool use_dev = x.UseDevice() || y.UseDevice() || z.UseDevice();
-      const int N = x.size;
-      // Note: get read access first, in case z is the same as x/y.
-      auto xd = x.Read(use_dev);
-      auto yd = y.Read(use_dev);
-      auto zd = z.Write(use_dev);
-      mfem::forall_switch(use_dev, N, [=] MFEM_HOST_DEVICE (int i)
-      {
-         zd[i] = a * xd[i] + b * yd[i];
-      });
+    const bool use_dev = x.UseDevice() || y.UseDevice() || z.UseDevice();
+    const int N = x.size;
+    // Note: get read access first, in case z is the same as x/y.
+    auto xd = x.Read(use_dev);
+    auto yd = y.Read(use_dev);
+    auto zd = z.Write(use_dev);
+    mfem::forall_switch(use_dev, N, [=] MFEM_HOST_DEVICE(int i) {
+      zd[i] = a * xd[i] + b * yd[i];
+    });
 #else
-      const real_t *xp = x.data;
-      const real_t *yp = y.data;
-      real_t       *zp = z.data;
-      const int      s = x.size;
-      #pragma omp parallel for
-      for (int i = 0; i < s; i++)
-      {
-         zp[i] = a * xp[i] + b * yp[i];
+    const real_t *xp = x.data;
+    const real_t *yp = y.data;
+    real_t *zp = z.data;
+    const int s = x.size;
+#pragma omp parallel for
+    for (int i = 0; i < s; i++) {
+      zp[i] = a * xp[i] + b * yp[i];
+    }
+#endif
+  }
+}
+
+void subtract(const Vector &x, const Vector &y, Vector &z) {
+  MFEM_ASSERT(x.size == y.size && x.size == z.size, "incompatible Vectors!");
+
+#if !defined(MFEM_USE_LEGACY_OPENMP)
+  const bool use_dev = x.UseDevice() || y.UseDevice() || z.UseDevice();
+  const int N = x.size;
+  // Note: get read access first, in case z is the same as x/y.
+  auto xd = x.Read(use_dev);
+  auto yd = y.Read(use_dev);
+  auto zd = z.Write(use_dev);
+  mfem::forall_switch(use_dev, N,
+                      [=] MFEM_HOST_DEVICE(int i) { zd[i] = xd[i] - yd[i]; });
+#else
+  const real_t *xp = x.data;
+  const real_t *yp = y.data;
+  real_t *zp = z.data;
+  const int s = x.size;
+#pragma omp parallel for
+  for (int i = 0; i < s; i++) {
+    zp[i] = xp[i] - yp[i];
+  }
+#endif
+}
+
+void subtract(const real_t a, const Vector &x, const Vector &y, Vector &z) {
+  MFEM_ASSERT(x.size == y.size && x.size == z.size, "incompatible Vectors!");
+
+  if (a == 0.) {
+    z = 0.;
+  } else if (a == 1.) {
+    subtract(x, y, z);
+  } else {
+#if !defined(MFEM_USE_LEGACY_OPENMP)
+    const bool use_dev = x.UseDevice() || y.UseDevice() || z.UseDevice();
+    const int N = x.size;
+    // Note: get read access first, in case z is the same as x/y.
+    auto xd = x.Read(use_dev);
+    auto yd = y.Read(use_dev);
+    auto zd = z.Write(use_dev);
+    mfem::forall_switch(use_dev, N, [=] MFEM_HOST_DEVICE(int i) {
+      zd[i] = a * (xd[i] - yd[i]);
+    });
+#else
+    const real_t *xp = x.data;
+    const real_t *yp = y.data;
+    real_t *zp = z.data;
+    const int s = x.size;
+#pragma omp parallel for
+    for (int i = 0; i < s; i++) {
+      zp[i] = a * (xp[i] - yp[i]);
+    }
+#endif
+  }
+}
+
+void Vector::cross3D(const Vector &vin, Vector &vout) const {
+  HostRead();
+  vin.HostRead();
+  vout.HostWrite();
+  MFEM_VERIFY(size == 3, "Only 3D vectors supported in cross.");
+  MFEM_VERIFY(vin.Size() == 3, "Only 3D vectors supported in cross.");
+  vout.SetSize(3);
+  vout(0) = data[1] * vin(2) - data[2] * vin(1);
+  vout(1) = data[2] * vin(0) - data[0] * vin(2);
+  vout(2) = data[0] * vin(1) - data[1] * vin(0);
+}
+
+void Vector::median(const Vector &lo, const Vector &hi) {
+  MFEM_ASSERT(size == lo.size && size == hi.size, "incompatible Vectors!");
+
+  const bool use_dev = UseDevice() || lo.UseDevice() || hi.UseDevice();
+  const int N = size;
+  // Note: get read access first, in case *this is the same as lo/hi.
+  auto l = lo.Read(use_dev);
+  auto h = hi.Read(use_dev);
+  auto m = Write(use_dev);
+  mfem::forall_switch(use_dev, N, [=] MFEM_HOST_DEVICE(int i) {
+    if (m[i] < l[i]) {
+      m[i] = l[i];
+    } else if (m[i] > h[i]) {
+      m[i] = h[i];
+    }
+  });
+}
+
+void Vector::GetSubVector(const Array<int> &dofs, Vector &elemvect) const {
+  const int n = dofs.Size();
+  elemvect.SetSize(n);
+  const bool use_dev = dofs.UseDevice() || elemvect.UseDevice();
+  auto d_y = elemvect.Write(use_dev);
+  auto d_X = Read(use_dev);
+  auto d_dofs = dofs.Read(use_dev);
+  mfem::forall_switch(use_dev, n, [=] MFEM_HOST_DEVICE(int i) {
+    const int dof_i = d_dofs[i];
+    d_y[i] = dof_i >= 0 ? d_X[dof_i] : -d_X[-dof_i - 1];
+  });
+}
+
+void Vector::GetSubVector(const Array<int> &dofs, real_t *elem_data) const {
+  data.Read(MemoryClass::HOST, size);
+  const int n = dofs.Size();
+  for (int i = 0; i < n; i++) {
+    const int j = dofs[i];
+    elem_data[i] = (j >= 0) ? data[j] : -data[-1 - j];
+  }
+}
+
+void Vector::SetSubVector(const Array<int> &dofs, const real_t value) {
+  const bool use_dev = dofs.UseDevice();
+  const int n = dofs.Size();
+  // Use read+write access for *this - we only modify some of its entries
+  auto d_X = ReadWrite(use_dev);
+  auto d_dofs = dofs.Read(use_dev);
+  mfem::forall_switch(use_dev, n, [=] MFEM_HOST_DEVICE(int i) {
+    const int j = d_dofs[i];
+    if (j >= 0) {
+      d_X[j] = value;
+    } else {
+      d_X[-1 - j] = -value;
+    }
+  });
+}
+
+void Vector::SetSubVector(const Array<int> &dofs, const Vector &elemvect) {
+  MFEM_ASSERT(dofs.Size() <= elemvect.Size(),
+              "Size mismatch: length of dofs is " << dofs.Size()
+                                                  << ", length of elemvect is "
+                                                  << elemvect.Size());
+
+  const bool use_dev = dofs.UseDevice() || elemvect.UseDevice();
+  const int n = dofs.Size();
+  // Use read+write access for X - we only modify some of its entries
+  auto d_X = ReadWrite(use_dev);
+  auto d_y = elemvect.Read(use_dev);
+  auto d_dofs = dofs.Read(use_dev);
+  mfem::forall_switch(use_dev, n, [=] MFEM_HOST_DEVICE(int i) {
+    const int dof_i = d_dofs[i];
+    if (dof_i >= 0) {
+      d_X[dof_i] = d_y[i];
+    } else {
+      d_X[-1 - dof_i] = -d_y[i];
+    }
+  });
+}
+
+void Vector::SetSubVector(const Array<int> &dofs, real_t *elem_data) {
+  // Use read+write access because we overwrite only part of the data.
+  data.ReadWrite(MemoryClass::HOST, size);
+  const int n = dofs.Size();
+  for (int i = 0; i < n; i++) {
+    const int j = dofs[i];
+    if (j >= 0) {
+      operator()(j) = elem_data[i];
+    } else {
+      operator()(-1 - j) = -elem_data[i];
+    }
+  }
+}
+
+void Vector::AddElementVector(const Array<int> &dofs, const Vector &elemvect) {
+  MFEM_ASSERT(dofs.Size() <= elemvect.Size(), "Size mismatch: "
+                                              "length of dofs is "
+                                                  << dofs.Size()
+                                                  << ", length of elemvect is "
+                                                  << elemvect.Size());
+
+  const bool use_dev = dofs.UseDevice() || elemvect.UseDevice();
+  const int n = dofs.Size();
+  auto d_y = elemvect.Read(use_dev);
+  auto d_X = ReadWrite(use_dev);
+  auto d_dofs = dofs.Read(use_dev);
+  mfem::forall_switch(use_dev, n, [=] MFEM_HOST_DEVICE(int i) {
+    const int j = d_dofs[i];
+    if (j >= 0) {
+      d_X[j] += d_y[i];
+    } else {
+      d_X[-1 - j] -= d_y[i];
+    }
+  });
+}
+
+void Vector::AddElementVector(const Array<int> &dofs, real_t *elem_data) {
+  data.ReadWrite(MemoryClass::HOST, size);
+  const int n = dofs.Size();
+  for (int i = 0; i < n; i++) {
+    const int j = dofs[i];
+    if (j >= 0) {
+      operator()(j) += elem_data[i];
+    } else {
+      operator()(-1 - j) -= elem_data[i];
+    }
+  }
+}
+
+void Vector::AddElementVector(const Array<int> &dofs, const real_t a,
+                              const Vector &elemvect) {
+  MFEM_ASSERT(dofs.Size() <= elemvect.Size(), "Size mismatch: "
+                                              "length of dofs is "
+                                                  << dofs.Size()
+                                                  << ", length of elemvect is "
+                                                  << elemvect.Size());
+
+  const bool use_dev = dofs.UseDevice() || elemvect.UseDevice();
+  const int n = dofs.Size();
+  auto d_y = ReadWrite(use_dev);
+  auto d_x = elemvect.Read(use_dev);
+  auto d_dofs = dofs.Read(use_dev);
+  mfem::forall_switch(use_dev, n, [=] MFEM_HOST_DEVICE(int i) {
+    const int j = d_dofs[i];
+    if (j >= 0) {
+      d_y[j] += a * d_x[i];
+    } else {
+      d_y[-1 - j] -= a * d_x[i];
+    }
+  });
+}
+
+void Vector::SetSubVectorComplement(const Array<int> &dofs, const real_t val) {
+  const bool use_dev = UseDevice() || dofs.UseDevice();
+  const int n = dofs.Size();
+  const int N = size;
+  Vector dofs_vals(n, use_dev ? Device::GetDeviceMemoryType()
+                              : Device::GetHostMemoryType());
+  auto d_data = ReadWrite(use_dev);
+  auto d_dofs_vals = dofs_vals.Write(use_dev);
+  auto d_dofs = dofs.Read(use_dev);
+  mfem::forall_switch(use_dev, n, [=] MFEM_HOST_DEVICE(int i) {
+    d_dofs_vals[i] = d_data[d_dofs[i]];
+  });
+  mfem::forall_switch(use_dev, N,
+                      [=] MFEM_HOST_DEVICE(int i) { d_data[i] = val; });
+  mfem::forall_switch(use_dev, n, [=] MFEM_HOST_DEVICE(int i) {
+    d_data[d_dofs[i]] = d_dofs_vals[i];
+  });
+}
+
+void Vector::Print(std::ostream &os, int width) const {
+  if (!size) {
+    return;
+  }
+  data.Read(MemoryClass::HOST, size);
+  for (int i = 0; 1;) {
+    os << ZeroSubnormal(data[i]);
+    i++;
+    if (i == size) {
+      break;
+    }
+    if (i % width == 0) {
+      os << '\n';
+    } else {
+      os << ' ';
+    }
+  }
+  os << '\n';
+}
+
+#ifdef MFEM_USE_ADIOS2
+void Vector::Print(adios2stream &os, const std::string &variable_name) const {
+  if (!size) {
+    return;
+  }
+  data.Read(MemoryClass::HOST, size);
+  os.engine.Put(variable_name, &data[0]);
+}
+#endif
+
+void Vector::Print_HYPRE(std::ostream &os) const {
+  int i;
+  std::ios::fmtflags old_fmt = os.flags();
+  os.setf(std::ios::scientific);
+  std::streamsize old_prec = os.precision(14);
+
+  os << size << '\n'; // number of rows
+
+  data.Read(MemoryClass::HOST, size);
+  for (i = 0; i < size; i++) {
+    os << ZeroSubnormal(data[i]) << '\n';
+  }
+
+  os.precision(old_prec);
+  os.flags(old_fmt);
+}
+
+void Vector::PrintHash(std::ostream &os) const {
+  os << "size: " << size << '\n';
+  HashFunction hf;
+  hf.AppendDoubles(HostRead(), size);
+  os << "hash: " << hf.GetHash() << '\n';
+}
+
+void Vector::Randomize(int seed) {
+  if (seed == 0) {
+    seed = (int)time(0);
+  }
+
+  srand((unsigned)seed);
+
+  HostWrite();
+  for (int i = 0; i < size; i++) {
+    data[i] = rand_real();
+  }
+}
+
+real_t Vector::Norml2() const {
+  // Scale entries of Vector on the fly, using algorithms from
+  // std::hypot() and LAPACK's drm2. This scaling ensures that the
+  // argument of each call to std::pow is <= 1 to avoid overflow.
+  if (0 == size) {
+    return 0.0;
+  } // end if 0 == size
+
+  data.Read(MemoryClass::HOST, size);
+  if (1 == size) {
+    return std::abs(data[0]);
+  } // end if 1 == size
+  return kernels::Norml2(size, (const real_t *)data);
+}
+
+real_t Vector::Normlinf() const {
+  HostRead();
+  real_t max = 0.0;
+  for (int i = 0; i < size; i++) {
+    max = std::max(std::abs(data[i]), max);
+  }
+  return max;
+}
+
+real_t Vector::Norml1() const {
+  HostRead();
+  real_t sum = 0.0;
+  for (int i = 0; i < size; i++) {
+    sum += std::abs(data[i]);
+  }
+  return sum;
+}
+
+real_t Vector::Normlp(real_t p) const {
+  MFEM_ASSERT(p > 0.0, "Vector::Normlp");
+
+  if (p == 1.0) {
+    return Norml1();
+  }
+  if (p == 2.0) {
+    return Norml2();
+  }
+  if (p < infinity()) {
+    // Scale entries of Vector on the fly, using algorithms from
+    // std::hypot() and LAPACK's drm2. This scaling ensures that the
+    // argument of each call to std::pow is <= 1 to avoid overflow.
+    if (0 == size) {
+      return 0.0;
+    } // end if 0 == size
+
+    if (1 == size) {
+      return std::abs(data[0]);
+    } // end if 1 == size
+
+    real_t scale = 0.0;
+    real_t sum = 0.0;
+
+    for (int i = 0; i < size; i++) {
+      if (data[i] != 0.0) {
+        const real_t absdata = std::abs(data[i]);
+        if (scale <= absdata) {
+          sum = 1.0 + sum * std::pow(scale / absdata, p);
+          scale = absdata;
+          continue;
+        } // end if scale <= absdata
+        sum += std::pow(absdata / scale, p); // else scale > absdata
+      } // end if data[i] != 0
+    }
+    return scale * std::pow(sum, 1.0 / p);
+  } // end if p < infinity()
+
+  return Normlinf(); // else p >= infinity()
+}
+
+real_t Vector::Max() const {
+  if (size == 0) {
+    return -infinity();
+  }
+
+  HostRead();
+  real_t max = data[0];
+
+  for (int i = 1; i < size; i++) {
+    if (data[i] > max) {
+      max = data[i];
+    }
+  }
+
+  return max;
+}
+
+#ifdef MFEM_USE_CUDA
+static __global__ void cuKernelMin(const int N, real_t *gdsr, const real_t *x) {
+  __shared__ real_t s_min[MFEM_CUDA_BLOCKS];
+  const int n = blockDim.x * blockIdx.x + threadIdx.x;
+  if (n >= N) {
+    return;
+  }
+  const int bid = blockIdx.x;
+  const int tid = threadIdx.x;
+  const int bbd = bid * blockDim.x;
+  const int rid = bbd + tid;
+  s_min[tid] = x[n];
+  for (int workers = blockDim.x >> 1; workers > 0; workers >>= 1) {
+    __syncthreads();
+    if (tid >= workers) {
+      continue;
+    }
+    if (rid >= N) {
+      continue;
+    }
+    const int dualTid = tid + workers;
+    if (dualTid >= N) {
+      continue;
+    }
+    const int rdd = bbd + dualTid;
+    if (rdd >= N) {
+      continue;
+    }
+    if (dualTid >= blockDim.x) {
+      continue;
+    }
+    s_min[tid] = fmin(s_min[tid], s_min[dualTid]);
+  }
+  if (tid == 0) {
+    gdsr[bid] = s_min[0];
+  }
+}
+
+static Array<real_t> cuda_reduce_buf;
+
+static real_t cuVectorMin(const int N, const real_t *X) {
+  const int tpb = MFEM_CUDA_BLOCKS;
+  const int blockSize = MFEM_CUDA_BLOCKS;
+  const int gridSize = (N + blockSize - 1) / blockSize;
+  const int min_sz = (N % tpb) == 0 ? (N / tpb) : (1 + N / tpb);
+  cuda_reduce_buf.SetSize(min_sz);
+  Memory<real_t> &buf = cuda_reduce_buf.GetMemory();
+  real_t *d_min = buf.Write(MemoryClass::DEVICE, min_sz);
+  cuKernelMin<<<gridSize, blockSize>>>(N, d_min, X);
+  MFEM_GPU_CHECK(cudaGetLastError());
+  const real_t *h_min = buf.Read(MemoryClass::HOST, min_sz);
+  real_t min = std::numeric_limits<real_t>::infinity();
+  for (int i = 0; i < min_sz; i++) {
+    min = std::min(min, h_min[i]);
+  }
+  return min;
+}
+
+static __global__ void cuKernelDot(const int N, real_t *gdsr, const real_t *x,
+                                   const real_t *y) {
+  __shared__ real_t s_dot[MFEM_CUDA_BLOCKS];
+  const int n = blockDim.x * blockIdx.x + threadIdx.x;
+  if (n >= N) {
+    return;
+  }
+  const int bid = blockIdx.x;
+  const int tid = threadIdx.x;
+  const int bbd = bid * blockDim.x;
+  const int rid = bbd + tid;
+  s_dot[tid] = y ? (x[n] * y[n]) : x[n];
+  for (int workers = blockDim.x >> 1; workers > 0; workers >>= 1) {
+    __syncthreads();
+    if (tid >= workers) {
+      continue;
+    }
+    if (rid >= N) {
+      continue;
+    }
+    const int dualTid = tid + workers;
+    if (dualTid >= N) {
+      continue;
+    }
+    const int rdd = bbd + dualTid;
+    if (rdd >= N) {
+      continue;
+    }
+    if (dualTid >= blockDim.x) {
+      continue;
+    }
+    s_dot[tid] += s_dot[dualTid];
+  }
+  if (tid == 0) {
+    gdsr[bid] = s_dot[0];
+  }
+}
+
+static real_t cuVectorDot(const int N, const real_t *X, const real_t *Y) {
+  const int tpb = MFEM_CUDA_BLOCKS;
+  const int blockSize = MFEM_CUDA_BLOCKS;
+  const int gridSize = (N + blockSize - 1) / blockSize;
+  const int dot_sz = (N % tpb) == 0 ? (N / tpb) : (1 + N / tpb);
+  cuda_reduce_buf.SetSize(dot_sz, Device::GetDeviceMemoryType());
+  Memory<real_t> &buf = cuda_reduce_buf.GetMemory();
+  real_t *d_dot = buf.Write(MemoryClass::DEVICE, dot_sz);
+  cuKernelDot<<<gridSize, blockSize>>>(N, d_dot, X, Y);
+  MFEM_GPU_CHECK(cudaGetLastError());
+  const real_t *h_dot = buf.Read(MemoryClass::HOST, dot_sz);
+  real_t dot = 0.0;
+  for (int i = 0; i < dot_sz; i++) {
+    dot += h_dot[i];
+  }
+  return dot;
+}
+#endif // MFEM_USE_CUDA
+
+#ifdef MFEM_USE_HIP
+static __global__ void hipKernelMin(const int N, real_t *gdsr,
+                                    const real_t *x) {
+  __shared__ real_t s_min[MFEM_HIP_BLOCKS];
+  const int n = hipBlockDim_x * hipBlockIdx_x + hipThreadIdx_x;
+  if (n >= N) {
+    return;
+  }
+  const int bid = hipBlockIdx_x;
+  const int tid = hipThreadIdx_x;
+  const int bbd = bid * hipBlockDim_x;
+  const int rid = bbd + tid;
+  s_min[tid] = x[n];
+  for (int workers = hipBlockDim_x >> 1; workers > 0; workers >>= 1) {
+    __syncthreads();
+    if (tid >= workers) {
+      continue;
+    }
+    if (rid >= N) {
+      continue;
+    }
+    const int dualTid = tid + workers;
+    if (dualTid >= N) {
+      continue;
+    }
+    const int rdd = bbd + dualTid;
+    if (rdd >= N) {
+      continue;
+    }
+    if (dualTid >= hipBlockDim_x) {
+      continue;
+    }
+    s_min[tid] = std::min(s_min[tid], s_min[dualTid]);
+  }
+  if (tid == 0) {
+    gdsr[bid] = s_min[0];
+  }
+}
+
+static Array<real_t> hip_reduce_buf;
+
+static real_t hipVectorMin(const int N, const real_t *X) {
+  const int tpb = MFEM_HIP_BLOCKS;
+  const int blockSize = MFEM_HIP_BLOCKS;
+  const int gridSize = (N + blockSize - 1) / blockSize;
+  const int min_sz = (N % tpb) == 0 ? (N / tpb) : (1 + N / tpb);
+  hip_reduce_buf.SetSize(min_sz);
+  Memory<real_t> &buf = hip_reduce_buf.GetMemory();
+  real_t *d_min = buf.Write(MemoryClass::DEVICE, min_sz);
+  hipLaunchKernelGGL(hipKernelMin, gridSize, blockSize, 0, 0, N, d_min, X);
+  MFEM_GPU_CHECK(hipGetLastError());
+  const real_t *h_min = buf.Read(MemoryClass::HOST, min_sz);
+  real_t min = std::numeric_limits<real_t>::infinity();
+  for (int i = 0; i < min_sz; i++) {
+    min = std::min(min, h_min[i]);
+  }
+  return min;
+}
+
+static __global__ void hipKernelDot(const int N, real_t *gdsr, const real_t *x,
+                                    const real_t *y) {
+  __shared__ real_t s_dot[MFEM_HIP_BLOCKS];
+  const int n = hipBlockDim_x * hipBlockIdx_x + hipThreadIdx_x;
+  if (n >= N) {
+    return;
+  }
+  const int bid = hipBlockIdx_x;
+  const int tid = hipThreadIdx_x;
+  const int bbd = bid * hipBlockDim_x;
+  const int rid = bbd + tid;
+  s_dot[tid] = y ? (x[n] * y[n]) : x[n];
+  for (int workers = hipBlockDim_x >> 1; workers > 0; workers >>= 1) {
+    __syncthreads();
+    if (tid >= workers) {
+      continue;
+    }
+    if (rid >= N) {
+      continue;
+    }
+    const int dualTid = tid + workers;
+    if (dualTid >= N) {
+      continue;
+    }
+    const int rdd = bbd + dualTid;
+    if (rdd >= N) {
+      continue;
+    }
+    if (dualTid >= hipBlockDim_x) {
+      continue;
+    }
+    s_dot[tid] += s_dot[dualTid];
+  }
+  if (tid == 0) {
+    gdsr[bid] = s_dot[0];
+  }
+}
+
+static real_t hipVectorDot(const int N, const real_t *X, const real_t *Y) {
+  const int tpb = MFEM_HIP_BLOCKS;
+  const int blockSize = MFEM_HIP_BLOCKS;
+  const int gridSize = (N + blockSize - 1) / blockSize;
+  const int dot_sz = (N % tpb) == 0 ? (N / tpb) : (1 + N / tpb);
+  hip_reduce_buf.SetSize(dot_sz);
+  Memory<real_t> &buf = hip_reduce_buf.GetMemory();
+  real_t *d_dot = buf.Write(MemoryClass::DEVICE, dot_sz);
+  hipLaunchKernelGGL(hipKernelDot, gridSize, blockSize, 0, 0, N, d_dot, X, Y);
+  MFEM_GPU_CHECK(hipGetLastError());
+  const real_t *h_dot = buf.Read(MemoryClass::HOST, dot_sz);
+  real_t dot = 0.0;
+  for (int i = 0; i < dot_sz; i++) {
+    dot += h_dot[i];
+  }
+  return dot;
+}
+#endif // MFEM_USE_HIP
+
+#ifdef MFEM_USE_SYCL
+
+double SyclVectorDot(const size_t N, const double *X, const double *Y) {
+  auto Q = Sycl::Queue();
+  constexpr int localSize = 256;
+  const int num_compute_units =
+      Q.get_device().get_info<sycl::info::device::max_compute_units>();
+  const int vector_width =
+      Q.get_device().get_info<sycl::info::device::native_vector_width_int>();
+  const int num_work_units = num_compute_units * vector_width * localSize;
+  sycl::buffer<double> d_buf(num_work_units);
+  const int globalSize =
+      localSize * std::ceil(static_cast<double>(num_work_units) / localSize);
+  assert(globalSize % localSize == 0);
+  Q.submit([&](auto &h) {
+    sycl::accessor d_buf_wo(d_buf, h, sycl::write_only, sycl::no_init);
+    h.parallel_for(sycl::nd_range<1>(globalSize, localSize), [=](auto item) {
+      const size_t glob_id = item.get_global_id(0);
+      for (size_t i = glob_id; i < N; i += num_work_units) {
+        d_buf_wo[glob_id] = 0.0;
       }
-#endif
-   }
-}
-
-void subtract(const Vector &x, const Vector &y, Vector &z)
-{
-   MFEM_ASSERT(x.size == y.size && x.size == z.size,
-               "incompatible Vectors!");
-
-#if !defined(MFEM_USE_LEGACY_OPENMP)
-   const bool use_dev = x.UseDevice() || y.UseDevice() || z.UseDevice();
-   const int N = x.size;
-   // Note: get read access first, in case z is the same as x/y.
-   auto xd = x.Read(use_dev);
-   auto yd = y.Read(use_dev);
-   auto zd = z.Write(use_dev);
-   mfem::forall_switch(use_dev, N, [=] MFEM_HOST_DEVICE (int i)
-   {
-      zd[i] = xd[i] - yd[i];
-   });
+    });
+  });
+  Q.submit([&](auto &h) {
+    sycl::accessor d_buf_wo(d_buf, h, sycl::write_only, sycl::no_init);
+    h.parallel_for(sycl::nd_range<1>{globalSize, localSize}, [=](auto item) {
+      double dot = 0.0;
+      const size_t glob_id = item.get_global_id(0);
+      for (size_t i = glob_id; i < N; i += num_work_units) {
+        dot += X[i] * Y[i];
+      }
+      d_buf_wo[glob_id] = dot;
+    });
+  });
+  Q.wait();
+  double dot = 0.0;
+  sycl::host_accessor h_buf_ro(d_buf, sycl::read_only);
+  for (int i = 0; i < num_work_units; ++i) {
+    dot += h_buf_ro[i];
+  }
+  return dot;
+}
+
+double SyclVectorMin(const size_t N, const double *X) {
+  auto Q = Sycl::Queue();
+  constexpr int localSize = 256;
+  const int num_compute_units =
+      Q.get_device().get_info<sycl::info::device::max_compute_units>();
+  const int vector_width =
+      Q.get_device().get_info<sycl::info::device::native_vector_width_int>();
+  const int num_work_units = num_compute_units * vector_width * localSize;
+  sycl::buffer<double> d_buf(num_work_units);
+  const int globalSize =
+      localSize * std::ceil(static_cast<double>(num_work_units) / localSize);
+  assert(globalSize % localSize == 0);
+  Q.submit([&](auto &h) {
+    sycl::accessor d_buf_wo(d_buf, h, sycl::write_only, sycl::no_init);
+    h.parallel_for(sycl::nd_range<1>{globalSize, localSize}, [=](auto item) {
+      double min = std::numeric_limits<double>::infinity();
+      const size_t glob_id = item.get_global_id(0);
+      for (size_t i = glob_id; i < N; i += num_work_units) {
+        min = fmin(min, X[i]);
+      }
+      d_buf_wo[glob_id] = min;
+    });
+  });
+  Q.wait();
+  double dot = std::numeric_limits<double>::infinity();
+  sycl::host_accessor h_buf_ro(d_buf, sycl::read_only);
+  for (int i = 0; i < num_work_units; ++i) {
+    dot += h_buf_ro[i];
+  }
+  return dot;
+}
+#endif // MFEM_USE_SYCL
+
+real_t Vector::operator*(const Vector &v) const {
+  MFEM_ASSERT(size == v.size, "incompatible Vectors!");
+  if (size == 0) {
+    return 0.0;
+  }
+
+  const bool use_dev = UseDevice() || v.UseDevice();
+#if defined(MFEM_USE_CUDA) || defined(MFEM_USE_HIP) ||                         \
+    defined(MFEM_USE_OPENMP) || defined(MFEM_USE_SYCL)
+  auto m_data = Read(use_dev);
 #else
-   const real_t *xp = x.data;
-   const real_t *yp = y.data;
-   real_t       *zp = z.data;
-   const int     s = x.size;
-   #pragma omp parallel for
-   for (int i = 0; i < s; i++)
-   {
-      zp[i] = xp[i] - yp[i];
-   }
-#endif
-}
-
-void subtract(const real_t a, const Vector &x, const Vector &y, Vector &z)
-{
-   MFEM_ASSERT(x.size == y.size && x.size == z.size,
-               "incompatible Vectors!");
-
-   if (a == 0.)
-   {
-      z = 0.;
-   }
-   else if (a == 1.)
-   {
-      subtract(x, y, z);
-   }
-   else
-   {
-#if !defined(MFEM_USE_LEGACY_OPENMP)
-      const bool use_dev = x.UseDevice() || y.UseDevice() || z.UseDevice();
-      const int N = x.size;
-      // Note: get read access first, in case z is the same as x/y.
-      auto xd = x.Read(use_dev);
-      auto yd = y.Read(use_dev);
-      auto zd = z.Write(use_dev);
-      mfem::forall_switch(use_dev, N, [=] MFEM_HOST_DEVICE (int i)
-      {
-         zd[i] = a * (xd[i] - yd[i]);
-      });
-#else
-      const real_t *xp = x.data;
-      const real_t *yp = y.data;
-      real_t       *zp = z.data;
-      const int      s = x.size;
-      #pragma omp parallel for
-      for (int i = 0; i < s; i++)
-      {
-         zp[i] = a * (xp[i] - yp[i]);
-      }
-#endif
-   }
-}
-
-void Vector::cross3D(const Vector &vin, Vector &vout) const
-{
-   HostRead();
-   vin.HostRead();
-   vout.HostWrite();
-   MFEM_VERIFY(size == 3, "Only 3D vectors supported in cross.");
-   MFEM_VERIFY(vin.Size() == 3, "Only 3D vectors supported in cross.");
-   vout.SetSize(3);
-   vout(0) = data[1]*vin(2)-data[2]*vin(1);
-   vout(1) = data[2]*vin(0)-data[0]*vin(2);
-   vout(2) = data[0]*vin(1)-data[1]*vin(0);
-}
-
-void Vector::median(const Vector &lo, const Vector &hi)
-{
-   MFEM_ASSERT(size == lo.size && size == hi.size,
-               "incompatible Vectors!");
-
-   const bool use_dev = UseDevice() || lo.UseDevice() || hi.UseDevice();
-   const int N = size;
-   // Note: get read access first, in case *this is the same as lo/hi.
-   auto l = lo.Read(use_dev);
-   auto h = hi.Read(use_dev);
-   auto m = Write(use_dev);
-   mfem::forall_switch(use_dev, N, [=] MFEM_HOST_DEVICE (int i)
-   {
-      if (m[i] < l[i])
-      {
-         m[i] = l[i];
-      }
-      else if (m[i] > h[i])
-      {
-         m[i] = h[i];
-      }
-   });
-}
-
-void Vector::GetSubVector(const Array<int> &dofs, Vector &elemvect) const
-{
-   const int n = dofs.Size();
-   elemvect.SetSize(n);
-   const bool use_dev = dofs.UseDevice() || elemvect.UseDevice();
-   auto d_y = elemvect.Write(use_dev);
-   auto d_X = Read(use_dev);
-   auto d_dofs = dofs.Read(use_dev);
-   mfem::forall_switch(use_dev, n, [=] MFEM_HOST_DEVICE (int i)
-   {
-      const int dof_i = d_dofs[i];
-      d_y[i] = dof_i >= 0 ? d_X[dof_i] : -d_X[-dof_i-1];
-   });
-}
-
-void Vector::GetSubVector(const Array<int> &dofs, real_t *elem_data) const
-{
-   data.Read(MemoryClass::HOST, size);
-   const int n = dofs.Size();
-   for (int i = 0; i < n; i++)
-   {
-      const int j = dofs[i];
-      elem_data[i] = (j >= 0) ? data[j] : -data[-1-j];
-   }
-}
-
-void Vector::SetSubVector(const Array<int> &dofs, const real_t value)
-{
-   const bool use_dev = dofs.UseDevice();
-   const int n = dofs.Size();
-   // Use read+write access for *this - we only modify some of its entries
-   auto d_X = ReadWrite(use_dev);
-   auto d_dofs = dofs.Read(use_dev);
-   mfem::forall_switch(use_dev, n, [=] MFEM_HOST_DEVICE (int i)
-   {
-      const int j = d_dofs[i];
-      if (j >= 0)
-      {
-         d_X[j] = value;
-      }
-      else
-      {
-         d_X[-1-j] = -value;
-      }
-   });
-}
-
-void Vector::SetSubVector(const Array<int> &dofs, const Vector &elemvect)
-{
-   MFEM_ASSERT(dofs.Size() <= elemvect.Size(),
-               "Size mismatch: length of dofs is " << dofs.Size()
-               << ", length of elemvect is " << elemvect.Size());
-
-   const bool use_dev = dofs.UseDevice() || elemvect.UseDevice();
-   const int n = dofs.Size();
-   // Use read+write access for X - we only modify some of its entries
-   auto d_X = ReadWrite(use_dev);
-   auto d_y = elemvect.Read(use_dev);
-   auto d_dofs = dofs.Read(use_dev);
-   mfem::forall_switch(use_dev, n, [=] MFEM_HOST_DEVICE (int i)
-   {
-      const int dof_i = d_dofs[i];
-      if (dof_i >= 0)
-      {
-         d_X[dof_i] = d_y[i];
-      }
-      else
-      {
-         d_X[-1-dof_i] = -d_y[i];
-      }
-   });
-}
-
-void Vector::SetSubVector(const Array<int> &dofs, real_t *elem_data)
-{
-   // Use read+write access because we overwrite only part of the data.
-   data.ReadWrite(MemoryClass::HOST, size);
-   const int n = dofs.Size();
-   for (int i = 0; i < n; i++)
-   {
-      const int j= dofs[i];
-      if (j >= 0)
-      {
-         operator()(j) = elem_data[i];
-      }
-      else
-      {
-         operator()(-1-j) = -elem_data[i];
-      }
-   }
-}
-
-void Vector::AddElementVector(const Array<int> &dofs, const Vector &elemvect)
-{
-   MFEM_ASSERT(dofs.Size() <= elemvect.Size(), "Size mismatch: "
-               "length of dofs is " << dofs.Size() <<
-               ", length of elemvect is " << elemvect.Size());
-
-   const bool use_dev = dofs.UseDevice() || elemvect.UseDevice();
-   const int n = dofs.Size();
-   auto d_y = elemvect.Read(use_dev);
-   auto d_X = ReadWrite(use_dev);
-   auto d_dofs = dofs.Read(use_dev);
-   mfem::forall_switch(use_dev, n, [=] MFEM_HOST_DEVICE (int i)
-   {
-      const int j = d_dofs[i];
-      if (j >= 0)
-      {
-         d_X[j] += d_y[i];
-      }
-      else
-      {
-         d_X[-1-j] -= d_y[i];
-      }
-   });
-}
-
-void Vector::AddElementVector(const Array<int> &dofs, real_t *elem_data)
-{
-   data.ReadWrite(MemoryClass::HOST, size);
-   const int n = dofs.Size();
-   for (int i = 0; i < n; i++)
-   {
-      const int j = dofs[i];
-      if (j >= 0)
-      {
-         operator()(j) += elem_data[i];
-      }
-      else
-      {
-         operator()(-1-j) -= elem_data[i];
-      }
-   }
-}
-
-void Vector::AddElementVector(const Array<int> &dofs, const real_t a,
-                              const Vector &elemvect)
-{
-   MFEM_ASSERT(dofs.Size() <= elemvect.Size(), "Size mismatch: "
-               "length of dofs is " << dofs.Size() <<
-               ", length of elemvect is " << elemvect.Size());
-
-   const bool use_dev = dofs.UseDevice() || elemvect.UseDevice();
-   const int n = dofs.Size();
-   auto d_y = ReadWrite(use_dev);
-   auto d_x = elemvect.Read(use_dev);
-   auto d_dofs = dofs.Read(use_dev);
-   mfem::forall_switch(use_dev, n, [=] MFEM_HOST_DEVICE (int i)
-   {
-      const int j = d_dofs[i];
-      if (j >= 0)
-      {
-         d_y[j] += a * d_x[i];
-      }
-      else
-      {
-         d_y[-1-j] -= a * d_x[i];
-      }
-   });
-}
-
-void Vector::SetSubVectorComplement(const Array<int> &dofs, const real_t val)
-{
-   const bool use_dev = UseDevice() || dofs.UseDevice();
-   const int n = dofs.Size();
-   const int N = size;
-   Vector dofs_vals(n, use_dev ?
-                    Device::GetDeviceMemoryType() :
-                    Device::GetHostMemoryType());
-   auto d_data = ReadWrite(use_dev);
-   auto d_dofs_vals = dofs_vals.Write(use_dev);
-   auto d_dofs = dofs.Read(use_dev);
-   mfem::forall_switch(use_dev, n, [=] MFEM_HOST_DEVICE (int i) { d_dofs_vals[i] = d_data[d_dofs[i]]; });
-   mfem::forall_switch(use_dev, N, [=] MFEM_HOST_DEVICE (int i) { d_data[i] = val; });
-   mfem::forall_switch(use_dev, n, [=] MFEM_HOST_DEVICE (int i) { d_data[d_dofs[i]] = d_dofs_vals[i]; });
-}
-
-void Vector::Print(std::ostream &os, int width) const
-{
-   if (!size) { return; }
-   data.Read(MemoryClass::HOST, size);
-   for (int i = 0; 1; )
-   {
-      os << ZeroSubnormal(data[i]);
-      i++;
-      if (i == size)
-      {
-         break;
-      }
-      if ( i % width == 0 )
-      {
-         os << '\n';
-      }
-      else
-      {
-         os << ' ';
-      }
-   }
-   os << '\n';
-}
-
-#ifdef MFEM_USE_ADIOS2
-void Vector::Print(adios2stream &os,
-                   const std::string& variable_name) const
-{
-   if (!size) { return; }
-   data.Read(MemoryClass::HOST, size);
-   os.engine.Put(variable_name, &data[0] );
-}
-#endif
-
-void Vector::Print_HYPRE(std::ostream &os) const
-{
-   int i;
-   std::ios::fmtflags old_fmt = os.flags();
-   os.setf(std::ios::scientific);
-   std::streamsize old_prec = os.precision(14);
-
-   os << size << '\n';  // number of rows
-
-   data.Read(MemoryClass::HOST, size);
-   for (i = 0; i < size; i++)
-   {
-      os << ZeroSubnormal(data[i]) << '\n';
-   }
-
-   os.precision(old_prec);
-   os.flags(old_fmt);
-}
-
-void Vector::PrintHash(std::ostream &os) const
-{
-   os << "size: " << size << '\n';
-   HashFunction hf;
-   hf.AppendDoubles(HostRead(), size);
-   os << "hash: " << hf.GetHash() << '\n';
-}
-
-void Vector::Randomize(int seed)
-{
-   if (seed == 0)
-   {
-      seed = (int)time(0);
-   }
-
-   srand((unsigned)seed);
-
-   HostWrite();
-   for (int i = 0; i < size; i++)
-   {
-      data[i] = rand_real();
-   }
-}
-
-real_t Vector::Norml2() const
-{
-   // Scale entries of Vector on the fly, using algorithms from
-   // std::hypot() and LAPACK's drm2. This scaling ensures that the
-   // argument of each call to std::pow is <= 1 to avoid overflow.
-   if (0 == size)
-   {
-      return 0.0;
-   } // end if 0 == size
-
-   data.Read(MemoryClass::HOST, size);
-   if (1 == size)
-   {
-      return std::abs(data[0]);
-   } // end if 1 == size
-   return kernels::Norml2(size, (const real_t*) data);
-}
-
-real_t Vector::Normlinf() const
-{
-   HostRead();
-   real_t max = 0.0;
-   for (int i = 0; i < size; i++)
-   {
-      max = std::max(std::abs(data[i]), max);
-   }
-   return max;
-}
-
-real_t Vector::Norml1() const
-{
-   HostRead();
-   real_t sum = 0.0;
-   for (int i = 0; i < size; i++)
-   {
-      sum += std::abs(data[i]);
-   }
-   return sum;
-}
-
-real_t Vector::Normlp(real_t p) const
-{
-   MFEM_ASSERT(p > 0.0, "Vector::Normlp");
-
-   if (p == 1.0)
-   {
-      return Norml1();
-   }
-   if (p == 2.0)
-   {
-      return Norml2();
-   }
-   if (p < infinity())
-   {
-      // Scale entries of Vector on the fly, using algorithms from
-      // std::hypot() and LAPACK's drm2. This scaling ensures that the
-      // argument of each call to std::pow is <= 1 to avoid overflow.
-      if (0 == size)
-      {
-         return 0.0;
-      } // end if 0 == size
-
-      if (1 == size)
-      {
-         return std::abs(data[0]);
-      } // end if 1 == size
-
-      real_t scale = 0.0;
-      real_t sum = 0.0;
-
-      for (int i = 0; i < size; i++)
-      {
-         if (data[i] != 0.0)
-         {
-            const real_t absdata = std::abs(data[i]);
-            if (scale <= absdata)
-            {
-               sum = 1.0 + sum * std::pow(scale / absdata, p);
-               scale = absdata;
-               continue;
-            } // end if scale <= absdata
-            sum += std::pow(absdata / scale, p); // else scale > absdata
-         } // end if data[i] != 0
-      }
-      return scale * std::pow(sum, 1.0/p);
-   } // end if p < infinity()
-
-   return Normlinf(); // else p >= infinity()
-}
-
-real_t Vector::Max() const
-{
-   if (size == 0) { return -infinity(); }
-
-   HostRead();
-   real_t max = data[0];
-
-   for (int i = 1; i < size; i++)
-   {
-      if (data[i] > max)
-      {
-         max = data[i];
-      }
-   }
-
-   return max;
-}
+  Read(use_dev);
+#endif
+  auto v_data = v.Read(use_dev);
+
+  if (!use_dev) {
+    goto vector_dot_cpu;
+  }
+
+#ifdef MFEM_USE_OCCA
+  if (DeviceCanUseOcca()) {
+    return occa::linalg::dot<real_t, real_t, real_t>(
+        OccaMemoryRead(data, size), OccaMemoryRead(v.data, size));
+  }
+#endif
 
 #ifdef MFEM_USE_CUDA
-static __global__ void cuKernelMin(const int N, real_t *gdsr, const real_t *x)
-{
-   __shared__ real_t s_min[MFEM_CUDA_BLOCKS];
-   const int n = blockDim.x*blockIdx.x + threadIdx.x;
-   if (n>=N) { return; }
-   const int bid = blockIdx.x;
-   const int tid = threadIdx.x;
-   const int bbd = bid*blockDim.x;
-   const int rid = bbd+tid;
-   s_min[tid] = x[n];
-   for (int workers=blockDim.x>>1; workers>0; workers>>=1)
-   {
-      __syncthreads();
-      if (tid >= workers) { continue; }
-      if (rid >= N) { continue; }
-      const int dualTid = tid + workers;
-      if (dualTid >= N) { continue; }
-      const int rdd = bbd+dualTid;
-      if (rdd >= N) { continue; }
-      if (dualTid >= blockDim.x) { continue; }
-      s_min[tid] = fmin(s_min[tid], s_min[dualTid]);
-   }
-   if (tid==0) { gdsr[bid] = s_min[0]; }
-}
-
-static Array<real_t> cuda_reduce_buf;
-
-static real_t cuVectorMin(const int N, const real_t *X)
-{
-   const int tpb = MFEM_CUDA_BLOCKS;
-   const int blockSize = MFEM_CUDA_BLOCKS;
-   const int gridSize = (N+blockSize-1)/blockSize;
-   const int min_sz = (N%tpb)==0? (N/tpb) : (1+N/tpb);
-   cuda_reduce_buf.SetSize(min_sz);
-   Memory<real_t> &buf = cuda_reduce_buf.GetMemory();
-   real_t *d_min = buf.Write(MemoryClass::DEVICE, min_sz);
-   cuKernelMin<<<gridSize,blockSize>>>(N, d_min, X);
-   MFEM_GPU_CHECK(cudaGetLastError());
-   const real_t *h_min = buf.Read(MemoryClass::HOST, min_sz);
-   real_t min = std::numeric_limits<real_t>::infinity();
-   for (int i = 0; i < min_sz; i++) { min = std::min(min, h_min[i]); }
-   return min;
-}
-
-static __global__ void cuKernelDot(const int N, real_t *gdsr,
-                                   const real_t *x, const real_t *y)
-{
-   __shared__ real_t s_dot[MFEM_CUDA_BLOCKS];
-   const int n = blockDim.x*blockIdx.x + threadIdx.x;
-   if (n>=N) { return; }
-   const int bid = blockIdx.x;
-   const int tid = threadIdx.x;
-   const int bbd = bid*blockDim.x;
-   const int rid = bbd+tid;
-   s_dot[tid] = y ? (x[n] * y[n]) : x[n];
-   for (int workers=blockDim.x>>1; workers>0; workers>>=1)
-   {
-      __syncthreads();
-      if (tid >= workers) { continue; }
-      if (rid >= N) { continue; }
-      const int dualTid = tid + workers;
-      if (dualTid >= N) { continue; }
-      const int rdd = bbd+dualTid;
-      if (rdd >= N) { continue; }
-      if (dualTid >= blockDim.x) { continue; }
-      s_dot[tid] += s_dot[dualTid];
-   }
-   if (tid==0) { gdsr[bid] = s_dot[0]; }
-}
-
-static real_t cuVectorDot(const int N, const real_t *X, const real_t *Y)
-{
-   const int tpb = MFEM_CUDA_BLOCKS;
-   const int blockSize = MFEM_CUDA_BLOCKS;
-   const int gridSize = (N+blockSize-1)/blockSize;
-   const int dot_sz = (N%tpb)==0? (N/tpb) : (1+N/tpb);
-   cuda_reduce_buf.SetSize(dot_sz, Device::GetDeviceMemoryType());
-   Memory<real_t> &buf = cuda_reduce_buf.GetMemory();
-   real_t *d_dot = buf.Write(MemoryClass::DEVICE, dot_sz);
-   cuKernelDot<<<gridSize,blockSize>>>(N, d_dot, X, Y);
-   MFEM_GPU_CHECK(cudaGetLastError());
-   const real_t *h_dot = buf.Read(MemoryClass::HOST, dot_sz);
-   real_t dot = 0.0;
-   for (int i = 0; i < dot_sz; i++) { dot += h_dot[i]; }
-   return dot;
-}
-#endif // MFEM_USE_CUDA
+  if (Device::Allows(Backend::CUDA_MASK)) {
+    return cuVectorDot(size, m_data, v_data);
+  }
+#endif
 
 #ifdef MFEM_USE_HIP
-static __global__ void hipKernelMin(const int N, real_t *gdsr, const real_t *x)
-{
-   __shared__ real_t s_min[MFEM_HIP_BLOCKS];
-   const int n = hipBlockDim_x*hipBlockIdx_x + hipThreadIdx_x;
-   if (n>=N) { return; }
-   const int bid = hipBlockIdx_x;
-   const int tid = hipThreadIdx_x;
-   const int bbd = bid*hipBlockDim_x;
-   const int rid = bbd+tid;
-   s_min[tid] = x[n];
-   for (int workers=hipBlockDim_x>>1; workers>0; workers>>=1)
-   {
-      __syncthreads();
-      if (tid >= workers) { continue; }
-      if (rid >= N) { continue; }
-      const int dualTid = tid + workers;
-      if (dualTid >= N) { continue; }
-      const int rdd = bbd+dualTid;
-      if (rdd >= N) { continue; }
-      if (dualTid >= hipBlockDim_x) { continue; }
-      s_min[tid] = std::min(s_min[tid], s_min[dualTid]);
-   }
-   if (tid==0) { gdsr[bid] = s_min[0]; }
-}
-
-static Array<real_t> hip_reduce_buf;
-
-static real_t hipVectorMin(const int N, const real_t *X)
-{
-   const int tpb = MFEM_HIP_BLOCKS;
-   const int blockSize = MFEM_HIP_BLOCKS;
-   const int gridSize = (N+blockSize-1)/blockSize;
-   const int min_sz = (N%tpb)==0 ? (N/tpb) : (1+N/tpb);
-   hip_reduce_buf.SetSize(min_sz);
-   Memory<real_t> &buf = hip_reduce_buf.GetMemory();
-   real_t *d_min = buf.Write(MemoryClass::DEVICE, min_sz);
-   hipLaunchKernelGGL(hipKernelMin,gridSize,blockSize,0,0,N,d_min,X);
-   MFEM_GPU_CHECK(hipGetLastError());
-   const real_t *h_min = buf.Read(MemoryClass::HOST, min_sz);
-   real_t min = std::numeric_limits<real_t>::infinity();
-   for (int i = 0; i < min_sz; i++) { min = std::min(min, h_min[i]); }
-   return min;
-}
-
-static __global__ void hipKernelDot(const int N, real_t *gdsr,
-                                    const real_t *x, const real_t *y)
-{
-   __shared__ real_t s_dot[MFEM_HIP_BLOCKS];
-   const int n = hipBlockDim_x*hipBlockIdx_x + hipThreadIdx_x;
-   if (n>=N) { return; }
-   const int bid = hipBlockIdx_x;
-   const int tid = hipThreadIdx_x;
-   const int bbd = bid*hipBlockDim_x;
-   const int rid = bbd+tid;
-   s_dot[tid] = y ? (x[n] * y[n]) : x[n];
-   for (int workers=hipBlockDim_x>>1; workers>0; workers>>=1)
-   {
-      __syncthreads();
-      if (tid >= workers) { continue; }
-      if (rid >= N) { continue; }
-      const int dualTid = tid + workers;
-      if (dualTid >= N) { continue; }
-      const int rdd = bbd+dualTid;
-      if (rdd >= N) { continue; }
-      if (dualTid >= hipBlockDim_x) { continue; }
-      s_dot[tid] += s_dot[dualTid];
-   }
-   if (tid==0) { gdsr[bid] = s_dot[0]; }
-}
-
-static real_t hipVectorDot(const int N, const real_t *X, const real_t *Y)
-{
-   const int tpb = MFEM_HIP_BLOCKS;
-   const int blockSize = MFEM_HIP_BLOCKS;
-   const int gridSize = (N+blockSize-1)/blockSize;
-   const int dot_sz = (N%tpb)==0 ? (N/tpb) : (1+N/tpb);
-   hip_reduce_buf.SetSize(dot_sz);
-   Memory<real_t> &buf = hip_reduce_buf.GetMemory();
-   real_t *d_dot = buf.Write(MemoryClass::DEVICE, dot_sz);
-   hipLaunchKernelGGL(hipKernelDot,gridSize,blockSize,0,0,N,d_dot,X,Y);
-   MFEM_GPU_CHECK(hipGetLastError());
-   const real_t *h_dot = buf.Read(MemoryClass::HOST, dot_sz);
-   real_t dot = 0.0;
-   for (int i = 0; i < dot_sz; i++) { dot += h_dot[i]; }
-   return dot;
-}
-#endif // MFEM_USE_HIP
-
-<<<<<<< HEAD
+  if (Device::Allows(Backend::HIP_MASK)) {
+    return hipVectorDot(size, m_data, v_data);
+  }
+#endif
+
 #ifdef MFEM_USE_SYCL
-
-double SyclVectorDot(const size_t N, const double *X, const double *Y)
-{
-   auto Q = Sycl::Queue();
-   constexpr int localSize = 256;
-   const int num_compute_units =
-      Q.get_device().get_info<sycl::info::device::max_compute_units>();
-   const int vector_width =
-      Q.get_device().get_info<sycl::info::device::native_vector_width_int>();
-   const int num_work_units = num_compute_units * vector_width * localSize;
-   sycl::buffer<double> d_buf(num_work_units);
-   const int globalSize =
-      localSize*std::ceil(static_cast<double>(num_work_units) / localSize);
-   assert(globalSize % localSize == 0);
-   Q.submit([&](auto &h)
-   {
-      sycl::accessor d_buf_wo(d_buf, h, sycl::write_only, sycl::no_init);
-      h.parallel_for(sycl::nd_range<1>(globalSize, localSize), [=](auto item)
-      {
-         const size_t glob_id = item.get_global_id(0);
-         for (size_t i = glob_id; i < N; i += num_work_units)
-         {
-            d_buf_wo[glob_id] = 0.0;
-         }
-      });
-   });
-   Q.submit([&](auto &h)
-   {
-      sycl::accessor d_buf_wo(d_buf, h, sycl::write_only, sycl::no_init);
-      h.parallel_for(sycl::nd_range<1> {globalSize, localSize}, [=](auto item)
-      {
-         double dot = 0.0;
-         const size_t glob_id = item.get_global_id(0);
-         for (size_t i = glob_id; i < N; i += num_work_units)
-         {
-            dot += X[i] * Y[i];
-         }
-         d_buf_wo[glob_id] = dot;
-      });
-   });
-   Q.wait();
-   double dot = 0.0;
-   sycl::host_accessor h_buf_ro(d_buf, sycl::read_only);
-   for (int i = 0; i < num_work_units; ++i) { dot += h_buf_ro[i]; }
-   return dot;
-}
-
-double SyclVectorMin(const size_t N, const double *X)
-{
-   auto Q = Sycl::Queue();
-   constexpr int localSize = 256;
-   const int num_compute_units =
-      Q.get_device().get_info<sycl::info::device::max_compute_units>();
-   const int vector_width =
-      Q.get_device().get_info<sycl::info::device::native_vector_width_int>();
-   const int num_work_units = num_compute_units * vector_width * localSize;
-   sycl::buffer<double> d_buf(num_work_units);
-   const int globalSize =
-      localSize*std::ceil(static_cast<double>(num_work_units) / localSize);
-   assert(globalSize % localSize == 0);
-   Q.submit([&](auto &h)
-   {
-      sycl::accessor d_buf_wo(d_buf, h, sycl::write_only, sycl::no_init);
-      h.parallel_for(sycl::nd_range<1> {globalSize, localSize}, [=](auto item)
-      {
-         double min = std::numeric_limits<double>::infinity();
-         const size_t glob_id = item.get_global_id(0);
-         for (size_t i = glob_id; i < N; i += num_work_units)
-         {
-            min = fmin(min, X[i]);
-         }
-         d_buf_wo[glob_id] = min;
-      });
-   });
-   Q.wait();
-   double dot = std::numeric_limits<double>::infinity();
-   sycl::host_accessor h_buf_ro(d_buf, sycl::read_only);
-   for (int i = 0; i < num_work_units; ++i) { dot += h_buf_ro[i]; }
-   return dot;
-}
-#endif // MFEM_USE_SYCL
-
-double Vector::operator*(const Vector &v) const
-=======
-real_t Vector::operator*(const Vector &v) const
->>>>>>> ce5b3620
-{
-   MFEM_ASSERT(size == v.size, "incompatible Vectors!");
-   if (size == 0) { return 0.0; }
-
-   const bool use_dev = UseDevice() || v.UseDevice();
-#if defined(MFEM_USE_CUDA) || defined(MFEM_USE_HIP) || defined(MFEM_USE_OPENMP) || defined(MFEM_USE_SYCL)
-   auto m_data = Read(use_dev);
-#else
-   Read(use_dev);
-#endif
-   auto v_data = v.Read(use_dev);
-
-   if (!use_dev) { goto vector_dot_cpu; }
-
-#ifdef MFEM_USE_OCCA
-   if (DeviceCanUseOcca())
-   {
-      return occa::linalg::dot<real_t,real_t,real_t>(
-                OccaMemoryRead(data, size), OccaMemoryRead(v.data, size));
-   }
-#endif
-
-#ifdef MFEM_USE_CUDA
-   if (Device::Allows(Backend::CUDA_MASK))
-   {
-      return cuVectorDot(size, m_data, v_data);
-   }
-#endif
-
-#ifdef MFEM_USE_HIP
-   if (Device::Allows(Backend::HIP_MASK))
-   {
-      return hipVectorDot(size, m_data, v_data);
-   }
-#endif
-
-#ifdef MFEM_USE_SYCL
-   if (Device::Allows(Backend::SYCL_MASK))
-   {
-      return SyclVectorDot(size, m_data, v_data);
-   }
+  if (Device::Allows(Backend::SYCL_MASK)) {
+    return SyclVectorDot(size, m_data, v_data);
+  }
 #endif
 
 #ifdef MFEM_USE_OPENMP
-   if (Device::Allows(Backend::OMP_MASK))
-   {
+  if (Device::Allows(Backend::OMP_MASK)) {
 #define MFEM_USE_OPENMP_DETERMINISTIC_DOT
 #ifdef MFEM_USE_OPENMP_DETERMINISTIC_DOT
-      // By default, use a deterministic way of computing the dot product
-      static Vector th_dot;
-      #pragma omp parallel
-      {
-         const int nt = omp_get_num_threads();
-         #pragma omp master
-         th_dot.SetSize(nt);
-         const int tid    = omp_get_thread_num();
-         const int stride = (size + nt - 1)/nt;
-         const int start  = tid*stride;
-         const int stop   = std::min(start + stride, size);
-         real_t my_dot = 0.0;
-         for (int i = start; i < stop; i++)
-         {
-            my_dot += m_data[i] * v_data[i];
-         }
-         #pragma omp barrier
-         th_dot(tid) = my_dot;
+    // By default, use a deterministic way of computing the dot product
+    static Vector th_dot;
+#pragma omp parallel
+    {
+      const int nt = omp_get_num_threads();
+#pragma omp master
+      th_dot.SetSize(nt);
+      const int tid = omp_get_thread_num();
+      const int stride = (size + nt - 1) / nt;
+      const int start = tid * stride;
+      const int stop = std::min(start + stride, size);
+      real_t my_dot = 0.0;
+      for (int i = start; i < stop; i++) {
+        my_dot += m_data[i] * v_data[i];
       }
-      return th_dot.Sum();
+#pragma omp barrier
+      th_dot(tid) = my_dot;
+    }
+    return th_dot.Sum();
 #else
-      // The standard way of computing the dot product is non-deterministic
-      real_t prod = 0.0;
-      #pragma omp parallel for reduction(+:prod)
-      for (int i = 0; i < size; i++)
-      {
-         prod += m_data[i] * v_data[i];
-      }
-      return prod;
+    // The standard way of computing the dot product is non-deterministic
+    real_t prod = 0.0;
+#pragma omp parallel for reduction(+ : prod)
+    for (int i = 0; i < size; i++) {
+      prod += m_data[i] * v_data[i];
+    }
+    return prod;
 #endif // MFEM_USE_OPENMP_DETERMINISTIC_DOT
-   }
+  }
 #endif // MFEM_USE_OPENMP
-   if (Device::Allows(Backend::DEBUG_DEVICE))
-   {
+  if (Device::Allows(Backend::DEBUG_DEVICE)) {
+    const int N = size;
+    auto v_data_ = v.Read();
+    auto m_data_ = Read();
+    Vector dot(1);
+    dot.UseDevice(true);
+    auto d_dot = dot.Write();
+    dot = 0.0;
+    mfem::forall(N, [=] MFEM_HOST_DEVICE(int i) {
+      d_dot[0] += m_data_[i] * v_data_[i];
+    });
+    dot.HostReadWrite();
+    return dot[0];
+  }
+vector_dot_cpu:
+  return operator*(v_data);
+}
+
+real_t Vector::Min() const {
+  if (size == 0) {
+    return infinity();
+  }
+
+  const bool use_dev = UseDevice();
+  auto m_data = Read(use_dev);
+
+  if (!use_dev) {
+    goto vector_min_cpu;
+  }
+
+#ifdef MFEM_USE_OCCA
+  if (DeviceCanUseOcca()) {
+    return occa::linalg::min<real_t, real_t>(OccaMemoryRead(data, size));
+  }
+#endif
+
+#ifdef MFEM_USE_CUDA
+  if (Device::Allows(Backend::CUDA_MASK)) {
+    return cuVectorMin(size, m_data);
+  }
+#endif
+
+#ifdef MFEM_USE_HIP
+  if (Device::Allows(Backend::HIP_MASK)) {
+    return hipVectorMin(size, m_data);
+  }
+#endif
+
+#ifdef MFEM_USE_SYCL
+  if (Device::Allows(Backend::SYCL_MASK)) {
+    return SyclVectorMin(size, m_data);
+  }
+#endif
+
+#ifdef MFEM_USE_OPENMP
+  if (Device::Allows(Backend::OMP_MASK)) {
+    real_t minimum = m_data[0];
+#pragma omp parallel for reduction(min : minimum)
+    for (int i = 0; i < size; i++) {
+      minimum = std::min(minimum, m_data[i]);
+    }
+    return minimum;
+  }
+#endif
+
+  if (Device::Allows(Backend::DEBUG_DEVICE)) {
+    const int N = size;
+    auto m_data_ = Read();
+    Vector min(1);
+    min = infinity();
+    min.UseDevice(true);
+    auto d_min = min.ReadWrite();
+    mfem::forall(N, [=] MFEM_HOST_DEVICE(int i) {
+      d_min[0] = (d_min[0] < m_data_[i]) ? d_min[0] : m_data_[i];
+    });
+    min.HostReadWrite();
+    return min[0];
+  }
+
+vector_min_cpu:
+  real_t minimum = data[0];
+  for (int i = 1; i < size; i++) {
+    if (m_data[i] < minimum) {
+      minimum = m_data[i];
+    }
+  }
+  return minimum;
+}
+
+real_t Vector::Sum() const {
+  if (size == 0) {
+    return 0.0;
+  }
+
+  if (UseDevice()) {
+#ifdef MFEM_USE_CUDA
+    if (Device::Allows(Backend::CUDA_MASK)) {
+      return cuVectorDot(size, Read(), nullptr);
+    }
+#endif
+#ifdef MFEM_USE_HIP
+    if (Device::Allows(Backend::HIP_MASK)) {
+      return hipVectorDot(size, Read(), nullptr);
+    }
+#endif
+    if (Device::Allows(Backend::DEBUG_DEVICE)) {
       const int N = size;
-      auto v_data_ = v.Read();
-      auto m_data_ = Read();
-      Vector dot(1);
-      dot.UseDevice(true);
-      auto d_dot = dot.Write();
-      dot = 0.0;
-      mfem::forall(N, [=] MFEM_HOST_DEVICE (int i)
-      {
-         d_dot[0] += m_data_[i] * v_data_[i];
-      });
-      dot.HostReadWrite();
-      return dot[0];
-   }
-vector_dot_cpu:
-   return operator*(v_data);
-}
-
-real_t Vector::Min() const
-{
-   if (size == 0) { return infinity(); }
-
-   const bool use_dev = UseDevice();
-   auto m_data = Read(use_dev);
-
-   if (!use_dev) { goto vector_min_cpu; }
-
-#ifdef MFEM_USE_OCCA
-   if (DeviceCanUseOcca())
-   {
-      return occa::linalg::min<real_t,real_t>(OccaMemoryRead(data, size));
-   }
-#endif
-
-#ifdef MFEM_USE_CUDA
-   if (Device::Allows(Backend::CUDA_MASK))
-   {
-      return cuVectorMin(size, m_data);
-   }
-#endif
-
-#ifdef MFEM_USE_HIP
-   if (Device::Allows(Backend::HIP_MASK))
-   {
-      return hipVectorMin(size, m_data);
-   }
-#endif
-
-#ifdef MFEM_USE_SYCL
-   if (Device::Allows(Backend::SYCL_MASK))
-   {
-      return SyclVectorMin(size, m_data);
-   }
-#endif
-
-#ifdef MFEM_USE_OPENMP
-   if (Device::Allows(Backend::OMP_MASK))
-   {
-      real_t minimum = m_data[0];
-      #pragma omp parallel for reduction(min:minimum)
-      for (int i = 0; i < size; i++)
-      {
-         minimum = std::min(minimum, m_data[i]);
-      }
-      return minimum;
-   }
-#endif
-
-   if (Device::Allows(Backend::DEBUG_DEVICE))
-   {
-      const int N = size;
-      auto m_data_ = Read();
-      Vector min(1);
-      min = infinity();
-      min.UseDevice(true);
-      auto d_min = min.ReadWrite();
-      mfem::forall(N, [=] MFEM_HOST_DEVICE (int i)
-      {
-         d_min[0] = (d_min[0]<m_data_[i])?d_min[0]:m_data_[i];
-      });
-      min.HostReadWrite();
-      return min[0];
-   }
-
-vector_min_cpu:
-   real_t minimum = data[0];
-   for (int i = 1; i < size; i++)
-   {
-      if (m_data[i] < minimum)
-      {
-         minimum = m_data[i];
-      }
-   }
-   return minimum;
-}
-
-real_t Vector::Sum() const
-{
-   if (size == 0) { return 0.0; }
-
-   if (UseDevice())
-   {
-#ifdef MFEM_USE_CUDA
-      if (Device::Allows(Backend::CUDA_MASK))
-      {
-         return cuVectorDot(size, Read(), nullptr);
-      }
-#endif
-#ifdef MFEM_USE_HIP
-      if (Device::Allows(Backend::HIP_MASK))
-      {
-         return hipVectorDot(size, Read(), nullptr);
-      }
-#endif
-      if (Device::Allows(Backend::DEBUG_DEVICE))
-      {
-         const int N = size;
-         auto d_data = Read();
-         Vector sum(1);
-         sum.UseDevice(true);
-         auto d_sum = sum.Write();
-         d_sum[0] = 0.0;
-         mfem::forall(N, [=] MFEM_HOST_DEVICE (int i)
-         {
-            d_sum[0] += d_data[i];
-         });
-         sum.HostReadWrite();
-         return sum[0];
-      }
-   }
-
-   // CPU fallback
-   const real_t *h_data = HostRead();
-   real_t sum = 0.0;
-   for (int i = 0; i < size; i++)
-   {
-      sum += h_data[i];
-   }
-   return sum;
-}
-
-}+      auto d_data = Read();
+      Vector sum(1);
+      sum.UseDevice(true);
+      auto d_sum = sum.Write();
+      d_sum[0] = 0.0;
+      mfem::forall(N, [=] MFEM_HOST_DEVICE(int i) { d_sum[0] += d_data[i]; });
+      sum.HostReadWrite();
+      return sum[0];
+    }
+  }
+
+  // CPU fallback
+  const real_t *h_data = HostRead();
+  real_t sum = 0.0;
+  for (int i = 0; i < size; i++) {
+    sum += h_data[i];
+  }
+  return sum;
+}
+
+} // namespace mfem