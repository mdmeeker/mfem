--- conflicted
+++ resolved
@@ -948,11 +948,7 @@
 
    void AddMult(const Vector &x, Vector &y, const double a = 1.0) const override;
 
-<<<<<<< HEAD
-   virtual void MultTranspose(const Vector &x, Vector &y) const;
-=======
    void MultTranspose(const Vector &x, Vector &y) const override;
->>>>>>> 5957cf2e
 
    /** @brief Implementation of Mult or MultTranspose.
     *  TODO - Generalize to allow constraining rows and columns differently.
