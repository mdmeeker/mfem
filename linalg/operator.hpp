--- conflicted
+++ resolved
@@ -945,12 +945,9 @@
        the vectors, and "_i" -- the rest of the entries. */
    void Mult(const Vector &x, Vector &y) const override;
 
-<<<<<<< HEAD
-=======
+   void MultTranspose(const Vector &x, Vector &y) const override;
+
    void AddMult(const Vector &x, Vector &y, const real_t a = 1.0) const override;
-
->>>>>>> fda322fc
-   void MultTranspose(const Vector &x, Vector &y) const override;
 
    /** @brief Implementation of Mult or MultTranspose.
     *  TODO - Generalize to allow constraining rows and columns differently.
