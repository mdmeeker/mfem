// Copyright (c) 2010-2025, Lawrence Livermore National Security, LLC. Produced
// at the Lawrence Livermore National Laboratory. All Rights reserved. See files
// LICENSE and NOTICE for details. LLNL-CODE-806117.
//
// This file is part of the MFEM library. For more information and source code
// availability visit https://mfem.org.
//
// MFEM is free software; you can redistribute it and/or modify it under the
// terms of the BSD-3 license. We welcome feedback and contributions, see file
// CONTRIBUTING.md for details.

#ifndef MFEM_SOLVERS
#define MFEM_SOLVERS

#include "../config/config.hpp"
#include "densemat.hpp"
#include "handle.hpp"
#include <memory>

#ifdef MFEM_USE_MPI
#include <mpi.h>
#endif

#ifdef MFEM_USE_SUITESPARSE
#include "sparsemat.hpp"
#include <umfpack.h>
#include <klu.h>
#endif

namespace mfem
{

class BilinearForm;

/// Abstract base class for an iterative solver controller
class IterativeSolverController
{
protected:
   /// The last IterativeSolver to which this controller was attached.
   const class IterativeSolver *iter_solver;

   /// In MonitorResidual or MonitorSolution, this member variable can be set
   /// to true to indicate early convergence.
   bool converged = false;

public:
   IterativeSolverController() : iter_solver(nullptr) {}

   virtual ~IterativeSolverController() {}
<<<<<<< HEAD

   /// Has the solver converged?
   ///
   /// Can be used if convergence is detected in the controller (before reaching
   /// the relative or absolute tolerance of the IterativeSolver).
   bool HasConverged() { return converged; }

=======

   /// Has the solver converged?
   ///
   /// Can be used if convergence is detected in the controller (before reaching
   /// the relative or absolute tolerance of the IterativeSolver).
   bool HasConverged() { return converged; }

>>>>>>> 2d87af44
   /// Reset the controller to its initial state.
   ///
   /// This function is called by the IterativeSolver::Mult()
   /// method on the first iteration.
   virtual void Reset() { converged = false; }

   /// Monitor the solution vector r
   virtual void MonitorResidual(int it, real_t norm, const Vector &r,
                                bool final)
   {
   }

   /// Monitor the solution vector x
   virtual void MonitorSolution(int it, real_t norm, const Vector &x,
                                bool final)
   {
   }

   /** @brief This method is invoked by IterativeSolver::SetMonitor, informing
       the monitor which IterativeSolver is using it. */
   void SetIterativeSolver(const IterativeSolver &solver)
   { iter_solver = &solver; }
};

/// Keeping the alias for backward compatibility
using IterativeSolverMonitor = IterativeSolverController;

/// Abstract base class for iterative solver
class IterativeSolver : public Solver
{
public:
   /** @brief Settings for the output behavior of the IterativeSolver.

       By default, all output is suppressed. The construction of the desired
       print level can be achieved through a builder pattern, for example

           PrintLevel().Errors().Warnings()

       constructs the print level with only errors and warnings enabled.
     */
   struct PrintLevel
   {
      /** @brief If a fatal problem has been detected the failure will be
          reported to @ref mfem::err. */
      bool errors = false;
      /** @brief If a non-fatal problem has been detected some context-specific
          information will be reported to @ref mfem::out */
      bool warnings = false;
      /** @brief Detailed information about each iteration will be reported to
          @ref mfem::out */
      bool iterations = false;
      /** @brief A summary of the solver process will be reported after the last
          iteration to @ref mfem::out */
      bool summary = false;
      /** @brief Information about the first and last iteration will be printed
          to @ref mfem::out */
      bool first_and_last = false;

      /// Initializes the print level to suppress
      PrintLevel() = default;

      /** @name Builder
         These methods are utilized to construct PrintLevel objects through a
         builder approach by chaining the function calls in this group. */
      ///@{
      PrintLevel &None() { *this = PrintLevel(); return *this; }
      PrintLevel &Warnings() { warnings=true; return *this; }
      PrintLevel &Errors() { errors=true; return *this; }
      PrintLevel &Iterations() { iterations=true; return *this; }
      PrintLevel &FirstAndLast() { first_and_last=true; return *this; }
      PrintLevel &Summary() { summary=true; return *this; }
      PrintLevel &All()
      { return Warnings().Errors().Iterations().FirstAndLast().Summary(); }
      ///@}
   };

#ifdef MFEM_USE_MPI
private:
   int dot_prod_type; // 0 - local, 1 - global over 'comm'
   MPI_Comm comm = MPI_COMM_NULL;
#endif

protected:
   const Operator *oper;
   Solver *prec;
   IterativeSolverMonitor *monitor = nullptr;

   /// @name Reporting (protected attributes and member functions)
   ///@{

   /** @brief (DEPRECATED) Legacy print level definition, which is left for
       compatibility with custom iterative solvers.
       @deprecated #print_options should be used instead. */
   int print_level = -1;

   /** @brief Output behavior for the iterative solver.

       This primarily controls the output behavior of the iterative solvers
       provided by this library. This member must be synchronized with
       #print_level to ensure compatibility with custom iterative solvers. */
   PrintLevel print_options;

   /// Convert a legacy print level integer to a PrintLevel object
   PrintLevel FromLegacyPrintLevel(int);

   /// @brief Use some heuristics to guess a legacy print level corresponding to
   /// the given PrintLevel.
   static int GuessLegacyPrintLevel(PrintLevel);
   ///@}

   /// @name Convergence (protected attributes)
   ///@{

   /// Limit for the number of iterations the solver is allowed to do
   int max_iter;

   /// Relative tolerance.
   real_t rel_tol;

   /// Absolute tolerance.
   real_t abs_tol;

   ///@}

   /// @name Solver statistics (protected attributes)
   /// Every IterativeSolver is expected to define these in its Mult() call.
   ///@{

   mutable int final_iter = -1;
   mutable bool converged = false;
   mutable real_t initial_norm = -1.0, final_norm = -1.0;

   ///@}


   /** @brief Return the standard (l2, i.e., Euclidean) inner product of
       @a x and @a y
       @details Overriding this method in a derived class enables a
       custom inner product.
      */
   virtual real_t Dot(const Vector &x, const Vector &y) const;

   /// Return the inner product norm of @a x, using the inner product defined by Dot()
   real_t Norm(const Vector &x) const { return sqrt(Dot(x, x)); }

   /// Monitor both the residual @a r and the solution @a x
   bool Monitor(int it, real_t norm, const Vector& r, const Vector& x,
                bool final=false) const;

public:
   IterativeSolver();

#ifdef MFEM_USE_MPI
   IterativeSolver(MPI_Comm comm_);
#endif

   /** @name Convergence
       @brief Termination criteria for the iterative solvers.

       @details While the convergence criterion is solver specific, most of the
       provided iterative solvers use one of the following criteria

       $ ||r||_X \leq tol_{rel}||r_0||_X $,

       $ ||r||_X \leq tol_{abs} $,

       $ ||r||_X \leq \max\{ tol_{abs}, tol_{rel} ||r_0||_X \} $,

       where X denotes the space in which the norm is measured. The choice of
       X depends on the specific iterative solver.
      */
   ///@{
   void SetRelTol(real_t rtol) { rel_tol = rtol; }
   void SetAbsTol(real_t atol) { abs_tol = atol; }
   void SetMaxIter(int max_it) { max_iter = max_it; }
   ///@}

   /** @name Reporting
       These options control the internal reporting behavior into ::mfem::out
       and ::mfem::err of the iterative solvers.
    */
   ///@{

   /// @brief Legacy method to set the level of verbosity of the solver output.
   /** This is the old way to control what information will be printed to
       ::mfem::out and ::mfem::err. The behavior for the print level for all
       iterative solvers is:

       - -1: Suppress all outputs.
       -  0: Print information about all detected issues (e.g. no convergence).
       -  1: Same as level 0, but with detailed information about each
             iteration.
       -  2: Print detected issues and a summary when the solver terminates.
       -  3: Same as 2, but print also the first and last iterations.
       - >3: Custom print options which are dependent on the specific solver.

       In parallel, only rank 0 produces output.

       @note It is recommended to use @ref SetPrintLevel(PrintLevel) instead.

       @note Some derived classes, like KINSolver, redefine this method and use
       their own set of print level constants. */
   virtual void SetPrintLevel(int print_lvl);

   /// @brief Set the level of verbosity of the solver output.
   /** In parallel, only rank 0 produces outputs. Errors are output to
       ::mfem::err and all other information to ::mfem::out.

       @note Not all subclasses of IterativeSolver support all possible options.

       @note Some derived classes, like KINSolver, disable this method in favor
       of SetPrintLevel(int).

       @sa PrintLevel for possible options.
   */
   virtual void SetPrintLevel(PrintLevel);
   ///@}

   /// @name Solver statistics.
   /// These are valid after the call to Mult().
   ///@{

   /// Returns the number of iterations taken during the last call to Mult()
   int GetNumIterations() const { return final_iter; }
   /// Returns true if the last call to Mult() converged successfully.
   bool GetConverged() const { return converged; }
   /// @brief Returns the initial residual norm from the last call to Mult().
   ///
   /// This function returns the norm of the residual (or preconditioned
   /// residual, depending on the solver), computed before the start of the
   /// iteration.
   real_t GetInitialNorm() const { return initial_norm; }
   /// @brief Returns the final residual norm after termination of the solver
   /// during the last call to Mult().
   ///
   /// This function returns the norm of the residual (or preconditioned
   /// residual, depending on the solver), corresponding to the returned
   /// solution.
   real_t GetFinalNorm() const { return final_norm; }
   /// @brief Returns the final residual norm after termination of the solver
   /// during the last call to Mult(), divided by the initial residual norm.
   /// Returns -1 if one of these norms is left undefined by the solver.
   ///
   /// @sa GetFinalNorm(), GetInitialNorm()
   real_t GetFinalRelNorm() const
   {
      if (final_norm < 0.0 || initial_norm < 0.0) { return -1.0; }
      return final_norm / initial_norm;
   }

   ///@}

   /// This should be called before SetOperator
   virtual void SetPreconditioner(Solver &pr);

   /// Also calls SetOperator for the preconditioner if there is one
   void SetOperator(const Operator &op) override;

   /// Set the iterative solver monitor
   void SetMonitor(IterativeSolverMonitor &m)
   { monitor = &m; m.SetIterativeSolver(*this); }

#ifdef MFEM_USE_MPI
   /** @brief Return the associated MPI communicator, or MPI_COMM_NULL if no
       communicator is set. */
   MPI_Comm GetComm() const
   { return dot_prod_type == 0 ? MPI_COMM_NULL : comm; }
#endif
};


/// Jacobi smoothing for a given bilinear form (no matrix necessary).
/** Useful with tensorized, partially assembled operators. Can also be defined
    by given diagonal vector. This is basic Jacobi iteration; for tolerances,
    iteration control, etc. wrap with SLISolver. */
class OperatorJacobiSmoother : public Solver
{
public:
   /** @brief Default constructor: the diagonal will be computed by subsequent
       calls to SetOperator() using the Operator method AssembleDiagonal. */
   /** In this case the array of essential tdofs will be empty. */
   OperatorJacobiSmoother(const real_t damping=1.0);

   /** Setup a Jacobi smoother with the diagonal of @a a obtained by calling
       a.AssembleDiagonal(). It is assumed that the underlying operator acts as
       the identity on entries in ess_tdof_list, corresponding to (assembled)
       DIAG_ONE policy or ConstrainedOperator in the matrix-free setting.

       @note For objects created with this constructor, calling SetOperator()
       will only set the internal Operator pointer to the given new Operator
       without any other changes to the object. This is done to preserve the
       original behavior of this class. */
   OperatorJacobiSmoother(const BilinearForm &a,
                          const Array<int> &ess_tdof_list,
                          const real_t damping=1.0);

   /** Application is by the *inverse* of the given vector. It is assumed that
       the underlying operator acts as the identity on entries in ess_tdof_list,
       corresponding to (assembled) DIAG_ONE policy or ConstrainedOperator in
       the matrix-free setting.

       @note For objects created with this constructor, calling SetOperator()
       will only set the internal Operator pointer to the given new Operator
       without any other changes to the object. This is done to preserve the
       original behavior of this class. */
   OperatorJacobiSmoother(const Vector &d,
                          const Array<int> &ess_tdof_list,
                          const real_t damping=1.0);

   ~OperatorJacobiSmoother() {}

   /// Replace diagonal entries with their absolute values.
   void SetPositiveDiagonal(bool pos_diag = true) { use_abs_diag = pos_diag; }

   /// Approach the solution of the linear system by applying Jacobi smoothing.
   void Mult(const Vector &x, Vector &y) const override;

   /** @brief Approach the solution of the transposed linear system by applying
       Jacobi smoothing. */
   void MultTranspose(const Vector &x, Vector &y) const override { Mult(x, y); }

   /** @brief Recompute the diagonal using the method AssembleDiagonal of the
       given new Operator, @a op. */
   /** Note that (Par)BilinearForm operators are treated similar to the way they
       are treated in the constructor that takes a BilinearForm parameter.
       Specifically, this means that the OperatorJacobiSmoother will work with
       true-dof vectors even though the size of the BilinearForm may be
       different.

       When the new Operator, @a op, is not a (Par)BilinearForm, any previously
       set array of essential true-dofs will be thrown away because in this case
       any essential b.c. will be handled by the AssembleDiagonal method. */
   void SetOperator(const Operator &op) override;

private:
   Vector dinv;
   const real_t damping;
   const Array<int> *ess_tdof_list; // not owned; may be NULL
   mutable Vector residual;
   /// Uses absolute values of the diagonal entries.
   bool use_abs_diag = false;

   const Operator *oper; // not owned

   // To preserve the original behavior, some constructors set this flag to
   // false to disallow updating the OperatorJacobiSmoother with SetOperator.
   const bool allow_updates;

public:
   void Setup(const Vector &diag);
};

/// Chebyshev accelerated smoothing with given vector, no matrix necessary
/** Potentially useful with tensorized operators, for example. This is just a
    very basic Chebyshev iteration, if you want tolerances, iteration control,
    etc. wrap this with SLISolver. */
class OperatorChebyshevSmoother : public Solver
{
public:
   /** Application is by *inverse* of the given vector. It is assumed the
       underlying operator acts as the identity on entries in ess_tdof_list,
       corresponding to (assembled) DIAG_ONE policy or ConstrainedOperator in
       the matrix-free setting. The estimated largest eigenvalue of the
       diagonally preconditoned operator must be provided via
       max_eig_estimate. */
   OperatorChebyshevSmoother(const Operator &oper_, const Vector &d,
                             const Array<int>& ess_tdof_list,
                             int order, real_t max_eig_estimate);

   /// Deprecated: see pass-by-reference version above
   MFEM_DEPRECATED
   OperatorChebyshevSmoother(const Operator* oper_, const Vector &d,
                             const Array<int>& ess_tdof_list,
                             int order, real_t max_eig_estimate);

   /** Application is by *inverse* of the given vector. It is assumed the
       underlying operator acts as the identity on entries in ess_tdof_list,
       corresponding to (assembled) DIAG_ONE policy or ConstrainedOperator in
       the matrix-free setting. The largest eigenvalue of the diagonally
       preconditoned operator is estimated internally via a power method. The
       accuracy of the estimated eigenvalue may be controlled via
       power_iterations and power_tolerance. */
#ifdef MFEM_USE_MPI
   OperatorChebyshevSmoother(const Operator &oper_, const Vector &d,
                             const Array<int>& ess_tdof_list,
                             int order, MPI_Comm comm = MPI_COMM_NULL,
                             int power_iterations = 10,
                             real_t power_tolerance = 1e-8,
                             int power_seed = 12345);

   /// Deprecated: see pass-by-reference version above
   MFEM_DEPRECATED
   OperatorChebyshevSmoother(const Operator* oper_, const Vector &d,
                             const Array<int>& ess_tdof_list,
                             int order, MPI_Comm comm = MPI_COMM_NULL,
                             int power_iterations = 10,
                             real_t power_tolerance = 1e-8);
#else
   OperatorChebyshevSmoother(const Operator &oper_, const Vector &d,
                             const Array<int>& ess_tdof_list,
                             int order, int power_iterations = 10,
                             real_t power_tolerance = 1e-8,
                             int power_seed = 12345);

   /// Deprecated: see pass-by-reference version above
   MFEM_DEPRECATED
   OperatorChebyshevSmoother(const Operator* oper_, const Vector &d,
                             const Array<int>& ess_tdof_list,
                             int order, int power_iterations = 10,
                             real_t power_tolerance = 1e-8);
#endif

   ~OperatorChebyshevSmoother() {}

   /** @brief Approach the solution of the linear system by applying Chebyshev
       smoothing. */
   void Mult(const Vector &x, Vector &y) const override;

   /** @brief Approach the solution of the transposed linear system by applying
       Chebyshev smoothing. */
   void MultTranspose(const Vector &x, Vector &y) const override { Mult(x, y); }

   void SetOperator(const Operator &op_) override
   {
      oper = &op_;
   }

   void Setup();
   void SetOrder(int new_order);

private:
   int order;
   real_t max_eig_estimate;
   const int N;
   Vector dinv;
   const Vector &diag;
   Array<real_t> coeffs;
   const Array<int>& ess_tdof_list;
   mutable Vector residual;
   mutable Vector z;
   const Operator* oper;
};


/// Stationary linear iteration: x <- x + B (b - A x)
class SLISolver : public IterativeSolver
{
protected:
   mutable Vector r, z;

   void UpdateVectors();

public:
   SLISolver() { }

#ifdef MFEM_USE_MPI
   SLISolver(MPI_Comm comm_) : IterativeSolver(comm_) { }
#endif

   void SetOperator(const Operator &op) override
   { IterativeSolver::SetOperator(op); UpdateVectors(); }

   /// Iterative solution of the linear system using Stationary Linear Iteration
   /** When using iterative mode (see Solver::iterative_mode), the case of zero
       r.h.s., @a b = 0, can be optimized by calling this method with empty
       @a b, i.e. b.Size() == 0. */
   void Mult(const Vector &b, Vector &x) const override;
};

/// Stationary linear iteration. (tolerances are squared)
void SLI(const Operator &A, const Vector &b, Vector &x,
         int print_iter = 0, int max_num_iter = 1000,
         real_t RTOLERANCE = 1e-12, real_t ATOLERANCE = 1e-24);

/// Preconditioned stationary linear iteration. (tolerances are squared)
void SLI(const Operator &A, Solver &B, const Vector &b, Vector &x,
         int print_iter = 0, int max_num_iter = 1000,
         real_t RTOLERANCE = 1e-12, real_t ATOLERANCE = 1e-24);


/// Conjugate gradient method
class CGSolver : public IterativeSolver
{
protected:
   mutable Vector r, d, z;

   void UpdateVectors();

public:
   CGSolver() { }

#ifdef MFEM_USE_MPI
   CGSolver(MPI_Comm comm_) : IterativeSolver(comm_) { }
#endif

   void SetOperator(const Operator &op) override
   { IterativeSolver::SetOperator(op); UpdateVectors(); }

   /** @brief Iterative solution of the linear system using the Conjugate
       Gradient method. */
   void Mult(const Vector &b, Vector &x) const override;
};

/// Conjugate gradient method. (tolerances are squared)
void CG(const Operator &A, const Vector &b, Vector &x,
        int print_iter = 0, int max_num_iter = 1000,
        real_t RTOLERANCE = 1e-12, real_t ATOLERANCE = 1e-24);

/// Preconditioned conjugate gradient method. (tolerances are squared)
void PCG(const Operator &A, Solver &B, const Vector &b, Vector &x,
         int print_iter = 0, int max_num_iter = 1000,
         real_t RTOLERANCE = 1e-12, real_t ATOLERANCE = 1e-24);


/// GMRES method
class GMRESSolver : public IterativeSolver
{
protected:
   int m; // see SetKDim()

public:
   GMRESSolver() { m = 50; }

#ifdef MFEM_USE_MPI
   GMRESSolver(MPI_Comm comm_) : IterativeSolver(comm_) { m = 50; }
#endif

   /// Set the number of iteration to perform between restarts, default is 50.
   void SetKDim(int dim) { m = dim; }

   /// Iterative solution of the linear system using the GMRES method
   void Mult(const Vector &b, Vector &x) const override;
};

/// FGMRES method
class FGMRESSolver : public IterativeSolver
{
protected:
   int m;

public:
   FGMRESSolver() { m = 50; }

#ifdef MFEM_USE_MPI
   FGMRESSolver(MPI_Comm comm_) : IterativeSolver(comm_) { m = 50; }
#endif

   void SetKDim(int dim) { m = dim; }

   /// Iterative solution of the linear system using the FGMRES method.
   void Mult(const Vector &b, Vector &x) const override;
};

/// GMRES method. (tolerances are squared)
int GMRES(const Operator &A, Vector &x, const Vector &b, Solver &M,
          int &max_iter, int m, real_t &tol, real_t atol, int printit);

/// GMRES method. (tolerances are squared)
void GMRES(const Operator &A, Solver &B, const Vector &b, Vector &x,
           int print_iter = 0, int max_num_iter = 1000, int m = 50,
           real_t rtol = 1e-12, real_t atol = 1e-24);


/// BiCGSTAB method
class BiCGSTABSolver : public IterativeSolver
{
protected:
   mutable Vector p, phat, s, shat, t, v, r, rtilde;

   void UpdateVectors();

public:
   BiCGSTABSolver() { }

#ifdef MFEM_USE_MPI
   BiCGSTABSolver(MPI_Comm comm_) : IterativeSolver(comm_) { }
#endif

   void SetOperator(const Operator &op) override
   { IterativeSolver::SetOperator(op); UpdateVectors(); }

   /// Iterative solution of the linear system using the BiCGSTAB method
   void Mult(const Vector &b, Vector &x) const override;
};

/// BiCGSTAB method. (tolerances are squared)
int BiCGSTAB(const Operator &A, Vector &x, const Vector &b, Solver &M,
             int &max_iter, real_t &tol, real_t atol, int printit);

/// BiCGSTAB method. (tolerances are squared)
void BiCGSTAB(const Operator &A, Solver &B, const Vector &b, Vector &x,
              int print_iter = 0, int max_num_iter = 1000,
              real_t rtol = 1e-12, real_t atol = 1e-24);


/// MINRES method
class MINRESSolver : public IterativeSolver
{
protected:
   mutable Vector v0, v1, w0, w1, q;
   mutable Vector u1; // used in the preconditioned version

public:
   MINRESSolver() { }

#ifdef MFEM_USE_MPI
   MINRESSolver(MPI_Comm comm_) : IterativeSolver(comm_) { }
#endif

   void SetPreconditioner(Solver &pr) override
   {
      IterativeSolver::SetPreconditioner(pr);
      if (oper) { u1.SetSize(width); }
   }

   void SetOperator(const Operator &op) override;

   /// Iterative solution of the linear system using the MINRES method
   void Mult(const Vector &b, Vector &x) const override;
};

/// MINRES method without preconditioner. (tolerances are squared)
void MINRES(const Operator &A, const Vector &b, Vector &x, int print_it = 0,
            int max_it = 1000, real_t rtol = 1e-12, real_t atol = 1e-24);

/// MINRES method with preconditioner. (tolerances are squared)
void MINRES(const Operator &A, Solver &B, const Vector &b, Vector &x,
            int print_it = 0, int max_it = 1000,
            real_t rtol = 1e-12, real_t atol = 1e-24);


/// Newton's method for solving F(x)=b for a given operator F.
/** The method GetGradient() must be implemented for the operator F.
    The preconditioner is used (in non-iterative mode) to evaluate
    the action of the inverse gradient of the operator. */
class NewtonSolver : public IterativeSolver
{
protected:
   mutable Vector r, c;
   mutable Operator *grad;

   // Adaptive linear solver rtol variables

   // Method to determine rtol, 0 means the adaptive algorithm is deactivated.
   int lin_rtol_type = 0;
   // rtol to use in first iteration
   real_t lin_rtol0;
   // Maximum rtol
   real_t lin_rtol_max;
   // Function norm ||F(x)|| of the previous iterate
   mutable real_t fnorm_last = 0.0;
   // Linear residual norm of the previous iterate
   mutable real_t lnorm_last = 0.0;
   // Forcing term (linear residual rtol) from the previous iterate
   mutable real_t eta_last = 0.0;
   // Eisenstat-Walker factor gamma
   real_t gamma;
   // Eisenstat-Walker factor alpha
   real_t alpha;

   /** @brief Method for the adaptive linear solver rtol invoked before the
       linear solve. */
   void AdaptiveLinRtolPreSolve(const Vector &x,
                                const int it,
                                const real_t fnorm) const;

   /** @brief Method for the adaptive linear solver rtol invoked after the
       linear solve. */
   void AdaptiveLinRtolPostSolve(const Vector &x,
                                 const Vector &b,
                                 const int it,
                                 const real_t fnorm) const;

public:
   NewtonSolver() { }

#ifdef MFEM_USE_MPI
   NewtonSolver(MPI_Comm comm_) : IterativeSolver(comm_) { }
#endif
   void SetOperator(const Operator &op) override;

   /// Set the linear solver for inverting the Jacobian.
   /** This method is equivalent to calling SetPreconditioner(). */
   virtual void SetSolver(Solver &solver) { prec = &solver; }

   /// Solve the nonlinear system with right-hand side @a b.
   /** If `b.Size() != Height()`, then @a b is assumed to be zero. */
   void Mult(const Vector &b, Vector &x) const override;

   /** @brief This method can be overloaded in derived classes to implement line
       search algorithms. */
   /** The base class implementation (NewtonSolver) simply returns 1. A return
       value of 0 indicates a failure, interrupting the Newton iteration. */
   virtual real_t ComputeScalingFactor(const Vector &x, const Vector &b) const
   { return 1.0; }

   /** @brief This method can be overloaded in derived classes to perform
       computations that need knowledge of the newest Newton state. */
   virtual void ProcessNewState(const Vector &x) const { }

   /// Enable adaptive linear solver relative tolerance algorithm.
   /** Compute a relative tolerance for the Krylov method after each nonlinear
    iteration, based on the algorithm presented in [1].

    The maximum linear solver relative tolerance @a rtol_max should be < 1. For
    @a type 1 the parameters @a alpha and @a gamma are ignored. For @a type 2
    @a alpha has to be between 0 and 1 and @a gamma between 1 and 2.

    [1] Eisenstat, Stanley C., and Homer F. Walker. "Choosing the forcing terms
    in an inexact Newton method."
    */
   void SetAdaptiveLinRtol(const int type = 2,
                           const real_t rtol0 = 0.5,
                           const real_t rtol_max = 0.9,
                           const real_t alpha = 0.5 * (1.0 + sqrt(5.0)),
                           const real_t gamma = 1.0);
};

/** L-BFGS method for solving F(x)=b for a given operator F, by minimizing
    the norm of F(x) - b. Requires only the action of the operator F. */
class LBFGSSolver : public NewtonSolver
{
protected:
   int m = 10;
   mutable Array<Vector *> skArray, ykArray;

   void DeleteStorageVectors()
   {
      for (int i = 0; i < skArray.Size(); i++)
      {
         delete skArray[i];
         delete ykArray[i];
      }
   }

   void InitializeStorageVectors()
   {
      DeleteStorageVectors();
      skArray.SetSize(m);
      ykArray.SetSize(m);
      for (int i = 0; i < m; i++)
      {
         skArray[i] = new Vector(width);
         ykArray[i] = new Vector(width);
         skArray[i]->UseDevice(true);
         ykArray[i]->UseDevice(true);
      }
   }

public:
   LBFGSSolver() : NewtonSolver() { }

#ifdef MFEM_USE_MPI
   LBFGSSolver(MPI_Comm comm_) : NewtonSolver(comm_) { }
#endif

   void SetOperator(const Operator &op) override
   {
      NewtonSolver::SetOperator(op);
      InitializeStorageVectors();
   }

   void SetHistorySize(int dim)
   {
      m = dim;
      InitializeStorageVectors();
   }

   /// Solve the nonlinear system with right-hand side @a b.
   /** If `b.Size() != Height()`, then @a b is assumed to be zero. */
   void Mult(const Vector &b, Vector &x) const override;

   void SetPreconditioner(Solver &pr) override
   { MFEM_WARNING("L-BFGS won't use the given preconditioner."); }
   void SetSolver(Solver &solver) override
   { MFEM_WARNING("L-BFGS won't use the given solver."); }

   virtual ~LBFGSSolver() { DeleteStorageVectors(); }
};


/** Adaptive restarted GMRES.
    m_max and m_min(=1) are the maximal and minimal restart parameters.
    m_step(=1) is the step to use for going from m_max and m_min.
    cf(=0.4) is a desired convergence factor. */
int aGMRES(const Operator &A, Vector &x, const Vector &b,
           const Operator &M, int &max_iter,
           int m_max, int m_min, int m_step, real_t cf,
           real_t &tol, real_t &atol, int printit);

#ifdef MFEM_USE_HIOP
class HiopOptimizationProblem;
#endif

/** Defines operators and constraints for the following optimization problem:
 *
 *    Find x that minimizes the objective function F(x), subject to
 *    C(x) = c_e,
 *    d_lo <= D(x) <= d_hi,
 *    x_lo <= x <= x_hi.
 *
 *  The operators F, C, D must take input of the same size (same width).
 *  Gradients of F, C, D might be needed, depending on the OptimizationSolver.
 *  When used with Hiop, gradients of C and D must be DenseMatrices.
 *  F always returns a scalar value, see CalcObjective(), CalcObjectiveGrad().
 *  C and D can have arbitrary heights.
 *  C and D can be NULL, meaning that their constraints are not used.
 *
 *  When used in parallel, all Vectors are assumed to be true dof vectors, and
 *  the operators are expected to be defined for tdof vectors. */
class OptimizationProblem
{
#ifdef MFEM_USE_HIOP
   friend class HiopOptimizationProblem;
#endif

private:
   /// See NewX().
   mutable bool new_x = true;

protected:
   /// Not owned, some can remain unused (NULL).
   const Operator *C, *D;
   const Vector *c_e, *d_lo, *d_hi, *x_lo, *x_hi;

   /// Implementations of CalcObjective() and CalcObjectiveGrad() can use this
   /// method to check if the argument Vector x has been changed after the last
   /// call to CalcObjective() or CalcObjectiveGrad().
   /// The result is on by default, and gets set by the OptimizationSolver.
   bool NewX() const { return new_x; }

public:
   const int input_size;

   /// In parallel, insize is the number of the local true dofs.
   OptimizationProblem(int insize, const Operator *C_, const Operator *D_);

   /// Objective F(x). In parallel, the result should be reduced over tasks.
   virtual real_t CalcObjective(const Vector &x) const = 0;
   /// The result grad is expected to enter with the correct size.
   virtual void CalcObjectiveGrad(const Vector &x, Vector &grad) const
   { MFEM_ABORT("The objective gradient is not implemented."); }

   void SetEqualityConstraint(const Vector &c);
   void SetInequalityConstraint(const Vector &dl, const Vector &dh);
   void SetSolutionBounds(const Vector &xl, const Vector &xh);

   const Operator *GetC() const { return C; }
   const Operator *GetD() const { return D; }
   const Vector *GetEqualityVec() const { return c_e; }
   const Vector *GetInequalityVec_Lo() const { return d_lo; }
   const Vector *GetInequalityVec_Hi() const { return d_hi; }
   const Vector *GetBoundsVec_Lo() const { return x_lo; }
   const Vector *GetBoundsVec_Hi() const { return x_hi; }

   int GetNumConstraints() const;
};

/// Abstract solver for OptimizationProblems.
class OptimizationSolver : public IterativeSolver
{
protected:
   const OptimizationProblem *problem;

public:
   OptimizationSolver(): IterativeSolver(), problem(NULL) { }
#ifdef MFEM_USE_MPI
   OptimizationSolver(MPI_Comm comm_): IterativeSolver(comm_), problem(NULL) { }
#endif
   ~OptimizationSolver() override { }

   /** This function is virtual as solvers might need to perform some initial
    *  actions (e.g. validation) with the OptimizationProblem. */
   virtual void SetOptimizationProblem(const OptimizationProblem &prob)
   { problem = &prob; }

   void Mult(const Vector &xt, Vector &x) const override = 0;

   void SetPreconditioner(Solver &pr) override
   { MFEM_ABORT("Not meaningful for this solver."); }
   void SetOperator(const Operator &op) override
   { MFEM_ABORT("Not meaningful for this solver."); }
};

/** SLBQP optimizer:
 *  (S)ingle (L)inearly Constrained with (B)ounds (Q)uadratic (P)rogram
 *
 *    Minimize || x-x_t ||, subject to
 *    sum w_i x_i = a,
 *    x_lo <= x <= x_hi.
 */
class SLBQPOptimizer : public OptimizationSolver
{
protected:
   Vector lo, hi, w;
   real_t a;

   /// Solve QP at fixed lambda
   inline real_t solve(real_t l, const Vector &xt, Vector &x, int &nclip) const
   {
      add(xt, l, w, x);
      if (problem == NULL) { x.median(lo,hi); }
      else
      {
         x.median(*problem->GetBoundsVec_Lo(),
                  *problem->GetBoundsVec_Hi());
      }
      nclip++;
      if (problem == NULL) { return Dot(w, x) - a; }
      else
      {
         Vector c(1);
         // Includes parallel communication.
         problem->GetC()->Mult(x, c);

         return c(0) - (*problem->GetEqualityVec())(0);
      }
   }

   inline void print_iteration(int it, real_t r, real_t l) const;

public:
   SLBQPOptimizer() { }

#ifdef MFEM_USE_MPI
   SLBQPOptimizer(MPI_Comm comm_) : OptimizationSolver(comm_) { }
#endif

   /** Setting an OptimizationProblem will overwrite the Vectors given by
    *  SetBounds and SetLinearConstraint. The objective function remains
    *  unchanged. */
   void SetOptimizationProblem(const OptimizationProblem &prob) override;

   void SetBounds(const Vector &lo_, const Vector &hi_);
   void SetLinearConstraint(const Vector &w_, real_t a_);

   /** We let the target values play the role of the initial vector xt, from
    *  which the operator generates the optimal vector x. */
   void Mult(const Vector &xt, Vector &x) const override;
};

/** Block ILU solver:
 *  Performs a block ILU(k) approximate factorization with specified block
 *  size. Currently only k=0 is supported. This is useful as a preconditioner
 *  for DG-type discretizations, where the system matrix has a natural
 *  (elemental) block structure.
 *
 *  In the case of DG discretizations, the block size should usually be set to
 *  either ndofs_per_element or vdim*ndofs_per_element (if the finite element
 *  space has Ordering::byVDIM). The block size must evenly divide the size of
 *  the matrix.
 *
 *  Renumbering the blocks is also supported by specifying a reordering method.
 *  Currently greedy minimum discarded fill ordering and no reordering are
 *  supported. Renumbering the blocks can lead to a much better approximate
 *  factorization.
 */
class BlockILU : public Solver
{
public:

   /// The reordering method used by the BlockILU factorization.
   enum class Reordering
   {
      MINIMUM_DISCARDED_FILL,
      NONE
   };

   /** Create an "empty" BlockILU solver. SetOperator must be called later to
    *  actually form the factorization
    */
   BlockILU(int block_size_,
            Reordering reordering_ = Reordering::MINIMUM_DISCARDED_FILL,
            int k_fill_ = 0);

   /** Create a block ILU approximate factorization for the matrix @a op.
    *  @a op should be of type either SparseMatrix or HypreParMatrix. In the
    *  case that @a op is a HypreParMatrix, the ILU factorization is performed
    *  on the diagonal blocks of the parallel decomposition.
    */
   BlockILU(const Operator &op, int block_size_ = 1,
            Reordering reordering_ = Reordering::MINIMUM_DISCARDED_FILL,
            int k_fill_ = 0);

   /** Perform the block ILU factorization for the matrix @a op.
    *  As in the constructor, @a op must either be a SparseMatrix or
    *  HypreParMatrix
    */
   void SetOperator(const Operator &op);

   /// Solve the system `LUx = b`, where `L` and `U` are the block ILU factors.
   void Mult(const Vector &b, Vector &x) const;

   /** Get the I array for the block CSR representation of the factorization.
    *  Similar to SparseMatrix::GetI(). Mostly used for testing.
    */
   int *GetBlockI() { return IB.GetData(); }

   /** Get the J array for the block CSR representation of the factorization.
    *  Similar to SparseMatrix::GetJ(). Mostly used for testing.
    */
   int *GetBlockJ() { return JB.GetData(); }

   /** Get the data array for the block CSR representation of the factorization.
    *  Similar to SparseMatrix::GetData(). Mostly used for testing.
    */
   real_t *GetBlockData() { return AB.Data(); }

private:
   /// Set up the block CSR structure corresponding to a sparse matrix @a A
   void CreateBlockPattern(const class SparseMatrix &A);

   /// Perform the block ILU factorization
   void Factorize();

   int block_size;

   /// Fill level for block ILU(k) factorizations. Only k=0 is supported.
   int k_fill;

   Reordering reordering;

   /// Temporary vector used in the Mult() function.
   mutable Vector y;

   /// Permutation and inverse permutation vectors for the block reordering.
   Array<int> P, Pinv;

   /** Block CSR storage of the factorization. The block upper triangular part
    *  stores the U factor. The L factor implicitly has identity on the diagonal
    *  blocks, and the rest of L is given by the strictly block lower triangular
    *  part.
    */
   Array<int> IB, ID, JB;
   DenseTensor AB;

   /// DB(i) stores the LU factorization of the i'th diagonal block
   mutable DenseTensor DB;
   /// Pivot arrays for the LU factorizations given by #DB
   mutable Array<int> ipiv;
};


/// Monitor that checks whether the residual is zero at a given set of dofs.
/** This monitor is useful for checking if the initial guess, rhs, operator, and
    preconditioner are properly setup for solving in the subspace with imposed
    essential boundary conditions. */
class ResidualBCMonitor : public IterativeSolverMonitor
{
protected:
   const Array<int> *ess_dofs_list; ///< Not owned

public:
   ResidualBCMonitor(const Array<int> &ess_dofs_list_)
      : ess_dofs_list(&ess_dofs_list_) { }

   void MonitorResidual(int it, real_t norm, const Vector &r,
                        bool final) override;
};


#ifdef MFEM_USE_SUITESPARSE

/// Direct sparse solver using UMFPACK
class UMFPackSolver : public Solver
{
protected:
   bool use_long_ints;
   SparseMatrix *mat;
   void *Numeric;
   SuiteSparse_long *AI, *AJ;

   void Init();

public:
   real_t Control[UMFPACK_CONTROL];
   mutable real_t Info[UMFPACK_INFO];

   /** @brief For larger matrices, if the solver fails, set the parameter @a
       use_long_ints_ = true. */
   UMFPackSolver(bool use_long_ints_ = false)
      : use_long_ints(use_long_ints_) { Init(); }
   /** @brief Factorize the given SparseMatrix using the defaults. For larger
       matrices, if the solver fails, set the parameter @a use_long_ints_ =
       true. */
   UMFPackSolver(SparseMatrix &A, bool use_long_ints_ = false)
      : use_long_ints(use_long_ints_) { Init(); SetOperator(A); }

   /** @brief Factorize the given Operator @a op which must be a SparseMatrix.

       The factorization uses the parameters set in the #Control data member.
       @note This method calls SparseMatrix::SortColumnIndices() with @a op,
       modifying the matrix if the column indices are not already sorted. */
   void SetOperator(const Operator &op) override;

   /// Set the print level field in the #Control data member.
   void SetPrintLevel(int print_lvl) { Control[UMFPACK_PRL] = print_lvl; }

   /// Direct solution of the linear system using UMFPACK
   void Mult(const Vector &b, Vector &x) const override;

   /// Direct solution of the transposed linear system using UMFPACK
   void MultTranspose(const Vector &b, Vector &x) const override;

   virtual ~UMFPackSolver();
};

/// Direct sparse solver using KLU
class KLUSolver : public Solver
{
protected:
   SparseMatrix *mat;
   klu_symbolic *Symbolic;
   klu_numeric *Numeric;

   void Init();

public:
   KLUSolver()
      : mat(0),Symbolic(0),Numeric(0)
   { Init(); }
   KLUSolver(SparseMatrix &A)
      : mat(0),Symbolic(0),Numeric(0)
   { Init(); SetOperator(A); }

   // Works on sparse matrices only; calls SparseMatrix::SortColumnIndices().
   void SetOperator(const Operator &op) override;

   /// Direct solution of the linear system using KLU
   void Mult(const Vector &b, Vector &x) const override;

   /// Direct solution of the transposed linear system using KLU
   void MultTranspose(const Vector &b, Vector &x) const override;

   virtual ~KLUSolver();

   mutable klu_common Common;
};

#endif // MFEM_USE_SUITESPARSE

/// Block diagonal solver for A, each block is inverted by direct solver
class DirectSubBlockSolver : public Solver
{
   SparseMatrix& block_dof;
   mutable Array<int> local_dofs;
   mutable Vector sub_rhs;
   mutable Vector sub_sol;
   std::unique_ptr<DenseMatrixInverse[]> block_solvers;
public:
   /// block_dof is a boolean matrix, block_dof(i, j) = 1 if j-th dof belongs to
   /// i-th block, block_dof(i, j) = 0 otherwise.
   DirectSubBlockSolver(const SparseMatrix& A, const SparseMatrix& block_dof);

   /// Direct solution of the block diagonal linear system
   void Mult(const Vector &x, Vector &y) const override;
   void SetOperator(const Operator &op) override { }
};

/// Solver S such that I - A * S = (I - A * S1) * (I - A * S0).
/// That is, S = S0 + S1 - S1 * A * S0.
class ProductSolver : public Solver
{
   OperatorPtr A;
   OperatorPtr S0;
   OperatorPtr S1;
public:
   ProductSolver(Operator* A_, Solver* S0_, Solver* S1_,
                 bool ownA, bool ownS0, bool ownS1)
      : Solver(A_->NumRows()), A(A_, ownA), S0(S0_, ownS0), S1(S1_, ownS1) { }

   /// Solution of the linear system using a product of subsolvers
   void Mult(const Vector &x, Vector &y) const override;

   /// Solution of the transposed linear system using a product of subsolvers
   void MultTranspose(const Vector &x, Vector &y) const override;
   void SetOperator(const Operator &op) override { }
};

/// Solver wrapper which orthogonalizes the input and output vector
/**
 * OrthoSolver wraps an existing Solver and orthogonalizes the input vector
 * before passing it to the Mult() method of the Solver. This is a convenience
 * implementation to handle e.g. a Poisson problem with pure Neumann boundary
 * conditions, where this procedure removes the Nullspace.
 */
class OrthoSolver : public Solver
{
private:
#ifdef MFEM_USE_MPI
   MPI_Comm mycomm;
   mutable HYPRE_BigInt global_size;
   const bool parallel;
#else
   mutable int global_size;
#endif

public:
   OrthoSolver();
#ifdef MFEM_USE_MPI
   OrthoSolver(MPI_Comm mycomm_);
#endif

   /// Set the solver used by the OrthoSolver.
   /** The action of the OrthoSolver is given by P * s * P where P is the
       projection to the subspace of vectors with zero sum. Calling this method
       is required before calling SetOperator() or Mult(). */
   void SetSolver(Solver &s);

   /// Set the Operator that is the OrthoSolver is to invert (approximately).
   /** The Operator @a op is simply forwarded to the solver object given by
       SetSolver() which needs to be called before this method. Calling this
       method is optional when the solver already has an associated Operator. */
   void SetOperator(const Operator &op) override;

   /** @brief Perform the action of the OrthoSolver: P * solver * P where P is
       the projection to the subspace of vectors with zero sum. */
   /** @note The projection P can be written as P = I - 1 1^T / (1^T 1) where
       I is the identity matrix and 1 is the column-vector with all components
       equal to 1. */
   void Mult(const Vector &b, Vector &x) const override;

private:
   Solver *solver = nullptr;

   mutable Vector b_ortho;

   void Orthogonalize(const Vector &v, Vector &v_ortho) const;
};

#ifdef MFEM_USE_MPI
/** This smoother does relaxations on an auxiliary space (determined by a map
    from the original space to the auxiliary space provided by the user).
    The smoother on the auxiliary space is a HypreSmoother. Its options can be
    modified through GetSmoother.
    For example, the space can be the nullspace of div/curl, in which case the
    smoother can be used to construct a Hiptmair smoother. */
class AuxSpaceSmoother : public Solver
{
   OperatorPtr aux_map_;
   OperatorPtr aux_system_;
   OperatorPtr aux_smoother_;
   void Mult(const Vector &x, Vector &y, bool transpose) const;
public:
   AuxSpaceSmoother(const HypreParMatrix &op, HypreParMatrix *aux_map,
                    bool op_is_symmetric = true, bool own_aux_map = false);
   void Mult(const Vector &x, Vector &y) const override { Mult(x, y, false); }
   void MultTranspose(const Vector &x, Vector &y) const override
   { Mult(x, y, true); }
   void SetOperator(const Operator &op) override { }
   HypreSmoother& GetSmoother() { return *aux_smoother_.As<HypreSmoother>(); }
   using Operator::Mult;
};
#endif // MFEM_USE_MPI

#ifdef MFEM_USE_LAPACK
/** Non-negative least squares (NNLS) solver class, for computing a vector
    with non-negative entries approximately satisfying an under-determined
    linear system. */
class NNLSSolver : public Solver
{
public:
   NNLSSolver();

   ~NNLSSolver() { }

   /// The operator must be a DenseMatrix.
   void SetOperator(const Operator &op) override;

   /** @brief Compute the non-negative least squares solution to the
       underdetermined system. */
   void Mult(const Vector &w, Vector &sol) const override;

   /** @brief
       Set verbosity. If set to 0: print nothing; if 1: just print results;
       if 2: print short update on every iteration; if 3: print longer update
       each iteration.
     */
   void SetVerbosity(int v) { verbosity_ = v; }

   /// Set the target absolute residual norm tolerance for convergence
   void SetTolerance(real_t tol) { const_tol_ = tol; }

   /// Set the minimum number of nonzeros required for the solution.
   void SetMinNNZ(int min_nnz) { min_nnz_ = min_nnz; }

   /** @brief Set the maximum number of nonzeros required for the solution, as
       an early termination condition. */
   void SetMaxNNZ(int max_nnz) { max_nnz_ = max_nnz; }

   /** @brief Set threshold on relative change in residual over nStallCheck_
       iterations. */
   void SetResidualChangeTolerance(real_t tol)
   { res_change_termination_tol_ = tol; }

   /** @brief Set the magnitude of projected residual entries that are
       considered zero.  Increasing this value relaxes solution constraints. */
   void SetZeroTolerance(real_t tol) { zero_tol_ = tol; }

   /// Set RHS vector constant shift, defining rhs_lb and rhs_ub in Solve().
   void SetRHSDelta(real_t d) { rhs_delta_ = d; }

   /// Set the maximum number of outer iterations in Solve().
   void SetOuterIterations(int n) { n_outer_ = n; }

   /// Set the maximum number of inner iterations in Solve().
   void SetInnerIterations(int n) { n_inner_ = n; }

   /// Set the number of iterations to use for stall checking.
   void SetStallCheck(int n) { nStallCheck_ = n; }

   /// Set a flag to determine whether to call NormalizeConstraints().
   void SetNormalize(bool n) { normalize_ = n; }

   /** @brief
     * Enumerated types of QRresidual mode. Options are 'off': the residual is
     * calculated normally, 'on': the residual is calculated using the QR
     * method, 'hybrid': the residual is calculated normally until we experience
     * rounding errors, then the QR method is used. The default is 'hybrid',
     * which should see the best performance. Recommend using 'hybrid' or 'off'
     * only, since 'on' is computationally expensive.
     */
   enum class QRresidualMode {off, on, hybrid};

   /** @brief
    * Set the residual calculation mode for the NNLS solver. See QRresidualMode
    * enum above for details.
    */
   void SetQRResidualMode(const QRresidualMode qr_residual_mode);

   /**
    * @brief Solve the NNLS problem. Specifically, we find a vector @a soln,
    * such that rhs_lb < mat*soln < rhs_ub is satisfied, where mat is the
    * DenseMatrix input to SetOperator().
    *
    * The method by which we find the solution is the active-set method
    * developed by Lawson and Hanson (1974) using lapack. To decrease rounding
    * errors in the case of very tight tolerances, we have the option to compute
    * the residual using the QR factorization of A, by res = b - Q*Q^T*b. This
    * residual calculation results in less rounding error, but is more
    * computationally expensive. To select whether to use the QR residual method
    * or not, see set_qrresidual_mode above.
    */
   void Solve(const Vector& rhs_lb, const Vector& rhs_ub, Vector& soln) const;

   /** @brief
     * Normalize the constraints such that the tolerances for each constraint
     * (i.e. (UB - LB)/2) are equal. This seems to help the performance in most
     * cases.
     */
   void NormalizeConstraints(Vector& rhs_lb, Vector& rhs_ub) const;

private:
   const DenseMatrix *mat;

   real_t const_tol_;
   int min_nnz_; // minimum number of nonzero entries
   mutable int max_nnz_; // maximum number of nonzero entries
   int verbosity_;

   /**
    * @brief Threshold on relative change in residual over nStallCheck_
    * iterations, for stall sensing.
    */
   real_t res_change_termination_tol_;

   real_t zero_tol_;
   real_t rhs_delta_;
   int n_outer_;
   int n_inner_;
   int nStallCheck_;

   bool normalize_;

   mutable bool NNLS_qrres_on_;
   QRresidualMode qr_residual_mode_;

   mutable Vector row_scaling_;
};
#endif // MFEM_USE_LAPACK

}

#endif // MFEM_SOLVERS<|MERGE_RESOLUTION|>--- conflicted
+++ resolved
@@ -47,7 +47,6 @@
    IterativeSolverController() : iter_solver(nullptr) {}
 
    virtual ~IterativeSolverController() {}
-<<<<<<< HEAD
 
    /// Has the solver converged?
    ///
@@ -55,15 +54,6 @@
    /// the relative or absolute tolerance of the IterativeSolver).
    bool HasConverged() { return converged; }
 
-=======
-
-   /// Has the solver converged?
-   ///
-   /// Can be used if convergence is detected in the controller (before reaching
-   /// the relative or absolute tolerance of the IterativeSolver).
-   bool HasConverged() { return converged; }
-
->>>>>>> 2d87af44
    /// Reset the controller to its initial state.
    ///
    /// This function is called by the IterativeSolver::Mult()
