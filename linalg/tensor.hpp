// Copyright (c) 2010-2024, Lawrence Livermore National Security, LLC. Produced
// at the Lawrence Livermore National Laboratory. All Rights reserved. See files
// LICENSE and NOTICE for details. LLNL-CODE-806117.
//
// This file is part of the MFEM library. For more information and source code
// availability visit https://mfem.org.
//
// MFEM is free software; you can redistribute it and/or modify it under the
// terms of the BSD-3 license. We welcome feedback and contributions, see file
// CONTRIBUTING.md for details.

/**
 * @file tensor.hpp
 *
 * @brief Implementation of the tensor class
 */

#pragma once

#include "../general/backends.hpp"
#include "dual.hpp"
#include <limits>
#include <type_traits> // for std::false_type

namespace mfem
{
namespace future
{

<<<<<<< HEAD
#if defined(__CUDACC__)
#if __CUDAVER__ >= 75000
#define MFEM_SUPPRESS_NVCC_HOSTDEVICE_WARNING #pragma nv_exec_check_disable
#else
#ifdef __clang__
#define MFEM_SUPPRESS_NVCC_HOSTDEVICE_WARNING
#else
#define MFEM_SUPPRESS_NVCC_HOSTDEVICE_WARNING #pragma hd_warning_disable
#endif
#endif
#else  //__CUDACC__
#define MFEM_SUPPRESS_NVCC_HOSTDEVICE_WARNING
#endif

=======
>>>>>>> e9782cf4
template <typename T, int... n>
struct tensor;

/// The implementation can be drastically generalized by using concepts of the
/// c++17 standard.

template < typename T >
struct tensor<T>
{
   using type = T;
   static constexpr int ndim      = 1;
   static constexpr int first_dim = 0;
   MFEM_HOST_DEVICE T& operator[](int /*unused*/) { return values; }
   MFEM_HOST_DEVICE const T& operator[](int /*unused*/) const { return values; }
   MFEM_HOST_DEVICE T& operator()(int /*unused*/) { return values; }
   MFEM_HOST_DEVICE const T& operator()(int /*unused*/) const { return values; }
   MFEM_HOST_DEVICE operator T() const { return values; }
   T values;
};

template < typename T, int n0 >
struct tensor<T, n0>
{
   using type = T;
   static constexpr int ndim      = 1;
   static constexpr int first_dim = n0;
   MFEM_HOST_DEVICE T& operator[](int i) { return values[i]; }
   MFEM_HOST_DEVICE const T& operator[](int i) const { return values[i]; }
   MFEM_HOST_DEVICE T& operator()(int i) { return values[i]; }
   MFEM_HOST_DEVICE const T& operator()(int i) const { return values[i]; }
   T values[n0];
};

template < typename T >
struct tensor<T, 0>
{
   using type = T;
   static constexpr int ndim      = 1;
   static constexpr int first_dim = 0;
   MFEM_HOST_DEVICE T& operator[](int /**/) { return values; }
   MFEM_HOST_DEVICE const T& operator[](int /**/) const { return values; }
   MFEM_HOST_DEVICE T& operator()(int /**/) { return values; }
   MFEM_HOST_DEVICE const T& operator()(int /**/) const { return values; }
   T values;
};

template < typename T, int n0, int n1 >
struct tensor<T, n0, n1>
{
   using type = T;
   static constexpr int ndim      = 2;
   static constexpr int first_dim = n0;
   MFEM_HOST_DEVICE tensor< T, n1 >& operator[](int i) { return values[i]; }
   MFEM_HOST_DEVICE const tensor< T, n1 >& operator[](int i) const { return values[i]; }
   MFEM_HOST_DEVICE tensor< T, n1 >& operator()(int i) { return values[i]; }
   MFEM_HOST_DEVICE const tensor< T, n1 >& operator()(int i) const { return values[i]; }
   MFEM_HOST_DEVICE T& operator()(int i, int j) { return values[i][j]; }
   MFEM_HOST_DEVICE const T& operator()(int i, int j) const { return values[i][j]; }
   tensor < T, n1 > values[n0];
};

template < typename T, int n1 >
struct tensor<T, 0, n1>
{
   using type = T;
   static constexpr int ndim      = 2;
   static constexpr int first_dim = 0;
   MFEM_HOST_DEVICE tensor< T, n1 >& operator[](int /**/) { return values; }
   MFEM_HOST_DEVICE const tensor< T, n1 >& operator[](int /**/) const { return values; }
   MFEM_HOST_DEVICE tensor< T, n1 >& operator()(int /**/) { return values; }
   MFEM_HOST_DEVICE const tensor< T, n1 >& operator()(int /**/) const { return values; }
   MFEM_HOST_DEVICE T& operator()(int /**/, int j) { return values[j]; }
   MFEM_HOST_DEVICE const T& operator()(int /**/, int j) const { return values[j]; }
   tensor < T, n1 > values;
};

template < typename T, int n0, int n1, int n2 >
struct tensor<T, n0, n1, n2>
{
   using type = T;
   static constexpr int ndim      = 3;
   static constexpr int first_dim = n0;
   MFEM_HOST_DEVICE tensor< T, n1, n2 >& operator[](int i) { return values[i]; }
   MFEM_HOST_DEVICE const tensor< T, n1, n2 >& operator[](int i) const { return values[i]; }
   MFEM_HOST_DEVICE tensor< T, n1, n2 >& operator()(int i) { return values[i]; }
   MFEM_HOST_DEVICE const tensor< T, n1, n2 >& operator()(int i) const { return values[i]; }
   MFEM_HOST_DEVICE tensor< T, n2 >& operator()(int i, int j) { return values[i][j]; }
   MFEM_HOST_DEVICE const tensor< T, n2 >& operator()(int i, int j) const { return values[i][j]; }
   MFEM_HOST_DEVICE T& operator()(int i, int j, int k) { return values[i][j][k]; }
   MFEM_HOST_DEVICE const T& operator()(int i, int j, int k) const { return values[i][j][k]; }
   tensor < T, n1, n2 > values[n0];
};

template < typename T, int n0, int n1, int n2, int n3 >
struct tensor<T, n0, n1, n2, n3>
{
   using type = T;
   static constexpr int ndim      = 4;
   static constexpr int first_dim = n0;
   MFEM_HOST_DEVICE tensor< T, n1, n2, n3 >& operator[](int i) { return values[i]; }
   MFEM_HOST_DEVICE const tensor< T, n1, n2, n3 >& operator[](int i) const { return values[i]; }
   MFEM_HOST_DEVICE tensor< T, n1, n2, n3 >& operator()(int i) { return values[i]; }
   MFEM_HOST_DEVICE const tensor< T, n1, n2, n3 >& operator()(int i) const { return values[i]; }
   MFEM_HOST_DEVICE tensor< T, n2, n3 >& operator()(int i, int j) { return values[i][j]; }
   MFEM_HOST_DEVICE const tensor< T, n2, n3 >& operator()(int i, int j) const { return values[i][j]; }
   MFEM_HOST_DEVICE tensor< T, n3 >& operator()(int i, int j, int k) { return values[i][j][k]; }
   MFEM_HOST_DEVICE const tensor< T, n3 >& operator()(int i, int j, int k) const { return values[i][j][k]; }
   MFEM_HOST_DEVICE T& operator()(int i, int j, int k, int l) { return values[i][j][k][l]; }
   MFEM_HOST_DEVICE const T&  operator()(int i, int j, int k, int l) const { return values[i][j][k][l]; }
   tensor < T, n1, n2, n3 > values[n0];
};

template < typename T, int n0, int n1, int n2, int n3, int n4 >
struct tensor<T, n0, n1, n2, n3, n4>
{
   using type = T;
   static constexpr int ndim      = 5;
   static constexpr int first_dim = n0;
   MFEM_HOST_DEVICE tensor< T, n1, n2, n3, n4 >& operator[](int i) { return values[i]; }
   MFEM_HOST_DEVICE const tensor< T, n1, n2, n3, n4 >& operator[](int i) const { return values[i]; }
   MFEM_HOST_DEVICE tensor< T, n1, n2, n3, n4 >& operator()(int i) { return values[i]; }
   MFEM_HOST_DEVICE const tensor< T, n1, n2, n3, n4 >& operator()(int i) const { return values[i]; }
   MFEM_HOST_DEVICE tensor< T, n2, n3, n4 >& operator()(int i, int j) { return values[i][j]; }
   MFEM_HOST_DEVICE const tensor< T, n2, n3, n4 >& operator()(int i,
                                                              int j) const { return values[i][j]; }
   MFEM_HOST_DEVICE tensor< T, n3, n4>& operator()(int i, int j, int k) { return values[i][j][k]; }
   MFEM_HOST_DEVICE const tensor< T, n3, n4>& operator()(int i, int j,
                                                         int k) const { return values[i][j][k]; }
   MFEM_HOST_DEVICE tensor< T, n4 >& operator()(int i, int j, int k, int l) { return values[i][j][k][l]; }
   MFEM_HOST_DEVICE const tensor< T, n4 >& operator()(int i, int j, int k,
                                                      int l) const { return values[i][j][k][l]; }
   MFEM_HOST_DEVICE T& operator()(int i, int j, int k, int l, int m) { return values[i][j][k][l][m]; }
   MFEM_HOST_DEVICE const T& operator()(int i, int j, int k, int l, int m) const { return values[i][j][k][l][m]; }
   tensor < T, n1, n2, n3, n4 > values[n0];
};

/**
 * @brief A sentinel struct for eliding no-op tensor operations
 */
struct zero
{
   /** @brief `zero` is implicitly convertible to real_t with value 0.0 */
   MFEM_HOST_DEVICE operator real_t() { return 0.0; }

   /** @brief `zero` is implicitly convertible to a tensor of any shape */
   template <typename T, int... n>
   MFEM_HOST_DEVICE operator tensor<T, n...>()
   {
      return tensor<T, n...> {};
   }

   /** @brief `zero` can be accessed like a multidimensional array */
   template <typename... T>
   MFEM_HOST_DEVICE zero operator()(T...)
   {
      return zero{};
   }

   /** @brief anything assigned to `zero` does not change its value and returns `zero` */
   template <typename T>
   MFEM_HOST_DEVICE zero operator=(T)
   {
      return zero{};
   }
};

/** @brief checks if a type is `zero` */
template <typename T>
struct is_zero : std::false_type
{
};

/** @overload */
template <>
struct is_zero<zero> : std::true_type
{
};

/** @brief the sum of two `zero`s is `zero` */
MFEM_HOST_DEVICE constexpr zero operator+(zero, zero) { return zero{}; }

/** @brief the sum of `zero` with something non-`zero` just returns the other value */
template <typename T>
MFEM_HOST_DEVICE constexpr T operator+(zero, T other)
{
   return other;
}

/** @brief the sum of `zero` with something non-`zero` just returns the other value */
template <typename T>
MFEM_HOST_DEVICE constexpr T operator+(T other, zero)
{
   return other;
}

/////////////////////////////////////////////////

/** @brief the unary negation of `zero` is `zero` */
MFEM_HOST_DEVICE constexpr zero operator-(zero) { return zero{}; }

/** @brief the difference of two `zero`s is `zero` */
MFEM_HOST_DEVICE constexpr zero operator-(zero, zero) { return zero{}; }

/** @brief the difference of `zero` with something else is the unary negation of the other thing */
template <typename T>
MFEM_HOST_DEVICE constexpr T operator-(zero, T other)
{
   return -other;
}

/** @brief the difference of something else with `zero` is the other thing itself */
template <typename T>
MFEM_HOST_DEVICE constexpr T operator-(T other, zero)
{
   return other;
}

/////////////////////////////////////////////////

/** @brief the product of two `zero`s is `zero` */
MFEM_HOST_DEVICE constexpr zero operator*(zero, zero) { return zero{}; }

/** @brief the product `zero` with something else is also `zero` */
template <typename T>
MFEM_HOST_DEVICE constexpr zero operator*(zero, T /*other*/)
{
   return zero{};
}

/** @brief the product `zero` with something else is also `zero` */
template <typename T>
MFEM_HOST_DEVICE constexpr zero operator*(T /*other*/, zero)
{
   return zero{};
}

/** @brief `zero` divided by something is `zero` */
template <typename T>
MFEM_HOST_DEVICE constexpr zero operator/(zero, T /*other*/)
{
   return zero{};
}

/** @brief `zero` plus `zero` is `zero */
MFEM_HOST_DEVICE constexpr zero operator+=(zero, zero) { return zero{}; }

/** @brief `zero` minus `zero` is `zero */
MFEM_HOST_DEVICE constexpr zero operator-=(zero, zero) { return zero{}; }

/** @brief let `zero` be accessed like a tuple */
template <int i>
MFEM_HOST_DEVICE zero& get(zero& x)
{
   return x;
}

/** @brief the dot product of anything with `zero` is `zero` */
template <typename T>
MFEM_HOST_DEVICE zero dot(const T&, zero)
{
   return zero{};
}

/** @brief the dot product of anything with `zero` is `zero` */
template <typename T>
MFEM_HOST_DEVICE zero dot(zero, const T&)
{
   return zero{};
}

/**
 * @brief Removes 1s from tensor dimensions
 * For example, a tensor<T, 1, 10> is equivalent to a tensor<T, 10>
 * @tparam T The scalar type of the tensor
 * @tparam n1 The first dimension
 * @tparam n2 The second dimension
 */
template <typename T, int n1, int n2 = 1>
using reduced_tensor = typename std::conditional<
                       (n1 == 1 && n2 == 1), T,
                       typename std::conditional<n1 == 1, tensor<T, n2>,
                       typename std::conditional<n2 == 1, tensor<T, n1>, tensor<T, n1, n2>
                       >::type
                       >::type
                       >::type;

/**
 * @brief Creates a tensor of requested dimension by subsequent calls to a functor
 * Can be thought of as analogous to @p std::transform in that the set of possible
 * indices for dimensions @p n are transformed into the values of the tensor by @a f
 * @tparam lambda_type The type of the functor
 * @param[in] f The functor to generate the tensor values from
 *
 * @note the different cases of 0D, 1D, 2D, 3D, and 4D are implemented separately
 *       to work around a limitation in nvcc involving __host__ __device__ lambdas with `auto` parameters.
 */
template <typename lambda_type>
MFEM_HOST_DEVICE constexpr auto make_tensor(lambda_type f) ->
tensor<decltype(f())>
{
   return {f()};
}

/**
 * @brief Creates a tensor of requested dimension by subsequent calls to a functor
 *
 * @tparam n1 The dimension of the tensor
 * @tparam lambda_type The type of the functor
 * @param[in] f The functor to generate the tensor values from
 * @pre @a f must accept @p n1 arguments of type @p int
 *
 * @note the different cases of 0D, 1D, 2D, 3D, and 4D are implemented separately
 *       to work around a limitation in nvcc involving __host__ __device__ lambdas with `auto` parameters.
 */
template <int n1, typename lambda_type>
MFEM_HOST_DEVICE auto make_tensor(lambda_type f) ->
tensor<decltype(f(n1)), n1>
{
   using T = decltype(f(n1));
   tensor<T, n1> A{};
   for (int i = 0; i < n1; i++)
   {
      A(i) = f(i);
   }
   return A;
}

/**
 * @brief Creates a tensor of requested dimension by subsequent calls to a functor
 *
 * @tparam n1 The first dimension of the tensor
 * @tparam n2 The second dimension of the tensor
 * @tparam lambda_type The type of the functor
 * @param[in] f The functor to generate the tensor values from
 * @pre @a f must accept @p n1 x @p n2 arguments of type @p int
 *
 * @note the different cases of 0D, 1D, 2D, 3D, and 4D are implemented separately
 *       to work around a limitation in nvcc involving __host__ __device__ lambdas with `auto` parameters.
 */
template <int n1, int n2, typename lambda_type>
MFEM_HOST_DEVICE auto make_tensor(lambda_type f) ->
tensor<decltype(f(n1, n2)), n1, n2>
{
   using T = decltype(f(n1, n2));
   tensor<T, n1, n2> A{};
   for (int i = 0; i < n1; i++)
   {
      for (int j = 0; j < n2; j++)
      {
         A(i, j) = f(i, j);
      }
   }
   return A;
}

/**
 * @brief Creates a tensor of requested dimension by subsequent calls to a functor
 *
 * @tparam n1 The first dimension of the tensor
 * @tparam n2 The second dimension of the tensor
 * @tparam n3 The third dimension of the tensor
 * @tparam lambda_type The type of the functor
 * @param[in] f The functor to generate the tensor values from
 * @pre @a f must accept @p n1 x @p n2 x @p n3 arguments of type @p int
 *
 * @note the different cases of 0D, 1D, 2D, 3D, and 4D are implemented separately
 *       to work around a limitation in nvcc involving __host__ __device__ lambdas with `auto` parameters.
 */
template <int n1, int n2, int n3, typename lambda_type>
MFEM_HOST_DEVICE auto make_tensor(lambda_type f) ->
tensor<decltype(f(n1, n2, n3)), n1, n2, n3>
{
   using T = decltype(f(n1, n2, n3));
   tensor<T, n1, n2, n3> A{};
   for (int i = 0; i < n1; i++)
   {
      for (int j = 0; j < n2; j++)
      {
         for (int k = 0; k < n3; k++)
         {
            A(i, j, k) = f(i, j, k);
         }
      }
   }
   return A;
}

/**
 * @brief Creates a tensor of requested dimension by subsequent calls to a functor
 *
 * @tparam n1 The first dimension of the tensor
 * @tparam n2 The second dimension of the tensor
 * @tparam n3 The third dimension of the tensor
 * @tparam n4 The fourth dimension of the tensor
 * @tparam lambda_type The type of the functor
 * @param[in] f The functor to generate the tensor values from
 * @pre @a f must accept @p n1 x @p n2 x @p n3 x @p n4 arguments of type @p int
 *
 * @note the different cases of 0D, 1D, 2D, 3D, and 4D are implemented separately
 *       to work around a limitation in nvcc involving __host__ __device__ lambdas with `auto` parameters.
 */
template <int n1, int n2, int n3, int n4, typename lambda_type>
MFEM_HOST_DEVICE auto make_tensor(lambda_type f) ->
tensor<decltype(f(n1, n2, n3, n4)), n1, n2, n3, n4>
{
   using T = decltype(f(n1, n2, n3, n4));
   tensor<T, n1, n2, n3, n4> A{};
   for (int i = 0; i < n1; i++)
   {
      for (int j = 0; j < n2; j++)
      {
         for (int k = 0; k < n3; k++)
         {
            for (int l = 0; l < n4; l++)
            {
               A(i, j, k, l) = f(i, j, k, l);
            }
         }
      }
   }
   return A;
}

// needs to be generalized
template <typename T, int m, int n> MFEM_HOST_DEVICE
tensor<T, n> get_col(tensor<T, m, n> A, int j)
{
   tensor<T, n> c{};
   c(0) = A[0][j];
   c(1) = A[1][j];
   return c;
}

/// @overload
template <typename T> MFEM_HOST_DEVICE
tensor<T, 1> get_col(tensor<T, 1, 1> A, int j)
{
   return tensor<T, 1> {A[0][0]};
}

/**
 * @brief return the sum of two tensors
 * @tparam S the underlying type of the lefthand argument
 * @tparam T the underlying type of the righthand argument
 * @tparam n integers describing the tensor shape
 * @param[in] A The lefthand operand
 * @param[in] B The righthand operand
 */
template <typename S, typename T, int... n>
MFEM_HOST_DEVICE auto operator+(const tensor<S, n...>& A,
                                const tensor<T, n...>& B) ->
tensor<decltype(S {} + T{}), n...>
{
   tensor<decltype(S{} + T{}), n...> C{};
   for (int i = 0; i < tensor<T, n...>::first_dim; i++)
   {
      C[i] = A[i] + B[i];
   }
   return C;
}

/**
 * @brief return the unary negation of a tensor
 * @tparam T the underlying type of the righthand argument
 * @tparam n integers describing the tensor shape
 * @param[in] A The tensor to negate
 */
template <typename T, int... n>
MFEM_HOST_DEVICE tensor<T, n...> operator-(const tensor<T, n...>& A)
{
   tensor<T, n...> B{};
   for (int i = 0; i < tensor<T, n...>::first_dim; i++)
   {
      B[i] = -A[i];
   }
   return B;
}

/**
 * @brief return the difference of two tensors
 * @tparam S the underlying type of the lefthand argument
 * @tparam T the underlying type of the righthand argument
 * @tparam n integers describing the tensor shape
 * @param[in] A The lefthand operand
 * @param[in] B The righthand operand
 */
template <typename S, typename T, int... n>
MFEM_HOST_DEVICE auto operator-(const tensor<S, n...>& A,
                                const tensor<T, n...>& B) ->
tensor<decltype(S {} + T{}), n...>
{
   tensor<decltype(S{} + T{}), n...> C{};
   for (int i = 0; i < tensor<T, n...>::first_dim; i++)
   {
      C[i] = A[i] - B[i];
   }
   return C;
}

/**
 * @brief multiply a tensor by a scalar value
 * @tparam S the scalar value type. Must be arithmetic (e.g. float, real_t, int) or a dual number
 * @tparam T the underlying type of the tensor (righthand) argument
 * @tparam n integers describing the tensor shape
 * @param[in] scale The scaling factor
 * @param[in] A The tensor to be scaled
 */
template <typename S, typename T, int... n,
          typename = typename std::enable_if<std::is_arithmetic<S>::value ||
                                             is_dual_number<S>::value>::type>
MFEM_HOST_DEVICE auto operator*(S scale, const tensor<T, n...>& A) ->
tensor<decltype(S {} * T{}), n...>
{
   tensor<decltype(S{} * T{}), n...> C{};
   for (int i = 0; i < tensor<T, n...>::first_dim; i++)
   {
      C[i] = scale * A[i];
   }
   return C;
}

/**
 * @brief multiply a tensor by a scalar value
 * @tparam S the scalar value type. Must be arithmetic (e.g. float, real_t, int) or a dual number
 * @tparam T the underlying type of the tensor (righthand) argument
 * @tparam n integers describing the tensor shape
 * @param[in] A The tensor to be scaled
 * @param[in] scale The scaling factor
 */
template <typename S, typename T, int... n,
          typename = typename std::enable_if<std::is_arithmetic<S>::value ||
                                             is_dual_number<S>::value>::type>
MFEM_HOST_DEVICE auto operator*(const tensor<T, n...>& A, S scale) ->
tensor<decltype(T {} * S{}), n...>
{
   tensor<decltype(T{} * S{}), n...> C{};
   for (int i = 0; i < tensor<T, n...>::first_dim; i++)
   {
      C[i] = A[i] * scale;
   }
   return C;
}

/**
 * @brief divide a scalar by each element in a tensor
 * @tparam S the scalar value type. Must be arithmetic (e.g. float, real_t, int) or a dual number
 * @tparam T the underlying type of the tensor (righthand) argument
 * @tparam n integers describing the tensor shape
 * @param[in] scale The numerator
 * @param[in] A The tensor of denominators
 */
template <typename S, typename T, int... n,
          typename = typename std::enable_if<std::is_arithmetic<S>::value ||
                                             is_dual_number<S>::value>::type>
MFEM_HOST_DEVICE auto operator/(S scale, const tensor<T, n...>& A) ->
tensor<decltype(S {} * T{}), n...>
{
   tensor<decltype(S{} * T{}), n...> C{};
   for (int i = 0; i < tensor<T, n...>::first_dim; i++)
   {
      C[i] = scale / A[i];
   }
   return C;
}

/**
 * @brief divide a tensor by a scalar
 * @tparam S the scalar value type. Must be arithmetic (e.g. float, real_t, int) or a dual number
 * @tparam T the underlying type of the tensor (righthand) argument
 * @tparam n integers describing the tensor shape
 * @param[in] A The tensor of numerators
 * @param[in] scale The denominator
 */
template <typename S, typename T, int... n,
          typename = typename std::enable_if<std::is_arithmetic<S>::value ||
                                             is_dual_number<S>::value>::type>
MFEM_HOST_DEVICE auto operator/(const tensor<T, n...>& A, S scale) ->
tensor<decltype(T {} * S{}), n...>
{
   tensor<decltype(T{} * S{}), n...> C{};
   for (int i = 0; i < tensor<T, n...>::first_dim; i++)
   {
      C[i] = A[i] / scale;
   }
   return C;
}

/**
 * @brief compound assignment (+) on tensors
 * @tparam S the underlying type of the tensor (lefthand) argument
 * @tparam T the underlying type of the tensor (righthand) argument
 * @tparam n integers describing the tensor shape
 * @param[in] A The lefthand tensor
 * @param[in] B The righthand tensor
 */
template <typename S, typename T, int... n> MFEM_HOST_DEVICE
tensor<S, n...>& operator+=(tensor<S, n...>& A,
                            const tensor<T, n...>& B)
{
   for (int i = 0; i < tensor<S, n...>::first_dim; i++)
   {
      A[i] += B[i];
   }
   return A;
}

/**
 * @brief compound assignment (+) on tensors
 * @tparam T the underlying type of the tensor argument
 * @param[in] A The lefthand tensor
 * @param[in] B The righthand tensor
 */
template <typename T> MFEM_HOST_DEVICE
tensor<T>& operator+=(tensor<T>& A, const T& B)
{
   return A.values += B;
}

/**
 * @brief compound assignment (+) on tensors
 * @tparam T the underlying type of the tensor argument
 * @param[in] A The lefthand tensor
 * @param[in] B The righthand tensor
 */
template <typename T> MFEM_HOST_DEVICE
tensor<T, 1>& operator+=(tensor<T, 1>& A, const T& B)
{
   return A.values += B;
}

/**
 * @brief compound assignment (+) on tensors
 * @tparam T the underlying type of the tensor argument
 * @param[in] A The lefthand tensor
 * @param[in] B The righthand tensor
 */
template <typename T> MFEM_HOST_DEVICE
tensor<T, 1, 1>& operator+=(tensor<T, 1, 1>& A, const T& B)
{
   return A.values += B;
}

/**
 * @brief compound assignment (+) between a tensor and zero (no-op)
 * @tparam T the underlying type of the tensor (righthand) argument
 * @tparam n integers describing the tensor shape
 * @param[in] A The lefthand tensor
 */
template <typename T, int... n> MFEM_HOST_DEVICE
tensor<T, n...>& operator+=(tensor<T, n...>& A, zero)
{
   return A;
}

/**
 * @brief compound assignment (-) on tensors
 * @tparam S the underlying type of the tensor (lefthand) argument
 * @tparam T the underlying type of the tensor (righthand) argument
 * @tparam n integers describing the tensor shape
 * @param[in] A The lefthand tensor
 * @param[in] B The righthand tensor
 */
template <typename S, typename T, int... n> MFEM_HOST_DEVICE
tensor<S, n...>& operator-=(tensor<S, n...>& A, const tensor<T, n...>& B)
{
   for (int i = 0; i < tensor<S, n...>::first_dim; i++)
   {
      A[i] -= B[i];
   }
   return A;
}

/**
 * @brief compound assignment (-) between a tensor and zero (no-op)
 * @tparam T the underlying type of the tensor (righthand) argument
 * @tparam n integers describing the tensor shape
 * @param[in] A The lefthand tensor
 */
template <typename T, int... n> MFEM_HOST_DEVICE
constexpr tensor<T, n...>& operator-=(tensor<T, n...>& A, zero)
{
   return A;
}

/**
 * @brief compute the outer product of two tensors
 * @tparam S the type of the lefthand argument
 * @tparam T the type of the righthand argument
 * @param[in] A The lefthand argument
 * @param[in] B The righthand argument
 *
 * @note this overload implements the special case where both arguments are scalars
 */
template <typename S, typename T> MFEM_HOST_DEVICE
auto outer(S A, T B) -> decltype(A * B)
{
   static_assert(std::is_arithmetic<S>::value && std::is_arithmetic<T>::value,
                 "outer product types must be tensor or arithmetic_type");
   return A * B;
}

template <typename T, int n, int m> MFEM_HOST_DEVICE
tensor<T, n + m> flatten(tensor<T, n, m> A)
{
   tensor<T, n + m> B{};
   for (int i = 0; i < n; i++)
   {
      for (int j = 0; j < m; j++)
      {
         B(i + j * m) = A(i, j);
      }
   }
   return B;
}

/**
 * @overload
 * @note this overload implements the case where the left argument is a scalar, and the right argument is a tensor
 */
template <typename S, typename T, int n> MFEM_HOST_DEVICE
tensor<decltype(S{} * T{}), n> outer(S A, tensor<T, n> B)
{
   static_assert(std::is_arithmetic<S>::value,
                 "outer product types must be tensor or arithmetic_type");
   tensor<decltype(S{} * T{}), n> AB{};
   for (int i = 0; i < n; i++)
   {
      AB[i] = A * B[i];
   }
   return AB;
}

/**
 * @overload
 * @note this overload implements the case where the left argument is a tensor, and the right argument is a scalar
 */
template <typename S, typename T, int m> MFEM_HOST_DEVICE
tensor<decltype(S{} * T{}), m> outer(const tensor<S, m>& A, T B)
{
   static_assert(std::is_arithmetic<T>::value,
                 "outer product types must be tensor or arithmetic_type");
   tensor<decltype(S{} * T{}), m> AB{};
   for (int i = 0; i < m; i++)
   {
      AB[i] = A[i] * B;
   }
   return AB;
}

/**
 * @overload
 * @note this overload implements the case where the left argument is `zero`, and the right argument is a tensor
 */
template <typename T, int n> MFEM_HOST_DEVICE
zero outer(zero, const tensor<T, n>&)
{
   return zero{};
}

/**
 * @overload
 * @note this overload implements the case where the left argument is a tensor, and the right argument is `zero`
 */
template <typename T, int n> MFEM_HOST_DEVICE
zero outer(const tensor<T, n>&, zero)
{
   return zero{};
}

/**
 * @overload
 * @note this overload implements the case where the left argument is a scalar,
 * and the right argument is a tensor
 */
template <typename S, typename T, int m, int n> MFEM_HOST_DEVICE
tensor<decltype(S{} * T{}), m, n> outer(S A, const tensor<T, m, n>& B)
{
   static_assert(std::is_arithmetic<S>::value,
                 "outer product types must be tensor or arithmetic_type");
   tensor<decltype(S{} * T{}), m, n> AB{};
   for (int i = 0; i < m; i++)
   {
      for (int j = 0; j < n; j++)
      {
         AB[i][j] = A * B[i][j];
      }
   }
   return AB;
}

/**
 * @overload
 * @note this overload implements the case where both arguments are vectors
 */
template <typename S, typename T, int m, int n> MFEM_HOST_DEVICE
tensor<decltype(S{} * T{}), m, n> outer(const tensor<S, m>& A,
                                        const tensor<T, n>& B)
{
   tensor<decltype(S{} * T{}), m, n> AB{};
   for (int i = 0; i < m; i++)
   {
      for (int j = 0; j < n; j++)
      {
         AB[i][j] = A[i] * B[j];
      }
   }
   return AB;
}

/**
 * @overload
 * @note this overload implements the case where the left argument is a 2nd order tensor, and the right argument is a
 * scalar
 */
template <typename S, typename T, int m, int n> MFEM_HOST_DEVICE
tensor<decltype(S{} * T{}), m, n> outer(const tensor<S, m, n>& A, T B)
{
   static_assert(std::is_arithmetic<T>::value,
                 "outer product types must be tensor or arithmetic_type");
   tensor<decltype(S{} * T{}), m, n> AB{};
   for (int i = 0; i < m; i++)
   {
      for (int j = 0; j < n; j++)
      {
         AB[i][j] = A[i][j] * B;
      }
   }
   return AB;
}

/**
 * @overload
 * @note this overload implements the case where the left argument is a 2nd order tensor, and the right argument is a
 * first order tensor
 */
template <typename S, typename T, int m, int n, int p> MFEM_HOST_DEVICE
tensor<decltype(S{} * T{}), m, n, p> outer(const tensor<S, m, n>& A,
                                           const tensor<T, p>& B)
{
   tensor<decltype(S{} * T{}), m, n, p> AB{};
   for (int i = 0; i < m; i++)
   {
      for (int j = 0; j < n; j++)
      {
         for (int k = 0; k < p; k++)
         {
            AB[i][j][k] = A[i][j] * B[k];
         }
      }
   }
   return AB;
}

/**
 * @overload
 * @note this overload implements the case where the left argument is a 1st order tensor, and the right argument is a
 * 2nd order tensor
 */
template <typename S, typename T, int m, int n, int p> MFEM_HOST_DEVICE
tensor<decltype(S{} * T{}), m, n, p> outer(const tensor<S, m>& A,
                                           const tensor<T, n, p>& B)
{
   tensor<decltype(S{} * T{}), m, n, p> AB{};
   for (int i = 0; i < m; i++)
   {
      for (int j = 0; j < n; j++)
      {
         for (int k = 0; k < p; k++)
         {
            AB[i][j][k] = A[i] * B[j][k];
         }
      }
   }
   return AB;
}

/**
 * @overload
 * @note this overload implements the case where both arguments are second order tensors
 */
template <typename S, typename T, int m, int n, int p, int q> MFEM_HOST_DEVICE
tensor<decltype(S{} * T{}), m, n, p, q> outer(const tensor<S, m, n>& A,
                                              const tensor<T, p, q>& B)
{
   tensor<decltype(S{} * T{}), m, n, p, q> AB{};
   for (int i = 0; i < m; i++)
   {
      for (int j = 0; j < n; j++)
      {
         for (int k = 0; k < p; k++)
         {
            for (int l = 0; l < q; l++)
            {
               AB[i][j][k][l] = A[i][j] * B[k][l];
            }
         }
      }
   }
   return AB;
}

/**
 * @brief this function contracts over all indices of the two tensor arguments
 * @tparam S the underlying type of the tensor (lefthand) argument
 * @tparam T the underlying type of the tensor (righthand) argument
 * @tparam m the number of rows
 * @tparam n the number of columns
 * @param[in] A The lefthand tensor
 * @param[in] B The righthand tensor
 */
template <typename S, typename T, int m, int n> MFEM_HOST_DEVICE
auto inner(const tensor<S, m, n>& A, const tensor<T, m, n>& B) ->
decltype(S {} * T{})
{
   decltype(S{} * T{}) sum{};
   for (int i = 0; i < m; i++)
   {
      for (int j = 0; j < n; j++)
      {
         sum += A[i][j] * B[i][j];
      }
   }
   return sum;
}

/**
 * @brief this function contracts over the "middle" index of the two tensor
 * arguments. E.g. returns tensor C, such that C_ij = sum_kl A_ijkl B_kl.
 * @tparam S the underlying type of the tensor (lefthand) argument
 * @tparam T the underlying type of the tensor (righthand) argument
 * @tparam n integers describing the tensor shape
 * @param[in] A The lefthand tensor
 * @param[in] B The righthand tensor
 */
template <typename S, typename T, int m, int n, int p> MFEM_HOST_DEVICE
auto dot(const tensor<S, m, n>& A,
         const tensor<T, n, p>& B) ->
tensor<decltype(S {} * T{}), m, p>
{
   tensor<decltype(S{} * T{}), m, p> AB{};
   for (int i = 0; i < m; i++)
   {
      for (int j = 0; j < p; j++)
      {
         for (int k = 0; k < n; k++)
         {
            AB[i][j] = AB[i][j] + A[i][k] * B[k][j];
         }
      }
   }
   return AB;
}

/**
 * @overload
 * @note vector . matrix
 */
template <typename S, typename T, int m, int n> MFEM_HOST_DEVICE
auto dot(const tensor<S, m>& A, const tensor<T, m, n>& B) ->
tensor<decltype(S {} * T{}), n>
{
   tensor<decltype(S{} * T{}), n> AB{};
   for (int i = 0; i < n; i++)
   {
      for (int j = 0; j < m; j++)
      {
         AB[i] = AB[i] + A[j] * B[j][i];
      }
   }
   return AB;
}

/**
 * @overload
 * @note matrix . vector
 */
template <typename S, typename T, int m, int n> MFEM_HOST_DEVICE
auto dot(const tensor<S, m, n>& A, const tensor<T, n>& B) ->
tensor<decltype(S {} * T{}), m>
{
   tensor<decltype(S{} * T{}), m> AB{};
   for (int i = 0; i < m; i++)
   {
      for (int j = 0; j < n; j++)
      {
         AB[i] = AB[i] + A[i][j] * B[j];
      }
   }
   return AB;
}

/**
 * @overload
 * @note 3rd-order-tensor . vector
 */
template <typename S, typename T, int m, int n, int p> MFEM_HOST_DEVICE
auto dot(const tensor<S, m, n, p>& A, const tensor<T, p>& B) ->
tensor<decltype(S {} * T{}), m, n>
{
   tensor<decltype(S{} * T{}), m, n> AB{};
   for (int i = 0; i < m; i++)
   {
      for (int j = 0; j < n; j++)
      {
         for (int k = 0; k < p; k++)
         {
            AB[i][j] += A[i][j][k] * B[k];
         }
      }
   }
   return AB;
}

// /**
//  * @brief Dot product of a vector . vector and vector . tensor
//  *
//  * @tparam S the underlying type of the tensor (lefthand) argument
//  * @tparam T the underlying type of the tensor (righthand) argument
//  * @tparam m the dimension of the first tensor
//  * @tparam n the parameter pack of dimensions of the second tensor
//  * @param A The lefthand tensor
//  * @param B The righthand tensor
//  * @return The computed dot product
//  */
// template <typename S, typename T, int m, int... n>
// auto dot(const tensor<S, m>& A, const tensor<T, m, n...>& B)
// {
//    // this dot product function includes the vector * vector implementation and
//    // the vector * tensor one, since clang emits an error about ambiguous
//    // overloads if they are separate functions. The `if constexpr` expression avoids
//    // using an `else` because that confuses nvcc (11.2) into thinking there's not
//    // a return statement
//    if constexpr (sizeof...(n) == 0)
//    {
//       decltype(S{} * T{}) AB{};
//       for (int i = 0; i < m; i++)
//       {
//          AB += A[i] * B[i];
//       }
//       return AB;
//    }

//    if constexpr (sizeof...(n) > 0)
//    {
//       constexpr int                     dimensions[] = {n...};
//       tensor<decltype(S{} * T{}), n...> AB{};
//       for (int i = 0; i < dimensions[0]; i++)
//       {
//          for (int j = 0; j < m; j++)
//          {
//             AB[i] = AB[i] + A[j] * B[j][i];
//          }
//       }
//       return AB;
//    }
// }

template <typename S, typename T, int m> MFEM_HOST_DEVICE
auto dot(const tensor<S, m>& A, const tensor<T, m>& B) ->
decltype(S {} * T{})
{
   decltype(S{} * T{}) AB{};
   for (int i = 0; i < m; i++)
   {
      AB += A[i] * B[i];
   }
   return AB;
}

template <typename T, int m> MFEM_HOST_DEVICE
auto dot(const tensor<T, m>& A, const tensor<T, m>& B) ->
decltype(T {})
{
   decltype(T{}) AB{};
   for (int i = 0; i < m; i++)
   {
      AB += A[i] * B[i];
   }
   return AB;
}

<<<<<<< HEAD
template <typename S, typename T, int m, int... n> MFEM_HOST_DEVICE
auto dot(const tensor<S, m>& A, const tensor<T, m, n...>& B) ->
tensor<decltype(S {} * T{}), n...>
=======
template <typename S, typename T, int m, int n0, int n1, int... n>
MFEM_HOST_DEVICE
auto dot(const tensor<S, m>& A, const tensor<T, m, n0, n1, n...>& B) ->
tensor<decltype(S {} * T{}), n0, n1, n...>
>>>>>>> e9782cf4
{
   tensor<decltype(S{} * T{}), n0, n1, n...> AB{};
   for (int i = 0; i < n0; i++)
   {
      for (int j = 0; j < m; j++)
      {
         AB[i] = AB[i] + A[j] * B[j][i];
      }
   }
   return AB;
}

/**
 * @overload
 * @note vector . matrix . vector
 */
template <typename S, typename T, typename U, int m, int n> MFEM_HOST_DEVICE
auto dot(const tensor<S, m>& u, const tensor<T, m, n>& A,
         const tensor<U, n>& v) ->
decltype(S {} * T{} * U{})
{
   decltype(S{} * T{} * U{}) uAv{};
   for (int i = 0; i < m; i++)
   {
      for (int j = 0; j < n; j++)
      {
         uAv += u[i] * A[i][j] * v[j];
      }
   }
   return uAv;
}

/**
 * @brief real_t dot product, contracting over the two "middle" indices
 * @tparam S the underlying type of the tensor (lefthand) argument
 * @tparam T the underlying type of the tensor (righthand) argument
 * @tparam m first dimension of A
 * @tparam n second dimension of A
 * @tparam p third dimension of A, first dimensions of B
 * @tparam q fourth dimension of A, second dimensions of B
 * @param[in] A The lefthand tensor
 * @param[in] B The righthand tensor
 */
template <typename S, typename T, int m, int n, int p, int q> MFEM_HOST_DEVICE
auto ddot(const tensor<S, m, n, p, q>& A, const tensor<T, p, q>& B) ->
tensor<decltype(S {} * T{}), m, n>
{
   tensor<decltype(S{} * T{}), m, n> AB{};
   for (int i = 0; i < m; i++)
   {
      for (int j = 0; j < n; j++)
      {
         for (int k = 0; k < p; k++)
         {
            for (int l = 0; l < q; l++)
            {
               AB[i][j] += A[i][j][k][l] * B[k][l];
            }
         }
      }
   }
   return AB;
}

/**
 * @overload
 * @note 3rd-order-tensor : 2nd-order-tensor. Returns vector C, such that C_i =
 * sum_jk A_ijk B_jk.
 */
template <typename S, typename T, int m, int n, int p> MFEM_HOST_DEVICE
auto ddot(const tensor<S, m, n, p>& A, const tensor<T, n, p>& B) ->
tensor<decltype(S {} * T{}), m>
{
   tensor<decltype(S{} * T{}), m> AB{};
   for (int i = 0; i < m; i++)
   {
      for (int j = 0; j < n; j++)
      {
         for (int k = 0; k < p; k++)
         {
            AB[i] += A[i][j][k] * B[j][k];
         }
      }
   }
   return AB;
}

/**
 * @overload
 * @note 2nd-order-tensor : 2nd-order-tensor, like inner()
 */
template <typename S, typename T, int m, int n> MFEM_HOST_DEVICE
auto ddot(const tensor<S, m, n>& A, const tensor<T, m, n>& B) ->
decltype(S {} * T{})
{
   decltype(S{} * T{}) AB{};
   for (int i = 0; i < m; i++)
   {
      for (int j = 0; j < n; j++)
      {
         AB += A[i][j] * B[i][j];
      }
   }
   return AB;
}

/**
 * @brief this is a shorthand for dot(A, B)
 */
template <typename S, typename T, int... m, int... n> MFEM_HOST_DEVICE
auto operator*(const tensor<S, m...>& A, const tensor<T, n...>& B) ->
decltype(dot(A, B))
{
   return dot(A, B);
}

/**
 * @brief Returns the squared Frobenius norm of the tensor
 * @param[in] A The tensor to obtain the squared norm from
 */
template <typename T, int m> MFEM_HOST_DEVICE
T sqnorm(const tensor<T, m>& A)
{
   T total{};
   for (int i = 0; i < m; i++)
   {
      total += A[i] * A[i];
   }
   return total;
}

/**
 * @overload
 * @brief Returns the squared Frobenius norm of the tensor
 */
template <typename T, int m, int n> MFEM_HOST_DEVICE
T sqnorm(const tensor<T, m, n>& A)
{
   T total{};
   for (int i = 0; i < m; i++)
   {
      for (int j = 0; j < n; j++)
      {
         total += A[i][j] * A[i][j];
      }
   }
   return total;
}

/**
 * @brief Returns the Frobenius norm of the tensor
 * @param[in] A The tensor to obtain the norm from
 */
template <typename T, int... n> MFEM_HOST_DEVICE
T norm(const tensor<T, n...>& A)
{
   return std::sqrt(sqnorm(A));
}

/**
 * @brief Normalizes the tensor
 * Each element is divided by the Frobenius norm of the tensor, @see norm
 * @param[in] A The tensor to normalize
 */
template <typename T, int... n> MFEM_HOST_DEVICE
auto normalize(const tensor<T, n...>& A) ->
decltype(A / norm(A))
{
   return A / norm(A);
}

/**
 * @brief Returns the trace of a square matrix
 * @param[in] A The matrix to compute the trace of
 * @return The sum of the elements on the main diagonal
 */
template <typename T, int n> MFEM_HOST_DEVICE
T tr(const tensor<T, n, n>& A)
{
   T trA{};
   for (int i = 0; i < n; i++)
   {
      trA = trA + A[i][i];
   }
   return trA;
}

/**
 * @brief Returns the symmetric part of a square matrix
 * @param[in] A The matrix to obtain the symmetric part of
 * @return (1/2) * (A + A^T)
 */
template <typename T, int n> MFEM_HOST_DEVICE
tensor<T, n, n> sym(const tensor<T, n, n>& A)
{
   tensor<T, n, n> symA{};
   for (int i = 0; i < n; i++)
   {
      for (int j = 0; j < n; j++)
      {
         symA[i][j] = 0.5 * (A[i][j] + A[j][i]);
      }
   }
   return symA;
}

/**
 * @brief Calculates the deviator of a matrix (rank-2 tensor)
 * @param[in] A The matrix to calculate the deviator of
 * In the context of stress tensors, the deviator is obtained by
 * subtracting the mean stress (average of main diagonal elements)
 * from each element on the main diagonal
 */
template <typename T, int n> MFEM_HOST_DEVICE
tensor<T, n, n> dev(const tensor<T, n, n>& A)
{
   auto devA = A;
   auto trA  = tr(A);
   for (int i = 0; i < n; i++)
   {
      devA[i][i] -= trA / n;
   }
   return devA;
}

/**
 * @brief Obtains the identity matrix of the specified dimension
 * @return I_dim
 */
template <int dim>
MFEM_HOST_DEVICE tensor<real_t, dim, dim> IdentityMatrix()
{
   tensor<real_t, dim, dim> I{};
   for (int i = 0; i < dim; i++)
   {
      for (int j = 0; j < dim; j++)
      {
         I[i][j] = (i == j);
      }
   }
   return I;
}

/**
 * @brief Returns the transpose of the matrix
 * @param[in] A The matrix to obtain the transpose of
 */
template <typename T, int m, int n> MFEM_HOST_DEVICE
tensor<T, n, m> transpose(const tensor<T, m, n>& A)
{
   tensor<T, n, m> AT{};
   for (int i = 0; i < n; i++)
   {
      for (int j = 0; j < m; j++)
      {
         AT[i][j] = A[j][i];
      }
   }
   return AT;
}

/**
 * @brief Returns the determinant of a matrix
 * @param[in] A The matrix to obtain the determinant of
 */
template <typename T> MFEM_HOST_DEVICE
T det(const tensor<T, 1, 1>& A)
{
   return A[0][0];
}
/// @overload
template <typename T> MFEM_HOST_DEVICE
T det(const tensor<T, 2, 2>& A)
{
   return A[0][0] * A[1][1] - A[0][1] * A[1][0];
}
/// @overload
template <typename T> MFEM_HOST_DEVICE
T det(const tensor<T, 3, 3>& A)
{
   return A[0][0] * A[1][1] * A[2][2] + A[0][1] * A[1][2] * A[2][0] + A[0][2] *
          A[1][0] * A[2][1] -
          A[0][0] * A[1][2] * A[2][1] - A[0][1] * A[1][0] * A[2][2] - A[0][2] * A[1][1] *
          A[2][0];
}

template <typename T> MFEM_HOST_DEVICE
std::tuple<tensor<T, 1>, tensor<T, 1, 1>> eig(tensor<T, 1, 1> &A)
{
   return {tensor<T, 1>{A[0][0]}, tensor<T, 1, 1>{{{1.0}}}};
}

template <typename T> MFEM_HOST_DEVICE
std::tuple<tensor<T, 2>, tensor<T, 2, 2>> eig(tensor<T, 2, 2> &A)
{
   tensor<T, 2> e;
   tensor<T, 2, 2> v;

   real_t d0 = A(0, 0);
   real_t d2 = A(0, 1);
   real_t d3 = A(1, 1);
   real_t c, s;

   if (d2 == 0.0)
   {
      c = 1.0;
      s = 0.0;
   }
   else
   {
      real_t t;
      const real_t zeta = (d3 - d0) / (2.0 * d2);
      const real_t azeta = fabs(zeta);
      if (azeta < std::sqrt(1.0/std::numeric_limits<T>::epsilon()))
      {
         t = copysign(1./(azeta + std::sqrt(1. + zeta*zeta)), zeta);
      }
      else
      {
         t = copysign(0.5/azeta, zeta);
      }
      c = std::sqrt(1./(1. + t*t));
      s = c*t;
      t *= d2;
      d0 -= t;
      d3 += t;
   }

   if (d0 <= d3)
   {
      e(0) = d0;
      e(1) = d3;
      v(0, 0) =  c;
      v(1, 0) = -s;
      v(0, 1) =  s;
      v(1, 1) =  c;
   }
   else
   {
      e(0) = d3;
      e(1) = d0;
      v(0, 0) =  s;
      v(1, 0) =  c;
      v(0, 1) =  c;
      v(1, 1) = -s;
   }

   return {e, v};
}

template <typename T> MFEM_HOST_DEVICE
void GetScalingFactor(const T &d_max, T &mult)
{
   int d_exp;
   if (d_max > 0.)
   {
      mult = frexp(d_max, &d_exp);
      if (d_exp == std::numeric_limits<T>::max_exponent)
      {
         mult *= std::numeric_limits<T>::radix;
      }
      mult = d_max/mult;
   }
   else
   {
      mult = 1.;
   }
}

template <typename T> MFEM_HOST_DEVICE
T calcsv(const tensor<T, 1, 1> A, const int i)
{
   return A[0][0];
}

/**
 * @brief Compute the i-th singular value of a 2x2 matrix A
 */
template <typename T> MFEM_HOST_DEVICE
T calcsv(const tensor<T, 2, 2> A, const int i)
{
   real_t mult;
   real_t d0, d1, d2, d3;
   d0 = A(0, 0);
   d1 = A(1, 0);
   d2 = A(0, 1);
   d3 = A(1, 1);

   real_t d_max = fabs(d0);
   if (d_max < fabs(d1)) { d_max = fabs(d1); }
   if (d_max < fabs(d2)) { d_max = fabs(d2); }
   if (d_max < fabs(d3)) { d_max = fabs(d3); }

   GetScalingFactor(d_max, mult);

   d0 /= mult;
   d1 /= mult;
   d2 /= mult;
   d3 /= mult;

   real_t t = 0.5*((d0+d2)*(d0-d2)+(d1-d3)*(d1+d3));
   real_t s = d0*d2 + d1*d3;
   s = std::sqrt(0.5*(d0*d0 + d1*d1 + d2*d2 + d3*d3) + std::sqrt(t*t + s*s));

   if (s == 0.0)
   {
      return 0.0;
   }
   t = fabs(d0*d3 - d1*d2) / s;
   if (t > s)
   {
      if (i == 0)
      {
         return t*mult;
      }
      return s*mult;
   }
   if (i == 0)
   {
      return s*mult;
   }
   return t*mult;
}


/**
 * @brief Return whether a square rank 2 tensor is symmetric
 *
 * @tparam n The height of the tensor
 * @param A The square rank 2 tensor
 * @param abs_tolerance The absolute tolerance to check for symmetry
 * @return Whether the square rank 2 tensor (matrix) is symmetric
 */
template <int n> MFEM_HOST_DEVICE
bool is_symmetric(tensor<real_t, n, n> A, real_t abs_tolerance = 1.0e-8)
{
   for (int i = 0; i < n; ++i)
   {
      for (int j = i + 1; j < n; ++j)
      {
         if (std::abs(A(i, j) - A(j, i)) > abs_tolerance)
         {
            return false;
         }
      }
   }
   return true;
}

/**
 * @brief Return whether a matrix is symmetric and positive definite
 * This check uses Sylvester's criterion, checking that each upper left subtensor has a
 * determinant greater than zero.
 *
 * @param A The matrix to test for positive definiteness
 * @return Whether the matrix is positive definite
 */
inline MFEM_HOST_DEVICE
bool is_symmetric_and_positive_definite(tensor<real_t, 2, 2> A)
{
   if (!is_symmetric(A))
   {
      return false;
   }
   if (A(0, 0) < 0.0)
   {
      return false;
   }
   if (det(A) < 0.0)
   {
      return false;
   }
   return true;
}
/// @overload
inline MFEM_HOST_DEVICE
bool is_symmetric_and_positive_definite(tensor<real_t, 3, 3> A)
{
   if (!is_symmetric(A))
   {
      return false;
   }
   if (det(A) < 0.0)
   {
      return false;
   }
   auto subtensor = make_tensor<2, 2>([A](int i, int j) { return A(i, j); });
   if (!is_symmetric_and_positive_definite(subtensor))
   {
      return false;
   }
   return true;
}

/**
 * @brief Solves Ax = b for x using Gaussian elimination with partial pivoting
 * @param[in] A The coefficient matrix A
 * @param[in] b The righthand side vector b
 * @note @a A and @a b are by-value as they are mutated as part of the elimination
 */
template <typename T, int n> MFEM_HOST_DEVICE
tensor<T, n> linear_solve(tensor<T, n, n> A, const tensor<T, n> b)
{
   auto abs  = [](real_t x) { return (x < 0) ? -x : x; };
   auto swap_vector = [](tensor<T, n>& x, tensor<T, n>& y)
   {
      auto tmp = x;
      x        = y;
      y        = tmp;
   };
   auto swap_scalar = [](T& x, T& y)
   {
      auto tmp = x;
      x        = y;
      y        = tmp;
   };


   tensor<real_t, n> x{};

   for (int i = 0; i < n; i++)
   {
      // Search for maximum in this column
      real_t max_val = abs(A[i][i]);

      int max_row = i;
      for (int j = i + 1; j < n; j++)
      {
         if (abs(A[j][i]) > max_val)
         {
            max_val = abs(A[j][i]);
            max_row = j;
         }
      }

      swap_scalar(b[max_row], b[i]);
      swap_vector(A[max_row], A[i]);

      // zero entries below in this column
      for (int j = i + 1; j < n; j++)
      {
         real_t c = -A[j][i] / A[i][i];
         A[j] += c * A[i];
         b[j] += c * b[i];
         A[j][i] = 0;
      }
   }

   // Solve equation Ax=b for an upper triangular matrix A
   for (int i = n - 1; i >= 0; i--)
   {
      x[i] = b[i] / A[i][i];
      for (int j = i - 1; j >= 0; j--)
      {
         b[j] -= A[j][i] * x[i];
      }
   }

   return x;
}

/**
 * @brief Inverts a matrix
 * @param[in] A The matrix to invert
 * @note Uses a shortcut for inverting a 1x1, 2x2 and 3x3 matrix
 */
template <typename T>
inline MFEM_HOST_DEVICE tensor<T, 1, 1> inv(const tensor<T, 1, 1>& A)
{
   return tensor<T, 1, 1> {{{T{1.0} / A[0][0]}}};
}

template <typename T>
inline MFEM_HOST_DEVICE tensor<T, 2, 2> inv(const tensor<T, 2, 2>& A)
{
   T inv_detA(1.0 / det(A));

   tensor<T, 2, 2> invA{};

   invA[0][0] = A[1][1] * inv_detA;
   invA[0][1] = -A[0][1] * inv_detA;
   invA[1][0] = -A[1][0] * inv_detA;
   invA[1][1] = A[0][0] * inv_detA;

   return invA;
}

/**
 * @overload
 * @note Uses a shortcut for inverting a 3-by-3 matrix
 */
template <typename T>
inline MFEM_HOST_DEVICE tensor<T, 3, 3> inv(const tensor<T, 3, 3>& A)
{
   T inv_detA(1.0 / det(A));

   tensor<T, 3, 3> invA{};

   invA[0][0] = (A[1][1] * A[2][2] - A[1][2] * A[2][1]) * inv_detA;
   invA[0][1] = (A[0][2] * A[2][1] - A[0][1] * A[2][2]) * inv_detA;
   invA[0][2] = (A[0][1] * A[1][2] - A[0][2] * A[1][1]) * inv_detA;
   invA[1][0] = (A[1][2] * A[2][0] - A[1][0] * A[2][2]) * inv_detA;
   invA[1][1] = (A[0][0] * A[2][2] - A[0][2] * A[2][0]) * inv_detA;
   invA[1][2] = (A[0][2] * A[1][0] - A[0][0] * A[1][2]) * inv_detA;
   invA[2][0] = (A[1][0] * A[2][1] - A[1][1] * A[2][0]) * inv_detA;
   invA[2][1] = (A[0][1] * A[2][0] - A[0][0] * A[2][1]) * inv_detA;
   invA[2][2] = (A[0][0] * A[1][1] - A[0][1] * A[1][0]) * inv_detA;

   return invA;
}
/**
 * @overload
 * @note For N-by-N matrices with N > 3, requires Gaussian elimination
 * with partial pivoting
 */
template <typename T, int n>
MFEM_HOST_DEVICE
typename std::enable_if<(n > 3), tensor<T, n, n>>::type
                                               inv(const tensor<T, n, n>& A)
{
   auto abs  = [](T x) { return (x < 0) ? -x : x; };
   auto swap = [](tensor<T, n>& x, tensor<T, n>& y)
   {
      auto tmp = x;
      x        = y;
      y        = tmp;
   };

   tensor<T, n, n> B = IdentityMatrix<n>();

   for (int i = 0; i < n; i++)
   {
      // Search for maximum in this column
      T max_val = abs(A[i][i]);

      int max_row = i;
      for (int j = i + 1; j < n; j++)
      {
         if (abs(A[j][i]) > max_val)
         {
            max_val = abs(A[j][i]);
            max_row = j;
         }
      }

      swap(B[max_row], B[i]);
      swap(A[max_row], A[i]);

      // zero entries below in this column
      for (int j = i + 1; j < n; j++)
      {
         if (A[j][i] != 0.0)
         {
            T c = -A[j][i] / A[i][i];
            A[j] += c * A[i];
            B[j] += c * B[i];
            A[j][i] = 0;
         }
      }
   }

   // upper triangular solve
   for (int i = n - 1; i >= 0; i--)
   {
      B[i] = B[i] / A[i][i];
      for (int j = i - 1; j >= 0; j--)
      {
         if (A[j][i] != 0.0)
         {
            B[j] -= A[j][i] * B[i];
         }
      }
   }

   return B;
}

/**
 * @overload
 * @note when inverting a tensor of dual numbers,
 * hardcode the analytic derivative of the
 * inverse of a square matrix, rather than
 * apply Gauss elimination directly on the dual number types
 *
 * TODO: compare performance of this hardcoded implementation to just using inv() directly
 */
template <typename value_type, typename gradient_type, int n> MFEM_HOST_DEVICE
dual<value_type, gradient_type> inv(
   tensor<dual<value_type, gradient_type>, n, n> A)
{
   auto invA = inv(get_value(A));
   return make_tensor<n, n>([&](int i, int j)
   {
      auto          value = invA[i][j];
      gradient_type gradient{};
      for (int k = 0; k < n; k++)
      {
         for (int l = 0; l < n; l++)
         {
            gradient -= invA[i][k] * A[k][l].gradient * invA[l][j];
         }
      }
      return dual<value_type, gradient_type> {value, gradient};
   });
}

/**
 * @brief recursively serialize the entries in a tensor to an output stream.
 * Output format uses braces and comma separators to mimic C syntax for multidimensional array
 * initialization.
 *
 * @param[in] os The stream to work with standard output streams
 * @param[in] A The tensor to write out
 */
template <typename T, int... n>
std::ostream& operator<<(std::ostream& os, const tensor<T, n...>& A)
{
   os << '{' << A[0];
   for (int i = 1; i < tensor<T, n...>::first_dim; i++)
   {
      os << ", " << A[i];
   }
   os << '}';
   return os;
}

/**
 * @brief replace all entries in a tensor satisfying |x| < 1.0e-10 by literal zero
 * @param[in] A The tensor to "chop"
 */
template <int n> MFEM_HOST_DEVICE
tensor<real_t, n> chop(const tensor<real_t, n>& A)
{
   auto copy = A;
   for (int i = 0; i < n; i++)
   {
      if (copy[i] * copy[i] < 1.0e-20)
      {
         copy[i] = 0.0;
      }
   }
   return copy;
}

/// @overload
template <int m, int n> MFEM_HOST_DEVICE
tensor<real_t, m, n> chop(const tensor<real_t, m, n>& A)
{
   auto copy = A;
   for (int i = 0; i < m; i++)
   {
      for (int j = 0; j < n; j++)
      {
         if (copy[i][j] * copy[i][j] < 1.0e-20)
         {
            copy[i][j] = 0.0;
         }
      }
   }
   return copy;
}

/// @cond
namespace detail
{
template <typename T1, typename T2>
struct outer_prod;

template <int... m, int... n>
struct outer_prod<tensor<real_t, m...>, tensor<real_t, n...>>
{
   using type = tensor<real_t, m..., n...>;
};

template <int... n>
struct outer_prod<real_t, tensor<real_t, n...>>
{
   using type = tensor<real_t, n...>;
};

template <int... n>
struct outer_prod<tensor<real_t, n...>, real_t>
{
   using type = tensor<real_t, n...>;
};

template <>
struct outer_prod<real_t, real_t>
{
   using type = tensor<real_t>;
};

template <typename T>
struct outer_prod<zero, T>
{
   using type = zero;
};

template <typename T>
struct outer_prod<T, zero>
{
   using type = zero;
};

}  // namespace detail
/// @endcond

/**
 * @brief a type function that returns the tensor type of an outer product of two tensors
 * @tparam T1 the first argument to the outer product
 * @tparam T2 the second argument to the outer product
 */
template <typename T1, typename T2>
using outer_product_t = typename detail::outer_prod<T1, T2>::type;

/**
 * @brief Retrieves the gradient component of a real_t (which is nothing)
 * @return The sentinel, @see zero
 */
inline MFEM_HOST_DEVICE zero get_gradient(real_t /* arg */) { return zero{}; }

/**
 * @brief get the gradient of type `tensor` (note: since its stored type is not a dual
 * number, the derivative term is identically zero)
 * @return The sentinel, @see zero
 */
template <int... n>
MFEM_HOST_DEVICE zero get_gradient(const tensor<real_t, n...>& /* arg */)
{
   return zero{};
}

/**
 * @brief evaluate the change (to first order) in a function, f, given a small change in the input argument, dx.
 */
inline MFEM_HOST_DEVICE zero chain_rule(const zero /* df_dx */,
                                        const zero /* dx */) { return zero{}; }

/**
 * @overload
 * @note this overload implements a no-op for the case where the gradient w.r.t. an input argument is identically zero
 */
template <typename T>
MFEM_HOST_DEVICE zero chain_rule(const zero /* df_dx */,
                                 const T /* dx */)
{
   return zero{};
}

/**
 * @overload
 * @note this overload implements a no-op for the case where the small change is identically zero
 */
template <typename T>
MFEM_HOST_DEVICE zero chain_rule(const T /* df_dx */,
                                 const zero /* dx */)
{
   return zero{};
}

/**
 * @overload
 * @note for a scalar-valued function of a scalar, the chain rule is just multiplication
 */
inline MFEM_HOST_DEVICE real_t chain_rule(const real_t df_dx,
                                          const real_t dx) { return df_dx * dx; }

/**
 * @overload
 * @note for a tensor-valued function of a scalar, the chain rule is just scalar multiplication
 */
template <int... n>
MFEM_HOST_DEVICE auto chain_rule(const tensor<real_t, n...>& df_dx,
                                 const real_t dx) ->
decltype(df_dx * dx)
{
   return df_dx * dx;
}

template <int n> struct always_false : std::false_type { };

template <typename T, int... n> struct isotropic_tensor;

template <typename T, int n>
struct isotropic_tensor<T, n>
{
   static_assert(always_false<n> {},
                 "error: there is no such thing as a rank-1 isotropic tensor!");
};

// rank-2 isotropic tensors are just identity matrices
template <typename T, int m>
struct isotropic_tensor<T, m, m>
{
   MFEM_HOST_DEVICE constexpr T operator()(int i, int j) const
   {
      return (i == j) * value;
   }
   T value;
};

template <int m>
MFEM_HOST_DEVICE constexpr isotropic_tensor<real_t, m, m> IsotropicIdentity()
{
   return isotropic_tensor<real_t, m, m> {1.0};
}

template <typename S, typename T, int m> MFEM_HOST_DEVICE constexpr
auto operator*(S scale,
               const isotropic_tensor<T, m, m> & I)
-> isotropic_tensor<decltype(S {} * T{}), m, m>
{
   return {I.value * scale};
}

template <typename S, typename T, int m> MFEM_HOST_DEVICE constexpr
auto operator*(const isotropic_tensor<T, m, m> & I,
               const S scale)
-> isotropic_tensor<decltype(S {}, T{}), m, m>
{
   return {I.value * scale};
}

template <typename S, typename T, int m> MFEM_HOST_DEVICE constexpr
auto operator+(const isotropic_tensor<S, m, m>& I1,
               const isotropic_tensor<T, m, m>& I2)
-> isotropic_tensor<decltype(S {} + T{}), m, m>
{
   return {I1.value + I2.value};
}

template <typename S, typename T, int m> MFEM_HOST_DEVICE constexpr
auto operator-(const isotropic_tensor<S, m, m>& I1,
               const isotropic_tensor<T, m, m>& I2)
-> isotropic_tensor<decltype(S {} - T{}), m, m>
{
   return {I1.value - I2.value};
}

template <typename S, typename T, int m> MFEM_HOST_DEVICE //constexpr
auto operator+(const isotropic_tensor<S, m, m>& I,
               const tensor<T, m, m>& A)
-> tensor<decltype(S {} + T{}), m, m>
{
   tensor<decltype(S{} + T{}), m, m> output{};
   for (int i = 0; i < m; i++)
   {
      for (int j = 0; j < m; j++)
      {
         output[i][j] = I.value * (i == j) + A[i][j];
      }
   }
   return output;
}

template <typename S, typename T, int m> MFEM_HOST_DEVICE //constexpr
auto operator+(const tensor<S, m, m>& A,
               const isotropic_tensor<T, m, m>& I)
-> tensor<decltype(S {} + T{}), m, m>
{
   tensor<decltype(S{} + T{}), m, m> output{};
   for (int i = 0; i < m; i++)
   {
      for (int j = 0; j < m; j++)
      {
         output[i][j] = A[i][j] + I.value * (i == j);
      }
   }
   return output;
}

template <typename S, typename T, int m> MFEM_HOST_DEVICE //constexpr
auto operator-(const isotropic_tensor<S, m, m>& I,
               const tensor<T, m, m>& A)
-> tensor<decltype(S {} - T{}), m, m>
{
   tensor<decltype(S{} - T{}), m, m> output{};
   for (int i = 0; i < m; i++)
   {
      for (int j = 0; j < m; j++)
      {
         output[i][j] = I.value * (i == j) - A[i][j];
      }
   }
   return output;
}

template <typename S, typename T, int m> MFEM_HOST_DEVICE // constexpr
auto operator-(const tensor<S, m, m>& A,
               const isotropic_tensor<T, m, m>& I)
-> tensor<decltype(S {} - T{}), m, m>
{
   tensor<decltype(S{} - T{}), m, m> output{};
   for (int i = 0; i < m; i++)
   {
      for (int j = 0; j < m; j++)
      {
         output[i][j] = A[i][j] - I.value * (i == j);
      }
   }
   return output;
}

template <typename S, typename T, int m, int... n> MFEM_HOST_DEVICE constexpr
auto dot(const isotropic_tensor<S, m, m>& I,
         const tensor<T, m, n...>& A)
-> tensor<decltype(S {} * T{}), m, n...>
{
   return I.value * A;
}

template <typename S, typename T, int m, int... n> MFEM_HOST_DEVICE //constexpr
auto dot(const tensor<S, n...>& A,
         const isotropic_tensor<T, m, m> & I)
-> tensor<decltype(S {} * T{}), n...>
{
   constexpr int dimensions[sizeof...(n)] = {n...};
   static_assert(dimensions[sizeof...(n) - 1] == m, "n-1 != m");
   return A * I.value;
}

template <typename S, typename T, int m, int... n> MFEM_HOST_DEVICE constexpr
auto ddot(const isotropic_tensor<S, m, m>& I,
          const tensor<T, m, m>& A)
-> decltype(S {} * T{})
{
   return I.value * tr(A);
}

template <typename T, int m> MFEM_HOST_DEVICE constexpr
auto sym(const isotropic_tensor<T, m, m>& I) -> isotropic_tensor<T, m, m>
{
   return I;
}

template <typename T, int m> MFEM_HOST_DEVICE constexpr
auto antisym(const isotropic_tensor<T, m, m>&) -> zero
{
   return zero{};
}

template <typename T, int m> MFEM_HOST_DEVICE constexpr
auto tr(const isotropic_tensor<T, m, m>& I) -> decltype(T {} * m)
{
   return I.value * m;
}

template <typename T, int m> MFEM_HOST_DEVICE constexpr
auto transpose(const isotropic_tensor<T, m, m>& I) -> isotropic_tensor<T, m, m>
{
   return I;
}

template <typename T, int m> MFEM_HOST_DEVICE constexpr
auto det(const isotropic_tensor<T, m, m>& I) -> T
{
   return std::pow(I.value, m);
}

template <typename T, int m> MFEM_HOST_DEVICE constexpr
auto norm(const isotropic_tensor<T, m, m>& I) -> T
{
   return sqrt(I.value * I.value * m);
}

template <typename T, int m> MFEM_HOST_DEVICE constexpr
auto sqnorm(const isotropic_tensor<T, m, m>& I) -> T
{
   return I.value * I.value * m;
}

// rank-3 isotropic tensors are just the alternating symbol
template <typename T>
struct isotropic_tensor<T, 3, 3, 3>
{
   MFEM_HOST_DEVICE constexpr T operator()(int i, int j, int k) const
   {
      return 0.5 * (i - j) * (j - k) * (k - i) * value;
   }
   T value;
};

// there are 3 linearly-independent rank-4 isotropic tensors,
// so the general one will be some linear combination of them
template <typename T, int m>
struct isotropic_tensor<T, m, m, m, m>
{
   T c1, c2, c3;

   MFEM_HOST_DEVICE constexpr T operator()(int i, int j, int k, int l) const
   {
      return c1 * (i == j) * (k == l)
             + c2 * ((i == k) * (j == l) + (i == l) * (j == k)) * 0.5
             + c3 * ((i == k) * (j == l) - (i == l) * (j == k)) * 0.5;
   }
};

template <int m> MFEM_HOST_DEVICE constexpr
auto SymmetricIdentity() -> isotropic_tensor<real_t, m, m, m, m>
{
   return {0.0, 1.0, 0.0};
}

template <int m>MFEM_HOST_DEVICE constexpr
auto AntisymmetricIdentity() -> isotropic_tensor<real_t, m, m, m, m>
{
   return {0.0, 0.0, 1.0};
}

template <typename S, typename T, int m> MFEM_HOST_DEVICE constexpr
auto operator*(S scale,
               isotropic_tensor<T, m, m, m, m> I)
-> isotropic_tensor<decltype(S {} * T{}), m, m, m, m>
{
   return {I.c1 * scale, I.c2 * scale, I.c3 * scale};
}

template <typename S, typename T, int m> MFEM_HOST_DEVICE constexpr
auto operator*(isotropic_tensor<S, m, m, m, m> I,
               T scale)
-> isotropic_tensor<decltype(S {} * T{}), m, m, m, m>
{
   return {I.c1 * scale, I.c2 * scale, I.c3 * scale};
}

template <typename S, typename T, int m> MFEM_HOST_DEVICE constexpr
auto operator+(isotropic_tensor<S, m, m, m, m> I1,
               isotropic_tensor<T, m, m, m, m> I2)
-> isotropic_tensor<decltype(S {} + T{}), m, m, m, m>
{
   return {I1.c1 + I2.c1, I1.c2 + I2.c2, I1.c3 + I2.c3};
}

template <typename S, typename T, int m> MFEM_HOST_DEVICE constexpr
auto operator-(isotropic_tensor<S, m, m, m, m> I1,
               isotropic_tensor<T, m, m, m, m> I2)
-> isotropic_tensor<decltype(S {} - T{}), m, m, m, m>
{
   return {I1.c1 - I2.c1, I1.c2 - I2.c2, I1.c3 - I2.c3};
}

template <typename S, typename T, int m, int... n> MFEM_HOST_DEVICE constexpr
auto ddot(const isotropic_tensor<S, m, m, m, m>& I,
          const tensor<T, m, m>& A)
-> tensor<decltype(S {} * T{}), m, m>
{
   return I.c1 * tr(A) * IdentityMatrix<m>() + I.c2 * sym(A) + I.c3 * antisym(A);
}

} // namespace future
} // namespace mfem<|MERGE_RESOLUTION|>--- conflicted
+++ resolved
@@ -27,23 +27,6 @@
 namespace future
 {
 
-<<<<<<< HEAD
-#if defined(__CUDACC__)
-#if __CUDAVER__ >= 75000
-#define MFEM_SUPPRESS_NVCC_HOSTDEVICE_WARNING #pragma nv_exec_check_disable
-#else
-#ifdef __clang__
-#define MFEM_SUPPRESS_NVCC_HOSTDEVICE_WARNING
-#else
-#define MFEM_SUPPRESS_NVCC_HOSTDEVICE_WARNING #pragma hd_warning_disable
-#endif
-#endif
-#else  //__CUDACC__
-#define MFEM_SUPPRESS_NVCC_HOSTDEVICE_WARNING
-#endif
-
-=======
->>>>>>> e9782cf4
 template <typename T, int... n>
 struct tensor;
 
@@ -1125,16 +1108,22 @@
    return AB;
 }
 
-<<<<<<< HEAD
-template <typename S, typename T, int m, int... n> MFEM_HOST_DEVICE
-auto dot(const tensor<S, m>& A, const tensor<T, m, n...>& B) ->
-tensor<decltype(S {} * T{}), n...>
-=======
+template <typename T, int m> MFEM_HOST_DEVICE
+auto dot(const tensor<T, m>& A, const tensor<T, m>& B) ->
+decltype(T {})
+{
+   decltype(T{}) AB{};
+   for (int i = 0; i < m; i++)
+   {
+      AB += A[i] * B[i];
+   }
+   return AB;
+}
+
 template <typename S, typename T, int m, int n0, int n1, int... n>
 MFEM_HOST_DEVICE
 auto dot(const tensor<S, m>& A, const tensor<T, m, n0, n1, n...>& B) ->
 tensor<decltype(S {} * T{}), n0, n1, n...>
->>>>>>> e9782cf4
 {
    tensor<decltype(S{} * T{}), n0, n1, n...> AB{};
    for (int i = 0; i < n0; i++)
