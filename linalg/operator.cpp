--- conflicted
+++ resolved
@@ -645,13 +645,13 @@
    }
 }
 
-<<<<<<< HEAD
 void ConstrainedOperator::AddMult(const Vector &x, Vector &y,
                                   const double a) const
 {
    Mult(x, w);
    y.Add(a, w);
-=======
+}
+
 void ConstrainedOperator::Mult(const Vector &x, Vector &y) const
 {
    constexpr bool transpose = false;
@@ -662,7 +662,6 @@
 {
    constexpr bool transpose = true;
    ConstrainedMult(x, y, transpose);
->>>>>>> 5f5a0e5f
 }
 
 RectangularConstrainedOperator::RectangularConstrainedOperator(
