// Copyright (c) 2010-2025, Lawrence Livermore National Security, LLC. Produced
// at the Lawrence Livermore National Laboratory. All Rights reserved. See files
// LICENSE and NOTICE for details. LLNL-CODE-806117.
//
// This file is part of the MFEM library. For more information and source code
// availability visit https://mfem.org.
//
// MFEM is free software; you can redistribute it and/or modify it under the
// terms of the BSD-3 license. We welcome feedback and contributions, see file
// CONTRIBUTING.md for details.

#include "linalg.hpp"
#include "lapack.hpp"
#include "../general/annotation.hpp"
#include "../general/forall.hpp"
#include "../general/globals.hpp"
#include "../fem/bilinearform.hpp"
#include <iostream>
#include <iomanip>
#include <algorithm>
#include <cmath>
#include <set>

namespace mfem
{

using namespace std;

IterativeSolver::IterativeSolver()
   : Solver(0, true)
{
   oper = NULL;
   prec = NULL;
   max_iter = 10;
   rel_tol = abs_tol = 0.0;
#ifdef MFEM_USE_MPI
   dot_prod_type = 0;
#endif
}

#ifdef MFEM_USE_MPI

IterativeSolver::IterativeSolver(MPI_Comm comm_)
   : Solver(0, true)
{
   oper = NULL;
   prec = NULL;
   max_iter = 10;
   rel_tol = abs_tol = 0.0;
   dot_prod_type = 1;
   comm = comm_;
}

#endif // MFEM_USE_MPI

real_t IterativeSolver::Dot(const Vector &x, const Vector &y) const
{
#ifndef MFEM_USE_MPI
   return (x * y);
#else
   if (dot_prod_type == 0)
   {
      return (x * y);
   }
   else
   {
      return InnerProduct(comm, x, y);
   }
#endif
}

void IterativeSolver::SetPrintLevel(int print_lvl)
{
   print_options = FromLegacyPrintLevel(print_lvl);
   int print_level_ = print_lvl;

#ifdef MFEM_USE_MPI
   if (dot_prod_type != 0)
   {
      int rank;
      MPI_Comm_rank(comm, &rank);
      if (rank != 0) // Suppress output.
      {
         print_level_ = -1;
         print_options = PrintLevel().None();
      }
   }
#endif

   print_level = print_level_;
}

void IterativeSolver::SetPrintLevel(PrintLevel options)
{
   print_options = options;

   int derived_print_level = GuessLegacyPrintLevel(options);

#ifdef MFEM_USE_MPI
   if (dot_prod_type != 0)
   {
      int rank;
      MPI_Comm_rank(comm, &rank);
      if (rank != 0)
      {
         derived_print_level = -1;
         print_options = PrintLevel().None();
      }
   }
#endif

   print_level = derived_print_level;
}

IterativeSolver::PrintLevel IterativeSolver::FromLegacyPrintLevel(
   int print_level_)
{
#ifdef MFEM_USE_MPI
   int rank = 0;
   if (comm != MPI_COMM_NULL)
   {
      MPI_Comm_rank(comm, &rank);
   }
#endif

   switch (print_level_)
   {
      case -1:
         return PrintLevel();
      case 0:
         return PrintLevel().Errors().Warnings();
      case 1:
         return PrintLevel().Errors().Warnings().Iterations();
      case 2:
         return PrintLevel().Errors().Warnings().Summary();
      case 3:
         return PrintLevel().Errors().Warnings().FirstAndLast();
      default:
#ifdef MFEM_USE_MPI
         if (rank == 0)
#endif
         {
            MFEM_WARNING("Unknown print level " << print_level_ <<
                         ". Defaulting to level 0.");
         }
         return PrintLevel().Errors().Warnings();
   }
}

int IterativeSolver::GuessLegacyPrintLevel(PrintLevel print_options_)
{
   if (print_options_.iterations)
   {
      return 1;
   }
   else if (print_options_.first_and_last)
   {
      return 3;
   }
   else if (print_options_.summary)
   {
      return 2;
   }
   else if (print_options_.errors && print_options_.warnings)
   {
      return 0;
   }
   else
   {
      return -1;
   }
}

void IterativeSolver::SetPreconditioner(Solver &pr)
{
   prec = &pr;
   prec->iterative_mode = false;
}

void IterativeSolver::SetOperator(const Operator &op)
{
   oper = &op;
   height = op.Height();
   width = op.Width();
   if (prec)
   {
      prec->SetOperator(*oper);
   }
}

bool IterativeSolver::Monitor(int it, real_t norm, const Vector& r,
                              const Vector& x, bool final) const
{
   if (monitor != nullptr)
   {
      if (it == 0 && !final)
      {
         monitor->Reset();
      }
      monitor->MonitorResidual(it, norm, r, final);
      monitor->MonitorSolution(it, norm, x, final);
      return monitor->HasConverged();
   }
   return false;
}

OperatorJacobiSmoother::OperatorJacobiSmoother(const real_t dmpng)
   : damping(dmpng),
     ess_tdof_list(nullptr),
     oper(nullptr),
     allow_updates(true)
{ }

OperatorJacobiSmoother::OperatorJacobiSmoother(const BilinearForm &a,
                                               const Array<int> &ess_tdofs,
                                               const real_t dmpng)
   :
   Solver(a.FESpace()->GetTrueVSize()),
   dinv(height),
   damping(dmpng),
   ess_tdof_list(&ess_tdofs),
   residual(height),
   allow_updates(false)
{
   Vector &diag(residual);
   a.AssembleDiagonal(diag);
   // 'a' cannot be used for iterative_mode == true because its size may be
   // different.
   oper = nullptr;
   Setup(diag);
}

OperatorJacobiSmoother::OperatorJacobiSmoother(const Vector &d,
                                               const Array<int> &ess_tdofs,
                                               const real_t dmpng)
   :
   Solver(d.Size()),
   dinv(height),
   damping(dmpng),
   ess_tdof_list(&ess_tdofs),
   residual(height),
   oper(NULL),
   allow_updates(false)
{
   Setup(d);
}

void OperatorJacobiSmoother::SetOperator(const Operator &op)
{
   if (!allow_updates)
   {
      // original behavior of this method
      oper = &op; return;
   }

   // Treat (Par)BilinearForm objects as a special case since their
   // AssembleDiagonal method returns the true-dof diagonal whereas the form
   // itself may act as an ldof operator. This is for compatibility with the
   // constructor that takes a BilinearForm parameter.
   const BilinearForm *blf = dynamic_cast<const BilinearForm *>(&op);
   if (blf)
   {
      // 'a' cannot be used for iterative_mode == true because its size may be
      // different.
      oper = nullptr;
      height = width = blf->FESpace()->GetTrueVSize();
   }
   else
   {
      oper = &op;
      height = op.Height();
      width = op.Width();
      MFEM_VERIFY(height == width, "not a square matrix!");
      // ess_tdof_list is only used with BilinearForm
      ess_tdof_list = nullptr;
   }
   dinv.SetSize(height);
   residual.SetSize(height);
   Vector &diag(residual);
   op.AssembleDiagonal(diag);
   Setup(diag);
}

void OperatorJacobiSmoother::Setup(const Vector &diag)
{
   residual.UseDevice(true);
   const real_t delta = damping;
   auto D = diag.Read();
   auto DI = dinv.Write();
   const bool use_abs_diag_ = use_abs_diag;
   mfem::forall(height, [=] MFEM_HOST_DEVICE (int i)
   {
      if (D[i] == 0.0)
      {
         MFEM_ABORT_KERNEL("Zero diagonal entry in OperatorJacobiSmoother");
      }
      if (!use_abs_diag_) { DI[i] = delta / D[i]; }
      else                { DI[i] = delta / std::abs(D[i]); }
   });
   if (ess_tdof_list && ess_tdof_list->Size() > 0)
   {
      auto I = ess_tdof_list->Read();
      mfem::forall(ess_tdof_list->Size(), [=] MFEM_HOST_DEVICE (int i)
      {
         DI[I[i]] = delta;
      });
   }
}

void OperatorJacobiSmoother::Mult(const Vector &x, Vector &y) const
{
   // For empty MPI ranks, height may be 0:
   // MFEM_VERIFY(Height() > 0, "The diagonal hasn't been computed.");
   MFEM_VERIFY(x.Size() == Width(), "invalid input vector");
   MFEM_VERIFY(y.Size() == Height(), "invalid output vector");

   if (iterative_mode)
   {
      MFEM_VERIFY(oper, "iterative_mode == true requires the forward operator");
      oper->Mult(y, residual);  // r = A y
      subtract(x, residual, residual); // r = x - A y
   }
   else
   {
      residual = x;
      y.UseDevice(true);
      y = 0.0;
   }
   auto DI = dinv.Read();
   auto R = residual.Read();
   auto Y = y.ReadWrite();
   mfem::forall(height, [=] MFEM_HOST_DEVICE (int i)
   {
      Y[i] += DI[i] * R[i];
   });
}

OperatorChebyshevSmoother::OperatorChebyshevSmoother(const Operator &oper_,
                                                     const Vector &d,
                                                     const Array<int>& ess_tdofs,
                                                     int order_, real_t max_eig_estimate_)
   :
   Solver(d.Size()),
   order(order_),
   max_eig_estimate(max_eig_estimate_),
   N(d.Size()),
   dinv(N),
   diag(d),
   coeffs(order),
   ess_tdof_list(ess_tdofs),
   residual(N),
   oper(&oper_) { Setup(); }

#ifdef MFEM_USE_MPI
OperatorChebyshevSmoother::OperatorChebyshevSmoother(const Operator &oper_,
                                                     const Vector &d,
                                                     const Array<int>& ess_tdofs,
                                                     int order_, MPI_Comm comm, int power_iterations, real_t power_tolerance)
#else
OperatorChebyshevSmoother::OperatorChebyshevSmoother(const Operator &oper_,
                                                     const Vector &d,
                                                     const Array<int>& ess_tdofs,
                                                     int order_, int power_iterations, real_t power_tolerance)
#endif
   : Solver(d.Size()),
     order(order_),
     N(d.Size()),
     dinv(N),
     diag(d),
     coeffs(order),
     ess_tdof_list(ess_tdofs),
     residual(N),
     oper(&oper_)
{
   OperatorJacobiSmoother invDiagOperator(diag, ess_tdofs, 1.0);
   ProductOperator diagPrecond(&invDiagOperator, oper, false, false);

#ifdef MFEM_USE_MPI
   PowerMethod powerMethod(comm);
#else
   PowerMethod powerMethod;
#endif
   Vector ev(oper->Width());
   max_eig_estimate = powerMethod.EstimateLargestEigenvalue(diagPrecond, ev,
                                                            power_iterations, power_tolerance);

   Setup();
}

OperatorChebyshevSmoother::OperatorChebyshevSmoother(const Operator* oper_,
                                                     const Vector &d,
                                                     const Array<int>& ess_tdofs,
                                                     int order_, real_t max_eig_estimate_)
   : OperatorChebyshevSmoother(*oper_, d, ess_tdofs, order_, max_eig_estimate_) { }

#ifdef MFEM_USE_MPI
OperatorChebyshevSmoother::OperatorChebyshevSmoother(const Operator* oper_,
                                                     const Vector &d,
                                                     const Array<int>& ess_tdofs,
                                                     int order_, MPI_Comm comm, int power_iterations, real_t power_tolerance)
   : OperatorChebyshevSmoother(*oper_, d, ess_tdofs, order_, comm,
                               power_iterations, power_tolerance) { }
#else
OperatorChebyshevSmoother::OperatorChebyshevSmoother(const Operator* oper_,
                                                     const Vector &d,
                                                     const Array<int>& ess_tdofs,
                                                     int order_, int power_iterations, real_t power_tolerance)
   : OperatorChebyshevSmoother(*oper_, d, ess_tdofs, order_, power_iterations,
                               power_tolerance) { }
#endif

void OperatorChebyshevSmoother::Setup()
{
   // Invert diagonal
   residual.UseDevice(true);
   helperVector.UseDevice(true);
   auto D = diag.Read();
   auto X = dinv.Write();
   mfem::forall(N, [=] MFEM_HOST_DEVICE (int i) { X[i] = 1.0 / D[i]; });
   auto I = ess_tdof_list.Read();
   mfem::forall(ess_tdof_list.Size(), [=] MFEM_HOST_DEVICE (int i)
   {
      X[I[i]] = 1.0;
   });

   // Set up Chebyshev coefficients
   // For reference, see e.g., Parallel multigrid smoothing: polynomial versus
   // Gauss-Seidel by Adams et al.
   real_t upper_bound = 1.2 * max_eig_estimate;
   real_t lower_bound = 0.3 * max_eig_estimate;
   real_t theta = 0.5 * (upper_bound + lower_bound);
   real_t delta = 0.5 * (upper_bound - lower_bound);

   switch (order-1)
   {
      case 0:
      {
         coeffs[0] = 1.0 / theta;
         break;
      }
      case 1:
      {
         real_t tmp_0 = 1.0/(pow(delta, 2) - 2*pow(theta, 2));
         coeffs[0] = -4*theta*tmp_0;
         coeffs[1] = 2*tmp_0;
         break;
      }
      case 2:
      {
         real_t tmp_0 = 3*pow(delta, 2);
         real_t tmp_1 = pow(theta, 2);
         real_t tmp_2 = 1.0/(-4*pow(theta, 3) + theta*tmp_0);
         coeffs[0] = tmp_2*(tmp_0 - 12*tmp_1);
         coeffs[1] = 12/(tmp_0 - 4*tmp_1);
         coeffs[2] = -4*tmp_2;
         break;
      }
      case 3:
      {
         real_t tmp_0 = pow(delta, 2);
         real_t tmp_1 = pow(theta, 2);
         real_t tmp_2 = 8*tmp_0;
         real_t tmp_3 = 1.0/(pow(delta, 4) + 8*pow(theta, 4) - tmp_1*tmp_2);
         coeffs[0] = tmp_3*(32*pow(theta, 3) - 16*theta*tmp_0);
         coeffs[1] = tmp_3*(-48*tmp_1 + tmp_2);
         coeffs[2] = 32*theta*tmp_3;
         coeffs[3] = -8*tmp_3;
         break;
      }
      case 4:
      {
         real_t tmp_0 = 5*pow(delta, 4);
         real_t tmp_1 = pow(theta, 4);
         real_t tmp_2 = pow(theta, 2);
         real_t tmp_3 = pow(delta, 2);
         real_t tmp_4 = 60*tmp_3;
         real_t tmp_5 = 20*tmp_3;
         real_t tmp_6 = 1.0/(16*pow(theta, 5) - pow(theta, 3)*tmp_5 + theta*tmp_0);
         real_t tmp_7 = 160*tmp_2;
         real_t tmp_8 = 1.0/(tmp_0 + 16*tmp_1 - tmp_2*tmp_5);
         coeffs[0] = tmp_6*(tmp_0 + 80*tmp_1 - tmp_2*tmp_4);
         coeffs[1] = tmp_8*(tmp_4 - tmp_7);
         coeffs[2] = tmp_6*(-tmp_5 + tmp_7);
         coeffs[3] = -80*tmp_8;
         coeffs[4] = 16*tmp_6;
         break;
      }
      default:
         MFEM_ABORT("Chebyshev smoother not implemented for order = " << order);
   }
}

void OperatorChebyshevSmoother::Mult(const Vector& x, Vector &y) const
{
   if (iterative_mode)
   {
      MFEM_ABORT("Chebyshev smoother not implemented for iterative mode");
   }

   if (!oper)
   {
      MFEM_ABORT("Chebyshev smoother requires operator");
   }

   residual = x;
   helperVector.SetSize(x.Size());
   helperVector.UseDevice(true);

   y.UseDevice(true);
   y = 0.0;

   for (int k = 0; k < order; ++k)
   {
      // Apply
      if (k > 0)
      {
         oper->Mult(residual, helperVector);
         residual = helperVector;
      }

      // Scale residual by inverse diagonal
      const int n = N;
      auto Dinv = dinv.Read();
      auto R = residual.ReadWrite();
      mfem::forall(n, [=] MFEM_HOST_DEVICE (int i) { R[i] *= Dinv[i]; });

      // Add weighted contribution to y
      auto Y = y.ReadWrite();
      auto C = coeffs.Read();
      mfem::forall(n, [=] MFEM_HOST_DEVICE (int i) { Y[i] += C[k] * R[i]; });
   }
}

void SLISolver::UpdateVectors()
{
   r.SetSize(width);
   r.UseDevice(true);

   z.SetSize(width);
   z.UseDevice(true);
}

void SLISolver::Mult(const Vector &b, Vector &x) const
{
   int i;

   // Optimized preconditioned SLI with fixed number of iterations and given
   // initial guess
   if (rel_tol == 0.0 && iterative_mode && prec)
   {
      for (i = 0; i < max_iter; i++)
      {
         oper->Mult(x, r);  // r = A x
         subtract(b, r, r); // r = b - A x
         prec->Mult(r, z);  // z = B r
         add(x, 1.0, z, x); // x = x + B (b - A x)
      }
      converged = true;
      final_iter = i;
      return;
   }

   // Optimized preconditioned SLI with fixed number of iterations and zero
   // initial guess
   if (rel_tol == 0.0 && !iterative_mode && prec)
   {
      prec->Mult(b, x);     // x = B b (initial guess 0)
      for (i = 1; i < max_iter; i++)
      {
         oper->Mult(x, r);  // r = A x
         subtract(b, r, r); // r = b - A x
         prec->Mult(r, z);  // z = B r
         add(x, 1.0, z, x); // x = x + B (b - A x)
      }
      converged = true;
      final_iter = i;
      return;
   }

   // General version of SLI with a relative tolerance, optional preconditioner
   // and optional initial guess
   real_t r0, nom, nom0, nomold = 1, cf;

   if (iterative_mode)
   {
      oper->Mult(x, r);
      subtract(b, r, r); // r = b - A x
   }
   else
   {
      r = b;
      x = 0.0;
   }

   if (prec)
   {
      prec->Mult(r, z); // z = B r
      nom0 = nom = sqrt(Dot(z, z));
   }
   else
   {
      nom0 = nom = sqrt(Dot(r, r));
   }
   initial_norm = nom0;

   if (print_options.iterations || print_options.first_and_last)
   {
      mfem::out << "   Iteration : " << setw(3) << right << 0 << "  ||Br|| = "
                << nom << (print_options.first_and_last ? " ..." : "") << '\n';
   }

   r0 = std::max(nom*rel_tol, abs_tol);
   if (nom <= r0)
   {
      converged = true;
      final_iter = 0;
      final_norm = nom;
      return;
   }

   // start iteration
   converged = false;
   final_iter = max_iter;
   for (i = 1; true; )
   {
      if (prec) //  x = x + B (b - A x)
      {
         add(x, 1.0, z, x);
      }
      else
      {
         add(x, 1.0, r, x);
      }

      oper->Mult(x, r);
      subtract(b, r, r); // r = b - A x

      if (prec)
      {
         prec->Mult(r, z); //  z = B r
         nom = sqrt(Dot(z, z));
      }
      else
      {
         nom = sqrt(Dot(r, r));
      }

      cf = nom/nomold;
      nomold = nom;

      bool done = false;
      if (nom < r0)
      {
         converged = true;
         final_iter = i;
         done = true;
      }

      if (++i > max_iter)
      {
         done = true;
      }

      if (print_options.iterations || (done && print_options.first_and_last))
      {
         mfem::out << "   Iteration : " << setw(3) << right << (i-1)
                   << "  ||Br|| = " << setw(11) << left << nom
                   << "\tConv. rate: " << cf << '\n';
      }

      if (done) { break; }
   }

   if (print_options.summary || (print_options.warnings && !converged))
   {
      const auto rf = pow (nom/nom0, 1.0/final_iter);
      mfem::out << "SLI: Number of iterations: " << final_iter << '\n'
                << "Conv. rate: " << cf << '\n'
                << "Average reduction factor: "<< rf << '\n';
   }
   if (print_options.warnings && !converged)
   {
      mfem::out << "SLI: No convergence!" << '\n';
   }

   final_norm = nom;
}

void SLI(const Operator &A, const Vector &b, Vector &x,
         int print_iter, int max_num_iter,
         real_t RTOLERANCE, real_t ATOLERANCE)
{
   MFEM_PERF_FUNCTION;

   SLISolver sli;
   sli.SetPrintLevel(print_iter);
   sli.SetMaxIter(max_num_iter);
   sli.SetRelTol(sqrt(RTOLERANCE));
   sli.SetAbsTol(sqrt(ATOLERANCE));
   sli.SetOperator(A);
   sli.Mult(b, x);
}

void SLI(const Operator &A, Solver &B, const Vector &b, Vector &x,
         int print_iter, int max_num_iter,
         real_t RTOLERANCE, real_t ATOLERANCE)
{
   MFEM_PERF_FUNCTION;

   SLISolver sli;
   sli.SetPrintLevel(print_iter);
   sli.SetMaxIter(max_num_iter);
   sli.SetRelTol(sqrt(RTOLERANCE));
   sli.SetAbsTol(sqrt(ATOLERANCE));
   sli.SetOperator(A);
   sli.SetPreconditioner(B);
   sli.Mult(b, x);
}


void CGSolver::UpdateVectors()
{
   MemoryType mt = GetMemoryType(oper->GetMemoryClass());

   r.SetSize(width, mt);
   r.UseDevice(true);

   d.SetSize(width, mt);
   d.UseDevice(true);

   z.SetSize(width, mt);
   z.UseDevice(true);
}

void CGSolver::Mult(const Vector &b, Vector &x) const
{
   int i;
   real_t r0, den, nom, nom0, betanom, alpha, beta;

   x.UseDevice(true);
   if (iterative_mode)
   {
      oper->Mult(x, r);
      subtract(b, r, r); // r = b - A x
   }
   else
   {
      r = b;
      x = 0.0;
   }

   if (prec)
   {
      prec->Mult(r, z); // z = B r
      d = z;
   }
   else
   {
      d = r;
   }
   nom0 = nom = Dot(d, r);
   if (nom0 >= 0.0) { initial_norm = sqrt(nom0); }
   MFEM_VERIFY(IsFinite(nom), "nom = " << nom);
   if (print_options.iterations || print_options.first_and_last)
   {
      mfem::out << "   Iteration : " << setw(3) << 0 << "  (B r, r) = "
                << nom << (print_options.first_and_last ? " ...\n" : "\n");
   }

   if (nom < 0.0)
   {
      if (print_options.warnings)
      {
         mfem::out << "PCG: The preconditioner is not positive definite. (Br, r) = "
                   << nom << '\n';
      }
      converged = false;
      final_iter = 0;
      initial_norm = nom;
      final_norm = nom;

      Monitor(0, nom, r, x, true);
      return;
   }
   r0 = std::max(nom*rel_tol*rel_tol, abs_tol*abs_tol);
   if (Monitor(0, nom, r, x) || nom <= r0)
   {
      converged = true;
      final_iter = 0;
      final_norm = sqrt(nom);

      Monitor(0, nom, r, x, true);
      return;
   }

   oper->Mult(d, z);  // z = A d
   den = Dot(z, d);
   MFEM_VERIFY(IsFinite(den), "den = " << den);
   if (den <= 0.0)
   {
      if (Dot(d, d) > 0.0 && print_options.warnings)
      {
         mfem::out << "PCG: The operator is not positive definite. (Ad, d) = "
                   << den << '\n';
      }
      if (den == 0.0)
      {
         converged = false;
         final_iter = 0;
         final_norm = sqrt(nom);

         Monitor(0, nom, r, x, true);
         return;
      }
   }

   // start iteration
   converged = false;
   final_iter = max_iter;
   for (i = 1; true; )
   {
      alpha = nom/den;
      add(x,  alpha, d, x);     //  x = x + alpha d
      add(r, -alpha, z, r);     //  r = r - alpha A d

      if (prec)
      {
         prec->Mult(r, z);      //  z = B r
         betanom = Dot(r, z);
      }
      else
      {
         betanom = Dot(r, r);
      }
      MFEM_VERIFY(IsFinite(betanom), "betanom = " << betanom);
      if (betanom < 0.0)
      {
         if (print_options.warnings)
         {
            mfem::out << "PCG: The preconditioner is not positive definite. (Br, r) = "
                      << betanom << '\n';
         }
         converged = false;
         final_iter = i;
         break;
      }

      if (print_options.iterations)
      {
         mfem::out << "   Iteration : " << setw(3) << i << "  (B r, r) = "
                   << betanom << std::endl;
      }

      if (Monitor(i, betanom, r, x) || betanom <= r0)
      {
         converged = true;
         final_iter = i;
         break;
      }

      if (++i > max_iter)
      {
         break;
      }

      beta = betanom/nom;
      if (prec)
      {
         add(z, beta, d, d);   //  d = z + beta d
      }
      else
      {
         add(r, beta, d, d);
      }
      oper->Mult(d, z);       //  z = A d
      den = Dot(d, z);
      MFEM_VERIFY(IsFinite(den), "den = " << den);
      if (den <= 0.0)
      {
         if (Dot(d, d) > 0.0 && print_options.warnings)
         {
            mfem::out << "PCG: The operator is not positive definite. (Ad, d) = "
                      << den << '\n';
         }
         if (den == 0.0)
         {
            final_iter = i;
            break;
         }
      }
      nom = betanom;
   }
   if (print_options.first_and_last && !print_options.iterations)
   {
      mfem::out << "   Iteration : " << setw(3) << final_iter << "  (B r, r) = "
                << betanom << '\n';
   }
   if (print_options.summary || (print_options.warnings && !converged))
   {
      mfem::out << "PCG: Number of iterations: " << final_iter << '\n';
   }
   if (print_options.summary || print_options.iterations ||
       print_options.first_and_last)
   {
      const auto arf = pow (betanom/nom0, 0.5/final_iter);
      mfem::out << "Average reduction factor = " << arf << '\n';
   }
   if (print_options.warnings && !converged)
   {
      mfem::out << "PCG: No convergence!" << '\n';
   }

   final_norm = sqrt(betanom);

   Monitor(final_iter, final_norm, r, x, true);
}

void CG(const Operator &A, const Vector &b, Vector &x,
        int print_iter, int max_num_iter,
        real_t RTOLERANCE, real_t ATOLERANCE)
{
   MFEM_PERF_FUNCTION;

   CGSolver cg;
   cg.SetPrintLevel(print_iter);
   cg.SetMaxIter(max_num_iter);
   cg.SetRelTol(sqrt(RTOLERANCE));
   cg.SetAbsTol(sqrt(ATOLERANCE));
   cg.SetOperator(A);
   cg.Mult(b, x);
}

void PCG(const Operator &A, Solver &B, const Vector &b, Vector &x,
         int print_iter, int max_num_iter,
         real_t RTOLERANCE, real_t ATOLERANCE)
{
   MFEM_PERF_FUNCTION;

   CGSolver pcg;
   pcg.SetPrintLevel(print_iter);
   pcg.SetMaxIter(max_num_iter);
   pcg.SetRelTol(sqrt(RTOLERANCE));
   pcg.SetAbsTol(sqrt(ATOLERANCE));
   pcg.SetOperator(A);
   pcg.SetPreconditioner(B);
   pcg.Mult(b, x);
}


inline void GeneratePlaneRotation(real_t &dx, real_t &dy,
                                  real_t &cs, real_t &sn)
{
   if (dy == 0.0)
   {
      cs = 1.0;
      sn = 0.0;
   }
   else if (fabs(dy) > fabs(dx))
   {
      real_t temp = dx / dy;
      sn = 1.0 / sqrt( 1.0 + temp*temp );
      cs = temp * sn;
   }
   else
   {
      real_t temp = dy / dx;
      cs = 1.0 / sqrt( 1.0 + temp*temp );
      sn = temp * cs;
   }
}

inline void ApplyPlaneRotation(real_t &dx, real_t &dy, real_t &cs, real_t &sn)
{
   real_t temp = cs * dx + sn * dy;
   dy = -sn * dx + cs * dy;
   dx = temp;
}

inline void Update(Vector &x, int k, DenseMatrix &h, Vector &s,
                   Array<Vector*> &v)
{
   Vector y(s);

   // Backsolve:
   for (int i = k; i >= 0; i--)
   {
      y(i) /= h(i,i);
      for (int j = i - 1; j >= 0; j--)
      {
         y(j) -= h(j,i) * y(i);
      }
   }

   for (int j = 0; j <= k; j++)
   {
      x.Add(y(j), *v[j]);
   }
}

void GMRESSolver::Mult(const Vector &b, Vector &x) const
{
   // Generalized Minimum Residual method following the algorithm
   // on p. 20 of the SIAM Templates book.

   int n = width;

   DenseMatrix H(m+1, m);
   Vector s(m+1), cs(m+1), sn(m+1);
   Vector r(n), w(n);
   Array<Vector *> v;

   b.UseDevice(true);
   x.UseDevice(true);
   r.UseDevice(true);
   w.UseDevice(true);

   int i, j, k;

   if (iterative_mode)
   {
      oper->Mult(x, r);
   }
   else
   {
      x = 0.0;
   }

   if (prec)
   {
      if (iterative_mode)
      {
         subtract(b, r, w);
         prec->Mult(w, r);    // r = M (b - A x)
      }
      else
      {
         prec->Mult(b, r);
      }
   }
   else
   {
      if (iterative_mode)
      {
         subtract(b, r, r);
      }
      else
      {
         r = b;
      }
   }
   real_t beta = initial_norm = Norm(r);  // beta = ||r||
   MFEM_VERIFY(IsFinite(beta), "beta = " << beta);

   final_norm = std::max(rel_tol*beta, abs_tol);

   if (Monitor(0, beta, r, x) || beta <= final_norm)
   {
      final_norm = beta;
      final_iter = 0;
      converged = true;
      j = 0;
      goto finish;
   }

   if (print_options.iterations || print_options.first_and_last)
   {
      mfem::out << "   Pass : " << setw(2) << 1
                << "   Iteration : " << setw(3) << 0
                << "  ||B r|| = " << beta
                << (print_options.first_and_last ? " ...\n" : "\n");
   }

   v.SetSize(m+1, NULL);

   for (j = 1; j <= max_iter; )
   {
      if (v[0] == NULL)
      {
         v[0] = new Vector(n);
         v[0]->UseDevice(true);
      }
      v[0]->Set(1.0/beta, r);
      s = 0.0; s(0) = beta;

      for (i = 0; i < m && j <= max_iter; i++, j++)
      {
         if (prec)
         {
            oper->Mult(*v[i], r);
            prec->Mult(r, w);        // w = M A v[i]
         }
         else
         {
            oper->Mult(*v[i], w);
         }

         for (k = 0; k <= i; k++)
         {
            H(k,i) = Dot(w, *v[k]);  // H(k,i) = w * v[k]
            w.Add(-H(k,i), *v[k]);   // w -= H(k,i) * v[k]
         }

         H(i+1,i) = Norm(w);           // H(i+1,i) = ||w||
         MFEM_VERIFY(IsFinite(H(i+1,i)), "Norm(w) = " << H(i+1,i));
         if (v[i+1] == NULL) { v[i+1] = new Vector(n); }
         v[i+1]->Set(1.0/H(i+1,i), w); // v[i+1] = w / H(i+1,i)

         for (k = 0; k < i; k++)
         {
            ApplyPlaneRotation(H(k,i), H(k+1,i), cs(k), sn(k));
         }

         GeneratePlaneRotation(H(i,i), H(i+1,i), cs(i), sn(i));
         ApplyPlaneRotation(H(i,i), H(i+1,i), cs(i), sn(i));
         ApplyPlaneRotation(s(i), s(i+1), cs(i), sn(i));

         const real_t resid = fabs(s(i+1));
         MFEM_VERIFY(IsFinite(resid), "resid = " << resid);

         if (Monitor(j, resid, r, x) || resid <= final_norm)
         {
            Update(x, i, H, s, v);
            final_norm = resid;
            final_iter = j;
            converged = true;
            goto finish;
         }

         if (print_options.iterations)
         {
            mfem::out << "   Pass : " << setw(2) << (j-1)/m+1
                      << "   Iteration : " << setw(3) << j
                      << "  ||B r|| = " << resid << '\n';
         }
      }

      if (print_options.iterations && j <= max_iter)
      {
         mfem::out << "Restarting..." << '\n';
      }

      Update(x, i-1, H, s, v);

      oper->Mult(x, r);
      if (prec)
      {
         subtract(b, r, w);
         prec->Mult(w, r);    // r = M (b - A x)
      }
      else
      {
         subtract(b, r, r);
      }
      beta = Norm(r);         // beta = ||r||
      MFEM_VERIFY(IsFinite(beta), "beta = " << beta);
      if (beta <= final_norm)
      {
         final_norm = beta;
         final_iter = j;
         converged = true;
         goto finish;
      }
   }

   final_norm = beta;
   final_iter = max_iter;
   converged = false;

finish:
   if ((print_options.iterations && converged) || print_options.first_and_last)
   {
      mfem::out << "   Pass : " << setw(2) << (j-1)/m+1
                << "   Iteration : " << setw(3) << final_iter
                << "  ||B r|| = " << final_norm << '\n';
   }
   if (print_options.summary || (print_options.warnings && !converged))
   {
      mfem::out << "GMRES: Number of iterations: " << final_iter << '\n';
   }
   if (print_options.warnings && !converged)
   {
      mfem::out << "GMRES: No convergence!\n";
   }

   Monitor(final_iter, final_norm, r, x, true);

   for (i = 0; i < v.Size(); i++)
   {
      delete v[i];
   }
}

void FGMRESSolver::Mult(const Vector &b, Vector &x) const
{
   DenseMatrix H(m+1,m);
   Vector s(m+1), cs(m+1), sn(m+1);
   Vector r(b.Size());

   b.UseDevice(true);
   x.UseDevice(true);
   r.UseDevice(true);

   int i, j, k;

   if (iterative_mode)
   {
      oper->Mult(x, r);
      subtract(b,r,r);
   }
   else
   {
      x = 0.;
      r = b;
   }
   real_t beta = initial_norm = Norm(r);  // beta = ||r||
   MFEM_VERIFY(IsFinite(beta), "beta = " << beta);

   final_norm = std::max(rel_tol*beta, abs_tol);

   if (Monitor(0, beta, r, x) || beta <= final_norm)
   {
      converged = true;
      final_norm = beta;
      final_iter = 0;

      Monitor(0, beta, r, x, true);
      return;
   }

   // initialize the first pass
   converged = false;

   if (print_options.iterations || print_options.first_and_last)
   {
      mfem::out << "   Pass : " << setw(2) << 1
                << "   Iteration : " << setw(3) << 0
                << "  || r || = " << beta
                << (print_options.first_and_last ? " ...\n" : "\n");
   }

   Array<Vector*> v(m+1);
   Array<Vector*> z(m+1);
   for (i= 0; i<=m; i++)
   {
      v[i] = NULL;
      z[i] = NULL;
   }

   j = 1;
   while (j <= max_iter)
   {
      if (v[0] == NULL)
      {
         v[0] = new Vector(b.Size());
         v[0]->UseDevice(true);
      }
      (*v[0]) = 0.0;
      v[0] -> Add (1.0/beta, r);   // v[0] = r / ||r||
      s = 0.0; s(0) = beta;

      for (i = 0; i < m && j <= max_iter; i++, j++)
      {

         if (z[i] == NULL)
         {
            z[i] = new Vector(b.Size());
            z[i]->UseDevice(true);
         }
         (*z[i]) = 0.0;

         if (prec)
         {
            prec->Mult(*v[i], *z[i]);
         }
         else
         {
            (*z[i]) = (*v[i]);
         }
         oper->Mult(*z[i], r);

         for (k = 0; k <= i; k++)
         {
            H(k,i) = Dot( r, *v[k]); // H(k,i) = r * v[k]
            r.Add(-H(k,i), (*v[k])); // r -= H(k,i) * v[k]
         }

         H(i+1,i)  = Norm(r);       // H(i+1,i) = ||r||
         if (v[i+1] == NULL)
         {
            v[i+1] = new Vector(b.Size());
            v[i+1]->UseDevice(true);
         }
         (*v[i+1]) = 0.0;
         v[i+1] -> Add (1.0/H(i+1,i), r); // v[i+1] = r / H(i+1,i)

         for (k = 0; k < i; k++)
         {
            ApplyPlaneRotation(H(k,i), H(k+1,i), cs(k), sn(k));
         }

         GeneratePlaneRotation(H(i,i), H(i+1,i), cs(i), sn(i));
         ApplyPlaneRotation(H(i,i), H(i+1,i), cs(i), sn(i));
         ApplyPlaneRotation(s(i), s(i+1), cs(i), sn(i));

         const real_t resid = fabs(s(i+1));
         MFEM_VERIFY(IsFinite(resid), "resid = " << resid);
         if (print_options.iterations || (print_options.first_and_last &&
                                          resid <= final_norm))
         {
            mfem::out << "   Pass : " << setw(2) << (j-1)/m+1
                      << "   Iteration : " << setw(3) << j
                      << "  || r || = " << resid << endl;
         }

         if (Monitor(j, resid, r, x, resid <= final_norm) || resid <= final_norm)
         {
            Update(x, i, H, s, z);
            final_norm = resid;
            final_iter = j;
            converged = true;

            if (print_options.summary)
            {
               mfem::out << "FGMRES: Number of iterations: " << final_iter << '\n';
            }

            for (i= 0; i<=m; i++)
            {
               if (v[i]) { delete v[i]; }
               if (z[i]) { delete z[i]; }
            }

            Monitor(j, resid, r, x, true);
            return;
         }
      }

      if (print_options.iterations)
      {
         mfem::out << "Restarting..." << endl;
      }

      Update(x, i-1, H, s, z);

      oper->Mult(x, r);
      subtract(b,r,r);
      beta = Norm(r);
      MFEM_VERIFY(IsFinite(beta), "beta = " << beta);
      if (beta <= final_norm)
      {
         converged = true;

         break;
      }
   }

   // Clean buffers up
   for (i = 0; i <= m; i++)
   {
      if (v[i]) { delete v[i]; }
      if (z[i]) { delete z[i]; }
   }

   final_norm = beta;
   final_iter = converged ? j : max_iter;

   // Note: j is off by one when we arrive here
   if (!print_options.iterations && print_options.first_and_last)
   {
      mfem::out << "   Pass : " << setw(2) << (j-1)/m+1
                << "   Iteration : " << setw(3) << j-1
                << "  || r || = " << final_norm << endl;
   }
   if (print_options.summary || (print_options.warnings && !converged))
   {
      mfem::out << "FGMRES: Number of iterations: " << final_iter << '\n';
   }
   if (print_options.warnings && !converged)
   {
      mfem::out << "FGMRES: No convergence!\n";
   }

   Monitor(final_iter, final_norm, r, x, true);
}


int GMRES(const Operator &A, Vector &x, const Vector &b, Solver &M,
          int &max_iter, int m, real_t &tol, real_t atol, int printit)
{
   MFEM_PERF_FUNCTION;

   GMRESSolver gmres;
   gmres.SetPrintLevel(printit);
   gmres.SetMaxIter(max_iter);
   gmres.SetKDim(m);
   gmres.SetRelTol(sqrt(tol));
   gmres.SetAbsTol(sqrt(atol));
   gmres.SetOperator(A);
   gmres.SetPreconditioner(M);
   gmres.Mult(b, x);
   max_iter = gmres.GetNumIterations();
   tol = gmres.GetFinalNorm()*gmres.GetFinalNorm();
   return gmres.GetConverged();
}

void GMRES(const Operator &A, Solver &B, const Vector &b, Vector &x,
           int print_iter, int max_num_iter, int m, real_t rtol, real_t atol)
{
   GMRES(A, x, b, B, max_num_iter, m, rtol, atol, print_iter);
}


void BiCGSTABSolver::UpdateVectors()
{
   p.SetSize(width);
   p.UseDevice(true);

   phat.SetSize(width);
   phat.UseDevice(true);

   s.SetSize(width);
   s.UseDevice(true);

   shat.SetSize(width);
   shat.UseDevice(true);

   t.SetSize(width);
   t.UseDevice(true);

   v.SetSize(width);
   v.UseDevice(true);

   r.SetSize(width);
   r.UseDevice(true);

   rtilde.SetSize(width);
   rtilde.UseDevice(true);
}

void BiCGSTABSolver::Mult(const Vector &b, Vector &x) const
{
   // BiConjugate Gradient Stabilized method following the algorithm
   // on p. 27 of the SIAM Templates book.

   int i;
   real_t resid, tol_goal;
   real_t rho_1, rho_2=1.0, alpha=1.0, beta, omega=1.0;

   b.UseDevice(true);
   x.UseDevice(true);

   if (iterative_mode)
   {
      oper->Mult(x, r);
      subtract(b, r, r); // r = b - A x
   }
   else
   {
      x = 0.0;
      r = b;
   }
   rtilde = r;

   resid = initial_norm = Norm(r);
   MFEM_VERIFY(IsFinite(resid), "resid = " << resid);
   if (print_options.iterations || print_options.first_and_last)
   {
      mfem::out << "   Iteration : " << setw(3) << 0
                << "   ||r|| = " << resid << (print_options.first_and_last ? " ...\n" : "\n");
   }

   tol_goal = std::max(resid*rel_tol, abs_tol);

   if (Monitor(0, resid, r, x) || resid <= tol_goal)
   {
      final_norm = resid;
      final_iter = 0;
      converged = true;

      Monitor(0, resid, r, x, true);
      return;
   }

   for (i = 1; i <= max_iter; i++)
   {
      rho_1 = Dot(rtilde, r);
      if (rho_1 == 0)
      {
         if (print_options.iterations || print_options.first_and_last)
         {
            mfem::out << "   Iteration : " << setw(3) << i
                      << "   ||r|| = " << resid << '\n';
         }

         final_norm = resid;
         final_iter = i;
         converged = false;
         if (print_options.summary || (print_options.warnings && !converged))
         {
            mfem::out << "BiCGStab: Number of iterations: " << final_iter << '\n';
         }
         if (print_options.warnings)
         {
            mfem::out << "BiCGStab: No convergence!\n";
         }

         Monitor(i, resid, r, x, true);
         return;
      }
      if (i == 1)
      {
         p = r;
      }
      else
      {
         beta = (rho_1/rho_2) * (alpha/omega);
         add(p, -omega, v, p);  //  p = p - omega * v
         add(r, beta, p, p);    //  p = r + beta * p
      }
      if (prec)
      {
         prec->Mult(p, phat);   //  phat = M^{-1} * p
      }
      else
      {
         phat = p;
      }
      oper->Mult(phat, v);     //  v = A * phat
      alpha = rho_1 / Dot(rtilde, v);
      add(r, -alpha, v, s); //  s = r - alpha * v
      resid = Norm(s);
      MFEM_VERIFY(IsFinite(resid), "resid = " << resid);
      if (Monitor(i, resid, r, x) || resid < tol_goal)
      {
         x.Add(alpha, phat);  //  x = x + alpha * phat
         if (print_options.iterations || print_options.first_and_last)
         {
            mfem::out << "   Iteration : " << setw(3) << i
                      << "   ||s|| = " << resid << '\n';
         }
         final_norm = resid;
         final_iter = i;
         converged = true;
         if (print_options.summary || (print_options.warnings && !converged))
         {
            mfem::out << "BiCGStab: Number of iterations: " << final_iter << '\n';
         }

         Monitor(i, resid, r, x, true);
         return;
      }
      if (print_options.iterations)
      {
         mfem::out << "   Iteration : " << setw(3) << i
                   << "   ||s|| = " << resid;
      }
      if (prec)
      {
         prec->Mult(s, shat);  //  shat = M^{-1} * s
      }
      else
      {
         shat = s;
      }
      oper->Mult(shat, t);     //  t = A * shat
      omega = Dot(t, s) / Dot(t, t);
      x.Add(alpha, phat);   //  x += alpha * phat
      x.Add(omega, shat);   //  x += omega * shat
      add(s, -omega, t, r); //  r = s - omega * t

      rho_2 = rho_1;
      resid = Norm(r);
      MFEM_VERIFY(IsFinite(resid), "resid = " << resid);
      if (print_options.iterations)
      {
         mfem::out << "   ||r|| = " << resid << '\n';
      }
      if (Monitor(i, resid, r, x) || resid < tol_goal)
      {
         final_norm = resid;
         final_iter = i;
         converged = true;
         if (!print_options.iterations && print_options.first_and_last)
         {
            mfem::out << "   Iteration : " << setw(3) << i
                      << "   ||r|| = " << resid << '\n';
         }
         if (print_options.summary || (print_options.warnings && !converged))
         {
            mfem::out << "BiCGStab: Number of iterations: " << final_iter << '\n';
         }

         Monitor(i, resid, r, x, true);
         return;
      }
      if (omega == 0)
      {
         final_norm = resid;
         final_iter = i;
         converged = false;
         if (!print_options.iterations && print_options.first_and_last)
         {
            mfem::out << "   Iteration : " << setw(3) << i
                      << "   ||r|| = " << resid << '\n';
         }
         if (print_options.summary || (print_options.warnings && !converged))
         {
            mfem::out << "BiCGStab: Number of iterations: " << final_iter << '\n';
         }
         if (print_options.warnings)
         {
            mfem::out << "BiCGStab: No convergence!\n";
         }

         Monitor(i, resid, r, x, true);
         return;
      }
   }

   final_norm = resid;
   final_iter = max_iter;
   converged = false;

   if (!print_options.iterations && print_options.first_and_last)
   {
      mfem::out << "   Iteration : " << setw(3) << final_iter
                << "   ||r|| = " << resid << '\n';
   }
   if (print_options.summary || (print_options.warnings && !converged))
   {
      mfem::out << "BiCGStab: Number of iterations: " << final_iter << '\n';
   }
   if (print_options.warnings)
   {
      mfem::out << "BiCGStab: No convergence!\n";
   }

   Monitor(final_iter, final_norm, r, x, true);
}

int BiCGSTAB(const Operator &A, Vector &x, const Vector &b, Solver &M,
             int &max_iter, real_t &tol, real_t atol, int printit)
{
   BiCGSTABSolver bicgstab;
   bicgstab.SetPrintLevel(printit);
   bicgstab.SetMaxIter(max_iter);
   bicgstab.SetRelTol(sqrt(tol));
   bicgstab.SetAbsTol(sqrt(atol));
   bicgstab.SetOperator(A);
   bicgstab.SetPreconditioner(M);
   bicgstab.Mult(b, x);
   max_iter = bicgstab.GetNumIterations();
   tol = bicgstab.GetFinalNorm()*bicgstab.GetFinalNorm();
   return bicgstab.GetConverged();
}

void BiCGSTAB(const Operator &A, Solver &B, const Vector &b, Vector &x,
              int print_iter, int max_num_iter, real_t rtol, real_t atol)
{
   BiCGSTAB(A, x, b, B, max_num_iter, rtol, atol, print_iter);
}


void MINRESSolver::SetOperator(const Operator &op)
{
   IterativeSolver::SetOperator(op);
   v0.SetSize(width);
   v0.UseDevice(true);

   v1.SetSize(width);
   v1.UseDevice(true);

   w0.SetSize(width);
   w0.UseDevice(true);

   w1.SetSize(width);
   w1.UseDevice(true);

   q.SetSize(width);
   q.UseDevice(true);

   if (prec)
   {
      u1.SetSize(width);
      u1.UseDevice(true);
   }
}

void MINRESSolver::Mult(const Vector &b, Vector &x) const
{
   // Based on the MINRES algorithm on p. 86, Fig. 6.9 in
   // "Iterative Krylov Methods for Large Linear Systems",
   // by Henk A. van der Vorst, 2003.
   // Extended to support an SPD preconditioner.

   b.UseDevice(true);
   x.UseDevice(true);

   int it;
   real_t beta, eta, gamma0, gamma1, sigma0, sigma1;
   real_t alpha, delta, rho1, rho2, rho3, norm_goal;
   Vector *z = (prec) ? &u1 : &v1;

   converged = true;

   if (!iterative_mode)
   {
      v1 = b;
      x = 0.;
   }
   else
   {
      oper->Mult(x, v1);
      subtract(b, v1, v1);
   }

   if (prec)
   {
      prec->Mult(v1, u1);
   }
   eta = beta = initial_norm = sqrt(Dot(*z, v1));
   MFEM_VERIFY(IsFinite(eta), "eta = " << eta);
   gamma0 = gamma1 = 1.;
   sigma0 = sigma1 = 0.;

   norm_goal = std::max(rel_tol*eta, abs_tol);

   if (Monitor(0, eta, *z, x) || eta <= norm_goal)
   {
      it = 0;
      goto loop_end;
   }

   if (print_options.iterations || print_options.first_and_last)
   {
      mfem::out << "MINRES: iteration " << setw(3) << 0 << ": ||r||_B = "
                << eta << (print_options.first_and_last ? " ..." : "") << '\n';
   }

   for (it = 1; it <= max_iter; it++)
   {
      v1 /= beta;
      if (prec)
      {
         u1 /= beta;
      }
      oper->Mult(*z, q);
      alpha = Dot(*z, q);
      MFEM_VERIFY(IsFinite(alpha), "alpha = " << alpha);
      if (it > 1) // (v0 == 0) for (it == 1)
      {
         q.Add(-beta, v0);
      }
      add(q, -alpha, v1, v0);

      delta = gamma1*alpha - gamma0*sigma1*beta;
      rho3 = sigma0*beta;
      rho2 = sigma1*alpha + gamma0*gamma1*beta;
      if (!prec)
      {
         beta = Norm(v0);
      }
      else
      {
         prec->Mult(v0, q);
         beta = sqrt(Dot(v0, q));
      }
      MFEM_VERIFY(IsFinite(beta), "beta = " << beta);
      rho1 = std::hypot(delta, beta);

      if (it == 1)
      {
         w0.Set(1./rho1, *z);   // (w0 == 0) and (w1 == 0)
      }
      else if (it == 2)
      {
         add(1./rho1, *z, -rho2/rho1, w1, w0);   // (w0 == 0)
      }
      else
      {
         add(-rho3/rho1, w0, -rho2/rho1, w1, w0);
         w0.Add(1./rho1, *z);
      }

      gamma0 = gamma1;
      gamma1 = delta/rho1;

      x.Add(gamma1*eta, w0);

      sigma0 = sigma1;
      sigma1 = beta/rho1;

      eta = -sigma1*eta;
      MFEM_VERIFY(IsFinite(eta), "eta = " << eta);

      if (fabs(eta) <= norm_goal)
      {
         goto loop_end;
      }

      if (print_options.iterations)
      {
         mfem::out << "MINRES: iteration " << setw(3) << it << ": ||r||_B = "
                   << fabs(eta) << '\n';
      }
      if (Monitor(it, fabs(eta), *z, x)) { goto loop_end; }

      if (prec)
      {
         Swap(u1, q);
      }
      Swap(v0, v1);
      Swap(w0, w1);
   }
   converged = false;
   it--;

loop_end:
   final_iter = it;
   final_norm = fabs(eta);

   if (print_options.iterations || print_options.first_and_last)
   {
      mfem::out << "MINRES: iteration " << setw(3) << it << ": ||r||_B = "
                << fabs(eta) << '\n';
   }

   if (print_options.summary || (!converged && print_options.warnings))
   {
      mfem::out << "MINRES: Number of iterations: " << setw(3) << final_iter << '\n';
   }

   converged = Monitor(final_iter, final_norm, *z, x, true) || converged;

   // if (print_options.iteration_details || (!converged && print_options.errors))
   // {
   //    oper->Mult(x, v1);
   //    subtract(b, v1, v1);
   //    if (prec)
   //    {
   //       prec->Mult(v1, u1);
   //    }
   //    eta = sqrt(Dot(*z, v1));
   //    mfem::out << "MINRES: iteration " << setw(3) << it << '\n'
   //              << "   ||r||_B = " << eta << " (re-computed)" << '\n';
   // }

   if (!converged && (print_options.warnings))
   {
      mfem::out << "MINRES: No convergence!\n";
   }
}

void MINRES(const Operator &A, const Vector &b, Vector &x, int print_it,
            int max_it, real_t rtol, real_t atol)
{
   MFEM_PERF_FUNCTION;

   MINRESSolver minres;
   minres.SetPrintLevel(print_it);
   minres.SetMaxIter(max_it);
   minres.SetRelTol(sqrt(rtol));
   minres.SetAbsTol(sqrt(atol));
   minres.SetOperator(A);
   minres.Mult(b, x);
}

void MINRES(const Operator &A, Solver &B, const Vector &b, Vector &x,
            int print_it, int max_it, real_t rtol, real_t atol)
{
   MINRESSolver minres;
   minres.SetPrintLevel(print_it);
   minres.SetMaxIter(max_it);
   minres.SetRelTol(sqrt(rtol));
   minres.SetAbsTol(sqrt(atol));
   minres.SetOperator(A);
   minres.SetPreconditioner(B);
   minres.Mult(b, x);
}


void NewtonSolver::SetOperator(const Operator &op)
{
   oper = &op;
   height = op.Height();
   width = op.Width();
   MFEM_VERIFY(height == width, "square Operator is required.");

   r.SetSize(width);
   r.UseDevice(true);

   c.SetSize(width);
   c.UseDevice(true);
}

void NewtonSolver::Mult(const Vector &b, Vector &x) const
{
   MFEM_VERIFY(oper != NULL, "the Operator is not set (use SetOperator).");
   MFEM_VERIFY(prec != NULL, "the Solver is not set (use SetSolver).");

   int it;
   real_t norm0, norm, norm_goal;
   const bool have_b = (b.Size() == Height());

   if (!iterative_mode)
   {
      x = 0.0;
   }

   ProcessNewState(x);

   oper->Mult(x, r);
   if (have_b)
   {
      r -= b;
   }

   norm0 = norm = initial_norm = Norm(r);
   if (print_options.first_and_last && !print_options.iterations)
   {
      mfem::out << "Newton iteration " << setw(2) << 0
                << " : ||r|| = " << norm << "...\n";
   }
   norm_goal = std::max(rel_tol*norm, abs_tol);

   prec->iterative_mode = false;

   // x_{i+1} = x_i - [DF(x_i)]^{-1} [F(x_i)-b]
   for (it = 0; true; it++)
   {
      MFEM_VERIFY(IsFinite(norm), "norm = " << norm);
      if (print_options.iterations)
      {
         mfem::out << "Newton iteration " << setw(2) << it
                   << " : ||r|| = " << norm;
         if (it > 0)
         {
            mfem::out << ", ||r||/||r_0|| = " << norm/norm0;
         }
         mfem::out << '\n';
      }

      if (Monitor(it, norm, r, x) || norm <= norm_goal)
      {
         converged = true;
         break;
      }

      if (it >= max_iter)
      {
         converged = false;
         break;
      }

      grad = &oper->GetGradient(x);
      prec->SetOperator(*grad);

      if (lin_rtol_type)
      {
         AdaptiveLinRtolPreSolve(x, it, norm);
      }

      prec->Mult(r, c); // c = [DF(x_i)]^{-1} [F(x_i)-b]

      if (lin_rtol_type)
      {
         AdaptiveLinRtolPostSolve(c, r, it, norm);
      }

      const real_t c_scale = ComputeScalingFactor(x, b);
      if (c_scale == 0.0)
      {
         converged = false;
         break;
      }
      add(x, -c_scale, c, x);

      ProcessNewState(x);

      oper->Mult(x, r);
      if (have_b)
      {
         r -= b;
      }
      norm = Norm(r);
   }

   final_iter = it;
   final_norm = norm;

   if (print_options.summary || (!converged && print_options.warnings) ||
       print_options.first_and_last)
   {
      mfem::out << "Newton: Number of iterations: " << final_iter << '\n'
                << "   ||r|| = " << final_norm
                << ",  ||r||/||r_0|| = " << final_norm/norm0 << '\n';
   }
   if (!converged && (print_options.summary || print_options.warnings))
   {
      mfem::out << "Newton: No convergence!\n";
   }

   Monitor(final_iter, final_norm, r, x, true);
}

void NewtonSolver::SetAdaptiveLinRtol(const int type,
                                      const real_t rtol0,
                                      const real_t rtol_max,
                                      const real_t alpha_,
                                      const real_t gamma_)
{
   lin_rtol_type = type;
   lin_rtol0 = rtol0;
   lin_rtol_max = rtol_max;
   this->alpha = alpha_;
   this->gamma = gamma_;
}

void NewtonSolver::AdaptiveLinRtolPreSolve(const Vector &x,
                                           const int it,
                                           const real_t fnorm) const
{
   // Assume that when adaptive linear solver relative tolerance is activated,
   // we are working with an iterative solver.
   auto iterative_solver = static_cast<IterativeSolver *>(prec);
   // Adaptive linear solver relative tolerance
   real_t eta;
   // Safeguard threshold
   real_t sg_threshold = 0.1;

   if (it == 0)
   {
      eta = lin_rtol0;
   }
   else
   {
      if (lin_rtol_type == 1)
      {
         // eta = gamma * abs(||F(x1)|| - ||F(x0) + DF(x0) s0||) / ||F(x0)||
         eta = gamma * abs(fnorm - lnorm_last) / fnorm_last;
      }
      else if (lin_rtol_type == 2)
      {
         // eta = gamma * (||F(x1)|| / ||F(x0)||)^alpha
         eta = gamma * pow(fnorm / fnorm_last, alpha);
      }
      else
      {
         MFEM_ABORT("Unknown adaptive linear solver rtol version");
      }

      // Safeguard rtol from "oversolving" ?!
      const real_t sg_eta = gamma * pow(eta_last, alpha);
      if (sg_eta > sg_threshold) { eta = std::max(eta, sg_eta); }
   }

   eta = std::min(eta, lin_rtol_max);
   iterative_solver->SetRelTol(eta);
   eta_last = eta;
   if (print_options.iterations)
   {
      mfem::out << "Eisenstat-Walker rtol = " << eta << "\n";
   }
}

void NewtonSolver::AdaptiveLinRtolPostSolve(const Vector &x,
                                            const Vector &b,
                                            const int it,
                                            const real_t fnorm) const
{
   fnorm_last = fnorm;

   // If version 1 is chosen, the true linear residual norm has to be computed
   // and in most cases we can only retrieve the preconditioned linear residual
   // norm.
   if (lin_rtol_type == 1)
   {
      // lnorm_last = ||F(x0) + DF(x0) s0||
      Vector linres(x.Size());
      linres.UseDevice(true);
      grad->Mult(x, linres);
      linres -= b;
      lnorm_last = Norm(linres);
   }
}

<<<<<<< HEAD
double NewtonSolver::CheckGradient(const Vector &x, const Vector &h) const
{
   Vector x1(x.Size());
   Vector b0(x.Size());

   // Evaluate operator and its gradient at x
   oper->Mult(x, b0);
   oper->GetGradient(x).Mult(h, c);

   // Evaluate operator at x+h
   add(x, 1.0, h, x1);
   oper->Mult(x1, r);

   // Compute error in F(x) + G * h
   r.Add(-1.0, b0);
   r.Add(-1.0, c);

   double norm1 = Norm(r);

   // Evaluate operator at x+h/2
   add(x, 0.5, h, x1);
   oper->Mult(x1, r);

   // Compute error in F(x) + G * h / 2
   r.Add(-1.0, b0);
   r.Add(-0.5, c);

   double norm2 = Norm(r);

   if (norm1 == 0.0 ) { return -1.0; }
   return 2.0 * norm2 / norm1;
}

=======
void LBFGSSolver::Mult(const Vector &b, Vector &x) const
{
   MFEM_VERIFY(oper != NULL, "the Operator is not set (use SetOperator).");

   b.UseDevice(true);
   x.UseDevice(true);

   // Quadrature points that are checked for negative Jacobians etc.
   Vector sk, rk, yk, rho, alpha;

   // r - r_{k+1}, c - descent direction
   sk.SetSize(width); // x_{k+1}-x_k
   sk.UseDevice(true);

   rk.SetSize(width); // nabla(f(x_{k}))
   rk.UseDevice(true);

   yk.SetSize(width); // r_{k+1}-r_{k}
   yk.UseDevice(true);

   rho.SetSize(m); // 1/(dot(yk,sk)
   rho.UseDevice(true);

   alpha.SetSize(m); // rhok*sk'*c
   alpha.UseDevice(true);

   int last_saved_id = -1;

   int it;
   real_t norm0, norm, norm_goal;
   const bool have_b = (b.Size() == Height());

   if (!iterative_mode)
   {
      x = 0.0;
   }

   ProcessNewState(x);

   // r = F(x)-b
   oper->Mult(x, r);
   if (have_b) { r -= b; }

   c = r;           // initial descent direction

   norm0 = norm = initial_norm = Norm(r);
   if (print_options.first_and_last && !print_options.iterations)
   {
      mfem::out << "LBFGS iteration " << setw(2) << 0
                << " : ||r|| = " << norm << "...\n";
   }
   norm_goal = std::max(rel_tol*norm, abs_tol);
   for (it = 0; true; it++)
   {
      MFEM_VERIFY(IsFinite(norm), "norm = " << norm);
      if (print_options.iterations)
      {
         mfem::out << "LBFGS iteration " <<  it
                   << " : ||r|| = " << norm;
         if (it > 0)
         {
            mfem::out << ", ||r||/||r_0|| = " << norm/norm0;
         }
         mfem::out << '\n';
      }

      if (norm <= norm_goal)
      {
         converged = true;
         break;
      }

      if (it >= max_iter)
      {
         converged = false;
         break;
      }

      rk = r;
      const real_t c_scale = ComputeScalingFactor(x, b);
      if (c_scale == 0.0)
      {
         converged = false;
         break;
      }
      add(x, -c_scale, c, x); // x_{k+1} = x_k - c_scale*c

      ProcessNewState(x);

      oper->Mult(x, r);
      if (have_b)
      {
         r -= b;
      }

      // LBFGS - construct descent direction
      subtract(r, rk, yk);   // yk = r_{k+1} - r_{k}
      sk = c; sk *= -c_scale; //sk = x_{k+1} - x_{k} = -c_scale*c
      const real_t gamma = Dot(sk, yk)/Dot(yk, yk);

      // Save last m vectors
      last_saved_id = (last_saved_id == m-1) ? 0 : last_saved_id+1;
      *skArray[last_saved_id] = sk;
      *ykArray[last_saved_id] = yk;

      c = r;
      for (int i = last_saved_id; i > -1; i--)
      {
         rho(i) = 1.0/Dot((*skArray[i]),(*ykArray[i]));
         alpha(i) = rho(i)*Dot((*skArray[i]),c);
         add(c, -alpha(i), (*ykArray[i]), c);
      }
      if (it > m-1)
      {
         for (int i = m-1; i > last_saved_id; i--)
         {
            rho(i) = 1./Dot((*skArray[i]), (*ykArray[i]));
            alpha(i) = rho(i)*Dot((*skArray[i]),c);
            add(c, -alpha(i), (*ykArray[i]), c);
         }
      }

      c *= gamma;   // scale search direction
      if (it > m-1)
      {
         for (int i = last_saved_id+1; i < m ; i++)
         {
            real_t betai = rho(i)*Dot((*ykArray[i]), c);
            add(c, alpha(i)-betai, (*skArray[i]), c);
         }
      }
      for (int i = 0; i < last_saved_id+1 ; i++)
      {
         real_t betai = rho(i)*Dot((*ykArray[i]), c);
         add(c, alpha(i)-betai, (*skArray[i]), c);
      }

      norm = Norm(r);
   }

   final_iter = it;
   final_norm = norm;

   if (print_options.summary || (!converged && print_options.warnings) ||
       print_options.first_and_last)
   {
      mfem::out << "LBFGS: Number of iterations: " << final_iter << '\n'
                << "   ||r|| = " << final_norm
                << ",  ||r||/||r_0|| = " << final_norm/norm0 << '\n';
   }
   if (print_options.summary || (!converged && print_options.warnings))
   {
      mfem::out << "LBFGS: No convergence!\n";
   }
}
>>>>>>> 10c0c2da

int aGMRES(const Operator &A, Vector &x, const Vector &b,
           const Operator &M, int &max_iter,
           int m_max, int m_min, int m_step, real_t cf,
           real_t &tol, real_t &atol, int printit)
{
   int n = A.Width();

   int m = m_max;

   DenseMatrix H(m+1,m);
   Vector s(m+1), cs(m+1), sn(m+1);
   Vector w(n), av(n);

   b.UseDevice(true);
   x.UseDevice(true);
   w.UseDevice(true);
   av.UseDevice(true);

   real_t r1, resid;
   int i, j, k;

   M.Mult(b,w);
   real_t normb = w.Norml2(); // normb = ||M b||
   if (normb == 0.0)
   {
      normb = 1;
   }

   Vector r(n);
   r.UseDevice(true);
   A.Mult(x, r);
   subtract(b,r,w);
   M.Mult(w, r);           // r = M (b - A x)
   real_t beta = r.Norml2();  // beta = ||r||

   resid = beta / normb;

   if (resid * resid <= tol)
   {
      tol = resid * resid;
      max_iter = 0;
      return 0;
   }

   if (printit)
   {
      mfem::out << "   Pass : " << setw(2) << 1
                << "   Iteration : " << setw(3) << 0
                << "  (r, r) = " << beta*beta << '\n';
   }

   tol *= (normb*normb);
   tol = (atol > tol) ? atol : tol;

   m = m_max;
   Array<Vector *> v(m+1);
   for (i= 0; i<=m; i++)
   {
      v[i] = new Vector(n);
      v[i]->UseDevice(true);
      (*v[i]) = 0.0;
   }

   j = 1;
   while (j <= max_iter)
   {
      (*v[0]) = 0.0;
      v[0] -> Add (1.0/beta, r);   // v[0] = r / ||r||
      s = 0.0; s(0) = beta;

      r1 = beta;

      for (i = 0; i < m && j <= max_iter; i++)
      {
         A.Mult((*v[i]),av);
         M.Mult(av,w);              // w = M A v[i]

         for (k = 0; k <= i; k++)
         {
            H(k,i) = w * (*v[k]);    // H(k,i) = w * v[k]
            w.Add(-H(k,i), (*v[k])); // w -= H(k,i) * v[k]
         }

         H(i+1,i)  = w.Norml2();     // H(i+1,i) = ||w||
         (*v[i+1]) = 0.0;
         v[i+1] -> Add (1.0/H(i+1,i), w); // v[i+1] = w / H(i+1,i)

         for (k = 0; k < i; k++)
         {
            ApplyPlaneRotation(H(k,i), H(k+1,i), cs(k), sn(k));
         }

         GeneratePlaneRotation(H(i,i), H(i+1,i), cs(i), sn(i));
         ApplyPlaneRotation(H(i,i), H(i+1,i), cs(i), sn(i));
         ApplyPlaneRotation(s(i), s(i+1), cs(i), sn(i));

         resid = fabs(s(i+1));
         if (printit)
         {
            mfem::out << "   Pass : " << setw(2) << j
                      << "   Iteration : " << setw(3) << i+1
                      << "  (r, r) = " << resid*resid << '\n';
         }

         if ( resid*resid < tol)
         {
            Update(x, i, H, s, v);
            tol = resid * resid;
            max_iter = j;
            for (i= 0; i<=m; i++)
            {
               delete v[i];
            }
            return 0;
         }
      }

      if (printit)
      {
         mfem::out << "Restarting..." << '\n';
      }

      Update(x, i-1, H, s, v);

      A.Mult(x, r);
      subtract(b,r,w);
      M.Mult(w, r);           // r = M (b - A x)
      beta = r.Norml2();      // beta = ||r||
      if ( resid*resid < tol)
      {
         tol = resid * resid;
         max_iter = j;
         for (i= 0; i<=m; i++)
         {
            delete v[i];
         }
         return 0;
      }

      if (beta/r1 > cf)
      {
         if (m - m_step >= m_min)
         {
            m -= m_step;
         }
         else
         {
            m = m_max;
         }
      }

      j++;
   }

   tol = resid * resid;
   for (i= 0; i<=m; i++)
   {
      delete v[i];
   }
   return 1;
}

OptimizationProblem::OptimizationProblem(const int insize,
                                         const Operator *C_,
                                         const Operator *D_)
   : C(C_), D(D_), c_e(NULL), d_lo(NULL), d_hi(NULL), x_lo(NULL), x_hi(NULL),
     input_size(insize)
{
   if (C) { MFEM_VERIFY(C->Width() == input_size, "Wrong width of C."); }
   if (D) { MFEM_VERIFY(D->Width() == input_size, "Wrong width of D."); }
}

void OptimizationProblem::SetEqualityConstraint(const Vector &c)
{
   MFEM_VERIFY(C, "The C operator is unspecified -- can't set constraints.");
   MFEM_VERIFY(c.Size() == C->Height(), "Wrong size of the constraint.");

   c_e = &c;
}

void OptimizationProblem::SetInequalityConstraint(const Vector &dl,
                                                  const Vector &dh)
{
   MFEM_VERIFY(D, "The D operator is unspecified -- can't set constraints.");
   MFEM_VERIFY(dl.Size() == D->Height() && dh.Size() == D->Height(),
               "Wrong size of the constraint.");

   d_lo = &dl; d_hi = &dh;
}

void OptimizationProblem::SetSolutionBounds(const Vector &xl, const Vector &xh)
{
   MFEM_VERIFY(xl.Size() == input_size && xh.Size() == input_size,
               "Wrong size of the constraint.");

   x_lo = &xl; x_hi = &xh;
}

int OptimizationProblem::GetNumConstraints() const
{
   int m = 0;
   if (C) { m += C->Height(); }
   if (D) { m += D->Height(); }
   return m;
}

void SLBQPOptimizer::SetOptimizationProblem(const OptimizationProblem &prob)
{
   if (print_options.warnings)
   {
      MFEM_WARNING("Objective functional is ignored as SLBQP always minimizes"
                   "the l2 norm of (x - x_target).");
   }
   MFEM_VERIFY(prob.GetC(), "Linear constraint is not set.");
   MFEM_VERIFY(prob.GetC()->Height() == 1, "Solver expects scalar constraint.");

   problem = &prob;
}

void SLBQPOptimizer::SetBounds(const Vector &lo_, const Vector &hi_)
{
   lo.SetDataAndSize(lo_.GetData(), lo_.Size());
   hi.SetDataAndSize(hi_.GetData(), hi_.Size());
}

void SLBQPOptimizer::SetLinearConstraint(const Vector &w_, real_t a_)
{
   w.SetDataAndSize(w_.GetData(), w_.Size());
   a = a_;
}

inline void SLBQPOptimizer::print_iteration(int it, real_t r, real_t l) const
{
   if (print_options.iterations || (print_options.first_and_last && it == 0))
   {
      mfem::out << "SLBQP iteration " << it << ": residual = " << r
                << ", lambda = " << l << '\n';
   }
}

void SLBQPOptimizer::Mult(const Vector& xt, Vector& x) const
{
   // Based on code provided by Denis Ridzal, dridzal@sandia.gov.
   // Algorithm adapted from Dai and Fletcher, "New Algorithms for
   // Singly Linearly Constrained Quadratic Programs Subject to Lower
   // and Upper Bounds", Numerical Analysis Report NA/216, 2003.

   // Set some algorithm-specific constants and temporaries.
   int nclip   = 0;
   real_t l    = 0;
   real_t llow = 0;
   real_t lupp = 0;
   real_t lnew = 0;
   real_t dl   = 2;
   real_t r    = 0;
   real_t rlow = 0;
   real_t rupp = 0;
   real_t s    = 0;

   const real_t smin = 0.1;

   const real_t tol = max(abs_tol, rel_tol*a);

   // *** Start bracketing phase of SLBQP ***
   if (print_options.iterations)
   {
      mfem::out << "SLBQP bracketing phase" << '\n';
   }

   // Solve QP with fixed Lagrange multiplier
   r = initial_norm = solve(l,xt,x,nclip);
   print_iteration(nclip, r, l);


   // If x=xt was already within bounds and satisfies the linear
   // constraint, then we already have the solution.
   if (fabs(r) <= tol)
   {
      converged = true;
      goto slbqp_done;
   }

   if (r < 0)
   {
      llow = l;  rlow = r;  l = l + dl;

      // Solve QP with fixed Lagrange multiplier
      r = solve(l,xt,x,nclip);
      print_iteration(nclip, r, l);

      while ((r < 0) && (nclip < max_iter))
      {
         llow = l;
         s = rlow/r - 1.0;
         if (s < smin) { s = smin; }
         dl = dl + dl/s;
         l = l + dl;

         // Solve QP with fixed Lagrange multiplier
         r = solve(l,xt,x,nclip);
         print_iteration(nclip, r, l);
      }

      lupp = l;  rupp = r;
   }
   else
   {
      lupp = l;  rupp = r;  l = l - dl;

      // Solve QP with fixed Lagrange multiplier
      r = solve(l,xt,x,nclip);
      print_iteration(nclip, r, l);

      while ((r > 0) && (nclip < max_iter))
      {
         lupp = l;
         s = rupp/r - 1.0;
         if (s < smin) { s = smin; }
         dl = dl + dl/s;
         l = l - dl;

         // Solve QP with fixed Lagrange multiplier
         r = solve(l,xt,x,nclip);
         print_iteration(nclip, r, l);
      }

      llow = l;  rlow = r;
   }

   // *** Stop bracketing phase of SLBQP ***


   // *** Start secant phase of SLBQP ***
   if (print_options.iterations)
   {
      mfem::out << "SLBQP secant phase" << '\n';
   }

   s = 1.0 - rlow/rupp;  dl = dl/s;  l = lupp - dl;

   // Solve QP with fixed Lagrange multiplier
   r = solve(l,xt,x,nclip);
   print_iteration(nclip, r, l);

   while ( (fabs(r) > tol) && (nclip < max_iter) )
   {
      if (r > 0)
      {
         if (s <= 2.0)
         {
            lupp = l;  rupp = r;  s = 1.0 - rlow/rupp;
            dl = (lupp - llow)/s;  l = lupp - dl;
         }
         else
         {
            s = rupp/r - 1.0;
            if (s < smin) { s = smin; }
            dl = (lupp - l)/s;
            lnew = 0.75*llow + 0.25*l;
            if (lnew < l-dl) { lnew = l-dl; }
            lupp = l;  rupp = r;  l = lnew;
            s = (lupp - llow)/(lupp - l);
         }

      }
      else
      {
         if (s >= 2.0)
         {
            llow = l;  rlow = r;  s = 1.0 - rlow/rupp;
            dl = (lupp - llow)/s;  l = lupp - dl;
         }
         else
         {
            s = rlow/r - 1.0;
            if (s < smin) { s = smin; }
            dl = (l - llow)/s;
            lnew = 0.75*lupp + 0.25*l;
            if (lnew < l+dl) { lnew = l+dl; }
            llow = l;  rlow = r; l = lnew;
            s = (lupp - llow)/(lupp - l);
         }
      }

      // Solve QP with fixed Lagrange multiplier
      r = solve(l,xt,x,nclip);
      print_iteration(nclip, r, l);
   }

   // *** Stop secant phase of SLBQP ***
   converged = (fabs(r) <= tol);

slbqp_done:

   final_iter = nclip;
   final_norm = r;

   if (print_options.summary || (!converged && print_options.warnings) ||
       print_options.first_and_last)
   {
      mfem::out << "SLBQP: Number of iterations: " << final_iter << '\n'
                << "   lambda = " << l << '\n'
                << "   ||r||  = " << final_norm << '\n';
   }
   if (!converged && print_options.warnings)
   {
      mfem::out << "SLBQP: No convergence!" << '\n';
   }
}

struct WeightMinHeap
{
   const std::vector<real_t> &w;
   std::vector<size_t> c;
   std::vector<int> loc;

   WeightMinHeap(const std::vector<real_t> &w_) : w(w_)
   {
      c.reserve(w.size());
      loc.resize(w.size());
      for (size_t i=0; i<w.size(); ++i) { push(i); }
   }

   size_t percolate_up(size_t pos, real_t val)
   {
      for (; pos > 0 && w[c[(pos-1)/2]] > val; pos = (pos-1)/2)
      {
         c[pos] = c[(pos-1)/2];
         loc[c[(pos-1)/2]] = static_cast<int>(pos);
      }
      return pos;
   }

   size_t percolate_down(size_t pos, real_t val)
   {
      while (2*pos+1 < c.size())
      {
         size_t left = 2*pos+1;
         size_t right = left+1;
         size_t tgt;
         if (right < c.size() && w[c[right]] < w[c[left]]) { tgt = right; }
         else { tgt = left; }
         if (w[c[tgt]] < val)
         {
            c[pos] = c[tgt];
            loc[c[tgt]] = static_cast<int>(pos);
            pos = tgt;
         }
         else
         {
            break;
         }
      }
      return pos;
   }

   void push(size_t i)
   {
      real_t val = w[i];
      c.push_back(0);
      size_t pos = c.size()-1;
      pos = percolate_up(pos, val);
      c[pos] = i;
      loc[i] = static_cast<int>(pos);
   }

   int pop()
   {
      size_t i = c[0];
      size_t j = c.back();
      c.pop_back();
      // Mark as removed
      loc[i] = -1;
      if (c.empty()) { return static_cast<int>(i); }
      real_t val = w[j];
      size_t pos = 0;
      pos = percolate_down(pos, val);
      c[pos] = j;
      loc[j] = static_cast<int>(pos);
      return static_cast<int>(i);
   }

   void update(size_t i)
   {
      size_t pos = loc[i];
      real_t val = w[i];
      pos = percolate_up(pos, val);
      pos = percolate_down(pos, val);
      c[pos] = i;
      loc[i] = static_cast<int>(pos);
   }

   bool picked(size_t i)
   {
      return loc[i] < 0;
   }
};

void MinimumDiscardedFillOrdering(SparseMatrix &C, Array<int> &p)
{
   int n = C.Width();
   // Scale rows by reciprocal of diagonal and take absolute value
   Vector D;
   C.GetDiag(D);
   D.HostRead();

   const int *I = C.HostReadI(), *J = C.HostReadJ();
   real_t *V = C.HostReadWriteData();
   for (int i=0; i<n; ++i)
   {
      for (int j=I[i]; j<I[i+1]; ++j)
      {
         V[j] = abs(V[j]/D[i]);
      }
   }

   std::vector<real_t> w(n, 0.0);
   for (int k=0; k<n; ++k)
   {
      // Find all neighbors i of k
      for (int ii=I[k]; ii<I[k+1]; ++ii)
      {
         int i = J[ii];
         // Find value of (i,k)
         real_t C_ik = 0.0;
         for (int kk=I[i]; kk<I[i+1]; ++kk)
         {
            if (J[kk] == k)
            {
               C_ik = V[kk];
               break;
            }
         }
         for (int jj=I[k]; jj<I[k+1]; ++jj)
         {
            int j = J[jj];
            if (j == k) { continue; }
            real_t C_kj = V[jj];
            bool ij_exists = false;
            for (int jj2=I[i]; jj2<I[i+1]; ++jj2)
            {
               if (J[jj2] == j)
               {
                  ij_exists = true;
                  break;
               }
            }
            if (!ij_exists) { w[k] += pow(C_ik*C_kj,2); }
         }
      }
      w[k] = sqrt(w[k]);
   }

   WeightMinHeap w_heap(w);

   // Compute ordering
   p.SetSize(n);
   for (int ii=0; ii<n; ++ii)
   {
      int pi = w_heap.pop();
      p[ii] = pi;
      w[pi] = -1;
      for (int kk=I[pi]; kk<I[pi+1]; ++kk)
      {
         int k = J[kk];
         if (w_heap.picked(k)) { continue; }
         // Recompute weight
         w[k] = 0.0;
         // Find all neighbors i of k
         for (int ii2=I[k]; ii2<I[k+1]; ++ii2)
         {
            int i = J[ii2];
            if (w_heap.picked(i)) { continue; }
            // Find value of (i,k)
            real_t C_ik = 0.0;
            for (int kk2=I[i]; kk2<I[i+1]; ++kk2)
            {
               if (J[kk2] == k)
               {
                  C_ik = V[kk2];
                  break;
               }
            }
            for (int jj=I[k]; jj<I[k+1]; ++jj)
            {
               int j = J[jj];
               if (j == k || w_heap.picked(j)) { continue; }
               real_t C_kj = V[jj];
               bool ij_exists = false;
               for (int jj2=I[i]; jj2<I[i+1]; ++jj2)
               {
                  if (J[jj2] == j)
                  {
                     ij_exists = true;
                     break;
                  }
               }
               if (!ij_exists) { w[k] += pow(C_ik*C_kj,2); }
            }
         }
         w[k] = sqrt(w[k]);
         w_heap.update(k);
      }
   }
}

BlockILU::BlockILU(int block_size_,
                   Reordering reordering_,
                   int k_fill_)
   : Solver(0),
     block_size(block_size_),
     k_fill(k_fill_),
     reordering(reordering_)
{ }

BlockILU::BlockILU(const Operator &op,
                   int block_size_,
                   Reordering reordering_,
                   int k_fill_)
   : BlockILU(block_size_, reordering_, k_fill_)
{
   SetOperator(op);
}

void BlockILU::SetOperator(const Operator &op)
{
   const SparseMatrix *A = NULL;
#ifdef MFEM_USE_MPI
   const HypreParMatrix *A_par = dynamic_cast<const HypreParMatrix *>(&op);
   SparseMatrix A_par_diag;
   if (A_par != NULL)
   {
      A_par->GetDiag(A_par_diag);
      A = &A_par_diag;
   }
#endif
   if (A == NULL)
   {
      A = dynamic_cast<const SparseMatrix *>(&op);
      if (A == NULL)
      {
         MFEM_ABORT("BlockILU must be created with a SparseMatrix or HypreParMatrix");
      }
   }
   height = op.Height();
   width = op.Width();
   MFEM_VERIFY(A->Finalized(), "Matrix must be finalized.");
   CreateBlockPattern(*A);
   Factorize();
}

void BlockILU::CreateBlockPattern(const SparseMatrix &A)
{
   MFEM_VERIFY(k_fill == 0, "Only block ILU(0) is currently supported.");
   if (A.Height() % block_size != 0)
   {
      MFEM_ABORT("BlockILU: block size must evenly divide the matrix size");
   }

   int nrows = A.Height();
   const int *I = A.HostReadI();
   const int *J = A.HostReadJ();
   const real_t *V = A.HostReadData();
   int nnz = 0;
   int nblockrows = nrows / block_size;

   std::vector<std::set<int>> unique_block_cols(nblockrows);

   for (int iblock = 0; iblock < nblockrows; ++iblock)
   {
      for (int bi = 0; bi < block_size; ++bi)
      {
         int i = iblock * block_size + bi;
         for (int k = I[i]; k < I[i + 1]; ++k)
         {
            unique_block_cols[iblock].insert(J[k] / block_size);
         }
      }
      nnz += static_cast<int>(unique_block_cols[iblock].size());
   }

   if (reordering != Reordering::NONE)
   {
      SparseMatrix C(nblockrows, nblockrows);
      for (int iblock = 0; iblock < nblockrows; ++iblock)
      {
         for (int jblock : unique_block_cols[iblock])
         {
            for (int bi = 0; bi < block_size; ++bi)
            {
               int i = iblock * block_size + bi;
               for (int k = I[i]; k < I[i + 1]; ++k)
               {
                  int j = J[k];
                  if (j >= jblock * block_size && j < (jblock + 1) * block_size)
                  {
                     C.Add(iblock, jblock, V[k]*V[k]);
                  }
               }
            }
         }
      }
      C.Finalize(false);
      real_t *CV = C.GetData();
      for (int i=0; i<C.NumNonZeroElems(); ++i)
      {
         CV[i] = sqrt(CV[i]);
      }

      switch (reordering)
      {
         case Reordering::MINIMUM_DISCARDED_FILL:
            MinimumDiscardedFillOrdering(C, P);
            break;
         default:
            MFEM_ABORT("BlockILU: unknown reordering")
      }
   }
   else
   {
      // No reordering: permutation is identity
      P.SetSize(nblockrows);
      for (int i=0; i<nblockrows; ++i)
      {
         P[i] = i;
      }
   }

   // Compute inverse permutation
   Pinv.SetSize(nblockrows);
   for (int i=0; i<nblockrows; ++i)
   {
      Pinv[P[i]] = i;
   }

   // Permute columns
   std::vector<std::vector<int>> unique_block_cols_perminv(nblockrows);
   for (int i=0; i<nblockrows; ++i)
   {
      std::vector<int> &cols = unique_block_cols_perminv[i];
      for (int j : unique_block_cols[P[i]])
      {
         cols.push_back(Pinv[j]);
      }
      std::sort(cols.begin(), cols.end());
   }

   ID.SetSize(nblockrows);
   IB.SetSize(nblockrows + 1);
   IB[0] = 0;
   JB.SetSize(nnz);
   AB.SetSize(block_size, block_size, nnz);
   DB.SetSize(block_size, block_size, nblockrows);
   AB = 0.0;
   DB = 0.0;
   ipiv.SetSize(block_size*nblockrows);
   int counter = 0;

   for (int iblock = 0; iblock < nblockrows; ++iblock)
   {
      int iblock_perm = P[iblock];
      for (int jblock : unique_block_cols_perminv[iblock])
      {
         int jblock_perm = P[jblock];
         if (iblock == jblock)
         {
            ID[iblock] = counter;
         }
         JB[counter] = jblock;
         for (int bi = 0; bi < block_size; ++bi)
         {
            int i = iblock_perm*block_size + bi;
            for (int k = I[i]; k < I[i + 1]; ++k)
            {
               int j = J[k];
               if (j >= jblock_perm*block_size && j < (jblock_perm + 1)*block_size)
               {
                  int bj = j - jblock_perm*block_size;
                  real_t val = V[k];
                  AB(bi, bj, counter) = val;
                  // Extract the diagonal
                  if (iblock == jblock)
                  {
                     DB(bi, bj, iblock) = val;
                  }
               }
            }
         }
         ++counter;
      }
      IB[iblock + 1] = counter;
   }
}

void BlockILU::Factorize()
{
   int nblockrows = Height()/block_size;

   // Precompute LU factorization of diagonal blocks
   for (int i=0; i<nblockrows; ++i)
   {
      LUFactors factorization(DB.GetData(i), &ipiv[i*block_size]);
      factorization.Factor(block_size);
   }

   // Note: we use UseExternalData to extract submatrices from the tensor AB
   // instead of the DenseTensor call operator, because the call operator does
   // not allow for two simultaneous submatrix views into the same tensor
   DenseMatrix A_ik, A_ij, A_kj;
   // Loop over block rows (starting with second block row)
   for (int i=1; i<nblockrows; ++i)
   {
      // Find all nonzeros to the left of the diagonal in row i
      for (int kk=IB[i]; kk<IB[i+1]; ++kk)
      {
         int k = JB[kk];
         // Make sure we're still to the left of the diagonal
         if (k == i) { break; }
         if (k > i)
         {
            MFEM_ABORT("Matrix must be sorted with nonzero diagonal");
         }
         LUFactors A_kk_inv(DB.GetData(k), &ipiv[k*block_size]);
         A_ik.UseExternalData(&AB(0,0,kk), block_size, block_size);
         // A_ik = A_ik * A_kk^{-1}
         A_kk_inv.RightSolve(block_size, block_size, A_ik.GetData());
         // Modify everything to the right of k in row i
         for (int jj=kk+1; jj<IB[i+1]; ++jj)
         {
            int j = JB[jj];
            if (j <= k) { continue; } // Superfluous because JB is sorted?
            A_ij.UseExternalData(&AB(0,0,jj), block_size, block_size);
            for (int ll=IB[k]; ll<IB[k+1]; ++ll)
            {
               int l = JB[ll];
               if (l == j)
               {
                  A_kj.UseExternalData(&AB(0,0,ll), block_size, block_size);
                  // A_ij = A_ij - A_ik*A_kj;
                  AddMult_a(-1.0, A_ik, A_kj, A_ij);
                  // If we need to, update diagonal factorization
                  if (j == i)
                  {
                     DB(i) = A_ij;
                     LUFactors factorization(DB.GetData(i), &ipiv[i*block_size]);
                     factorization.Factor(block_size);
                  }
                  break;
               }
            }
         }
      }
   }
}

void BlockILU::Mult(const Vector &b, Vector &x) const
{
   MFEM_VERIFY(height > 0, "BlockILU(0) preconditioner is not constructed");
   int nblockrows = Height()/block_size;
   y.SetSize(Height());

   DenseMatrix B;
   Vector yi, yj, xi, xj;
   Vector tmp(block_size);
   // Forward substitute to solve Ly = b
   // Implicitly, L has identity on the diagonal
   y = 0.0;
   for (int i=0; i<nblockrows; ++i)
   {
      yi.SetDataAndSize(&y[i*block_size], block_size);
      for (int ib=0; ib<block_size; ++ib)
      {
         yi[ib] = b[ib + P[i]*block_size];
      }
      for (int k=IB[i]; k<ID[i]; ++k)
      {
         int j = JB[k];
         const DenseMatrix &L_ij = AB(k);
         yj.SetDataAndSize(&y[j*block_size], block_size);
         // y_i = y_i - L_ij*y_j
         L_ij.AddMult_a(-1.0, yj, yi);
      }
   }
   // Backward substitution to solve Ux = y
   for (int i=nblockrows-1; i >= 0; --i)
   {
      xi.SetDataAndSize(&x[P[i]*block_size], block_size);
      for (int ib=0; ib<block_size; ++ib)
      {
         xi[ib] = y[ib + i*block_size];
      }
      for (int k=ID[i]+1; k<IB[i+1]; ++k)
      {
         int j = JB[k];
         const DenseMatrix &U_ij = AB(k);
         xj.SetDataAndSize(&x[P[j]*block_size], block_size);
         // x_i = x_i - U_ij*x_j
         U_ij.AddMult_a(-1.0, xj, xi);
      }
      LUFactors A_ii_inv(&DB(0,0,i), &ipiv[i*block_size]);
      // x_i = D_ii^{-1} x_i
      A_ii_inv.Solve(block_size, 1, xi.GetData());
   }
}


void ResidualBCMonitor::MonitorResidual(
   int it, real_t norm, const Vector &r, bool final)
{
   if (!ess_dofs_list) { return; }

   real_t bc_norm_squared = 0.0;
   r.HostRead();
   ess_dofs_list->HostRead();
   for (int i = 0; i < ess_dofs_list->Size(); i++)
   {
      const real_t r_entry = r((*ess_dofs_list)[i]);
      bc_norm_squared += r_entry*r_entry;
   }
   bool print = true;
#ifdef MFEM_USE_MPI
   MPI_Comm comm = iter_solver->GetComm();
   if (comm != MPI_COMM_NULL)
   {
      double glob_bc_norm_squared = 0.0;
      MPI_Reduce(&bc_norm_squared, &glob_bc_norm_squared, 1,
                 MPITypeMap<real_t>::mpi_type,
                 MPI_SUM, 0, comm);
      bc_norm_squared = glob_bc_norm_squared;
      int rank;
      MPI_Comm_rank(comm, &rank);
      print = (rank == 0);
   }
#endif
   if ((it == 0 || final || bc_norm_squared > 0.0) && print)
   {
      mfem::out << "      ResidualBCMonitor : b.c. residual norm = "
                << sqrt(bc_norm_squared) << endl;
   }
}


#ifdef MFEM_USE_SUITESPARSE

void UMFPackSolver::Init()
{
   mat = NULL;
   Numeric = NULL;
   AI = AJ = NULL;
   if (!use_long_ints)
   {
      umfpack_di_defaults(Control);
   }
   else
   {
      umfpack_dl_defaults(Control);
   }
}

void UMFPackSolver::SetOperator(const Operator &op)
{
   void *Symbolic;

   if (Numeric)
   {
      if (!use_long_ints)
      {
         umfpack_di_free_numeric(&Numeric);
      }
      else
      {
         umfpack_dl_free_numeric(&Numeric);
      }
   }

   mat = const_cast<SparseMatrix *>(dynamic_cast<const SparseMatrix *>(&op));
   MFEM_VERIFY(mat, "not a SparseMatrix");

   // UMFPack requires that the column-indices in mat corresponding to each
   // row be sorted.
   // Generally, this will modify the ordering of the entries of mat.
   mat->SortColumnIndices();

   height = mat->Height();
   width = mat->Width();
   MFEM_VERIFY(width == height, "not a square matrix");

   const int * Ap = mat->HostReadI();
   const int * Ai = mat->HostReadJ();
   const real_t * Ax = mat->HostReadData();

   if (!use_long_ints)
   {
      int status = umfpack_di_symbolic(width, width, Ap, Ai, Ax, &Symbolic,
                                       Control, Info);
      if (status < 0)
      {
         umfpack_di_report_info(Control, Info);
         umfpack_di_report_status(Control, status);
         mfem_error("UMFPackSolver::SetOperator :"
                    " umfpack_di_symbolic() failed!");
      }

      status = umfpack_di_numeric(Ap, Ai, Ax, Symbolic, &Numeric,
                                  Control, Info);
      if (status < 0)
      {
         umfpack_di_report_info(Control, Info);
         umfpack_di_report_status(Control, status);
         mfem_error("UMFPackSolver::SetOperator :"
                    " umfpack_di_numeric() failed!");
      }
      umfpack_di_free_symbolic(&Symbolic);
   }
   else
   {
      SuiteSparse_long status;

      delete [] AJ;
      delete [] AI;
      AI = new SuiteSparse_long[width + 1];
      AJ = new SuiteSparse_long[Ap[width]];
      for (int i = 0; i <= width; i++)
      {
         AI[i] = (SuiteSparse_long)(Ap[i]);
      }
      for (int i = 0; i < Ap[width]; i++)
      {
         AJ[i] = (SuiteSparse_long)(Ai[i]);
      }

      status = umfpack_dl_symbolic(width, width, AI, AJ, Ax, &Symbolic,
                                   Control, Info);
      if (status < 0)
      {
         umfpack_dl_report_info(Control, Info);
         umfpack_dl_report_status(Control, status);
         mfem_error("UMFPackSolver::SetOperator :"
                    " umfpack_dl_symbolic() failed!");
      }

      status = umfpack_dl_numeric(AI, AJ, Ax, Symbolic, &Numeric,
                                  Control, Info);
      if (status < 0)
      {
         umfpack_dl_report_info(Control, Info);
         umfpack_dl_report_status(Control, status);
         mfem_error("UMFPackSolver::SetOperator :"
                    " umfpack_dl_numeric() failed!");
      }
      umfpack_dl_free_symbolic(&Symbolic);
   }
}

void UMFPackSolver::Mult(const Vector &b, Vector &x) const
{
   if (mat == NULL)
      mfem_error("UMFPackSolver::Mult : matrix is not set!"
                 " Call SetOperator first!");
   b.HostRead();
   x.HostReadWrite();
   if (!use_long_ints)
   {
      int status =
         umfpack_di_solve(UMFPACK_At, mat->HostReadI(), mat->HostReadJ(),
                          mat->HostReadData(), x.HostWrite(), b.HostRead(),
                          Numeric, Control, Info);
      umfpack_di_report_info(Control, Info);
      if (status < 0)
      {
         umfpack_di_report_status(Control, status);
         mfem_error("UMFPackSolver::Mult : umfpack_di_solve() failed!");
      }
   }
   else
   {
      SuiteSparse_long status =
         umfpack_dl_solve(UMFPACK_At, AI, AJ, mat->HostReadData(),
                          x.HostWrite(), b.HostRead(), Numeric, Control,
                          Info);
      umfpack_dl_report_info(Control, Info);
      if (status < 0)
      {
         umfpack_dl_report_status(Control, status);
         mfem_error("UMFPackSolver::Mult : umfpack_dl_solve() failed!");
      }
   }
}

void UMFPackSolver::MultTranspose(const Vector &b, Vector &x) const
{
   if (mat == NULL)
      mfem_error("UMFPackSolver::MultTranspose : matrix is not set!"
                 " Call SetOperator first!");
   b.HostRead();
   x.HostReadWrite();
   if (!use_long_ints)
   {
      int status =
         umfpack_di_solve(UMFPACK_A, mat->HostReadI(), mat->HostReadJ(),
                          mat->HostReadData(), x.HostWrite(), b.HostRead(),
                          Numeric, Control, Info);
      umfpack_di_report_info(Control, Info);
      if (status < 0)
      {
         umfpack_di_report_status(Control, status);
         mfem_error("UMFPackSolver::MultTranspose :"
                    " umfpack_di_solve() failed!");
      }
   }
   else
   {
      SuiteSparse_long status =
         umfpack_dl_solve(UMFPACK_A, AI, AJ, mat->HostReadData(),
                          x.HostWrite(), b.HostRead(), Numeric, Control,
                          Info);
      umfpack_dl_report_info(Control, Info);
      if (status < 0)
      {
         umfpack_dl_report_status(Control, status);
         mfem_error("UMFPackSolver::MultTranspose :"
                    " umfpack_dl_solve() failed!");
      }
   }
}

UMFPackSolver::~UMFPackSolver()
{
   delete [] AJ;
   delete [] AI;
   if (Numeric)
   {
      if (!use_long_ints)
      {
         umfpack_di_free_numeric(&Numeric);
      }
      else
      {
         umfpack_dl_free_numeric(&Numeric);
      }
   }
}

void KLUSolver::Init()
{
   klu_defaults(&Common);
}

void KLUSolver::SetOperator(const Operator &op)
{
   if (Numeric)
   {
      MFEM_VERIFY(Symbolic != 0,
                  "Had Numeric pointer in KLU, but not Symbolic");
      klu_free_symbolic(&Symbolic, &Common);
      Symbolic = 0;
      klu_free_numeric(&Numeric, &Common);
      Numeric = 0;
   }

   mat = const_cast<SparseMatrix *>(dynamic_cast<const SparseMatrix *>(&op));
   MFEM_VERIFY(mat != NULL, "not a SparseMatrix");

   // KLU requires that the column-indices in mat corresponding to each row be
   // sorted.  Generally, this will modify the ordering of the entries of mat.
   mat->SortColumnIndices();

   height = mat->Height();
   width = mat->Width();
   MFEM_VERIFY(width == height, "not a square matrix");

   int * Ap = mat->GetI();
   int * Ai = mat->GetJ();
   real_t * Ax = mat->GetData();

   Symbolic = klu_analyze( height, Ap, Ai, &Common);
   Numeric = klu_factor(Ap, Ai, Ax, Symbolic, &Common);
}

void KLUSolver::Mult(const Vector &b, Vector &x) const
{
   MFEM_VERIFY(mat != NULL,
               "KLUSolver::Mult : matrix is not set!  Call SetOperator first!");

   int n = mat->Height();
   int numRhs = 1;
   // Copy B into X, so we can pass it in and overwrite it.
   x = b;
   // Solve the transpose, since KLU thinks the matrix is compressed column
   // format.
   klu_tsolve( Symbolic, Numeric, n, numRhs, x.GetData(), &Common);
}

void KLUSolver::MultTranspose(const Vector &b, Vector &x) const
{
   MFEM_VERIFY(mat != NULL,
               "KLUSolver::Mult : matrix is not set!  Call SetOperator first!");

   int n = mat->Height();
   int numRhs = 1;
   // Copy B into X, so we can pass it in and overwrite it.
   x = b;
   // Solve the regular matrix, not the transpose, since KLU thinks the matrix
   // is compressed column format.
   klu_solve( Symbolic, Numeric, n, numRhs, x.GetData(), &Common);
}

KLUSolver::~KLUSolver()
{
   klu_free_symbolic (&Symbolic, &Common) ;
   klu_free_numeric (&Numeric, &Common) ;
   Symbolic = 0;
   Numeric = 0;
}

#endif // MFEM_USE_SUITESPARSE

DirectSubBlockSolver::DirectSubBlockSolver(const SparseMatrix &A,
                                           const SparseMatrix &block_dof_)
   : Solver(A.NumRows()), block_dof(const_cast<SparseMatrix&>(block_dof_)),
     block_solvers(new DenseMatrixInverse[block_dof.NumRows()])
{
   DenseMatrix sub_A;
   for (int i = 0; i < block_dof.NumRows(); ++i)
   {
      local_dofs.MakeRef(block_dof.GetRowColumns(i), block_dof.RowSize(i));
      sub_A.SetSize(local_dofs.Size());
      A.GetSubMatrix(local_dofs, local_dofs, sub_A);
      block_solvers[i].SetOperator(sub_A);
   }
}

void DirectSubBlockSolver::Mult(const Vector &x, Vector &y) const
{
   y.SetSize(x.Size());
   y = 0.0;

   for (int i = 0; i < block_dof.NumRows(); ++i)
   {
      local_dofs.MakeRef(block_dof.GetRowColumns(i), block_dof.RowSize(i));
      x.GetSubVector(local_dofs, sub_rhs);
      sub_sol.SetSize(local_dofs.Size());
      block_solvers[i].Mult(sub_rhs, sub_sol);
      y.AddElementVector(local_dofs, sub_sol);
   }
}

void ProductSolver::Mult(const Vector & x, Vector & y) const
{
   y.SetSize(x.Size());
   y = 0.0;
   S0->Mult(x, y);

   Vector z(x.Size());
   z = 0.0;
   A->Mult(y, z);
   add(-1.0, z, 1.0, x, z); // z = (I - A * S0) x

   Vector S1z(x.Size());
   S1z = 0.0;
   S1->Mult(z, S1z);
   y += S1z;
}

void ProductSolver::MultTranspose(const Vector & x, Vector & y) const
{
   y.SetSize(x.Size());
   y = 0.0;
   S1->MultTranspose(x, y);

   Vector z(x.Size());
   z = 0.0;
   A->MultTranspose(y, z);
   add(-1.0, z, 1.0, x, z); // z = (I - A^T * S1^T) x

   Vector S0Tz(x.Size());
   S0Tz = 0.0;
   S0->MultTranspose(z, S0Tz);
   y += S0Tz;
}

OrthoSolver::OrthoSolver()
   : Solver(0, false), global_size(-1)
#ifdef MFEM_USE_MPI
   , parallel(false)
#endif
{ }

#ifdef MFEM_USE_MPI
OrthoSolver::OrthoSolver(MPI_Comm mycomm_)
   : Solver(0, false), mycomm(mycomm_), global_size(-1), parallel(true) { }
#endif

void OrthoSolver::SetSolver(Solver &s)
{
   solver = &s;
   height = s.Height();
   width = s.Width();
   MFEM_VERIFY(height == width, "Solver must be a square Operator!");
   global_size = -1; // lazy evaluated
}

void OrthoSolver::SetOperator(const Operator &op)
{
   MFEM_VERIFY(solver, "Solver hasn't been set, call SetSolver() first.");
   solver->SetOperator(op);
   height = solver->Height();
   width = solver->Width();
   MFEM_VERIFY(height == width, "Solver must be a square Operator!");
   global_size = -1; // lazy evaluated
}

void OrthoSolver::Mult(const Vector &b, Vector &x) const
{
   MFEM_VERIFY(solver, "Solver hasn't been set, call SetSolver() first.");
   MFEM_VERIFY(height == solver->Height(),
               "solver was modified externally! call SetSolver() again!");
   MFEM_VERIFY(height == b.Size(), "incompatible input Vector size!");
   MFEM_VERIFY(height == x.Size(), "incompatible output Vector size!");

   // Orthogonalize input
   Orthogonalize(b, b_ortho);

   // Propagate iterative_mode to the solver:
   solver->iterative_mode = iterative_mode;

   // Apply the Solver
   solver->Mult(b_ortho, x);

   // Orthogonalize output
   Orthogonalize(x, x);
}

void OrthoSolver::Orthogonalize(const Vector &v, Vector &v_ortho) const
{
   if (global_size == -1)
   {
      global_size = height;
#ifdef MFEM_USE_MPI
      if (parallel)
      {
         MPI_Allreduce(MPI_IN_PLACE, &global_size, 1, HYPRE_MPI_BIG_INT,
                       MPI_SUM, mycomm);
      }
#endif
   }

   // TODO: GPU/device implementation

   real_t global_sum = v.Sum();

#ifdef MFEM_USE_MPI
   if (parallel)
   {
      MPI_Allreduce(MPI_IN_PLACE, &global_sum, 1, MPITypeMap<real_t>::mpi_type,
                    MPI_SUM, mycomm);
   }
#endif

   real_t ratio = global_sum / static_cast<real_t>(global_size);
   v_ortho.SetSize(v.Size());
   v_ortho.UseDevice(true);
   v.HostRead();
   v_ortho.HostWrite();
   for (int i = 0; i < v_ortho.Size(); ++i)
   {
      v_ortho(i) = v(i) - ratio;
   }
}

#ifdef MFEM_USE_MPI
AuxSpaceSmoother::AuxSpaceSmoother(const HypreParMatrix &op,
                                   HypreParMatrix *aux_map,
                                   bool op_is_symmetric,
                                   bool own_aux_map)
   : Solver(op.NumRows()), aux_map_(aux_map, own_aux_map)
{
   aux_system_.Reset(RAP(&op, aux_map));
   aux_system_.As<HypreParMatrix>()->EliminateZeroRows();
   aux_smoother_.Reset(new HypreSmoother(*aux_system_.As<HypreParMatrix>()));
   aux_smoother_.As<HypreSmoother>()->SetOperatorSymmetry(op_is_symmetric);
}

void AuxSpaceSmoother::Mult(const Vector &x, Vector &y, bool transpose) const
{
   Vector aux_rhs(aux_map_->NumCols());
   aux_map_->MultTranspose(x, aux_rhs);

   Vector aux_sol(aux_rhs.Size());
   if (transpose)
   {
      aux_smoother_->MultTranspose(aux_rhs, aux_sol);
   }
   else
   {
      aux_smoother_->Mult(aux_rhs, aux_sol);
   }

   y.SetSize(aux_map_->NumRows());
   aux_map_->Mult(aux_sol, y);
}
#endif // MFEM_USE_MPI

#ifdef MFEM_USE_LAPACK

NNLSSolver::NNLSSolver()
   : Solver(0), mat(nullptr), const_tol_(1.0e-14), min_nnz_(0),
     max_nnz_(0), verbosity_(0), res_change_termination_tol_(1.0e-4),
     zero_tol_(1.0e-14), rhs_delta_(1.0e-11), n_outer_(100000),
     n_inner_(100000), nStallCheck_(100), normalize_(true),
     NNLS_qrres_on_(false), qr_residual_mode_(QRresidualMode::hybrid)
{}

void NNLSSolver::SetOperator(const Operator &op)
{
   mat = dynamic_cast<const DenseMatrix*>(&op);
   MFEM_VERIFY(mat, "NNLSSolver operator must be of type DenseMatrix");

   // The size of this operator is that of the transpose of op.
   height = op.Width();
   width = op.Height();

   row_scaling_.SetSize(mat->NumRows());
   row_scaling_.UseDevice(true);
   row_scaling_ = 1.0;
}

void NNLSSolver::SetQRResidualMode(const QRresidualMode qr_residual_mode)
{
   qr_residual_mode_ = qr_residual_mode;
   if (qr_residual_mode_ == QRresidualMode::on)
   {
      NNLS_qrres_on_ = true;
   }
}

void NNLSSolver::NormalizeConstraints(Vector& rhs_lb, Vector& rhs_ub) const
{
   // Scale everything so that rescaled half gap is the same for all constraints
   const int m = mat->NumRows();

   MFEM_VERIFY(rhs_lb.Size() == m && rhs_ub.Size() == m, "");

   Vector rhs_avg = rhs_ub;
   rhs_avg += rhs_lb;
   rhs_avg *= 0.5;

   Vector rhs_halfgap = rhs_ub;
   rhs_halfgap -= rhs_lb;
   rhs_halfgap *= 0.5;

   Vector rhs_avg_glob = rhs_avg;
   Vector rhs_halfgap_glob = rhs_halfgap;
   Vector halfgap_target(m);
   halfgap_target = 1.0e3 * const_tol_;

   row_scaling_.SetSize(m);
   row_scaling_.UseDevice(true);

   for (int i=0; i<m; ++i)
   {
      const real_t s = halfgap_target(i) / rhs_halfgap_glob(i);
      row_scaling_[i] = s;

      rhs_lb(i) = (rhs_avg(i) * s) - halfgap_target(i);
      rhs_ub(i) = (rhs_avg(i) * s) + halfgap_target(i);
   }
}

void NNLSSolver::Mult(const Vector &w, Vector &sol) const
{
   MFEM_VERIFY(mat, "NNLSSolver operator must be of type DenseMatrix");
   Vector rhs_ub(mat->NumRows());
   mat->Mult(w, rhs_ub);
   rhs_ub *= row_scaling_;

   Vector rhs_lb(rhs_ub);
   Vector rhs_Gw(rhs_ub);

   for (int i=0; i<rhs_ub.Size(); ++i)
   {
      rhs_lb(i) -= rhs_delta_;
      rhs_ub(i) += rhs_delta_;
   }

   if (normalize_) { NormalizeConstraints(rhs_lb, rhs_ub); }
   Solve(rhs_lb, rhs_ub, sol);

   if (verbosity_ > 1)
   {
      int nnz = 0;
      for (int i=0; i<sol.Size(); ++i)
      {
         if (sol(i) != 0.0)
         {
            nnz++;
         }
      }

      mfem::out << "Number of nonzeros in NNLSSolver solution: " << nnz
                << ", out of " << sol.Size() << endl;

      // Check residual of NNLS solution
      Vector res(mat->NumRows());
      mat->Mult(sol, res);
      res *= row_scaling_;

      const real_t normGsol = res.Norml2();
      const real_t normRHS = rhs_Gw.Norml2();

      res -= rhs_Gw;
      const real_t relNorm = res.Norml2() / std::max(normGsol, normRHS);
      mfem::out << "Relative residual norm for NNLSSolver solution of Gs = Gw: "
                << relNorm << endl;
   }
}

void NNLSSolver::Solve(const Vector& rhs_lb, const Vector& rhs_ub,
                       Vector& soln) const
{
   int m = mat->NumRows();
   int n = mat->NumCols();

   MFEM_VERIFY(rhs_lb.Size() == m && rhs_lb.Size() == m && soln.Size() == n, "");
   MFEM_VERIFY(n >= m, "NNLSSolver system cannot be over-determined.");

   if (max_nnz_ == 0)
   {
      max_nnz_ = mat->NumCols();
   }

   // Prepare right hand side
   Vector rhs_avg(rhs_ub);
   rhs_avg += rhs_lb;
   rhs_avg *= 0.5;

   Vector rhs_halfgap(rhs_ub);
   rhs_halfgap -= rhs_lb;
   rhs_halfgap *= 0.5;

   Vector rhs_avg_glob(rhs_avg);
   Vector rhs_halfgap_glob(rhs_halfgap);

   int ione = 1;
   real_t fone = 1.0;

   char lside = 'L';
   char trans = 'T';
   char notrans = 'N';

   std::vector<unsigned int> nz_ind(m);
   Vector res_glob(m);
   Vector mu(n);
   Vector mu2(n);
   int n_nz_ind = 0;
   int n_glob = 0;
   int m_update;
   int min_nnz_cap = std::min(static_cast<int>(min_nnz_), std::min(m,n));
   int info;
   std::vector<real_t> l2_res_hist;
   std::vector<unsigned int> stalled_indices;
   int stalledFlag = 0;
   int num_stalled = 0;
   int nz_ind_zero = 0;

   Vector soln_nz_glob(m);
   Vector soln_nz_glob_up(m);

   // The following matrices are stored in column-major format as Vectors
   Vector mat_0_data(m * n);
   Vector mat_qr_data(m * n);
   Vector submat_data(m * n);

   Vector tau(n);
   Vector sub_tau = tau;
   Vector vec1(m);

   // Temporary work arrays
   int lwork;
   std::vector<real_t> work;
   int n_outer_iter = 0;
   int n_total_inner_iter = 0;
   int i_qr_start;
   int n_update;
   // 0 = converged; 1 = maximum iterations reached;
   // 2 = NNLS stalled (no change in residual for many iterations)
   int exit_flag = 1;

   res_glob = rhs_avg_glob;
   Vector qt_rhs_glob = rhs_avg_glob;
   Vector qqt_rhs_glob = qt_rhs_glob;
   Vector sub_qt = rhs_avg_glob;

   // Compute threshold tolerance for the Lagrange multiplier mu
   real_t mu_tol = 0.0;

   {
      Vector rhs_scaled(rhs_halfgap_glob);
      Vector tmp(n);
      rhs_scaled *= row_scaling_;
      mat->MultTranspose(rhs_scaled, tmp);

      mu_tol = 1.0e-15 * tmp.Max();
   }

   real_t rmax = 0.0;
   real_t mumax = 0.0;

   for (int oiter = 0; oiter < n_outer_; ++oiter)
   {
      stalledFlag = 0;

      rmax = fabs(res_glob(0)) - rhs_halfgap_glob(0);
      for (int i=1; i<m; ++i)
      {
         rmax = std::max(rmax, fabs(res_glob(i)) - rhs_halfgap_glob(i));
      }

      l2_res_hist.push_back(res_glob.Norml2());

      if (verbosity_ > 1)
      {
         mfem::out << "NNLS " << oiter << " " << n_total_inner_iter << " " << m
                   << " " << n << " " << n_glob << " " << rmax << " "
                   << l2_res_hist[oiter] << endl;
      }
      if (rmax <= const_tol_ && n_glob >= min_nnz_cap)
      {
         if (verbosity_ > 1)
         {
            mfem::out << "NNLS target tolerance met" << endl;
         }
         exit_flag = 0;
         break;
      }

      if (n_glob >= max_nnz_)
      {
         if (verbosity_ > 1)
         {
            mfem::out << "NNLS target nnz met" << endl;
         }
         exit_flag = 0;
         break;
      }

      if (n_glob >= m)
      {
         if (verbosity_ > 1)
         {
            mfem::out << "NNLS system is square... exiting" << endl;
         }
         exit_flag = 3;
         break;
      }

      // Check for stall after the first nStallCheck iterations
      if (oiter > nStallCheck_)
      {
         real_t mean0 = 0.0;
         real_t mean1 = 0.0;
         for (int i=0; i<nStallCheck_/2; ++i)
         {
            mean0 += l2_res_hist[oiter - i];
            mean1 += l2_res_hist[oiter - (nStallCheck_) - i];
         }

         real_t mean_res_change = (mean1 / mean0) - 1.0;
         if (std::abs(mean_res_change) < res_change_termination_tol_)
         {
            if (verbosity_ > 1)
            {
               mfem::out << "NNLSSolver stall detected... exiting" << endl;
            }
            exit_flag = 2;
            break;
         }
      }

      // Find the next index
      res_glob *= row_scaling_;
      mat->MultTranspose(res_glob, mu);

      for (int i = 0; i < n_nz_ind; ++i)
      {
         mu(nz_ind[i]) = 0.0;
      }
      for (unsigned int i = 0; i < stalled_indices.size(); ++i)
      {
         mu(stalled_indices[i]) = 0.0;
      }

      mumax = mu.Max();

      if (mumax < mu_tol)
      {
         num_stalled = stalled_indices.size();
         if (num_stalled > 0)
         {
            if (verbosity_ > 0)
            {
               mfem::out << "NNLS Lagrange multiplier is below the minimum "
                         << "threshold: mumax = " << mumax << ", mutol = "
                         << mu_tol << "\n" << " Resetting stalled indices "
                         << "vector of size " << num_stalled << "\n";
            }
            stalled_indices.resize(0);

            mat->MultTranspose(res_glob, mu);

            for (int i = 0; i < n_nz_ind; ++i)
            {
               mu(nz_ind[i]) = 0.0;
            }

            mumax = mu.Max();
         }
      }

      int imax = 0;
      {
         real_t tmax = mu(0);
         for (int i=1; i<n; ++i)
         {
            if (mu(i) > tmax)
            {
               tmax = mu(i);
               imax = i;
            }
         }
      }

      // Record the local value of the next index
      nz_ind[n_nz_ind] = imax;
      ++n_nz_ind;

      if (verbosity_ > 2)
      {
         mfem::out << "Found next index: " << imax << " " << mumax << endl;
      }

      for (int i=0; i<m; ++i)
      {
         mat_0_data(i + (n_glob*m)) = (*mat)(i,imax) * row_scaling_[i];
         mat_qr_data(i + (n_glob*m)) = mat_0_data(i + (n_glob*m));
      }

      i_qr_start = n_glob;
      ++n_glob; // Increment the size of the global matrix

      if (verbosity_ > 2)
      {
         mfem::out << "Updated matrix with new index" << endl;
      }

      for (int iiter = 0; iiter < n_inner_; ++iiter)
      {
         ++n_total_inner_iter;

         // Initialize
         const bool incremental_update = true;
         n_update = n_glob - i_qr_start;
         m_update = m - i_qr_start;
         if (incremental_update)
         {
            // Apply Householder reflectors to compute Q^T new_cols
            lwork = -1;
            work.resize(10);

            MFEM_LAPACK_PREFIX(ormqr_)(&lside, &trans, &m, &n_update,
                                       &i_qr_start, mat_qr_data.GetData(), &m,
                                       tau.GetData(),
                                       mat_qr_data.GetData() + (i_qr_start * m),
                                       &m, work.data(), &lwork, &info);
            MFEM_VERIFY(info == 0, ""); // Q^T A update work calculation failed
            lwork = static_cast<int>(work[0]);
            work.resize(lwork);
            MFEM_LAPACK_PREFIX(ormqr_)(&lside, &trans, &m, &n_update,
                                       &i_qr_start, mat_qr_data.GetData(), &m,
                                       tau.GetData(),
                                       mat_qr_data.GetData() + (i_qr_start * m),
                                       &m, work.data(), &lwork, &info);
            MFEM_VERIFY(info == 0, ""); // Q^T A update failed
            // Compute QR factorization of the submatrix
            lwork = -1;
            work.resize(10);

            // Copy m_update-by-n_update submatrix of mat_qr_data,
            // starting at (i_qr_start, i_qr_start)
            for (int i=0; i<m_update; ++i)
               for (int j=0; j<n_update; ++j)
               {
                  submat_data[i + (j * m_update)] =
                     mat_qr_data[i + i_qr_start + ((j + i_qr_start) * m)];
               }

            // Copy tau subvector of length n_update, starting at i_qr_start
            for (int j=0; j<n_update; ++j)
            {
               sub_tau[j] = tau[i_qr_start + j];
            }

            MFEM_LAPACK_PREFIX(geqrf_)(&m_update, &n_update, submat_data.GetData(),
                                       &m_update, sub_tau.GetData(), work.data(),
                                       &lwork, &info);
            MFEM_VERIFY(info == 0, ""); // QR update factorization work calc
            lwork = static_cast<int>(work[0]);
            if (lwork == 0) { lwork = 1; }
            work.resize(lwork);
            MFEM_LAPACK_PREFIX(geqrf_)(&m_update, &n_update, submat_data.GetData(),
                                       &m_update, sub_tau.GetData(), work.data(),
                                       &lwork, &info);
            MFEM_VERIFY(info == 0, ""); // QR update factorization failed

            // Copy result back
            for (int i=0; i<m_update; ++i)
               for (int j=0; j<n_update; ++j)
               {
                  mat_qr_data[i + i_qr_start + ((j + i_qr_start)* m)] =
                     submat_data[i + (j * m_update)];
               }

            for (int j=0; j<n_update; ++j)
            {
               tau[i_qr_start + j] = sub_tau[j];
            }
         }
         else
         {
            // Copy everything to mat_qr then do full QR
            for (int i=0; i<m; ++i)
               for (int j=0; j<n_glob; ++j)
               {
                  mat_qr_data(i + (j*m)) = mat_0_data(i + (j*m));
               }

            // Compute qr factorization (first find the size of work and then
            // perform qr)
            lwork = -1;
            work.resize(10);
            MFEM_LAPACK_PREFIX(geqrf_)(&m, &n_glob, mat_qr_data.GetData(), &m,
                                       tau.GetData(), work.data(), &lwork, &info);
            MFEM_VERIFY(info == 0, ""); // QR factorization work calculation
            lwork = static_cast<int>(work[0]);
            work.resize(lwork);
            MFEM_LAPACK_PREFIX(geqrf_)(&m, &n_glob, mat_qr_data.GetData(), &m,
                                       tau.GetData(), work.data(), &lwork, &info);
            MFEM_VERIFY(info == 0, ""); // QR factorization failed
         }

         if (verbosity_ > 2)
         {
            mfem::out << "Updated QR " << iiter << endl;
         }

         // Apply Householder reflectors to compute Q^T b
         if (incremental_update && iiter == 0)
         {
            lwork = -1;
            work.resize(10);

            // Copy submatrix of mat_qr_data starting at
            //   (i_qr_start, i_qr_start), of size m_update-by-1
            // Copy submatrix of qt_rhs_glob starting at (i_qr_start, 0),
            //   of size m_update-by-1

            for (int i=0; i<m_update; ++i)
            {
               submat_data[i] = mat_qr_data[i + i_qr_start + (i_qr_start * m)];
               sub_qt[i] = qt_rhs_glob[i + i_qr_start];
            }

            sub_tau[0] = tau[i_qr_start];

            MFEM_LAPACK_PREFIX(ormqr_)(&lside, &trans, &m_update, &ione, &ione,
                                       submat_data.GetData(), &m_update,
                                       sub_tau.GetData(), sub_qt.GetData(),
                                       &m_update, work.data(), &lwork, &info);
            MFEM_VERIFY(info == 0, ""); // H_last y work calculation failed
            lwork = static_cast<int>(work[0]);
            work.resize(lwork);
            MFEM_LAPACK_PREFIX(ormqr_)(&lside, &trans, &m_update, &ione, &ione,
                                       submat_data.GetData(), &m_update,
                                       sub_tau.GetData(), sub_qt.GetData(),
                                       &m_update, work.data(), &lwork, &info);
            MFEM_VERIFY(info == 0, ""); // H_last y failed
            // Copy result back
            for (int i=0; i<m_update; ++i)
            {
               qt_rhs_glob[i + i_qr_start] = sub_qt[i];
            }
         }
         else
         {
            // Compute Q^T b from scratch
            qt_rhs_glob = rhs_avg_glob;
            lwork = -1;
            work.resize(10);
            MFEM_LAPACK_PREFIX(ormqr_)(&lside, &trans, &m, &ione, &n_glob,
                                       mat_qr_data.GetData(), &m, tau.GetData(),
                                       qt_rhs_glob.GetData(), &m,
                                       work.data(), &lwork, &info);
            MFEM_VERIFY(info == 0, ""); // Q^T b work calculation failed
            lwork = static_cast<int>(work[0]);
            work.resize(lwork);
            MFEM_LAPACK_PREFIX(ormqr_)(&lside, &trans, &m, &ione, &n_glob,
                                       mat_qr_data.GetData(), &m, tau.GetData(),
                                       qt_rhs_glob.GetData(), &m,
                                       work.data(), &lwork, &info);
            MFEM_VERIFY(info == 0, ""); // Q^T b failed
         }

         if (verbosity_ > 2)
         {
            mfem::out << "Updated rhs " << iiter << endl;
         }

         // Apply R^{-1}; first n_glob entries of vec1 are overwritten
         char upper = 'U';
         char nounit = 'N';
         vec1 = qt_rhs_glob;
         MFEM_LAPACK_PREFIX(trsm_)(&lside, &upper, &notrans, &nounit,
                                   &n_glob, &ione, &fone,
                                   mat_qr_data.GetData(), &m,
                                   vec1.GetData(), &n_glob);

         if (verbosity_ > 2)
         {
            mfem::out << "Solved triangular system " << iiter << endl;
         }

         // Check if all entries are positive
         int pos_ibool = 0;
         real_t smin = n_glob > 0 ? vec1(0) : 0.0;
         for (int i=0; i<n_glob; ++i)
         {
            soln_nz_glob_up(i) = vec1(i);
            smin = std::min(smin, soln_nz_glob_up(i));
         }

         if (smin > zero_tol_)
         {
            pos_ibool = 1;
            for (int i=0; i<n_glob; ++i)
            {
               soln_nz_glob(i) = soln_nz_glob_up(i);
            }
         }

         if (pos_ibool == 1)
         {
            break;
         }

         if (verbosity_ > 2)
         {
            mfem::out << "Start pruning " << iiter << endl;
            for (int i = 0; i < n_glob; ++i)
            {
               if (soln_nz_glob_up(i) <= zero_tol_)
               {
                  mfem::out << i << " " << n_glob << " " << soln_nz_glob_up(i) << endl;
               }
            }
         }

         if (soln_nz_glob_up(n_glob - 1) <= zero_tol_)
         {
            stalledFlag = 1;
            if (verbosity_ > 2)
            {
               if (qr_residual_mode_ == QRresidualMode::hybrid)
               {
                  mfem::out << "Detected stall due to adding and removing same "
                            << "column. Switching to QR residual calculation "
                            << "method." << endl;
               }
               else
               {
                  mfem::out << "Detected stall due to adding and removing same"
                            << " column. Exiting now." << endl;
               }
            }
         }

         if (stalledFlag == 1 && qr_residual_mode_ == QRresidualMode::hybrid)
         {
            NNLS_qrres_on_ = true;
            break;
         }

         real_t alpha = numeric_limits<real_t>::max();

         // Find maximum permissible step
         for (int i = 0; i < n_glob; ++i)
         {
            if (soln_nz_glob_up(i) <= zero_tol_)
            {
               alpha = std::min(alpha, soln_nz_glob(i)/(soln_nz_glob(i) - soln_nz_glob_up(i)));
            }
         }
         // Update solution
         smin = 0.0;
         for (int i = 0; i < n_glob; ++i)
         {
            soln_nz_glob(i) += alpha*(soln_nz_glob_up(i) - soln_nz_glob(i));
            if (i == 0 || soln_nz_glob(i) < smin)
            {
               smin = soln_nz_glob(i);
            }
         }

         while (smin > zero_tol_)
         {
            // This means there was a rounding error, as we should have
            // a zero element by definition. Recalculate alpha based on
            // the index that corresponds to the element that should be
            // zero.

            int index_min = 0;
            smin = soln_nz_glob(0);
            for (int i = 1; i < n_glob; ++i)
            {
               if (soln_nz_glob(i) < smin)
               {
                  smin = soln_nz_glob(i);
                  index_min = i;
               }
            }

            alpha = soln_nz_glob(index_min)/(soln_nz_glob(index_min)
                                             - soln_nz_glob_up(index_min));

            // Reupdate solution
            for (int i = 0; i < n_glob; ++i)
            {
               soln_nz_glob(i) += alpha*(soln_nz_glob_up(i) - soln_nz_glob(i));
            }
         }

         // Clean up zeroed entry
         i_qr_start = n_glob+1;
         while (true)
         {
            // Check if there is a zero entry
            int zero_ibool;

            smin = n_glob > 0 ? soln_nz_glob(0) : 0.0;
            for (int i=1; i<n_glob; ++i)
            {
               smin = std::min(smin, soln_nz_glob(i));
            }

            if (smin < zero_tol_)
            {
               zero_ibool = 1;
            }
            else
            {
               zero_ibool = 0;
            }

            if (zero_ibool == 0)   // Break if there is no more zero entry
            {
               break;
            }

            int ind_zero = -1; // Index where the first zero is encountered
            nz_ind_zero = 0;

            // Identify global index of the zeroed element
            for (int i = 0; i < n_glob; ++i)
            {
               if (soln_nz_glob(i) < zero_tol_)
               {
                  ind_zero = i;
                  break;
               }
            }
            MFEM_VERIFY(ind_zero != -1, "");
            // Identify the local index for nz_ind to which the zeroed entry
            // belongs
            for (int i = 0; i < ind_zero; ++i)
            {
               ++nz_ind_zero;
            }

            {
               // Copy mat_0.cols[ind_zero+1,n_glob) to mat_qr.cols[ind_zero,n_glob-1)
               for (int i=0; i<m; ++i)
                  for (int j=ind_zero; j<n_glob-1; ++j)
                  {
                     mat_qr_data(i + (j*m)) = mat_0_data(i + ((j+1)*m));
                  }

               // Copy mat_qr.cols[ind_zero,n_glob-1) to
               // mat_0.cols[ind_zero,n_glob-1)
               for (int i=0; i<m; ++i)
                  for (int j=ind_zero; j<n_glob-1; ++j)
                  {
                     mat_0_data(i + (j*m)) = mat_qr_data(i + (j*m));
                  }
            }

            // Remove the zeroed entry from the local matrix index
            for (int i = nz_ind_zero; i < n_nz_ind-1; ++i)
            {
               nz_ind[i] = nz_ind[i+1];
            }
            --n_nz_ind;

            // Shift soln_nz_glob and proc_index
            for (int i = ind_zero; i < n_glob-1; ++i)
            {
               soln_nz_glob(i) = soln_nz_glob(i+1);
            }

            i_qr_start = std::min(i_qr_start, ind_zero);
            --n_glob;
         } // End of pruning loop

         if (verbosity_ > 2)
         {
            mfem::out << "Finished pruning " << iiter << endl;
         }
      } // End of inner loop

      // Check if we have stalled
      if (stalledFlag == 1)
      {
         --n_glob;
         --n_nz_ind;
         num_stalled = stalled_indices.size();
         stalled_indices.resize(num_stalled + 1);
         stalled_indices[num_stalled] = imax;
         if (verbosity_ > 2)
         {
            mfem::out << "Adding index " << imax << " to stalled index list "
                      << "of size " << num_stalled << endl;
         }
      }

      // Compute residual
      if (!NNLS_qrres_on_)
      {
         res_glob = rhs_avg_glob;
         real_t fmone = -1.0;
         MFEM_LAPACK_PREFIX(gemv_)(&notrans, &m, &n_glob, &fmone,
                                   mat_0_data.GetData(), &m,
                                   soln_nz_glob.GetData(), &ione, &fone,
                                   res_glob.GetData(), &ione);
      }
      else
      {
         // Compute residual using res = b - Q*Q^T*b, where Q is from an
         // economical QR decomposition
         lwork = -1;
         work.resize(10);
         qqt_rhs_glob = 0.0;
         for (int i=0; i<n_glob; ++i)
         {
            qqt_rhs_glob(i) = qt_rhs_glob(i);
         }

         MFEM_LAPACK_PREFIX(ormqr_)(&lside, &notrans, &m, &ione, &n_glob,
                                    mat_qr_data.GetData(), &m,
                                    tau.GetData(), qqt_rhs_glob.GetData(), &m,
                                    work.data(), &lwork, &info);

         MFEM_VERIFY(info == 0, ""); // Q Q^T b work calculation failed.
         lwork = static_cast<int>(work[0]);
         work.resize(lwork);
         MFEM_LAPACK_PREFIX(ormqr_)(&lside, &notrans, &m, &ione, &n_glob,
                                    mat_qr_data.GetData(), &m,
                                    tau.GetData(), qqt_rhs_glob.GetData(), &m,
                                    work.data(), &lwork, &info);
         MFEM_VERIFY(info == 0, ""); // Q Q^T b calculation failed.
         res_glob = rhs_avg_glob;
         res_glob -= qqt_rhs_glob;
      }

      if (verbosity_ > 2)
      {
         mfem::out << "Computed residual" << endl;
      }

      ++n_outer_iter;
   } // End of outer loop

   // Insert the solutions
   MFEM_VERIFY(n_glob == n_nz_ind, "");
   soln = 0.0;
   for (int i = 0; i < n_glob; ++i)
   {
      soln(nz_ind[i]) = soln_nz_glob(i);
   }

   if (verbosity_ > 0)
   {
      mfem::out << "NNLS solver: m = " << m << ", n = " << n
                << ", outer_iter = " << n_outer_iter << ", inner_iter = "
                << n_total_inner_iter;

      if (exit_flag == 0)
      {
         mfem::out << ": converged" << endl;
      }
      else
      {
         mfem::out << endl << "Warning, NNLS convergence stalled: "
                   << (exit_flag == 2) << endl;
         mfem::out << "resErr = " << rmax << " vs tol = " << const_tol_
                   << "; mumax = " << mumax << " vs tol = " << mu_tol << endl;
      }
   }
}
#endif // MFEM_USE_LAPACK

}<|MERGE_RESOLUTION|>--- conflicted
+++ resolved
@@ -2003,6 +2003,39 @@
    Monitor(final_iter, final_norm, r, x, true);
 }
 
+double NewtonSolver::CheckGradient(const Vector &x, const Vector &h) const
+{
+   Vector x1(x.Size());
+   Vector b0(x.Size());
+
+   // Evaluate operator and its gradient at x
+   oper->Mult(x, b0);
+   oper->GetGradient(x).Mult(h, c);
+
+   // Evaluate operator at x+h
+   add(x, 1.0, h, x1);
+   oper->Mult(x1, r);
+
+   // Compute error in F(x) + G * h
+   r.Add(-1.0, b0);
+   r.Add(-1.0, c);
+
+   double norm1 = Norm(r);
+
+   // Evaluate operator at x+h/2
+   add(x, 0.5, h, x1);
+   oper->Mult(x1, r);
+
+   // Compute error in F(x) + G * h / 2
+   r.Add(-1.0, b0);
+   r.Add(-0.5, c);
+
+   double norm2 = Norm(r);
+
+   if (norm1 == 0.0 ) { return -1.0; }
+   return 2.0 * norm2 / norm1;
+}
+
 void NewtonSolver::SetAdaptiveLinRtol(const int type,
                                       const real_t rtol0,
                                       const real_t rtol_max,
@@ -2084,41 +2117,6 @@
    }
 }
 
-<<<<<<< HEAD
-double NewtonSolver::CheckGradient(const Vector &x, const Vector &h) const
-{
-   Vector x1(x.Size());
-   Vector b0(x.Size());
-
-   // Evaluate operator and its gradient at x
-   oper->Mult(x, b0);
-   oper->GetGradient(x).Mult(h, c);
-
-   // Evaluate operator at x+h
-   add(x, 1.0, h, x1);
-   oper->Mult(x1, r);
-
-   // Compute error in F(x) + G * h
-   r.Add(-1.0, b0);
-   r.Add(-1.0, c);
-
-   double norm1 = Norm(r);
-
-   // Evaluate operator at x+h/2
-   add(x, 0.5, h, x1);
-   oper->Mult(x1, r);
-
-   // Compute error in F(x) + G * h / 2
-   r.Add(-1.0, b0);
-   r.Add(-0.5, c);
-
-   double norm2 = Norm(r);
-
-   if (norm1 == 0.0 ) { return -1.0; }
-   return 2.0 * norm2 / norm1;
-}
-
-=======
 void LBFGSSolver::Mult(const Vector &b, Vector &x) const
 {
    MFEM_VERIFY(oper != NULL, "the Operator is not set (use SetOperator).");
@@ -2274,7 +2272,6 @@
       mfem::out << "LBFGS: No convergence!\n";
    }
 }
->>>>>>> 10c0c2da
 
 int aGMRES(const Operator &A, Vector &x, const Vector &b,
            const Operator &M, int &max_iter,
