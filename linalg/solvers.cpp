// Copyright (c) 2010-2025, Lawrence Livermore National Security, LLC. Produced
// at the Lawrence Livermore National Laboratory. All Rights reserved. See files
// LICENSE and NOTICE for details. LLNL-CODE-806117.
//
// This file is part of the MFEM library. For more information and source code
// availability visit https://mfem.org.
//
// MFEM is free software; you can redistribute it and/or modify it under the
// terms of the BSD-3 license. We welcome feedback and contributions, see file
// CONTRIBUTING.md for details.

#include "linalg.hpp"
#include "lapack.hpp"
#include "../general/annotation.hpp"
#include "../general/forall.hpp"
#include "../general/globals.hpp"
#include "../fem/bilinearform.hpp"
#include <iostream>
#include <iomanip>
#include <algorithm>
#include <cmath>
#include <set>

namespace mfem
{

using namespace std;

IterativeSolver::IterativeSolver()
   : Solver(0, true)
{
   oper = NULL;
   prec = NULL;
   max_iter = 10;
   rel_tol = abs_tol = 0.0;
#ifdef MFEM_USE_MPI
   dot_prod_type = 0;
#endif
}

#ifdef MFEM_USE_MPI

IterativeSolver::IterativeSolver(MPI_Comm comm_)
   : Solver(0, true)
{
   oper = NULL;
   prec = NULL;
   max_iter = 10;
   rel_tol = abs_tol = 0.0;
   dot_prod_type = 1;
   comm = comm_;
}

#endif // MFEM_USE_MPI

real_t IterativeSolver::Dot(const Vector &x, const Vector &y) const
{
#ifndef MFEM_USE_MPI
   return (x * y);
#else
   if (dot_prod_type == 0)
   {
      return (x * y);
   }
   else
   {
      return InnerProduct(comm, x, y);
   }
#endif
}

void IterativeSolver::SetPrintLevel(int print_lvl)
{
   print_options = FromLegacyPrintLevel(print_lvl);
   int print_level_ = print_lvl;

#ifdef MFEM_USE_MPI
   if (dot_prod_type != 0)
   {
      int rank;
      MPI_Comm_rank(comm, &rank);
      if (rank != 0) // Suppress output.
      {
         print_level_ = -1;
         print_options = PrintLevel().None();
      }
   }
#endif

   print_level = print_level_;
}

void IterativeSolver::SetPrintLevel(PrintLevel options)
{
   print_options = options;

   int derived_print_level = GuessLegacyPrintLevel(options);

#ifdef MFEM_USE_MPI
   if (dot_prod_type != 0)
   {
      int rank;
      MPI_Comm_rank(comm, &rank);
      if (rank != 0)
      {
         derived_print_level = -1;
         print_options = PrintLevel().None();
      }
   }
#endif

   print_level = derived_print_level;
}

IterativeSolver::PrintLevel IterativeSolver::FromLegacyPrintLevel(
   int print_level_)
{
#ifdef MFEM_USE_MPI
   int rank = 0;
   if (comm != MPI_COMM_NULL)
   {
      MPI_Comm_rank(comm, &rank);
   }
#endif

   switch (print_level_)
   {
      case -1:
         return PrintLevel();
      case 0:
         return PrintLevel().Errors().Warnings();
      case 1:
         return PrintLevel().Errors().Warnings().Iterations();
      case 2:
         return PrintLevel().Errors().Warnings().Summary();
      case 3:
         return PrintLevel().Errors().Warnings().FirstAndLast();
      default:
#ifdef MFEM_USE_MPI
         if (rank == 0)
#endif
         {
            MFEM_WARNING("Unknown print level " << print_level_ <<
                         ". Defaulting to level 0.");
         }
         return PrintLevel().Errors().Warnings();
   }
}

int IterativeSolver::GuessLegacyPrintLevel(PrintLevel print_options_)
{
   if (print_options_.iterations)
   {
      return 1;
   }
   else if (print_options_.first_and_last)
   {
      return 3;
   }
   else if (print_options_.summary)
   {
      return 2;
   }
   else if (print_options_.errors && print_options_.warnings)
   {
      return 0;
   }
   else
   {
      return -1;
   }
}

void IterativeSolver::SetPreconditioner(Solver &pr)
{
   prec = &pr;
   prec->iterative_mode = false;
}

void IterativeSolver::SetOperator(const Operator &op)
{
   oper = &op;
   height = op.Height();
   width = op.Width();
   if (prec)
   {
      prec->SetOperator(*oper);
   }
}

bool IterativeSolver::Monitor(int it, real_t norm, const Vector& r,
                              const Vector& x, bool final) const
{
   if (monitor != nullptr)
   {
      if (it == 0 && !final)
      {
         monitor->Reset();
      }
      monitor->MonitorResidual(it, norm, r, final);
      monitor->MonitorSolution(it, norm, x, final);
      return monitor->HasConverged();
   }
   return false;
}

OperatorJacobiSmoother::OperatorJacobiSmoother(const real_t dmpng)
   : damping(dmpng),
     ess_tdof_list(nullptr),
     oper(nullptr),
     allow_updates(true)
{ }

OperatorJacobiSmoother::OperatorJacobiSmoother(const BilinearForm &a,
                                               const Array<int> &ess_tdofs,
                                               const real_t dmpng)
   :
   Solver(a.FESpace()->GetTrueVSize()),
   dinv(height),
   damping(dmpng),
   ess_tdof_list(&ess_tdofs),
   residual(height),
   allow_updates(false)
{
   Vector &diag(residual);
   a.AssembleDiagonal(diag);
   // 'a' cannot be used for iterative_mode == true because its size may be
   // different.
   oper = nullptr;
   Setup(diag);
}

OperatorJacobiSmoother::OperatorJacobiSmoother(const Vector &d,
                                               const Array<int> &ess_tdofs,
                                               const real_t dmpng)
   :
   Solver(d.Size()),
   dinv(height),
   damping(dmpng),
   ess_tdof_list(&ess_tdofs),
   residual(height),
   oper(NULL),
   allow_updates(false)
{
   Setup(d);
}

void OperatorJacobiSmoother::SetOperator(const Operator &op)
{
   if (!allow_updates)
   {
      // original behavior of this method
      oper = &op; return;
   }

   // Treat (Par)BilinearForm objects as a special case since their
   // AssembleDiagonal method returns the true-dof diagonal whereas the form
   // itself may act as an ldof operator. This is for compatibility with the
   // constructor that takes a BilinearForm parameter.
   const BilinearForm *blf = dynamic_cast<const BilinearForm *>(&op);
   if (blf)
   {
      // 'a' cannot be used for iterative_mode == true because its size may be
      // different.
      oper = nullptr;
      height = width = blf->FESpace()->GetTrueVSize();
   }
   else
   {
      oper = &op;
      height = op.Height();
      width = op.Width();
      MFEM_VERIFY(height == width, "not a square matrix!");
      // ess_tdof_list is only used with BilinearForm
      ess_tdof_list = nullptr;
   }
   dinv.SetSize(height);
   residual.SetSize(height);
   Vector &diag(residual);
   op.AssembleDiagonal(diag);
   Setup(diag);
}

void OperatorJacobiSmoother::Setup(const Vector &diag)
{
   residual.UseDevice(true);
   const real_t delta = damping;
   auto D = diag.Read();
   auto DI = dinv.Write();
   const bool use_abs_diag_ = use_abs_diag;
   mfem::forall(height, [=] MFEM_HOST_DEVICE (int i)
   {
      if (D[i] == 0.0)
      {
         MFEM_ABORT_KERNEL("Zero diagonal entry in OperatorJacobiSmoother");
      }
      if (!use_abs_diag_) { DI[i] = delta / D[i]; }
      else                { DI[i] = delta / std::abs(D[i]); }
   });
   if (ess_tdof_list && ess_tdof_list->Size() > 0)
   {
      auto I = ess_tdof_list->Read();
      mfem::forall(ess_tdof_list->Size(), [=] MFEM_HOST_DEVICE (int i)
      {
         DI[I[i]] = delta;
      });
   }
}

void OperatorJacobiSmoother::Mult(const Vector &x, Vector &y) const
{
   // For empty MPI ranks, height may be 0:
   // MFEM_VERIFY(Height() > 0, "The diagonal hasn't been computed.");
   MFEM_VERIFY(x.Size() == Width(), "invalid input vector");
   MFEM_VERIFY(y.Size() == Height(), "invalid output vector");

   auto DI = dinv.Read();
   auto X = x.Read();
   if (iterative_mode)
   {
      MFEM_VERIFY(oper, "iterative_mode == true requires the forward operator");
      oper->Mult(y, residual);  // r = A y
      auto R = residual.Read();
      auto Y = y.ReadWrite();
      // y += D^{-1} (x - A y)
      mfem::forall(height, [=] MFEM_HOST_DEVICE (int i)
      {
         Y[i] += DI[i] * (X[i] - R[i]);
      });
   }
   else
   {
      auto Y = y.Write();
      // y = D^{-1} x
      mfem::forall(height, [=] MFEM_HOST_DEVICE (int i)
      {
         Y[i] = DI[i] * X[i];
      });
   }
}

OperatorChebyshevSmoother::OperatorChebyshevSmoother(const Operator &oper_,
                                                     const Vector &d,
                                                     const Array<int>& ess_tdofs,
                                                     int order_, real_t max_eig_estimate_)
   :
   Solver(d.Size()),
   order(order_),
   max_eig_estimate(max_eig_estimate_),
   N(d.Size()),
   dinv(N),
   diag(d),
   coeffs(order),
   ess_tdof_list(ess_tdofs),
   residual(order > 1 ? N : 0),
   z(order > 1 ? N : 0),
   oper(&oper_) { Setup(); }

#ifdef MFEM_USE_MPI
OperatorChebyshevSmoother::OperatorChebyshevSmoother(const Operator &oper_,
                                                     const Vector &d,
                                                     const Array<int>& ess_tdofs,
                                                     int order_, MPI_Comm comm,
                                                     int power_iterations,
                                                     real_t power_tolerance,
                                                     int power_seed)
#else
OperatorChebyshevSmoother::OperatorChebyshevSmoother(const Operator &oper_,
                                                     const Vector &d,
                                                     const Array<int>& ess_tdofs,
                                                     int order_,
                                                     int power_iterations,
                                                     real_t power_tolerance,
                                                     int power_seed)
#endif
   : Solver(d.Size()),
     order(order_),
     N(d.Size()),
     dinv(N),
     diag(d),
     coeffs(order),
     ess_tdof_list(ess_tdofs),
     residual(order > 1 ? N : 0),
     z(order > 1 ? N : 0),
     oper(&oper_)
{
   OperatorJacobiSmoother invDiagOperator(diag, ess_tdofs, 1.0);
   ProductOperator diagPrecond(&invDiagOperator, oper, false, false);

#ifdef MFEM_USE_MPI
   PowerMethod powerMethod(comm);
#else
   PowerMethod powerMethod;
#endif
   Vector ev(oper->Width());
   MFEM_VERIFY(power_seed != 0, "invalid seed!");
   max_eig_estimate = powerMethod.EstimateLargestEigenvalue(diagPrecond, ev,
                                                            power_iterations,
                                                            power_tolerance,
                                                            power_seed);

   Setup();
}

OperatorChebyshevSmoother::OperatorChebyshevSmoother(const Operator* oper_,
                                                     const Vector &d,
                                                     const Array<int>& ess_tdofs,
                                                     int order_, real_t max_eig_estimate_)
   : OperatorChebyshevSmoother(*oper_, d, ess_tdofs, order_, max_eig_estimate_) { }

#ifdef MFEM_USE_MPI
OperatorChebyshevSmoother::OperatorChebyshevSmoother(const Operator* oper_,
                                                     const Vector &d,
                                                     const Array<int>& ess_tdofs,
                                                     int order_, MPI_Comm comm, int power_iterations, real_t power_tolerance)
   : OperatorChebyshevSmoother(*oper_, d, ess_tdofs, order_, comm,
                               power_iterations, power_tolerance) { }
#else
OperatorChebyshevSmoother::OperatorChebyshevSmoother(const Operator* oper_,
                                                     const Vector &d,
                                                     const Array<int>& ess_tdofs,
                                                     int order_, int power_iterations, real_t power_tolerance)
   : OperatorChebyshevSmoother(*oper_, d, ess_tdofs, order_, power_iterations,
                               power_tolerance) { }
#endif

void OperatorChebyshevSmoother::Setup()
{
   // Invert diagonal
   residual.UseDevice(true);
   z.UseDevice(true);
   auto D = diag.Read();
   auto X = dinv.Write();
   mfem::forall(N, [=] MFEM_HOST_DEVICE (int i) { X[i] = 1.0 / D[i]; });
   auto I = ess_tdof_list.Read();
   mfem::forall(ess_tdof_list.Size(), [=] MFEM_HOST_DEVICE (int i)
   {
      X[I[i]] = 1.0;
   });

   const int order_save = order;
   order = -1; // avoid early exit in SetOrder() when 'new_order' == 'order'
   SetOrder(order_save);
}

void OperatorChebyshevSmoother::SetOrder(int new_order)
{
   if (new_order == order) { return; }

   order = new_order;
   coeffs.SetSize(order);
   residual.SetSize(order > 1 ? N : 0);
   z.SetSize(order > 1 ? N : 0);

   // Set up Chebyshev coefficients
   // For reference, see e.g., Parallel multigrid smoothing: polynomial versus
   // Gauss-Seidel by Adams et al.
   real_t upper_bound = 1.2 * max_eig_estimate;
   real_t lower_bound = 0.3 * max_eig_estimate;
   real_t theta = 0.5 * (upper_bound + lower_bound);
   real_t delta = 0.5 * (upper_bound - lower_bound);

   switch (order-1)
   {
      case 0:
      {
         coeffs[0] = 1.0 / theta;
         break;
      }
      case 1:
      {
         real_t tmp_0 = 1.0/(pow(delta, 2) - 2*pow(theta, 2));
         coeffs[0] = -4*theta*tmp_0;
         coeffs[1] = 2*tmp_0;
         break;
      }
      case 2:
      {
         real_t tmp_0 = 3*pow(delta, 2);
         real_t tmp_1 = pow(theta, 2);
         real_t tmp_2 = 1.0/(-4*pow(theta, 3) + theta*tmp_0);
         coeffs[0] = tmp_2*(tmp_0 - 12*tmp_1);
         coeffs[1] = 12/(tmp_0 - 4*tmp_1);
         coeffs[2] = -4*tmp_2;
         break;
      }
      case 3:
      {
         real_t tmp_0 = pow(delta, 2);
         real_t tmp_1 = pow(theta, 2);
         real_t tmp_2 = 8*tmp_0;
         real_t tmp_3 = 1.0/(pow(delta, 4) + 8*pow(theta, 4) - tmp_1*tmp_2);
         coeffs[0] = tmp_3*(32*pow(theta, 3) - 16*theta*tmp_0);
         coeffs[1] = tmp_3*(-48*tmp_1 + tmp_2);
         coeffs[2] = 32*theta*tmp_3;
         coeffs[3] = -8*tmp_3;
         break;
      }
      case 4:
      {
         real_t tmp_0 = 5*pow(delta, 4);
         real_t tmp_1 = pow(theta, 4);
         real_t tmp_2 = pow(theta, 2);
         real_t tmp_3 = pow(delta, 2);
         real_t tmp_4 = 60*tmp_3;
         real_t tmp_5 = 20*tmp_3;
         real_t tmp_6 = 1.0/(16*pow(theta, 5) - pow(theta, 3)*tmp_5 + theta*tmp_0);
         real_t tmp_7 = 160*tmp_2;
         real_t tmp_8 = 1.0/(tmp_0 + 16*tmp_1 - tmp_2*tmp_5);
         coeffs[0] = tmp_6*(tmp_0 + 80*tmp_1 - tmp_2*tmp_4);
         coeffs[1] = tmp_8*(tmp_4 - tmp_7);
         coeffs[2] = tmp_6*(-tmp_5 + tmp_7);
         coeffs[3] = -80*tmp_8;
         coeffs[4] = 16*tmp_6;
         break;
      }
      default:
         MFEM_ABORT("Chebyshev smoother not implemented for order = " << order);
   }
}

void OperatorChebyshevSmoother::Mult(const Vector& x, Vector &y) const
{
   if (iterative_mode)
   {
      MFEM_ABORT("Chebyshev smoother not implemented for iterative mode");
   }

   if (!oper)
   {
      MFEM_ABORT("Chebyshev smoother requires operator");
   }

   // for k = 0, perform:
   //    r = D^{-1} x
   //    y = C_0 r
   const real_t C_0 = coeffs[0];
   auto Dinv = dinv.Read();
   auto X = x.Read();
   auto Y0 = y.Write();
   if (order == 1)
   {
      mfem::forall(N, [=] MFEM_HOST_DEVICE (int i)
      {
         Y0[i] = C_0 * Dinv[i] * X[i];
      });
   }
   else
   {
      auto R0 = residual.Write();
      mfem::forall(N, [=] MFEM_HOST_DEVICE (int i)
      {
         Y0[i] = C_0 * (R0[i] = Dinv[i] * X[i]);
      });
   }

   for (int k = 1; k < order; ++k)
   {
      // Apply: z = A r
      oper->Mult(residual, z);

      // Scale residual by inverse diagonal and add weighted contribution to y:
      //   r = D^{-1} z
      //   y += C_k r
      const real_t C_k = coeffs[k];
      auto Z = z.Read();
      auto Y = y.ReadWrite();
      if (k < order-1)
      {
         auto R = residual.Write();
         mfem::forall(N, [=] MFEM_HOST_DEVICE (int i)
         {
            Y[i] += C_k * (R[i] = Dinv[i] * Z[i]);
         });
      }
      else
      {
         mfem::forall(N, [=] MFEM_HOST_DEVICE (int i)
         {
            Y[i] += C_k * Dinv[i] * Z[i];
         });
      }
   }
}

void SLISolver::UpdateVectors()
{
   r.SetSize(width);
   r.UseDevice(true);

   z.SetSize(width);
   z.UseDevice(true);
}

void SLISolver::Mult(const Vector &b, Vector &x) const
{
   const bool zero_b = (b.Size() == 0);
   int i;

   MFEM_VERIFY(!zero_b || iterative_mode || width == 0,
               "empty 'b' can be used only in iterative mode!");

   // Optimized preconditioned SLI with fixed number of iterations and given
   // initial guess
   if (rel_tol == 0.0 && iterative_mode && prec)
   {
      for (i = 0; i < max_iter; i++)
      {
         oper->Mult(x, r);  // r = A x
         if (!zero_b) { subtract(b, r, r); } // r = b - A x
         prec->Mult(r, z);  // z = B r
         if (!zero_b) { x += z; } // x = x + B (b - A x)
         else { x -= z; }         // x = x - B (A x)
      }
      converged = true;
      final_iter = i;
      return;
   }

   // Optimized preconditioned SLI with fixed number of iterations and zero
   // initial guess
   if (rel_tol == 0.0 && !iterative_mode && prec)
   {
      prec->Mult(b, x);     // x = B b (initial guess 0)
      for (i = 1; i < max_iter; i++)
      {
         oper->Mult(x, r);  // r = A x
         subtract(b, r, r); // r = b - A x
         prec->Mult(r, z);  // z = B r
         x += z;            // x = x + B (b - A x)
      }
      converged = true;
      final_iter = i;
      return;
   }

   // General version of SLI with a relative tolerance, optional preconditioner
   // and optional initial guess
   real_t r0, nom, nom0, nomold = 1, cf;

   if (iterative_mode)
   {
      oper->Mult(x, r);
      if (!zero_b) { subtract(b, r, r); } // r = b - A x
   }
   else
   {
      r = b;
      x = 0.0;
   }

   if (prec)
   {
      prec->Mult(r, z); // z = B r
      nom0 = nom = sqrt(Dot(z, z));
   }
   else
   {
      nom0 = nom = sqrt(Dot(r, r));
   }
   initial_norm = nom0;

   if (print_options.iterations || print_options.first_and_last)
   {
      mfem::out << "   Iteration : " << setw(3) << right << 0 << "  ||Br|| = "
                << nom << (print_options.first_and_last ? " ..." : "") << '\n';
   }

   r0 = std::max(nom*rel_tol, abs_tol);
   if (nom <= r0)
   {
      converged = true;
      final_iter = 0;
      final_norm = nom;
      return;
   }

   // start iteration
   converged = false;
   final_iter = max_iter;
   for (i = 1; true; )
   {
      if (prec)
      {
         if (!zero_b) { x += z; }  // x = x + B (b - A x)
         else { x -= z; }          // x = x - B (A x)
      }
      else
      {
         if (!zero_b) { x += r; }  // x = x + (b - A x)
         else { x -= r; }          // x = x - (A x)
      }

      oper->Mult(x, r);
      if (!zero_b) { subtract(b, r, r); } // r = b - A x

      if (prec)
      {
         prec->Mult(r, z); //  z = B r
         nom = sqrt(Dot(z, z));
      }
      else
      {
         nom = sqrt(Dot(r, r));
      }

      cf = nom/nomold;
      nomold = nom;

      bool done = false;
      if (nom < r0)
      {
         converged = true;
         final_iter = i;
         done = true;
      }

      if (++i > max_iter)
      {
         done = true;
      }

      if (print_options.iterations || (done && print_options.first_and_last))
      {
         mfem::out << "   Iteration : " << setw(3) << right << (i-1)
                   << "  ||Br|| = " << setw(11) << left << nom
                   << "\tConv. rate: " << cf << '\n';
      }

      if (done) { break; }
   }

   if (print_options.summary || (print_options.warnings && !converged))
   {
      const auto rf = pow (nom/nom0, 1.0/final_iter);
      mfem::out << "SLI: Number of iterations: " << final_iter << '\n'
                << "Conv. rate: " << cf << '\n'
                << "Average reduction factor: "<< rf << '\n';
   }
   if (print_options.warnings && !converged)
   {
      mfem::out << "SLI: No convergence!" << '\n';
   }

   final_norm = nom;
}

void SLI(const Operator &A, const Vector &b, Vector &x,
         int print_iter, int max_num_iter,
         real_t RTOLERANCE, real_t ATOLERANCE)
{
   MFEM_PERF_FUNCTION;

   SLISolver sli;
   sli.SetPrintLevel(print_iter);
   sli.SetMaxIter(max_num_iter);
   sli.SetRelTol(sqrt(RTOLERANCE));
   sli.SetAbsTol(sqrt(ATOLERANCE));
   sli.SetOperator(A);
   sli.Mult(b, x);
}

void SLI(const Operator &A, Solver &B, const Vector &b, Vector &x,
         int print_iter, int max_num_iter,
         real_t RTOLERANCE, real_t ATOLERANCE)
{
   MFEM_PERF_FUNCTION;

   SLISolver sli;
   sli.SetPrintLevel(print_iter);
   sli.SetMaxIter(max_num_iter);
   sli.SetRelTol(sqrt(RTOLERANCE));
   sli.SetAbsTol(sqrt(ATOLERANCE));
   sli.SetOperator(A);
   sli.SetPreconditioner(B);
   sli.Mult(b, x);
}


void CGSolver::UpdateVectors()
{
   MemoryType mt = GetMemoryType(oper->GetMemoryClass());

   r.SetSize(width, mt);
   r.UseDevice(true);

   d.SetSize(width, mt);
   d.UseDevice(true);

   z.SetSize(width, mt);
   z.UseDevice(true);
}

void CGSolver::Mult(const Vector &b, Vector &x) const
{
   int i;
   real_t r0, den, nom, nom0, betanom, alpha, beta;

   x.UseDevice(true);
   if (iterative_mode)
   {
      oper->Mult(x, r);
      subtract(b, r, r); // r = b - A x
   }
   else
   {
      r = b;
      x = 0.0;
   }

   if (prec)
   {
      prec->Mult(r, z); // z = B r
      d = z;
   }
   else
   {
      d = r;
   }
   nom0 = nom = Dot(d, r);
   if (nom0 >= 0.0) { initial_norm = sqrt(nom0); }
   MFEM_VERIFY(IsFinite(nom), "nom = " << nom);
   if (print_options.iterations || print_options.first_and_last)
   {
      mfem::out << "   Iteration : " << setw(3) << 0 << "  (B r, r) = "
                << nom << (print_options.first_and_last ? " ...\n" : "\n");
   }

   if (nom < 0.0)
   {
      if (print_options.warnings)
      {
         mfem::out << "PCG: The preconditioner is not positive definite. (Br, r) = "
                   << nom << '\n';
      }
      converged = false;
      final_iter = 0;
      initial_norm = nom;
      final_norm = nom;

      Monitor(0, nom, r, x, true);
      return;
   }
   r0 = std::max(nom*rel_tol*rel_tol, abs_tol*abs_tol);
   if (Monitor(0, nom, r, x) || nom <= r0)
   {
      converged = true;
      final_iter = 0;
      final_norm = sqrt(nom);

      Monitor(0, nom, r, x, true);
      return;
   }

   oper->Mult(d, z);  // z = A d
   den = Dot(z, d);
   MFEM_VERIFY(IsFinite(den), "den = " << den);
   if (den <= 0.0)
   {
      if (Dot(d, d) > 0.0 && print_options.warnings)
      {
         mfem::out << "PCG: The operator is not positive definite. (Ad, d) = "
                   << den << '\n';
      }
      if (den == 0.0)
      {
         converged = false;
         final_iter = 0;
         final_norm = sqrt(nom);

         Monitor(0, nom, r, x, true);
         return;
      }
   }

   // start iteration
   converged = false;
   final_iter = max_iter;
   for (i = 1; true; )
   {
      alpha = nom/den;
      add(x,  alpha, d, x);     //  x = x + alpha d
      add(r, -alpha, z, r);     //  r = r - alpha A d

      if (prec)
      {
         prec->Mult(r, z);      //  z = B r
         betanom = Dot(r, z);
      }
      else
      {
         betanom = Dot(r, r);
      }
      MFEM_VERIFY(IsFinite(betanom), "betanom = " << betanom);
      if (betanom < 0.0)
      {
         if (print_options.warnings)
         {
            mfem::out << "PCG: The preconditioner is not positive definite. (Br, r) = "
                      << betanom << '\n';
         }
         converged = false;
         final_iter = i;
         break;
      }

      if (print_options.iterations)
      {
         mfem::out << "   Iteration : " << setw(3) << i << "  (B r, r) = "
                   << betanom << std::endl;
      }

      if (Monitor(i, betanom, r, x) || betanom <= r0)
      {
         converged = true;
         final_iter = i;
         break;
      }

      if (++i > max_iter)
      {
         break;
      }

      beta = betanom/nom;
      if (prec)
      {
         add(z, beta, d, d);   //  d = z + beta d
      }
      else
      {
         add(r, beta, d, d);
      }
      oper->Mult(d, z);       //  z = A d
      den = Dot(d, z);
      MFEM_VERIFY(IsFinite(den), "den = " << den);
      if (den <= 0.0)
      {
         if (Dot(d, d) > 0.0 && print_options.warnings)
         {
            mfem::out << "PCG: The operator is not positive definite. (Ad, d) = "
                      << den << '\n';
         }
         if (den == 0.0)
         {
            final_iter = i;
            break;
         }
      }
      nom = betanom;
   }
   if (print_options.first_and_last && !print_options.iterations)
   {
      mfem::out << "   Iteration : " << setw(3) << final_iter << "  (B r, r) = "
                << betanom << '\n';
   }
   if (print_options.summary || (print_options.warnings && !converged))
   {
      mfem::out << "PCG: Number of iterations: " << final_iter << '\n';
   }
   if (print_options.summary || print_options.iterations ||
       print_options.first_and_last)
   {
      const auto arf = pow (betanom/nom0, 0.5/final_iter);
      mfem::out << "Average reduction factor = " << arf << '\n';
   }
   if (print_options.warnings && !converged)
   {
      mfem::out << "PCG: No convergence!" << '\n';
   }

   final_norm = sqrt(betanom);

   Monitor(final_iter, final_norm, r, x, true);
}

void CG(const Operator &A, const Vector &b, Vector &x,
        int print_iter, int max_num_iter,
        real_t RTOLERANCE, real_t ATOLERANCE)
{
   MFEM_PERF_FUNCTION;

   CGSolver cg;
   cg.SetPrintLevel(print_iter);
   cg.SetMaxIter(max_num_iter);
   cg.SetRelTol(sqrt(RTOLERANCE));
   cg.SetAbsTol(sqrt(ATOLERANCE));
   cg.SetOperator(A);
   cg.Mult(b, x);
}

void PCG(const Operator &A, Solver &B, const Vector &b, Vector &x,
         int print_iter, int max_num_iter,
         real_t RTOLERANCE, real_t ATOLERANCE)
{
   MFEM_PERF_FUNCTION;

   CGSolver pcg;
   pcg.SetPrintLevel(print_iter);
   pcg.SetMaxIter(max_num_iter);
   pcg.SetRelTol(sqrt(RTOLERANCE));
   pcg.SetAbsTol(sqrt(ATOLERANCE));
   pcg.SetOperator(A);
   pcg.SetPreconditioner(B);
   pcg.Mult(b, x);
}


inline void GeneratePlaneRotation(real_t &dx, real_t &dy,
                                  real_t &cs, real_t &sn)
{
   if (dy == 0.0)
   {
      cs = 1.0;
      sn = 0.0;
   }
   else if (fabs(dy) > fabs(dx))
   {
      real_t temp = dx / dy;
      sn = 1.0 / sqrt( 1.0 + temp*temp );
      cs = temp * sn;
   }
   else
   {
      real_t temp = dy / dx;
      cs = 1.0 / sqrt( 1.0 + temp*temp );
      sn = temp * cs;
   }
}

inline void ApplyPlaneRotation(real_t &dx, real_t &dy, real_t &cs, real_t &sn)
{
   real_t temp = cs * dx + sn * dy;
   dy = -sn * dx + cs * dy;
   dx = temp;
}

inline void Update(Vector &x, int k, DenseMatrix &h, Vector &s,
                   Array<Vector*> &v)
{
   Vector y(s);

   // Backsolve:
   for (int i = k; i >= 0; i--)
   {
      y(i) /= h(i,i);
      for (int j = i - 1; j >= 0; j--)
      {
         y(j) -= h(j,i) * y(i);
      }
   }

   for (int j = 0; j <= k; j++)
   {
      x.Add(y(j), *v[j]);
   }
}

void GMRESSolver::Mult(const Vector &b, Vector &x) const
{
   // Generalized Minimum Residual method following the algorithm
   // on p. 20 of the SIAM Templates book.

   int n = width;

   DenseMatrix H(m+1, m);
   Vector s(m+1), cs(m+1), sn(m+1);
   Vector r(n), w(n);
   Array<Vector *> v;

   b.UseDevice(true);
   x.UseDevice(true);
   r.UseDevice(true);
   w.UseDevice(true);

   int i, j, k;

   if (iterative_mode)
   {
      oper->Mult(x, r);
   }
   else
   {
      x = 0.0;
   }

   if (prec)
   {
      if (iterative_mode)
      {
         subtract(b, r, w);
         prec->Mult(w, r);    // r = M (b - A x)
      }
      else
      {
         prec->Mult(b, r);
      }
   }
   else
   {
      if (iterative_mode)
      {
         subtract(b, r, r);
      }
      else
      {
         r = b;
      }
   }
   real_t beta = initial_norm = Norm(r);  // beta = ||r||
   MFEM_VERIFY(IsFinite(beta), "beta = " << beta);

   final_norm = std::max(rel_tol*beta, abs_tol);

   if (Monitor(0, beta, r, x) || beta <= final_norm)
   {
      final_norm = beta;
      final_iter = 0;
      converged = true;
      j = 0;
      goto finish;
   }

   if (print_options.iterations || print_options.first_and_last)
   {
      mfem::out << "   Pass : " << setw(2) << 1
                << "   Iteration : " << setw(3) << 0
                << "  ||B r|| = " << beta
                << (print_options.first_and_last ? " ...\n" : "\n");
   }

   v.SetSize(m+1, NULL);

   for (j = 1; j <= max_iter; )
   {
      if (v[0] == NULL)
      {
         v[0] = new Vector(n);
         v[0]->UseDevice(true);
      }
      v[0]->Set(1.0/beta, r);
      s = 0.0; s(0) = beta;

      for (i = 0; i < m && j <= max_iter; i++, j++)
      {
         if (prec)
         {
            oper->Mult(*v[i], r);
            prec->Mult(r, w);        // w = M A v[i]
         }
         else
         {
            oper->Mult(*v[i], w);
         }

         for (k = 0; k <= i; k++)
         {
            H(k,i) = Dot(w, *v[k]);  // H(k,i) = w * v[k]
            w.Add(-H(k,i), *v[k]);   // w -= H(k,i) * v[k]
         }

         H(i+1,i) = Norm(w);           // H(i+1,i) = ||w||
         MFEM_VERIFY(IsFinite(H(i+1,i)), "Norm(w) = " << H(i+1,i));
         if (v[i+1] == NULL) { v[i+1] = new Vector(n); }
         v[i+1]->Set(1.0/H(i+1,i), w); // v[i+1] = w / H(i+1,i)

         for (k = 0; k < i; k++)
         {
            ApplyPlaneRotation(H(k,i), H(k+1,i), cs(k), sn(k));
         }

         GeneratePlaneRotation(H(i,i), H(i+1,i), cs(i), sn(i));
         ApplyPlaneRotation(H(i,i), H(i+1,i), cs(i), sn(i));
         ApplyPlaneRotation(s(i), s(i+1), cs(i), sn(i));

         const real_t resid = fabs(s(i+1));
         MFEM_VERIFY(IsFinite(resid), "resid = " << resid);

         if (Monitor(j, resid, r, x) || resid <= final_norm)
         {
            Update(x, i, H, s, v);
            final_norm = resid;
            final_iter = j;
            converged = true;
            goto finish;
         }

         if (print_options.iterations)
         {
            mfem::out << "   Pass : " << setw(2) << (j-1)/m+1
                      << "   Iteration : " << setw(3) << j
                      << "  ||B r|| = " << resid << '\n';
         }
      }

      if (print_options.iterations && j <= max_iter)
      {
         mfem::out << "Restarting..." << '\n';
      }

      Update(x, i-1, H, s, v);

      oper->Mult(x, r);
      if (prec)
      {
         subtract(b, r, w);
         prec->Mult(w, r);    // r = M (b - A x)
      }
      else
      {
         subtract(b, r, r);
      }
      beta = Norm(r);         // beta = ||r||
      MFEM_VERIFY(IsFinite(beta), "beta = " << beta);
      if (beta <= final_norm)
      {
         final_norm = beta;
         final_iter = j;
         converged = true;
         goto finish;
      }
   }

   final_norm = beta;
   final_iter = max_iter;
   converged = false;

finish:
   if ((print_options.iterations && converged) || print_options.first_and_last)
   {
      mfem::out << "   Pass : " << setw(2) << (j-1)/m+1
                << "   Iteration : " << setw(3) << final_iter
                << "  ||B r|| = " << final_norm << '\n';
   }
   if (print_options.summary || (print_options.warnings && !converged))
   {
      mfem::out << "GMRES: Number of iterations: " << final_iter << '\n';
   }
   if (print_options.warnings && !converged)
   {
      mfem::out << "GMRES: No convergence!\n";
   }

   Monitor(final_iter, final_norm, r, x, true);

   for (i = 0; i < v.Size(); i++)
   {
      delete v[i];
   }
}

void FGMRESSolver::Mult(const Vector &b, Vector &x) const
{
   DenseMatrix H(m+1,m);
   Vector s(m+1), cs(m+1), sn(m+1);
   Vector r(b.Size());

   b.UseDevice(true);
   x.UseDevice(true);
   r.UseDevice(true);

   int i, j, k;

   if (iterative_mode)
   {
      oper->Mult(x, r);
      subtract(b,r,r);
   }
   else
   {
      x = 0.;
      r = b;
   }
   real_t beta = initial_norm = Norm(r);  // beta = ||r||
   MFEM_VERIFY(IsFinite(beta), "beta = " << beta);

   final_norm = std::max(rel_tol*beta, abs_tol);

   if (Monitor(0, beta, r, x) || beta <= final_norm)
   {
<<<<<<< HEAD
      converged = false;
=======
      converged = true;
>>>>>>> 2d87af44
      final_norm = beta;
      final_iter = 0;

      Monitor(0, beta, r, x, true);
      return;
   }

   // initialize the first pass
   converged = false;

   if (print_options.iterations || print_options.first_and_last)
   {
      mfem::out << "   Pass : " << setw(2) << 1
                << "   Iteration : " << setw(3) << 0
                << "  || r || = " << beta
                << (print_options.first_and_last ? " ...\n" : "\n");
   }

   Array<Vector*> v(m+1);
   Array<Vector*> z(m+1);
   for (i= 0; i<=m; i++)
   {
      v[i] = NULL;
      z[i] = NULL;
   }

   j = 1;
   while (j <= max_iter)
   {
      if (v[0] == NULL)
      {
         v[0] = new Vector(b.Size());
         v[0]->UseDevice(true);
      }
      (*v[0]) = 0.0;
      v[0] -> Add (1.0/beta, r);   // v[0] = r / ||r||
      s = 0.0; s(0) = beta;

      for (i = 0; i < m && j <= max_iter; i++, j++)
      {

         if (z[i] == NULL)
         {
            z[i] = new Vector(b.Size());
            z[i]->UseDevice(true);
         }
         (*z[i]) = 0.0;

         if (prec)
         {
            prec->Mult(*v[i], *z[i]);
         }
         else
         {
            (*z[i]) = (*v[i]);
         }
         oper->Mult(*z[i], r);

         for (k = 0; k <= i; k++)
         {
            H(k,i) = Dot( r, *v[k]); // H(k,i) = r * v[k]
            r.Add(-H(k,i), (*v[k])); // r -= H(k,i) * v[k]
         }

         H(i+1,i)  = Norm(r);       // H(i+1,i) = ||r||
         if (v[i+1] == NULL)
         {
            v[i+1] = new Vector(b.Size());
            v[i+1]->UseDevice(true);
         }
         (*v[i+1]) = 0.0;
         v[i+1] -> Add (1.0/H(i+1,i), r); // v[i+1] = r / H(i+1,i)

         for (k = 0; k < i; k++)
         {
            ApplyPlaneRotation(H(k,i), H(k+1,i), cs(k), sn(k));
         }

         GeneratePlaneRotation(H(i,i), H(i+1,i), cs(i), sn(i));
         ApplyPlaneRotation(H(i,i), H(i+1,i), cs(i), sn(i));
         ApplyPlaneRotation(s(i), s(i+1), cs(i), sn(i));

         const real_t resid = fabs(s(i+1));
         MFEM_VERIFY(IsFinite(resid), "resid = " << resid);
         if (print_options.iterations || (print_options.first_and_last &&
                                          resid <= final_norm))
         {
            mfem::out << "   Pass : " << setw(2) << (j-1)/m+1
                      << "   Iteration : " << setw(3) << j
                      << "  || r || = " << resid << endl;
         }

         if (Monitor(j, resid, r, x, resid <= final_norm) || resid <= final_norm)
         {
            Update(x, i, H, s, z);
            final_norm = resid;
            final_iter = j;
            converged = true;

            if (print_options.summary)
            {
               mfem::out << "FGMRES: Number of iterations: " << final_iter << '\n';
            }

            for (i= 0; i<=m; i++)
            {
               if (v[i]) { delete v[i]; }
               if (z[i]) { delete z[i]; }
            }

            Monitor(j, resid, r, x, true);
            return;
         }
      }

      if (print_options.iterations)
      {
         mfem::out << "Restarting..." << endl;
      }

      Update(x, i-1, H, s, z);

      oper->Mult(x, r);
      subtract(b,r,r);
      beta = Norm(r);
      MFEM_VERIFY(IsFinite(beta), "beta = " << beta);
      if (beta <= final_norm)
      {
         converged = true;

         break;
      }
   }

   // Clean buffers up
   for (i = 0; i <= m; i++)
   {
      if (v[i]) { delete v[i]; }
      if (z[i]) { delete z[i]; }
   }

   final_norm = beta;
   final_iter = converged ? j : max_iter;

   // Note: j is off by one when we arrive here
   if (!print_options.iterations && print_options.first_and_last)
   {
      mfem::out << "   Pass : " << setw(2) << (j-1)/m+1
                << "   Iteration : " << setw(3) << j-1
                << "  || r || = " << final_norm << endl;
   }
   if (print_options.summary || (print_options.warnings && !converged))
   {
      mfem::out << "FGMRES: Number of iterations: " << final_iter << '\n';
   }
   if (print_options.warnings && !converged)
   {
      mfem::out << "FGMRES: No convergence!\n";
   }

   Monitor(final_iter, final_norm, r, x, true);
}


int GMRES(const Operator &A, Vector &x, const Vector &b, Solver &M,
          int &max_iter, int m, real_t &tol, real_t atol, int printit)
{
   MFEM_PERF_FUNCTION;

   GMRESSolver gmres;
   gmres.SetPrintLevel(printit);
   gmres.SetMaxIter(max_iter);
   gmres.SetKDim(m);
   gmres.SetRelTol(sqrt(tol));
   gmres.SetAbsTol(sqrt(atol));
   gmres.SetOperator(A);
   gmres.SetPreconditioner(M);
   gmres.Mult(b, x);
   max_iter = gmres.GetNumIterations();
   tol = gmres.GetFinalNorm()*gmres.GetFinalNorm();
   return gmres.GetConverged();
}

void GMRES(const Operator &A, Solver &B, const Vector &b, Vector &x,
           int print_iter, int max_num_iter, int m, real_t rtol, real_t atol)
{
   GMRES(A, x, b, B, max_num_iter, m, rtol, atol, print_iter);
}


void BiCGSTABSolver::UpdateVectors()
{
   p.SetSize(width);
   p.UseDevice(true);

   phat.SetSize(width);
   phat.UseDevice(true);

   s.SetSize(width);
   s.UseDevice(true);

   shat.SetSize(width);
   shat.UseDevice(true);

   t.SetSize(width);
   t.UseDevice(true);

   v.SetSize(width);
   v.UseDevice(true);

   r.SetSize(width);
   r.UseDevice(true);

   rtilde.SetSize(width);
   rtilde.UseDevice(true);
}

void BiCGSTABSolver::Mult(const Vector &b, Vector &x) const
{
   // BiConjugate Gradient Stabilized method following the algorithm
   // on p. 27 of the SIAM Templates book.

   int i;
   real_t resid, tol_goal;
   real_t rho_1, rho_2=1.0, alpha=1.0, beta, omega=1.0;

   b.UseDevice(true);
   x.UseDevice(true);

   if (iterative_mode)
   {
      oper->Mult(x, r);
      subtract(b, r, r); // r = b - A x
   }
   else
   {
      x = 0.0;
      r = b;
   }
   rtilde = r;

   resid = initial_norm = Norm(r);
   MFEM_VERIFY(IsFinite(resid), "resid = " << resid);
   if (print_options.iterations || print_options.first_and_last)
   {
      mfem::out << "   Iteration : " << setw(3) << 0
                << "   ||r|| = " << resid << (print_options.first_and_last ? " ...\n" : "\n");
   }

   tol_goal = std::max(resid*rel_tol, abs_tol);

   if (Monitor(0, resid, r, x) || resid <= tol_goal)
   {
      final_norm = resid;
      final_iter = 0;
      converged = true;

      Monitor(0, resid, r, x, true);
      return;
   }

   for (i = 1; i <= max_iter; i++)
   {
      rho_1 = Dot(rtilde, r);
      if (rho_1 == 0)
      {
         if (print_options.iterations || print_options.first_and_last)
         {
            mfem::out << "   Iteration : " << setw(3) << i
                      << "   ||r|| = " << resid << '\n';
         }

         final_norm = resid;
         final_iter = i;
         converged = false;
         if (print_options.summary || (print_options.warnings && !converged))
         {
            mfem::out << "BiCGStab: Number of iterations: " << final_iter << '\n';
         }
         if (print_options.warnings)
         {
            mfem::out << "BiCGStab: No convergence!\n";
         }

         Monitor(i, resid, r, x, true);
         return;
      }
      if (i == 1)
      {
         p = r;
      }
      else
      {
         beta = (rho_1/rho_2) * (alpha/omega);
         add(p, -omega, v, p);  //  p = p - omega * v
         add(r, beta, p, p);    //  p = r + beta * p
      }
      if (prec)
      {
         prec->Mult(p, phat);   //  phat = M^{-1} * p
      }
      else
      {
         phat = p;
      }
      oper->Mult(phat, v);     //  v = A * phat
      alpha = rho_1 / Dot(rtilde, v);
      add(r, -alpha, v, s); //  s = r - alpha * v
      resid = Norm(s);
      MFEM_VERIFY(IsFinite(resid), "resid = " << resid);
      if (Monitor(i, resid, r, x) || resid < tol_goal)
      {
         x.Add(alpha, phat);  //  x = x + alpha * phat
         if (print_options.iterations || print_options.first_and_last)
         {
            mfem::out << "   Iteration : " << setw(3) << i
                      << "   ||s|| = " << resid << '\n';
         }
         final_norm = resid;
         final_iter = i;
         converged = true;
         if (print_options.summary || (print_options.warnings && !converged))
         {
            mfem::out << "BiCGStab: Number of iterations: " << final_iter << '\n';
         }

         Monitor(i, resid, r, x, true);
         return;
      }
      if (print_options.iterations)
      {
         mfem::out << "   Iteration : " << setw(3) << i
                   << "   ||s|| = " << resid;
      }
      if (prec)
      {
         prec->Mult(s, shat);  //  shat = M^{-1} * s
      }
      else
      {
         shat = s;
      }
      oper->Mult(shat, t);     //  t = A * shat
      omega = Dot(t, s) / Dot(t, t);
      x.Add(alpha, phat);   //  x += alpha * phat
      x.Add(omega, shat);   //  x += omega * shat
      add(s, -omega, t, r); //  r = s - omega * t

      rho_2 = rho_1;
      resid = Norm(r);
      MFEM_VERIFY(IsFinite(resid), "resid = " << resid);
      if (print_options.iterations)
      {
         mfem::out << "   ||r|| = " << resid << '\n';
      }
      if (Monitor(i, resid, r, x) || resid < tol_goal)
      {
         final_norm = resid;
         final_iter = i;
         converged = true;
         if (!print_options.iterations && print_options.first_and_last)
         {
            mfem::out << "   Iteration : " << setw(3) << i
                      << "   ||r|| = " << resid << '\n';
         }
         if (print_options.summary || (print_options.warnings && !converged))
         {
            mfem::out << "BiCGStab: Number of iterations: " << final_iter << '\n';
         }

         Monitor(i, resid, r, x, true);
         return;
      }
      if (omega == 0)
      {
         final_norm = resid;
         final_iter = i;
         converged = false;
         if (!print_options.iterations && print_options.first_and_last)
         {
            mfem::out << "   Iteration : " << setw(3) << i
                      << "   ||r|| = " << resid << '\n';
         }
         if (print_options.summary || (print_options.warnings && !converged))
         {
            mfem::out << "BiCGStab: Number of iterations: " << final_iter << '\n';
         }
         if (print_options.warnings)
         {
            mfem::out << "BiCGStab: No convergence!\n";
         }

         Monitor(i, resid, r, x, true);
         return;
      }
   }

   final_norm = resid;
   final_iter = max_iter;
   converged = false;

   if (!print_options.iterations && print_options.first_and_last)
   {
      mfem::out << "   Iteration : " << setw(3) << final_iter
                << "   ||r|| = " << resid << '\n';
   }
   if (print_options.summary || (print_options.warnings && !converged))
   {
      mfem::out << "BiCGStab: Number of iterations: " << final_iter << '\n';
   }
   if (print_options.warnings)
   {
      mfem::out << "BiCGStab: No convergence!\n";
   }

   Monitor(final_iter, final_norm, r, x, true);
}

int BiCGSTAB(const Operator &A, Vector &x, const Vector &b, Solver &M,
             int &max_iter, real_t &tol, real_t atol, int printit)
{
   BiCGSTABSolver bicgstab;
   bicgstab.SetPrintLevel(printit);
   bicgstab.SetMaxIter(max_iter);
   bicgstab.SetRelTol(sqrt(tol));
   bicgstab.SetAbsTol(sqrt(atol));
   bicgstab.SetOperator(A);
   bicgstab.SetPreconditioner(M);
   bicgstab.Mult(b, x);
   max_iter = bicgstab.GetNumIterations();
   tol = bicgstab.GetFinalNorm()*bicgstab.GetFinalNorm();
   return bicgstab.GetConverged();
}

void BiCGSTAB(const Operator &A, Solver &B, const Vector &b, Vector &x,
              int print_iter, int max_num_iter, real_t rtol, real_t atol)
{
   BiCGSTAB(A, x, b, B, max_num_iter, rtol, atol, print_iter);
}


void MINRESSolver::SetOperator(const Operator &op)
{
   IterativeSolver::SetOperator(op);
   v0.SetSize(width);
   v0.UseDevice(true);

   v1.SetSize(width);
   v1.UseDevice(true);

   w0.SetSize(width);
   w0.UseDevice(true);

   w1.SetSize(width);
   w1.UseDevice(true);

   q.SetSize(width);
   q.UseDevice(true);

   if (prec)
   {
      u1.SetSize(width);
      u1.UseDevice(true);
   }
}

void MINRESSolver::Mult(const Vector &b, Vector &x) const
{
   // Based on the MINRES algorithm on p. 86, Fig. 6.9 in
   // "Iterative Krylov Methods for Large Linear Systems",
   // by Henk A. van der Vorst, 2003.
   // Extended to support an SPD preconditioner.

   b.UseDevice(true);
   x.UseDevice(true);

   int it;
   real_t beta, eta, gamma0, gamma1, sigma0, sigma1;
   real_t alpha, delta, rho1, rho2, rho3, norm_goal;
   Vector *z = (prec) ? &u1 : &v1;

   converged = true;

   if (!iterative_mode)
   {
      v1 = b;
      x = 0.;
   }
   else
   {
      oper->Mult(x, v1);
      subtract(b, v1, v1);
   }

   if (prec)
   {
      prec->Mult(v1, u1);
   }
   eta = beta = initial_norm = sqrt(Dot(*z, v1));
   MFEM_VERIFY(IsFinite(eta), "eta = " << eta);
   gamma0 = gamma1 = 1.;
   sigma0 = sigma1 = 0.;

   norm_goal = std::max(rel_tol*eta, abs_tol);

   if (Monitor(0, eta, *z, x) || eta <= norm_goal)
   {
      it = 0;
      goto loop_end;
   }

   if (print_options.iterations || print_options.first_and_last)
   {
      mfem::out << "MINRES: iteration " << setw(3) << 0 << ": ||r||_B = "
                << eta << (print_options.first_and_last ? " ..." : "") << '\n';
   }

   for (it = 1; it <= max_iter; it++)
   {
      v1 /= beta;
      if (prec)
      {
         u1 /= beta;
      }
      oper->Mult(*z, q);
      alpha = Dot(*z, q);
      MFEM_VERIFY(IsFinite(alpha), "alpha = " << alpha);
      if (it > 1) // (v0 == 0) for (it == 1)
      {
         q.Add(-beta, v0);
      }
      add(q, -alpha, v1, v0);

      delta = gamma1*alpha - gamma0*sigma1*beta;
      rho3 = sigma0*beta;
      rho2 = sigma1*alpha + gamma0*gamma1*beta;
      if (!prec)
      {
         beta = Norm(v0);
      }
      else
      {
         prec->Mult(v0, q);
         beta = sqrt(Dot(v0, q));
      }
      MFEM_VERIFY(IsFinite(beta), "beta = " << beta);
      rho1 = std::hypot(delta, beta);

      if (it == 1)
      {
         w0.Set(1./rho1, *z);   // (w0 == 0) and (w1 == 0)
      }
      else if (it == 2)
      {
         add(1./rho1, *z, -rho2/rho1, w1, w0);   // (w0 == 0)
      }
      else
      {
         add(-rho3/rho1, w0, -rho2/rho1, w1, w0);
         w0.Add(1./rho1, *z);
      }

      gamma0 = gamma1;
      gamma1 = delta/rho1;

      x.Add(gamma1*eta, w0);

      sigma0 = sigma1;
      sigma1 = beta/rho1;

      eta = -sigma1*eta;
      MFEM_VERIFY(IsFinite(eta), "eta = " << eta);

      if (fabs(eta) <= norm_goal)
      {
         goto loop_end;
      }

      if (print_options.iterations)
      {
         mfem::out << "MINRES: iteration " << setw(3) << it << ": ||r||_B = "
                   << fabs(eta) << '\n';
      }
      if (Monitor(it, fabs(eta), *z, x)) { goto loop_end; }

      if (prec)
      {
         Swap(u1, q);
      }
      Swap(v0, v1);
      Swap(w0, w1);
   }
   converged = false;
   it--;

loop_end:
   final_iter = it;
   final_norm = fabs(eta);

   if (print_options.iterations || print_options.first_and_last)
   {
      mfem::out << "MINRES: iteration " << setw(3) << it << ": ||r||_B = "
                << fabs(eta) << '\n';
   }

   if (print_options.summary || (!converged && print_options.warnings))
   {
      mfem::out << "MINRES: Number of iterations: " << setw(3) << final_iter << '\n';
   }

   converged = Monitor(final_iter, final_norm, *z, x, true) || converged;

   // if (print_options.iteration_details || (!converged && print_options.errors))
   // {
   //    oper->Mult(x, v1);
   //    subtract(b, v1, v1);
   //    if (prec)
   //    {
   //       prec->Mult(v1, u1);
   //    }
   //    eta = sqrt(Dot(*z, v1));
   //    mfem::out << "MINRES: iteration " << setw(3) << it << '\n'
   //              << "   ||r||_B = " << eta << " (re-computed)" << '\n';
   // }

   if (!converged && (print_options.warnings))
   {
      mfem::out << "MINRES: No convergence!\n";
   }
}

void MINRES(const Operator &A, const Vector &b, Vector &x, int print_it,
            int max_it, real_t rtol, real_t atol)
{
   MFEM_PERF_FUNCTION;

   MINRESSolver minres;
   minres.SetPrintLevel(print_it);
   minres.SetMaxIter(max_it);
   minres.SetRelTol(sqrt(rtol));
   minres.SetAbsTol(sqrt(atol));
   minres.SetOperator(A);
   minres.Mult(b, x);
}

void MINRES(const Operator &A, Solver &B, const Vector &b, Vector &x,
            int print_it, int max_it, real_t rtol, real_t atol)
{
   MINRESSolver minres;
   minres.SetPrintLevel(print_it);
   minres.SetMaxIter(max_it);
   minres.SetRelTol(sqrt(rtol));
   minres.SetAbsTol(sqrt(atol));
   minres.SetOperator(A);
   minres.SetPreconditioner(B);
   minres.Mult(b, x);
}


void NewtonSolver::SetOperator(const Operator &op)
{
   oper = &op;
   height = op.Height();
   width = op.Width();
   MFEM_VERIFY(height == width, "square Operator is required.");

   r.SetSize(width);
   r.UseDevice(true);

   c.SetSize(width);
   c.UseDevice(true);
}

void NewtonSolver::Mult(const Vector &b, Vector &x) const
{
   MFEM_VERIFY(oper != NULL, "the Operator is not set (use SetOperator).");
   MFEM_VERIFY(prec != NULL, "the Solver is not set (use SetSolver).");

   int it;
   real_t norm0, norm, norm_goal;
   const bool have_b = (b.Size() == Height());

   if (!iterative_mode)
   {
      x = 0.0;
   }

   ProcessNewState(x);

   oper->Mult(x, r);
   if (have_b)
   {
      r -= b;
   }

   norm0 = norm = initial_norm = Norm(r);
   if (print_options.first_and_last && !print_options.iterations)
   {
      mfem::out << "Newton iteration " << setw(2) << 0
                << " : ||r|| = " << norm << "...\n";
   }
   norm_goal = std::max(rel_tol*norm, abs_tol);

   prec->iterative_mode = false;

   // x_{i+1} = x_i - [DF(x_i)]^{-1} [F(x_i)-b]
   for (it = 0; true; it++)
   {
      MFEM_VERIFY(IsFinite(norm), "norm = " << norm);
      if (print_options.iterations)
      {
         mfem::out << "Newton iteration " << setw(2) << it
                   << " : ||r|| = " << norm;
         if (it > 0)
         {
            mfem::out << ", ||r||/||r_0|| = " << norm/norm0;
         }
         mfem::out << '\n';
      }

      if (Monitor(it, norm, r, x) || norm <= norm_goal)
      {
         converged = true;
         break;
      }

      if (it >= max_iter)
      {
         converged = false;
         break;
      }

      grad = &oper->GetGradient(x);
      prec->SetOperator(*grad);

      if (lin_rtol_type)
      {
         AdaptiveLinRtolPreSolve(x, it, norm);
      }

      prec->Mult(r, c); // c = [DF(x_i)]^{-1} [F(x_i)-b]

      if (lin_rtol_type)
      {
         AdaptiveLinRtolPostSolve(c, r, it, norm);
      }

      const real_t c_scale = ComputeScalingFactor(x, b);
      if (c_scale == 0.0)
      {
         converged = false;
         break;
      }
      add(x, -c_scale, c, x);

      ProcessNewState(x);

      oper->Mult(x, r);
      if (have_b)
      {
         r -= b;
      }
      norm = Norm(r);
   }

   final_iter = it;
   final_norm = norm;

   if (print_options.summary || (!converged && print_options.warnings) ||
       print_options.first_and_last)
   {
      mfem::out << "Newton: Number of iterations: " << final_iter << '\n'
                << "   ||r|| = " << final_norm
                << ",  ||r||/||r_0|| = " << final_norm/norm0 << '\n';
   }
   if (!converged && (print_options.summary || print_options.warnings))
   {
      mfem::out << "Newton: No convergence!\n";
   }

   Monitor(final_iter, final_norm, r, x, true);
}

void NewtonSolver::SetAdaptiveLinRtol(const int type,
                                      const real_t rtol0,
                                      const real_t rtol_max,
                                      const real_t alpha_,
                                      const real_t gamma_)
{
   lin_rtol_type = type;
   lin_rtol0 = rtol0;
   lin_rtol_max = rtol_max;
   this->alpha = alpha_;
   this->gamma = gamma_;
}

void NewtonSolver::AdaptiveLinRtolPreSolve(const Vector &x,
                                           const int it,
                                           const real_t fnorm) const
{
   // Assume that when adaptive linear solver relative tolerance is activated,
   // we are working with an iterative solver.
   auto iterative_solver = static_cast<IterativeSolver *>(prec);
   // Adaptive linear solver relative tolerance
   real_t eta;
   // Safeguard threshold
   real_t sg_threshold = 0.1;

   if (it == 0)
   {
      eta = lin_rtol0;
   }
   else
   {
      if (lin_rtol_type == 1)
      {
         // eta = gamma * abs(||F(x1)|| - ||F(x0) + DF(x0) s0||) / ||F(x0)||
         eta = gamma * abs(fnorm - lnorm_last) / fnorm_last;
      }
      else if (lin_rtol_type == 2)
      {
         // eta = gamma * (||F(x1)|| / ||F(x0)||)^alpha
         eta = gamma * pow(fnorm / fnorm_last, alpha);
      }
      else
      {
         MFEM_ABORT("Unknown adaptive linear solver rtol version");
      }

      // Safeguard rtol from "oversolving" ?!
      const real_t sg_eta = gamma * pow(eta_last, alpha);
      if (sg_eta > sg_threshold) { eta = std::max(eta, sg_eta); }
   }

   eta = std::min(eta, lin_rtol_max);
   iterative_solver->SetRelTol(eta);
   eta_last = eta;
   if (print_options.iterations)
   {
      mfem::out << "Eisenstat-Walker rtol = " << eta << "\n";
   }
}

void NewtonSolver::AdaptiveLinRtolPostSolve(const Vector &x,
                                            const Vector &b,
                                            const int it,
                                            const real_t fnorm) const
{
   fnorm_last = fnorm;

   // If version 1 is chosen, the true linear residual norm has to be computed
   // and in most cases we can only retrieve the preconditioned linear residual
   // norm.
   if (lin_rtol_type == 1)
   {
      // lnorm_last = ||F(x0) + DF(x0) s0||
      Vector linres(x.Size());
      linres.UseDevice(true);
      grad->Mult(x, linres);
      linres -= b;
      lnorm_last = Norm(linres);
   }
}

void LBFGSSolver::Mult(const Vector &b, Vector &x) const
{
   MFEM_VERIFY(oper != NULL, "the Operator is not set (use SetOperator).");

   b.UseDevice(true);
   x.UseDevice(true);

   // Quadrature points that are checked for negative Jacobians etc.
   Vector sk, rk, yk, rho, alpha;

   // r - r_{k+1}, c - descent direction
   sk.SetSize(width); // x_{k+1}-x_k
   sk.UseDevice(true);

   rk.SetSize(width); // nabla(f(x_{k}))
   rk.UseDevice(true);

   yk.SetSize(width); // r_{k+1}-r_{k}
   yk.UseDevice(true);

   rho.SetSize(m); // 1/(dot(yk,sk)
   rho.UseDevice(true);

   alpha.SetSize(m); // rhok*sk'*c
   alpha.UseDevice(true);

   int last_saved_id = -1;

   int it;
   real_t norm0, norm, norm_goal;
   const bool have_b = (b.Size() == Height());

   if (!iterative_mode)
   {
      x = 0.0;
   }

   ProcessNewState(x);

   // r = F(x)-b
   oper->Mult(x, r);
   if (have_b) { r -= b; }

   c = r;           // initial descent direction

   norm0 = norm = initial_norm = Norm(r);
   if (print_options.first_and_last && !print_options.iterations)
   {
      mfem::out << "LBFGS iteration " << setw(2) << 0
                << " : ||r|| = " << norm << "...\n";
   }
   norm_goal = std::max(rel_tol*norm, abs_tol);
   for (it = 0; true; it++)
   {
      MFEM_VERIFY(IsFinite(norm), "norm = " << norm);
      if (print_options.iterations)
      {
         mfem::out << "LBFGS iteration " <<  it
                   << " : ||r|| = " << norm;
         if (it > 0)
         {
            mfem::out << ", ||r||/||r_0|| = " << norm/norm0;
         }
         mfem::out << '\n';
      }

      if (norm <= norm_goal)
      {
         converged = true;
         break;
      }

      if (it >= max_iter)
      {
         converged = false;
         break;
      }

      rk = r;
      const real_t c_scale = ComputeScalingFactor(x, b);
      if (c_scale == 0.0)
      {
         converged = false;
         break;
      }
      add(x, -c_scale, c, x); // x_{k+1} = x_k - c_scale*c

      ProcessNewState(x);

      oper->Mult(x, r);
      if (have_b)
      {
         r -= b;
      }

      // LBFGS - construct descent direction
      subtract(r, rk, yk);   // yk = r_{k+1} - r_{k}
      sk = c; sk *= -c_scale; //sk = x_{k+1} - x_{k} = -c_scale*c
      const real_t gamma = Dot(sk, yk)/Dot(yk, yk);

      // Save last m vectors
      last_saved_id = (last_saved_id == m-1) ? 0 : last_saved_id+1;
      *skArray[last_saved_id] = sk;
      *ykArray[last_saved_id] = yk;

      c = r;
      for (int i = last_saved_id; i > -1; i--)
      {
         rho(i) = 1.0/Dot((*skArray[i]),(*ykArray[i]));
         alpha(i) = rho(i)*Dot((*skArray[i]),c);
         add(c, -alpha(i), (*ykArray[i]), c);
      }
      if (it > m-1)
      {
         for (int i = m-1; i > last_saved_id; i--)
         {
            rho(i) = 1./Dot((*skArray[i]), (*ykArray[i]));
            alpha(i) = rho(i)*Dot((*skArray[i]),c);
            add(c, -alpha(i), (*ykArray[i]), c);
         }
      }

      c *= gamma;   // scale search direction
      if (it > m-1)
      {
         for (int i = last_saved_id+1; i < m ; i++)
         {
            real_t betai = rho(i)*Dot((*ykArray[i]), c);
            add(c, alpha(i)-betai, (*skArray[i]), c);
         }
      }
      for (int i = 0; i < last_saved_id+1 ; i++)
      {
         real_t betai = rho(i)*Dot((*ykArray[i]), c);
         add(c, alpha(i)-betai, (*skArray[i]), c);
      }

      norm = Norm(r);
   }

   final_iter = it;
   final_norm = norm;

   if (print_options.summary || (!converged && print_options.warnings) ||
       print_options.first_and_last)
   {
      mfem::out << "LBFGS: Number of iterations: " << final_iter << '\n'
                << "   ||r|| = " << final_norm
                << ",  ||r||/||r_0|| = " << final_norm/norm0 << '\n';
   }
   if (print_options.summary || (!converged && print_options.warnings))
   {
      mfem::out << "LBFGS: No convergence!\n";
   }
}

int aGMRES(const Operator &A, Vector &x, const Vector &b,
           const Operator &M, int &max_iter,
           int m_max, int m_min, int m_step, real_t cf,
           real_t &tol, real_t &atol, int printit)
{
   int n = A.Width();

   int m = m_max;

   DenseMatrix H(m+1,m);
   Vector s(m+1), cs(m+1), sn(m+1);
   Vector w(n), av(n);

   b.UseDevice(true);
   x.UseDevice(true);
   w.UseDevice(true);
   av.UseDevice(true);

   real_t r1, resid;
   int i, j, k;

   M.Mult(b,w);
   real_t normb = w.Norml2(); // normb = ||M b||
   if (normb == 0.0)
   {
      normb = 1;
   }

   Vector r(n);
   r.UseDevice(true);
   A.Mult(x, r);
   subtract(b,r,w);
   M.Mult(w, r);           // r = M (b - A x)
   real_t beta = r.Norml2();  // beta = ||r||

   resid = beta / normb;

   if (resid * resid <= tol)
   {
      tol = resid * resid;
      max_iter = 0;
      return 0;
   }

   if (printit)
   {
      mfem::out << "   Pass : " << setw(2) << 1
                << "   Iteration : " << setw(3) << 0
                << "  (r, r) = " << beta*beta << '\n';
   }

   tol *= (normb*normb);
   tol = (atol > tol) ? atol : tol;

   m = m_max;
   Array<Vector *> v(m+1);
   for (i= 0; i<=m; i++)
   {
      v[i] = new Vector(n);
      v[i]->UseDevice(true);
      (*v[i]) = 0.0;
   }

   j = 1;
   while (j <= max_iter)
   {
      (*v[0]) = 0.0;
      v[0] -> Add (1.0/beta, r);   // v[0] = r / ||r||
      s = 0.0; s(0) = beta;

      r1 = beta;

      for (i = 0; i < m && j <= max_iter; i++)
      {
         A.Mult((*v[i]),av);
         M.Mult(av,w);              // w = M A v[i]

         for (k = 0; k <= i; k++)
         {
            H(k,i) = w * (*v[k]);    // H(k,i) = w * v[k]
            w.Add(-H(k,i), (*v[k])); // w -= H(k,i) * v[k]
         }

         H(i+1,i)  = w.Norml2();     // H(i+1,i) = ||w||
         (*v[i+1]) = 0.0;
         v[i+1] -> Add (1.0/H(i+1,i), w); // v[i+1] = w / H(i+1,i)

         for (k = 0; k < i; k++)
         {
            ApplyPlaneRotation(H(k,i), H(k+1,i), cs(k), sn(k));
         }

         GeneratePlaneRotation(H(i,i), H(i+1,i), cs(i), sn(i));
         ApplyPlaneRotation(H(i,i), H(i+1,i), cs(i), sn(i));
         ApplyPlaneRotation(s(i), s(i+1), cs(i), sn(i));

         resid = fabs(s(i+1));
         if (printit)
         {
            mfem::out << "   Pass : " << setw(2) << j
                      << "   Iteration : " << setw(3) << i+1
                      << "  (r, r) = " << resid*resid << '\n';
         }

         if ( resid*resid < tol)
         {
            Update(x, i, H, s, v);
            tol = resid * resid;
            max_iter = j;
            for (i= 0; i<=m; i++)
            {
               delete v[i];
            }
            return 0;
         }
      }

      if (printit)
      {
         mfem::out << "Restarting..." << '\n';
      }

      Update(x, i-1, H, s, v);

      A.Mult(x, r);
      subtract(b,r,w);
      M.Mult(w, r);           // r = M (b - A x)
      beta = r.Norml2();      // beta = ||r||
      if ( resid*resid < tol)
      {
         tol = resid * resid;
         max_iter = j;
         for (i= 0; i<=m; i++)
         {
            delete v[i];
         }
         return 0;
      }

      if (beta/r1 > cf)
      {
         if (m - m_step >= m_min)
         {
            m -= m_step;
         }
         else
         {
            m = m_max;
         }
      }

      j++;
   }

   tol = resid * resid;
   for (i= 0; i<=m; i++)
   {
      delete v[i];
   }
   return 1;
}

OptimizationProblem::OptimizationProblem(const int insize,
                                         const Operator *C_,
                                         const Operator *D_)
   : C(C_), D(D_), c_e(NULL), d_lo(NULL), d_hi(NULL), x_lo(NULL), x_hi(NULL),
     input_size(insize)
{
   if (C) { MFEM_VERIFY(C->Width() == input_size, "Wrong width of C."); }
   if (D) { MFEM_VERIFY(D->Width() == input_size, "Wrong width of D."); }
}

void OptimizationProblem::SetEqualityConstraint(const Vector &c)
{
   MFEM_VERIFY(C, "The C operator is unspecified -- can't set constraints.");
   MFEM_VERIFY(c.Size() == C->Height(), "Wrong size of the constraint.");

   c_e = &c;
}

void OptimizationProblem::SetInequalityConstraint(const Vector &dl,
                                                  const Vector &dh)
{
   MFEM_VERIFY(D, "The D operator is unspecified -- can't set constraints.");
   MFEM_VERIFY(dl.Size() == D->Height() && dh.Size() == D->Height(),
               "Wrong size of the constraint.");

   d_lo = &dl; d_hi = &dh;
}

void OptimizationProblem::SetSolutionBounds(const Vector &xl, const Vector &xh)
{
   MFEM_VERIFY(xl.Size() == input_size && xh.Size() == input_size,
               "Wrong size of the constraint.");

   x_lo = &xl; x_hi = &xh;
}

int OptimizationProblem::GetNumConstraints() const
{
   int m = 0;
   if (C) { m += C->Height(); }
   if (D) { m += D->Height(); }
   return m;
}

void SLBQPOptimizer::SetOptimizationProblem(const OptimizationProblem &prob)
{
   if (print_options.warnings)
   {
      MFEM_WARNING("Objective functional is ignored as SLBQP always minimizes"
                   "the l2 norm of (x - x_target).");
   }
   MFEM_VERIFY(prob.GetC(), "Linear constraint is not set.");
   MFEM_VERIFY(prob.GetC()->Height() == 1, "Solver expects scalar constraint.");

   problem = &prob;
}

void SLBQPOptimizer::SetBounds(const Vector &lo_, const Vector &hi_)
{
   lo.SetDataAndSize(lo_.GetData(), lo_.Size());
   hi.SetDataAndSize(hi_.GetData(), hi_.Size());
}

void SLBQPOptimizer::SetLinearConstraint(const Vector &w_, real_t a_)
{
   w.SetDataAndSize(w_.GetData(), w_.Size());
   a = a_;
}

inline void SLBQPOptimizer::print_iteration(int it, real_t r, real_t l) const
{
   if (print_options.iterations || (print_options.first_and_last && it == 0))
   {
      mfem::out << "SLBQP iteration " << it << ": residual = " << r
                << ", lambda = " << l << '\n';
   }
}

void SLBQPOptimizer::Mult(const Vector& xt, Vector& x) const
{
   // Based on code provided by Denis Ridzal, dridzal@sandia.gov.
   // Algorithm adapted from Dai and Fletcher, "New Algorithms for
   // Singly Linearly Constrained Quadratic Programs Subject to Lower
   // and Upper Bounds", Numerical Analysis Report NA/216, 2003.

   // Set some algorithm-specific constants and temporaries.
   int nclip   = 0;
   real_t l    = 0;
   real_t llow = 0;
   real_t lupp = 0;
   real_t lnew = 0;
   real_t dl   = 2;
   real_t r    = 0;
   real_t rlow = 0;
   real_t rupp = 0;
   real_t s    = 0;

   const real_t smin = 0.1;

   const real_t tol = max(abs_tol, rel_tol*a);

   // *** Start bracketing phase of SLBQP ***
   if (print_options.iterations)
   {
      mfem::out << "SLBQP bracketing phase" << '\n';
   }

   // Solve QP with fixed Lagrange multiplier
   r = initial_norm = solve(l,xt,x,nclip);
   print_iteration(nclip, r, l);


   // If x=xt was already within bounds and satisfies the linear
   // constraint, then we already have the solution.
   if (fabs(r) <= tol)
   {
      converged = true;
      goto slbqp_done;
   }

   if (r < 0)
   {
      llow = l;  rlow = r;  l = l + dl;

      // Solve QP with fixed Lagrange multiplier
      r = solve(l,xt,x,nclip);
      print_iteration(nclip, r, l);

      while ((r < 0) && (nclip < max_iter))
      {
         llow = l;
         s = rlow/r - 1.0;
         if (s < smin) { s = smin; }
         dl = dl + dl/s;
         l = l + dl;

         // Solve QP with fixed Lagrange multiplier
         r = solve(l,xt,x,nclip);
         print_iteration(nclip, r, l);
      }

      lupp = l;  rupp = r;
   }
   else
   {
      lupp = l;  rupp = r;  l = l - dl;

      // Solve QP with fixed Lagrange multiplier
      r = solve(l,xt,x,nclip);
      print_iteration(nclip, r, l);

      while ((r > 0) && (nclip < max_iter))
      {
         lupp = l;
         s = rupp/r - 1.0;
         if (s < smin) { s = smin; }
         dl = dl + dl/s;
         l = l - dl;

         // Solve QP with fixed Lagrange multiplier
         r = solve(l,xt,x,nclip);
         print_iteration(nclip, r, l);
      }

      llow = l;  rlow = r;
   }

   // *** Stop bracketing phase of SLBQP ***


   // *** Start secant phase of SLBQP ***
   if (print_options.iterations)
   {
      mfem::out << "SLBQP secant phase" << '\n';
   }

   s = 1.0 - rlow/rupp;  dl = dl/s;  l = lupp - dl;

   // Solve QP with fixed Lagrange multiplier
   r = solve(l,xt,x,nclip);
   print_iteration(nclip, r, l);

   while ( (fabs(r) > tol) && (nclip < max_iter) )
   {
      if (r > 0)
      {
         if (s <= 2.0)
         {
            lupp = l;  rupp = r;  s = 1.0 - rlow/rupp;
            dl = (lupp - llow)/s;  l = lupp - dl;
         }
         else
         {
            s = rupp/r - 1.0;
            if (s < smin) { s = smin; }
            dl = (lupp - l)/s;
            lnew = 0.75*llow + 0.25*l;
            if (lnew < l-dl) { lnew = l-dl; }
            lupp = l;  rupp = r;  l = lnew;
            s = (lupp - llow)/(lupp - l);
         }

      }
      else
      {
         if (s >= 2.0)
         {
            llow = l;  rlow = r;  s = 1.0 - rlow/rupp;
            dl = (lupp - llow)/s;  l = lupp - dl;
         }
         else
         {
            s = rlow/r - 1.0;
            if (s < smin) { s = smin; }
            dl = (l - llow)/s;
            lnew = 0.75*lupp + 0.25*l;
            if (lnew < l+dl) { lnew = l+dl; }
            llow = l;  rlow = r; l = lnew;
            s = (lupp - llow)/(lupp - l);
         }
      }

      // Solve QP with fixed Lagrange multiplier
      r = solve(l,xt,x,nclip);
      print_iteration(nclip, r, l);
   }

   // *** Stop secant phase of SLBQP ***
   converged = (fabs(r) <= tol);

slbqp_done:

   final_iter = nclip;
   final_norm = r;

   if (print_options.summary || (!converged && print_options.warnings) ||
       print_options.first_and_last)
   {
      mfem::out << "SLBQP: Number of iterations: " << final_iter << '\n'
                << "   lambda = " << l << '\n'
                << "   ||r||  = " << final_norm << '\n';
   }
   if (!converged && print_options.warnings)
   {
      mfem::out << "SLBQP: No convergence!" << '\n';
   }
}

struct WeightMinHeap
{
   const std::vector<real_t> &w;
   std::vector<size_t> c;
   std::vector<int> loc;

   WeightMinHeap(const std::vector<real_t> &w_) : w(w_)
   {
      c.reserve(w.size());
      loc.resize(w.size());
      for (size_t i=0; i<w.size(); ++i) { push(i); }
   }

   size_t percolate_up(size_t pos, real_t val)
   {
      for (; pos > 0 && w[c[(pos-1)/2]] > val; pos = (pos-1)/2)
      {
         c[pos] = c[(pos-1)/2];
         loc[c[(pos-1)/2]] = static_cast<int>(pos);
      }
      return pos;
   }

   size_t percolate_down(size_t pos, real_t val)
   {
      while (2*pos+1 < c.size())
      {
         size_t left = 2*pos+1;
         size_t right = left+1;
         size_t tgt;
         if (right < c.size() && w[c[right]] < w[c[left]]) { tgt = right; }
         else { tgt = left; }
         if (w[c[tgt]] < val)
         {
            c[pos] = c[tgt];
            loc[c[tgt]] = static_cast<int>(pos);
            pos = tgt;
         }
         else
         {
            break;
         }
      }
      return pos;
   }

   void push(size_t i)
   {
      real_t val = w[i];
      c.push_back(0);
      size_t pos = c.size()-1;
      pos = percolate_up(pos, val);
      c[pos] = i;
      loc[i] = static_cast<int>(pos);
   }

   int pop()
   {
      size_t i = c[0];
      size_t j = c.back();
      c.pop_back();
      // Mark as removed
      loc[i] = -1;
      if (c.empty()) { return static_cast<int>(i); }
      real_t val = w[j];
      size_t pos = 0;
      pos = percolate_down(pos, val);
      c[pos] = j;
      loc[j] = static_cast<int>(pos);
      return static_cast<int>(i);
   }

   void update(size_t i)
   {
      size_t pos = loc[i];
      real_t val = w[i];
      pos = percolate_up(pos, val);
      pos = percolate_down(pos, val);
      c[pos] = i;
      loc[i] = static_cast<int>(pos);
   }

   bool picked(size_t i)
   {
      return loc[i] < 0;
   }
};

void MinimumDiscardedFillOrdering(SparseMatrix &C, Array<int> &p)
{
   int n = C.Width();
   // Scale rows by reciprocal of diagonal and take absolute value
   Vector D;
   C.GetDiag(D);
   D.HostRead();

   const int *I = C.HostReadI(), *J = C.HostReadJ();
   real_t *V = C.HostReadWriteData();
   for (int i=0; i<n; ++i)
   {
      for (int j=I[i]; j<I[i+1]; ++j)
      {
         V[j] = abs(V[j]/D[i]);
      }
   }

   std::vector<real_t> w(n, 0.0);
   for (int k=0; k<n; ++k)
   {
      // Find all neighbors i of k
      for (int ii=I[k]; ii<I[k+1]; ++ii)
      {
         int i = J[ii];
         // Find value of (i,k)
         real_t C_ik = 0.0;
         for (int kk=I[i]; kk<I[i+1]; ++kk)
         {
            if (J[kk] == k)
            {
               C_ik = V[kk];
               break;
            }
         }
         for (int jj=I[k]; jj<I[k+1]; ++jj)
         {
            int j = J[jj];
            if (j == k) { continue; }
            real_t C_kj = V[jj];
            bool ij_exists = false;
            for (int jj2=I[i]; jj2<I[i+1]; ++jj2)
            {
               if (J[jj2] == j)
               {
                  ij_exists = true;
                  break;
               }
            }
            if (!ij_exists) { w[k] += pow(C_ik*C_kj,2); }
         }
      }
      w[k] = sqrt(w[k]);
   }

   WeightMinHeap w_heap(w);

   // Compute ordering
   p.SetSize(n);
   for (int ii=0; ii<n; ++ii)
   {
      int pi = w_heap.pop();
      p[ii] = pi;
      w[pi] = -1;
      for (int kk=I[pi]; kk<I[pi+1]; ++kk)
      {
         int k = J[kk];
         if (w_heap.picked(k)) { continue; }
         // Recompute weight
         w[k] = 0.0;
         // Find all neighbors i of k
         for (int ii2=I[k]; ii2<I[k+1]; ++ii2)
         {
            int i = J[ii2];
            if (w_heap.picked(i)) { continue; }
            // Find value of (i,k)
            real_t C_ik = 0.0;
            for (int kk2=I[i]; kk2<I[i+1]; ++kk2)
            {
               if (J[kk2] == k)
               {
                  C_ik = V[kk2];
                  break;
               }
            }
            for (int jj=I[k]; jj<I[k+1]; ++jj)
            {
               int j = J[jj];
               if (j == k || w_heap.picked(j)) { continue; }
               real_t C_kj = V[jj];
               bool ij_exists = false;
               for (int jj2=I[i]; jj2<I[i+1]; ++jj2)
               {
                  if (J[jj2] == j)
                  {
                     ij_exists = true;
                     break;
                  }
               }
               if (!ij_exists) { w[k] += pow(C_ik*C_kj,2); }
            }
         }
         w[k] = sqrt(w[k]);
         w_heap.update(k);
      }
   }
}

BlockILU::BlockILU(int block_size_,
                   Reordering reordering_,
                   int k_fill_)
   : Solver(0),
     block_size(block_size_),
     k_fill(k_fill_),
     reordering(reordering_)
{ }

BlockILU::BlockILU(const Operator &op,
                   int block_size_,
                   Reordering reordering_,
                   int k_fill_)
   : BlockILU(block_size_, reordering_, k_fill_)
{
   SetOperator(op);
}

void BlockILU::SetOperator(const Operator &op)
{
   const SparseMatrix *A = NULL;
#ifdef MFEM_USE_MPI
   const HypreParMatrix *A_par = dynamic_cast<const HypreParMatrix *>(&op);
   SparseMatrix A_par_diag;
   if (A_par != NULL)
   {
      A_par->GetDiag(A_par_diag);
      A = &A_par_diag;
   }
#endif
   if (A == NULL)
   {
      A = dynamic_cast<const SparseMatrix *>(&op);
      if (A == NULL)
      {
         MFEM_ABORT("BlockILU must be created with a SparseMatrix or HypreParMatrix");
      }
   }
   height = op.Height();
   width = op.Width();
   MFEM_VERIFY(A->Finalized(), "Matrix must be finalized.");
   CreateBlockPattern(*A);
   Factorize();
}

void BlockILU::CreateBlockPattern(const SparseMatrix &A)
{
   MFEM_VERIFY(k_fill == 0, "Only block ILU(0) is currently supported.");
   if (A.Height() % block_size != 0)
   {
      MFEM_ABORT("BlockILU: block size must evenly divide the matrix size");
   }

   int nrows = A.Height();
   const int *I = A.HostReadI();
   const int *J = A.HostReadJ();
   const real_t *V = A.HostReadData();
   int nnz = 0;
   int nblockrows = nrows / block_size;

   std::vector<std::set<int>> unique_block_cols(nblockrows);

   for (int iblock = 0; iblock < nblockrows; ++iblock)
   {
      for (int bi = 0; bi < block_size; ++bi)
      {
         int i = iblock * block_size + bi;
         for (int k = I[i]; k < I[i + 1]; ++k)
         {
            unique_block_cols[iblock].insert(J[k] / block_size);
         }
      }
      nnz += static_cast<int>(unique_block_cols[iblock].size());
   }

   if (reordering != Reordering::NONE)
   {
      SparseMatrix C(nblockrows, nblockrows);
      for (int iblock = 0; iblock < nblockrows; ++iblock)
      {
         for (int jblock : unique_block_cols[iblock])
         {
            for (int bi = 0; bi < block_size; ++bi)
            {
               int i = iblock * block_size + bi;
               for (int k = I[i]; k < I[i + 1]; ++k)
               {
                  int j = J[k];
                  if (j >= jblock * block_size && j < (jblock + 1) * block_size)
                  {
                     C.Add(iblock, jblock, V[k]*V[k]);
                  }
               }
            }
         }
      }
      C.Finalize(false);
      real_t *CV = C.GetData();
      for (int i=0; i<C.NumNonZeroElems(); ++i)
      {
         CV[i] = sqrt(CV[i]);
      }

      switch (reordering)
      {
         case Reordering::MINIMUM_DISCARDED_FILL:
            MinimumDiscardedFillOrdering(C, P);
            break;
         default:
            MFEM_ABORT("BlockILU: unknown reordering")
      }
   }
   else
   {
      // No reordering: permutation is identity
      P.SetSize(nblockrows);
      for (int i=0; i<nblockrows; ++i)
      {
         P[i] = i;
      }
   }

   // Compute inverse permutation
   Pinv.SetSize(nblockrows);
   for (int i=0; i<nblockrows; ++i)
   {
      Pinv[P[i]] = i;
   }

   // Permute columns
   std::vector<std::vector<int>> unique_block_cols_perminv(nblockrows);
   for (int i=0; i<nblockrows; ++i)
   {
      std::vector<int> &cols = unique_block_cols_perminv[i];
      for (int j : unique_block_cols[P[i]])
      {
         cols.push_back(Pinv[j]);
      }
      std::sort(cols.begin(), cols.end());
   }

   ID.SetSize(nblockrows);
   IB.SetSize(nblockrows + 1);
   IB[0] = 0;
   JB.SetSize(nnz);
   AB.SetSize(block_size, block_size, nnz);
   DB.SetSize(block_size, block_size, nblockrows);
   AB = 0.0;
   DB = 0.0;
   ipiv.SetSize(block_size*nblockrows);
   int counter = 0;

   for (int iblock = 0; iblock < nblockrows; ++iblock)
   {
      int iblock_perm = P[iblock];
      for (int jblock : unique_block_cols_perminv[iblock])
      {
         int jblock_perm = P[jblock];
         if (iblock == jblock)
         {
            ID[iblock] = counter;
         }
         JB[counter] = jblock;
         for (int bi = 0; bi < block_size; ++bi)
         {
            int i = iblock_perm*block_size + bi;
            for (int k = I[i]; k < I[i + 1]; ++k)
            {
               int j = J[k];
               if (j >= jblock_perm*block_size && j < (jblock_perm + 1)*block_size)
               {
                  int bj = j - jblock_perm*block_size;
                  real_t val = V[k];
                  AB(bi, bj, counter) = val;
                  // Extract the diagonal
                  if (iblock == jblock)
                  {
                     DB(bi, bj, iblock) = val;
                  }
               }
            }
         }
         ++counter;
      }
      IB[iblock + 1] = counter;
   }
}

void BlockILU::Factorize()
{
   int nblockrows = Height()/block_size;

   // Precompute LU factorization of diagonal blocks
   for (int i=0; i<nblockrows; ++i)
   {
      LUFactors factorization(DB.GetData(i), &ipiv[i*block_size]);
      factorization.Factor(block_size);
   }

   // Note: we use UseExternalData to extract submatrices from the tensor AB
   // instead of the DenseTensor call operator, because the call operator does
   // not allow for two simultaneous submatrix views into the same tensor
   DenseMatrix A_ik, A_ij, A_kj;
   // Loop over block rows (starting with second block row)
   for (int i=1; i<nblockrows; ++i)
   {
      // Find all nonzeros to the left of the diagonal in row i
      for (int kk=IB[i]; kk<IB[i+1]; ++kk)
      {
         int k = JB[kk];
         // Make sure we're still to the left of the diagonal
         if (k == i) { break; }
         if (k > i)
         {
            MFEM_ABORT("Matrix must be sorted with nonzero diagonal");
         }
         LUFactors A_kk_inv(DB.GetData(k), &ipiv[k*block_size]);
         A_ik.UseExternalData(&AB(0,0,kk), block_size, block_size);
         // A_ik = A_ik * A_kk^{-1}
         A_kk_inv.RightSolve(block_size, block_size, A_ik.GetData());
         // Modify everything to the right of k in row i
         for (int jj=kk+1; jj<IB[i+1]; ++jj)
         {
            int j = JB[jj];
            if (j <= k) { continue; } // Superfluous because JB is sorted?
            A_ij.UseExternalData(&AB(0,0,jj), block_size, block_size);
            for (int ll=IB[k]; ll<IB[k+1]; ++ll)
            {
               int l = JB[ll];
               if (l == j)
               {
                  A_kj.UseExternalData(&AB(0,0,ll), block_size, block_size);
                  // A_ij = A_ij - A_ik*A_kj;
                  AddMult_a(-1.0, A_ik, A_kj, A_ij);
                  // If we need to, update diagonal factorization
                  if (j == i)
                  {
                     DB(i) = A_ij;
                     LUFactors factorization(DB.GetData(i), &ipiv[i*block_size]);
                     factorization.Factor(block_size);
                  }
                  break;
               }
            }
         }
      }
   }
}

void BlockILU::Mult(const Vector &b, Vector &x) const
{
   MFEM_VERIFY(height > 0, "BlockILU(0) preconditioner is not constructed");
   int nblockrows = Height()/block_size;
   y.SetSize(Height());

   DenseMatrix B;
   Vector yi, yj, xi, xj;
   Vector tmp(block_size);
   // Forward substitute to solve Ly = b
   // Implicitly, L has identity on the diagonal
   y = 0.0;
   for (int i=0; i<nblockrows; ++i)
   {
      yi.SetDataAndSize(&y[i*block_size], block_size);
      for (int ib=0; ib<block_size; ++ib)
      {
         yi[ib] = b[ib + P[i]*block_size];
      }
      for (int k=IB[i]; k<ID[i]; ++k)
      {
         int j = JB[k];
         const DenseMatrix &L_ij = AB(k);
         yj.SetDataAndSize(&y[j*block_size], block_size);
         // y_i = y_i - L_ij*y_j
         L_ij.AddMult_a(-1.0, yj, yi);
      }
   }
   // Backward substitution to solve Ux = y
   for (int i=nblockrows-1; i >= 0; --i)
   {
      xi.SetDataAndSize(&x[P[i]*block_size], block_size);
      for (int ib=0; ib<block_size; ++ib)
      {
         xi[ib] = y[ib + i*block_size];
      }
      for (int k=ID[i]+1; k<IB[i+1]; ++k)
      {
         int j = JB[k];
         const DenseMatrix &U_ij = AB(k);
         xj.SetDataAndSize(&x[P[j]*block_size], block_size);
         // x_i = x_i - U_ij*x_j
         U_ij.AddMult_a(-1.0, xj, xi);
      }
      LUFactors A_ii_inv(&DB(0,0,i), &ipiv[i*block_size]);
      // x_i = D_ii^{-1} x_i
      A_ii_inv.Solve(block_size, 1, xi.GetData());
   }
}


void ResidualBCMonitor::MonitorResidual(
   int it, real_t norm, const Vector &r, bool final)
{
   if (!ess_dofs_list) { return; }

   real_t bc_norm_squared = 0.0;
   r.HostRead();
   ess_dofs_list->HostRead();
   for (int i = 0; i < ess_dofs_list->Size(); i++)
   {
      const real_t r_entry = r((*ess_dofs_list)[i]);
      bc_norm_squared += r_entry*r_entry;
   }
   bool print = true;
#ifdef MFEM_USE_MPI
   MPI_Comm comm = iter_solver->GetComm();
   if (comm != MPI_COMM_NULL)
   {
      real_t glob_bc_norm_squared = 0.0;
      MPI_Reduce(&bc_norm_squared, &glob_bc_norm_squared, 1,
                 MPITypeMap<real_t>::mpi_type,
                 MPI_SUM, 0, comm);
      bc_norm_squared = glob_bc_norm_squared;
      int rank;
      MPI_Comm_rank(comm, &rank);
      print = (rank == 0);
   }
#endif
   if ((it == 0 || final || bc_norm_squared > 0.0) && print)
   {
      mfem::out << "      ResidualBCMonitor : b.c. residual norm = "
                << sqrt(bc_norm_squared) << endl;
   }
}


#ifdef MFEM_USE_SUITESPARSE

void UMFPackSolver::Init()
{
   mat = NULL;
   Numeric = NULL;
   AI = AJ = NULL;
   if (!use_long_ints)
   {
      umfpack_di_defaults(Control);
   }
   else
   {
      umfpack_dl_defaults(Control);
   }
}

void UMFPackSolver::SetOperator(const Operator &op)
{
   void *Symbolic;

   if (Numeric)
   {
      if (!use_long_ints)
      {
         umfpack_di_free_numeric(&Numeric);
      }
      else
      {
         umfpack_dl_free_numeric(&Numeric);
      }
   }

   mat = const_cast<SparseMatrix *>(dynamic_cast<const SparseMatrix *>(&op));
   MFEM_VERIFY(mat, "not a SparseMatrix");

   // UMFPack requires that the column-indices in mat corresponding to each
   // row be sorted.
   // Generally, this will modify the ordering of the entries of mat.
   mat->SortColumnIndices();

   height = mat->Height();
   width = mat->Width();
   MFEM_VERIFY(width == height, "not a square matrix");

   const int * Ap = mat->HostReadI();
   const int * Ai = mat->HostReadJ();
   const real_t * Ax = mat->HostReadData();

   if (!use_long_ints)
   {
      int status = umfpack_di_symbolic(width, width, Ap, Ai, Ax, &Symbolic,
                                       Control, Info);
      if (status < 0)
      {
         umfpack_di_report_info(Control, Info);
         umfpack_di_report_status(Control, status);
         mfem_error("UMFPackSolver::SetOperator :"
                    " umfpack_di_symbolic() failed!");
      }

      status = umfpack_di_numeric(Ap, Ai, Ax, Symbolic, &Numeric,
                                  Control, Info);
      if (status < 0)
      {
         umfpack_di_report_info(Control, Info);
         umfpack_di_report_status(Control, status);
         mfem_error("UMFPackSolver::SetOperator :"
                    " umfpack_di_numeric() failed!");
      }
      umfpack_di_free_symbolic(&Symbolic);
   }
   else
   {
      SuiteSparse_long status;

      delete [] AJ;
      delete [] AI;
      AI = new SuiteSparse_long[width + 1];
      AJ = new SuiteSparse_long[Ap[width]];
      for (int i = 0; i <= width; i++)
      {
         AI[i] = (SuiteSparse_long)(Ap[i]);
      }
      for (int i = 0; i < Ap[width]; i++)
      {
         AJ[i] = (SuiteSparse_long)(Ai[i]);
      }

      status = umfpack_dl_symbolic(width, width, AI, AJ, Ax, &Symbolic,
                                   Control, Info);
      if (status < 0)
      {
         umfpack_dl_report_info(Control, Info);
         umfpack_dl_report_status(Control, status);
         mfem_error("UMFPackSolver::SetOperator :"
                    " umfpack_dl_symbolic() failed!");
      }

      status = umfpack_dl_numeric(AI, AJ, Ax, Symbolic, &Numeric,
                                  Control, Info);
      if (status < 0)
      {
         umfpack_dl_report_info(Control, Info);
         umfpack_dl_report_status(Control, status);
         mfem_error("UMFPackSolver::SetOperator :"
                    " umfpack_dl_numeric() failed!");
      }
      umfpack_dl_free_symbolic(&Symbolic);
   }
}

void UMFPackSolver::Mult(const Vector &b, Vector &x) const
{
   if (mat == NULL)
      mfem_error("UMFPackSolver::Mult : matrix is not set!"
                 " Call SetOperator first!");
   b.HostRead();
   x.HostReadWrite();
   if (!use_long_ints)
   {
      int status =
         umfpack_di_solve(UMFPACK_At, mat->HostReadI(), mat->HostReadJ(),
                          mat->HostReadData(), x.HostWrite(), b.HostRead(),
                          Numeric, Control, Info);
      umfpack_di_report_info(Control, Info);
      if (status < 0)
      {
         umfpack_di_report_status(Control, status);
         mfem_error("UMFPackSolver::Mult : umfpack_di_solve() failed!");
      }
   }
   else
   {
      SuiteSparse_long status =
         umfpack_dl_solve(UMFPACK_At, AI, AJ, mat->HostReadData(),
                          x.HostWrite(), b.HostRead(), Numeric, Control,
                          Info);
      umfpack_dl_report_info(Control, Info);
      if (status < 0)
      {
         umfpack_dl_report_status(Control, status);
         mfem_error("UMFPackSolver::Mult : umfpack_dl_solve() failed!");
      }
   }
}

void UMFPackSolver::MultTranspose(const Vector &b, Vector &x) const
{
   if (mat == NULL)
      mfem_error("UMFPackSolver::MultTranspose : matrix is not set!"
                 " Call SetOperator first!");
   b.HostRead();
   x.HostReadWrite();
   if (!use_long_ints)
   {
      int status =
         umfpack_di_solve(UMFPACK_A, mat->HostReadI(), mat->HostReadJ(),
                          mat->HostReadData(), x.HostWrite(), b.HostRead(),
                          Numeric, Control, Info);
      umfpack_di_report_info(Control, Info);
      if (status < 0)
      {
         umfpack_di_report_status(Control, status);
         mfem_error("UMFPackSolver::MultTranspose :"
                    " umfpack_di_solve() failed!");
      }
   }
   else
   {
      SuiteSparse_long status =
         umfpack_dl_solve(UMFPACK_A, AI, AJ, mat->HostReadData(),
                          x.HostWrite(), b.HostRead(), Numeric, Control,
                          Info);
      umfpack_dl_report_info(Control, Info);
      if (status < 0)
      {
         umfpack_dl_report_status(Control, status);
         mfem_error("UMFPackSolver::MultTranspose :"
                    " umfpack_dl_solve() failed!");
      }
   }
}

UMFPackSolver::~UMFPackSolver()
{
   delete [] AJ;
   delete [] AI;
   if (Numeric)
   {
      if (!use_long_ints)
      {
         umfpack_di_free_numeric(&Numeric);
      }
      else
      {
         umfpack_dl_free_numeric(&Numeric);
      }
   }
}

void KLUSolver::Init()
{
   klu_defaults(&Common);
}

void KLUSolver::SetOperator(const Operator &op)
{
   if (Numeric)
   {
      MFEM_VERIFY(Symbolic != 0,
                  "Had Numeric pointer in KLU, but not Symbolic");
      klu_free_symbolic(&Symbolic, &Common);
      Symbolic = 0;
      klu_free_numeric(&Numeric, &Common);
      Numeric = 0;
   }

   mat = const_cast<SparseMatrix *>(dynamic_cast<const SparseMatrix *>(&op));
   MFEM_VERIFY(mat != NULL, "not a SparseMatrix");

   // KLU requires that the column-indices in mat corresponding to each row be
   // sorted.  Generally, this will modify the ordering of the entries of mat.
   mat->SortColumnIndices();

   height = mat->Height();
   width = mat->Width();
   MFEM_VERIFY(width == height, "not a square matrix");

   int * Ap = mat->GetI();
   int * Ai = mat->GetJ();
   real_t * Ax = mat->GetData();

   Symbolic = klu_analyze( height, Ap, Ai, &Common);
   Numeric = klu_factor(Ap, Ai, Ax, Symbolic, &Common);
}

void KLUSolver::Mult(const Vector &b, Vector &x) const
{
   MFEM_VERIFY(mat != NULL,
               "KLUSolver::Mult : matrix is not set!  Call SetOperator first!");

   int n = mat->Height();
   int numRhs = 1;
   // Copy B into X, so we can pass it in and overwrite it.
   x = b;
   // Solve the transpose, since KLU thinks the matrix is compressed column
   // format.
   klu_tsolve( Symbolic, Numeric, n, numRhs, x.GetData(), &Common);
}

void KLUSolver::MultTranspose(const Vector &b, Vector &x) const
{
   MFEM_VERIFY(mat != NULL,
               "KLUSolver::Mult : matrix is not set!  Call SetOperator first!");

   int n = mat->Height();
   int numRhs = 1;
   // Copy B into X, so we can pass it in and overwrite it.
   x = b;
   // Solve the regular matrix, not the transpose, since KLU thinks the matrix
   // is compressed column format.
   klu_solve( Symbolic, Numeric, n, numRhs, x.GetData(), &Common);
}

KLUSolver::~KLUSolver()
{
   klu_free_symbolic (&Symbolic, &Common) ;
   klu_free_numeric (&Numeric, &Common) ;
   Symbolic = 0;
   Numeric = 0;
}

#endif // MFEM_USE_SUITESPARSE

DirectSubBlockSolver::DirectSubBlockSolver(const SparseMatrix &A,
                                           const SparseMatrix &block_dof_)
   : Solver(A.NumRows()), block_dof(const_cast<SparseMatrix&>(block_dof_)),
     block_solvers(new DenseMatrixInverse[block_dof.NumRows()])
{
   DenseMatrix sub_A;
   for (int i = 0; i < block_dof.NumRows(); ++i)
   {
      local_dofs.MakeRef(block_dof.GetRowColumns(i), block_dof.RowSize(i));
      sub_A.SetSize(local_dofs.Size());
      A.GetSubMatrix(local_dofs, local_dofs, sub_A);
      block_solvers[i].SetOperator(sub_A);
   }
}

void DirectSubBlockSolver::Mult(const Vector &x, Vector &y) const
{
   y.SetSize(x.Size());
   y = 0.0;

   for (int i = 0; i < block_dof.NumRows(); ++i)
   {
      local_dofs.MakeRef(block_dof.GetRowColumns(i), block_dof.RowSize(i));
      x.GetSubVector(local_dofs, sub_rhs);
      sub_sol.SetSize(local_dofs.Size());
      block_solvers[i].Mult(sub_rhs, sub_sol);
      y.AddElementVector(local_dofs, sub_sol);
   }
}

void ProductSolver::Mult(const Vector & x, Vector & y) const
{
   y.SetSize(x.Size());
   y = 0.0;
   S0->Mult(x, y);

   Vector z(x.Size());
   z = 0.0;
   A->Mult(y, z);
   add(-1.0, z, 1.0, x, z); // z = (I - A * S0) x

   Vector S1z(x.Size());
   S1z = 0.0;
   S1->Mult(z, S1z);
   y += S1z;
}

void ProductSolver::MultTranspose(const Vector & x, Vector & y) const
{
   y.SetSize(x.Size());
   y = 0.0;
   S1->MultTranspose(x, y);

   Vector z(x.Size());
   z = 0.0;
   A->MultTranspose(y, z);
   add(-1.0, z, 1.0, x, z); // z = (I - A^T * S1^T) x

   Vector S0Tz(x.Size());
   S0Tz = 0.0;
   S0->MultTranspose(z, S0Tz);
   y += S0Tz;
}

OrthoSolver::OrthoSolver()
   : Solver(0, false), global_size(-1)
#ifdef MFEM_USE_MPI
   , parallel(false)
#endif
{ }

#ifdef MFEM_USE_MPI
OrthoSolver::OrthoSolver(MPI_Comm mycomm_)
   : Solver(0, false), mycomm(mycomm_), global_size(-1), parallel(true) { }
#endif

void OrthoSolver::SetSolver(Solver &s)
{
   solver = &s;
   height = s.Height();
   width = s.Width();
   MFEM_VERIFY(height == width, "Solver must be a square Operator!");
   global_size = -1; // lazy evaluated
}

void OrthoSolver::SetOperator(const Operator &op)
{
   MFEM_VERIFY(solver, "Solver hasn't been set, call SetSolver() first.");
   solver->SetOperator(op);
   height = solver->Height();
   width = solver->Width();
   MFEM_VERIFY(height == width, "Solver must be a square Operator!");
   global_size = -1; // lazy evaluated
}

void OrthoSolver::Mult(const Vector &b, Vector &x) const
{
   MFEM_VERIFY(solver, "Solver hasn't been set, call SetSolver() first.");
   MFEM_VERIFY(height == solver->Height(),
               "solver was modified externally! call SetSolver() again!");
   MFEM_VERIFY(height == b.Size(), "incompatible input Vector size!");
   MFEM_VERIFY(height == x.Size(), "incompatible output Vector size!");

   // Orthogonalize input
   Orthogonalize(b, b_ortho);

   // Propagate iterative_mode to the solver:
   solver->iterative_mode = iterative_mode;

   // Apply the Solver
   solver->Mult(b_ortho, x);

   // Orthogonalize output
   Orthogonalize(x, x);
}

void OrthoSolver::Orthogonalize(const Vector &v, Vector &v_ortho) const
{
   if (global_size == -1)
   {
      global_size = height;
#ifdef MFEM_USE_MPI
      if (parallel)
      {
         MPI_Allreduce(MPI_IN_PLACE, &global_size, 1, HYPRE_MPI_BIG_INT,
                       MPI_SUM, mycomm);
      }
#endif
   }

   // TODO: GPU/device implementation

   real_t global_sum = v.Sum();

#ifdef MFEM_USE_MPI
   if (parallel)
   {
      MPI_Allreduce(MPI_IN_PLACE, &global_sum, 1, MPITypeMap<real_t>::mpi_type,
                    MPI_SUM, mycomm);
   }
#endif

   real_t ratio = global_sum / static_cast<real_t>(global_size);
   v_ortho.SetSize(v.Size());
   v_ortho.UseDevice(true);
   v.HostRead();
   v_ortho.HostWrite();
   for (int i = 0; i < v_ortho.Size(); ++i)
   {
      v_ortho(i) = v(i) - ratio;
   }
}

#ifdef MFEM_USE_MPI
AuxSpaceSmoother::AuxSpaceSmoother(const HypreParMatrix &op,
                                   HypreParMatrix *aux_map,
                                   bool op_is_symmetric,
                                   bool own_aux_map)
   : Solver(op.NumRows()), aux_map_(aux_map, own_aux_map)
{
   aux_system_.Reset(RAP(&op, aux_map));
   aux_system_.As<HypreParMatrix>()->EliminateZeroRows();
   aux_smoother_.Reset(new HypreSmoother(*aux_system_.As<HypreParMatrix>()));
   aux_smoother_.As<HypreSmoother>()->SetOperatorSymmetry(op_is_symmetric);
}

void AuxSpaceSmoother::Mult(const Vector &x, Vector &y, bool transpose) const
{
   Vector aux_rhs(aux_map_->NumCols());
   aux_map_->MultTranspose(x, aux_rhs);

   Vector aux_sol(aux_rhs.Size());
   if (transpose)
   {
      aux_smoother_->MultTranspose(aux_rhs, aux_sol);
   }
   else
   {
      aux_smoother_->Mult(aux_rhs, aux_sol);
   }

   y.SetSize(aux_map_->NumRows());
   aux_map_->Mult(aux_sol, y);
}
#endif // MFEM_USE_MPI

#ifdef MFEM_USE_LAPACK

NNLSSolver::NNLSSolver()
   : Solver(0), mat(nullptr), const_tol_(1.0e-14), min_nnz_(0),
     max_nnz_(0), verbosity_(0), res_change_termination_tol_(1.0e-4),
     zero_tol_(1.0e-14), rhs_delta_(1.0e-11), n_outer_(100000),
     n_inner_(100000), nStallCheck_(100), normalize_(true),
     NNLS_qrres_on_(false), qr_residual_mode_(QRresidualMode::hybrid)
{}

void NNLSSolver::SetOperator(const Operator &op)
{
   mat = dynamic_cast<const DenseMatrix*>(&op);
   MFEM_VERIFY(mat, "NNLSSolver operator must be of type DenseMatrix");

   // The size of this operator is that of the transpose of op.
   height = op.Width();
   width = op.Height();

   row_scaling_.SetSize(mat->NumRows());
   row_scaling_.UseDevice(true);
   row_scaling_ = 1.0;
}

void NNLSSolver::SetQRResidualMode(const QRresidualMode qr_residual_mode)
{
   qr_residual_mode_ = qr_residual_mode;
   if (qr_residual_mode_ == QRresidualMode::on)
   {
      NNLS_qrres_on_ = true;
   }
}

void NNLSSolver::NormalizeConstraints(Vector& rhs_lb, Vector& rhs_ub) const
{
   // Scale everything so that rescaled half gap is the same for all constraints
   const int m = mat->NumRows();

   MFEM_VERIFY(rhs_lb.Size() == m && rhs_ub.Size() == m, "");

   Vector rhs_avg = rhs_ub;
   rhs_avg += rhs_lb;
   rhs_avg *= 0.5;

   Vector rhs_halfgap = rhs_ub;
   rhs_halfgap -= rhs_lb;
   rhs_halfgap *= 0.5;

   Vector rhs_avg_glob = rhs_avg;
   Vector rhs_halfgap_glob = rhs_halfgap;
   Vector halfgap_target(m);
   halfgap_target = 1.0e3 * const_tol_;

   row_scaling_.SetSize(m);
   row_scaling_.UseDevice(true);

   for (int i=0; i<m; ++i)
   {
      const real_t s = halfgap_target(i) / rhs_halfgap_glob(i);
      row_scaling_[i] = s;

      rhs_lb(i) = (rhs_avg(i) * s) - halfgap_target(i);
      rhs_ub(i) = (rhs_avg(i) * s) + halfgap_target(i);
   }
}

void NNLSSolver::Mult(const Vector &w, Vector &sol) const
{
   MFEM_VERIFY(mat, "NNLSSolver operator must be of type DenseMatrix");
   Vector rhs_ub(mat->NumRows());
   mat->Mult(w, rhs_ub);
   rhs_ub *= row_scaling_;

   Vector rhs_lb(rhs_ub);
   Vector rhs_Gw(rhs_ub);

   for (int i=0; i<rhs_ub.Size(); ++i)
   {
      rhs_lb(i) -= rhs_delta_;
      rhs_ub(i) += rhs_delta_;
   }

   if (normalize_) { NormalizeConstraints(rhs_lb, rhs_ub); }
   Solve(rhs_lb, rhs_ub, sol);

   if (verbosity_ > 1)
   {
      int nnz = 0;
      for (int i=0; i<sol.Size(); ++i)
      {
         if (sol(i) != 0.0)
         {
            nnz++;
         }
      }

      mfem::out << "Number of nonzeros in NNLSSolver solution: " << nnz
                << ", out of " << sol.Size() << endl;

      // Check residual of NNLS solution
      Vector res(mat->NumRows());
      mat->Mult(sol, res);
      res *= row_scaling_;

      const real_t normGsol = res.Norml2();
      const real_t normRHS = rhs_Gw.Norml2();

      res -= rhs_Gw;
      const real_t relNorm = res.Norml2() / std::max(normGsol, normRHS);
      mfem::out << "Relative residual norm for NNLSSolver solution of Gs = Gw: "
                << relNorm << endl;
   }
}

void NNLSSolver::Solve(const Vector& rhs_lb, const Vector& rhs_ub,
                       Vector& soln) const
{
   int m = mat->NumRows();
   int n = mat->NumCols();

   MFEM_VERIFY(rhs_lb.Size() == m && rhs_lb.Size() == m && soln.Size() == n, "");
   MFEM_VERIFY(n >= m, "NNLSSolver system cannot be over-determined.");

   if (max_nnz_ == 0)
   {
      max_nnz_ = mat->NumCols();
   }

   // Prepare right hand side
   Vector rhs_avg(rhs_ub);
   rhs_avg += rhs_lb;
   rhs_avg *= 0.5;

   Vector rhs_halfgap(rhs_ub);
   rhs_halfgap -= rhs_lb;
   rhs_halfgap *= 0.5;

   Vector rhs_avg_glob(rhs_avg);
   Vector rhs_halfgap_glob(rhs_halfgap);

   int ione = 1;
   real_t fone = 1.0;

   char lside = 'L';
   char trans = 'T';
   char notrans = 'N';

   std::vector<unsigned int> nz_ind(m);
   Vector res_glob(m);
   Vector mu(n);
   Vector mu2(n);
   int n_nz_ind = 0;
   int n_glob = 0;
   int m_update;
   int min_nnz_cap = std::min(static_cast<int>(min_nnz_), std::min(m,n));
   int info;
   std::vector<real_t> l2_res_hist;
   std::vector<unsigned int> stalled_indices;
   int stalledFlag = 0;
   int num_stalled = 0;
   int nz_ind_zero = 0;

   Vector soln_nz_glob(m);
   Vector soln_nz_glob_up(m);

   // The following matrices are stored in column-major format as Vectors
   Vector mat_0_data(m * n);
   Vector mat_qr_data(m * n);
   Vector submat_data(m * n);

   Vector tau(n);
   Vector sub_tau = tau;
   Vector vec1(m);

   // Temporary work arrays
   int lwork;
   std::vector<real_t> work;
   int n_outer_iter = 0;
   int n_total_inner_iter = 0;
   int i_qr_start;
   int n_update;
   // 0 = converged; 1 = maximum iterations reached;
   // 2 = NNLS stalled (no change in residual for many iterations)
   int exit_flag = 1;

   res_glob = rhs_avg_glob;
   Vector qt_rhs_glob = rhs_avg_glob;
   Vector qqt_rhs_glob = qt_rhs_glob;
   Vector sub_qt = rhs_avg_glob;

   // Compute threshold tolerance for the Lagrange multiplier mu
   real_t mu_tol = 0.0;

   {
      Vector rhs_scaled(rhs_halfgap_glob);
      Vector tmp(n);
      rhs_scaled *= row_scaling_;
      mat->MultTranspose(rhs_scaled, tmp);

      mu_tol = 1.0e-15 * tmp.Max();
   }

   real_t rmax = 0.0;
   real_t mumax = 0.0;

   for (int oiter = 0; oiter < n_outer_; ++oiter)
   {
      stalledFlag = 0;

      rmax = fabs(res_glob(0)) - rhs_halfgap_glob(0);
      for (int i=1; i<m; ++i)
      {
         rmax = std::max(rmax, fabs(res_glob(i)) - rhs_halfgap_glob(i));
      }

      l2_res_hist.push_back(res_glob.Norml2());

      if (verbosity_ > 1)
      {
         mfem::out << "NNLS " << oiter << " " << n_total_inner_iter << " " << m
                   << " " << n << " " << n_glob << " " << rmax << " "
                   << l2_res_hist[oiter] << endl;
      }
      if (rmax <= const_tol_ && n_glob >= min_nnz_cap)
      {
         if (verbosity_ > 1)
         {
            mfem::out << "NNLS target tolerance met" << endl;
         }
         exit_flag = 0;
         break;
      }

      if (n_glob >= max_nnz_)
      {
         if (verbosity_ > 1)
         {
            mfem::out << "NNLS target nnz met" << endl;
         }
         exit_flag = 0;
         break;
      }

      if (n_glob >= m)
      {
         if (verbosity_ > 1)
         {
            mfem::out << "NNLS system is square... exiting" << endl;
         }
         exit_flag = 3;
         break;
      }

      // Check for stall after the first nStallCheck iterations
      if (oiter > nStallCheck_)
      {
         real_t mean0 = 0.0;
         real_t mean1 = 0.0;
         for (int i=0; i<nStallCheck_/2; ++i)
         {
            mean0 += l2_res_hist[oiter - i];
            mean1 += l2_res_hist[oiter - (nStallCheck_) - i];
         }

         real_t mean_res_change = (mean1 / mean0) - 1.0;
         if (std::abs(mean_res_change) < res_change_termination_tol_)
         {
            if (verbosity_ > 1)
            {
               mfem::out << "NNLSSolver stall detected... exiting" << endl;
            }
            exit_flag = 2;
            break;
         }
      }

      // Find the next index
      res_glob *= row_scaling_;
      mat->MultTranspose(res_glob, mu);

      for (int i = 0; i < n_nz_ind; ++i)
      {
         mu(nz_ind[i]) = 0.0;
      }
      for (unsigned int i = 0; i < stalled_indices.size(); ++i)
      {
         mu(stalled_indices[i]) = 0.0;
      }

      mumax = mu.Max();

      if (mumax < mu_tol)
      {
         num_stalled = stalled_indices.size();
         if (num_stalled > 0)
         {
            if (verbosity_ > 0)
            {
               mfem::out << "NNLS Lagrange multiplier is below the minimum "
                         << "threshold: mumax = " << mumax << ", mutol = "
                         << mu_tol << "\n" << " Resetting stalled indices "
                         << "vector of size " << num_stalled << "\n";
            }
            stalled_indices.resize(0);

            mat->MultTranspose(res_glob, mu);

            for (int i = 0; i < n_nz_ind; ++i)
            {
               mu(nz_ind[i]) = 0.0;
            }

            mumax = mu.Max();
         }
      }

      int imax = 0;
      {
         real_t tmax = mu(0);
         for (int i=1; i<n; ++i)
         {
            if (mu(i) > tmax)
            {
               tmax = mu(i);
               imax = i;
            }
         }
      }

      // Record the local value of the next index
      nz_ind[n_nz_ind] = imax;
      ++n_nz_ind;

      if (verbosity_ > 2)
      {
         mfem::out << "Found next index: " << imax << " " << mumax << endl;
      }

      for (int i=0; i<m; ++i)
      {
         mat_0_data(i + (n_glob*m)) = (*mat)(i,imax) * row_scaling_[i];
         mat_qr_data(i + (n_glob*m)) = mat_0_data(i + (n_glob*m));
      }

      i_qr_start = n_glob;
      ++n_glob; // Increment the size of the global matrix

      if (verbosity_ > 2)
      {
         mfem::out << "Updated matrix with new index" << endl;
      }

      for (int iiter = 0; iiter < n_inner_; ++iiter)
      {
         ++n_total_inner_iter;

         // Initialize
         const bool incremental_update = true;
         n_update = n_glob - i_qr_start;
         m_update = m - i_qr_start;
         if (incremental_update)
         {
            // Apply Householder reflectors to compute Q^T new_cols
            lwork = -1;
            work.resize(10);

            MFEM_LAPACK_PREFIX(ormqr_)(&lside, &trans, &m, &n_update,
                                       &i_qr_start, mat_qr_data.GetData(), &m,
                                       tau.GetData(),
                                       mat_qr_data.GetData() + (i_qr_start * m),
                                       &m, work.data(), &lwork, &info);
            MFEM_VERIFY(info == 0, ""); // Q^T A update work calculation failed
            lwork = static_cast<int>(work[0]);
            work.resize(lwork);
            MFEM_LAPACK_PREFIX(ormqr_)(&lside, &trans, &m, &n_update,
                                       &i_qr_start, mat_qr_data.GetData(), &m,
                                       tau.GetData(),
                                       mat_qr_data.GetData() + (i_qr_start * m),
                                       &m, work.data(), &lwork, &info);
            MFEM_VERIFY(info == 0, ""); // Q^T A update failed
            // Compute QR factorization of the submatrix
            lwork = -1;
            work.resize(10);

            // Copy m_update-by-n_update submatrix of mat_qr_data,
            // starting at (i_qr_start, i_qr_start)
            for (int i=0; i<m_update; ++i)
               for (int j=0; j<n_update; ++j)
               {
                  submat_data[i + (j * m_update)] =
                     mat_qr_data[i + i_qr_start + ((j + i_qr_start) * m)];
               }

            // Copy tau subvector of length n_update, starting at i_qr_start
            for (int j=0; j<n_update; ++j)
            {
               sub_tau[j] = tau[i_qr_start + j];
            }

            MFEM_LAPACK_PREFIX(geqrf_)(&m_update, &n_update, submat_data.GetData(),
                                       &m_update, sub_tau.GetData(), work.data(),
                                       &lwork, &info);
            MFEM_VERIFY(info == 0, ""); // QR update factorization work calc
            lwork = static_cast<int>(work[0]);
            if (lwork == 0) { lwork = 1; }
            work.resize(lwork);
            MFEM_LAPACK_PREFIX(geqrf_)(&m_update, &n_update, submat_data.GetData(),
                                       &m_update, sub_tau.GetData(), work.data(),
                                       &lwork, &info);
            MFEM_VERIFY(info == 0, ""); // QR update factorization failed

            // Copy result back
            for (int i=0; i<m_update; ++i)
               for (int j=0; j<n_update; ++j)
               {
                  mat_qr_data[i + i_qr_start + ((j + i_qr_start)* m)] =
                     submat_data[i + (j * m_update)];
               }

            for (int j=0; j<n_update; ++j)
            {
               tau[i_qr_start + j] = sub_tau[j];
            }
         }
         else
         {
            // Copy everything to mat_qr then do full QR
            for (int i=0; i<m; ++i)
               for (int j=0; j<n_glob; ++j)
               {
                  mat_qr_data(i + (j*m)) = mat_0_data(i + (j*m));
               }

            // Compute qr factorization (first find the size of work and then
            // perform qr)
            lwork = -1;
            work.resize(10);
            MFEM_LAPACK_PREFIX(geqrf_)(&m, &n_glob, mat_qr_data.GetData(), &m,
                                       tau.GetData(), work.data(), &lwork, &info);
            MFEM_VERIFY(info == 0, ""); // QR factorization work calculation
            lwork = static_cast<int>(work[0]);
            work.resize(lwork);
            MFEM_LAPACK_PREFIX(geqrf_)(&m, &n_glob, mat_qr_data.GetData(), &m,
                                       tau.GetData(), work.data(), &lwork, &info);
            MFEM_VERIFY(info == 0, ""); // QR factorization failed
         }

         if (verbosity_ > 2)
         {
            mfem::out << "Updated QR " << iiter << endl;
         }

         // Apply Householder reflectors to compute Q^T b
         if (incremental_update && iiter == 0)
         {
            lwork = -1;
            work.resize(10);

            // Copy submatrix of mat_qr_data starting at
            //   (i_qr_start, i_qr_start), of size m_update-by-1
            // Copy submatrix of qt_rhs_glob starting at (i_qr_start, 0),
            //   of size m_update-by-1

            for (int i=0; i<m_update; ++i)
            {
               submat_data[i] = mat_qr_data[i + i_qr_start + (i_qr_start * m)];
               sub_qt[i] = qt_rhs_glob[i + i_qr_start];
            }

            sub_tau[0] = tau[i_qr_start];

            MFEM_LAPACK_PREFIX(ormqr_)(&lside, &trans, &m_update, &ione, &ione,
                                       submat_data.GetData(), &m_update,
                                       sub_tau.GetData(), sub_qt.GetData(),
                                       &m_update, work.data(), &lwork, &info);
            MFEM_VERIFY(info == 0, ""); // H_last y work calculation failed
            lwork = static_cast<int>(work[0]);
            work.resize(lwork);
            MFEM_LAPACK_PREFIX(ormqr_)(&lside, &trans, &m_update, &ione, &ione,
                                       submat_data.GetData(), &m_update,
                                       sub_tau.GetData(), sub_qt.GetData(),
                                       &m_update, work.data(), &lwork, &info);
            MFEM_VERIFY(info == 0, ""); // H_last y failed
            // Copy result back
            for (int i=0; i<m_update; ++i)
            {
               qt_rhs_glob[i + i_qr_start] = sub_qt[i];
            }
         }
         else
         {
            // Compute Q^T b from scratch
            qt_rhs_glob = rhs_avg_glob;
            lwork = -1;
            work.resize(10);
            MFEM_LAPACK_PREFIX(ormqr_)(&lside, &trans, &m, &ione, &n_glob,
                                       mat_qr_data.GetData(), &m, tau.GetData(),
                                       qt_rhs_glob.GetData(), &m,
                                       work.data(), &lwork, &info);
            MFEM_VERIFY(info == 0, ""); // Q^T b work calculation failed
            lwork = static_cast<int>(work[0]);
            work.resize(lwork);
            MFEM_LAPACK_PREFIX(ormqr_)(&lside, &trans, &m, &ione, &n_glob,
                                       mat_qr_data.GetData(), &m, tau.GetData(),
                                       qt_rhs_glob.GetData(), &m,
                                       work.data(), &lwork, &info);
            MFEM_VERIFY(info == 0, ""); // Q^T b failed
         }

         if (verbosity_ > 2)
         {
            mfem::out << "Updated rhs " << iiter << endl;
         }

         // Apply R^{-1}; first n_glob entries of vec1 are overwritten
         char upper = 'U';
         char nounit = 'N';
         vec1 = qt_rhs_glob;
         MFEM_LAPACK_PREFIX(trsm_)(&lside, &upper, &notrans, &nounit,
                                   &n_glob, &ione, &fone,
                                   mat_qr_data.GetData(), &m,
                                   vec1.GetData(), &n_glob);

         if (verbosity_ > 2)
         {
            mfem::out << "Solved triangular system " << iiter << endl;
         }

         // Check if all entries are positive
         int pos_ibool = 0;
         real_t smin = n_glob > 0 ? vec1(0) : 0.0;
         for (int i=0; i<n_glob; ++i)
         {
            soln_nz_glob_up(i) = vec1(i);
            smin = std::min(smin, soln_nz_glob_up(i));
         }

         if (smin > zero_tol_)
         {
            pos_ibool = 1;
            for (int i=0; i<n_glob; ++i)
            {
               soln_nz_glob(i) = soln_nz_glob_up(i);
            }
         }

         if (pos_ibool == 1)
         {
            break;
         }

         if (verbosity_ > 2)
         {
            mfem::out << "Start pruning " << iiter << endl;
            for (int i = 0; i < n_glob; ++i)
            {
               if (soln_nz_glob_up(i) <= zero_tol_)
               {
                  mfem::out << i << " " << n_glob << " " << soln_nz_glob_up(i) << endl;
               }
            }
         }

         if (soln_nz_glob_up(n_glob - 1) <= zero_tol_)
         {
            stalledFlag = 1;
            if (verbosity_ > 2)
            {
               if (qr_residual_mode_ == QRresidualMode::hybrid)
               {
                  mfem::out << "Detected stall due to adding and removing same "
                            << "column. Switching to QR residual calculation "
                            << "method." << endl;
               }
               else
               {
                  mfem::out << "Detected stall due to adding and removing same"
                            << " column. Exiting now." << endl;
               }
            }
         }

         if (stalledFlag == 1 && qr_residual_mode_ == QRresidualMode::hybrid)
         {
            NNLS_qrres_on_ = true;
            break;
         }

         real_t alpha = numeric_limits<real_t>::max();

         // Find maximum permissible step
         for (int i = 0; i < n_glob; ++i)
         {
            if (soln_nz_glob_up(i) <= zero_tol_)
            {
               alpha = std::min(alpha, soln_nz_glob(i)/(soln_nz_glob(i) - soln_nz_glob_up(i)));
            }
         }
         // Update solution
         smin = 0.0;
         for (int i = 0; i < n_glob; ++i)
         {
            soln_nz_glob(i) += alpha*(soln_nz_glob_up(i) - soln_nz_glob(i));
            if (i == 0 || soln_nz_glob(i) < smin)
            {
               smin = soln_nz_glob(i);
            }
         }

         while (smin > zero_tol_)
         {
            // This means there was a rounding error, as we should have
            // a zero element by definition. Recalculate alpha based on
            // the index that corresponds to the element that should be
            // zero.

            int index_min = 0;
            smin = soln_nz_glob(0);
            for (int i = 1; i < n_glob; ++i)
            {
               if (soln_nz_glob(i) < smin)
               {
                  smin = soln_nz_glob(i);
                  index_min = i;
               }
            }

            alpha = soln_nz_glob(index_min)/(soln_nz_glob(index_min)
                                             - soln_nz_glob_up(index_min));

            // Reupdate solution
            for (int i = 0; i < n_glob; ++i)
            {
               soln_nz_glob(i) += alpha*(soln_nz_glob_up(i) - soln_nz_glob(i));
            }
         }

         // Clean up zeroed entry
         i_qr_start = n_glob+1;
         while (true)
         {
            // Check if there is a zero entry
            int zero_ibool;

            smin = n_glob > 0 ? soln_nz_glob(0) : 0.0;
            for (int i=1; i<n_glob; ++i)
            {
               smin = std::min(smin, soln_nz_glob(i));
            }

            if (smin < zero_tol_)
            {
               zero_ibool = 1;
            }
            else
            {
               zero_ibool = 0;
            }

            if (zero_ibool == 0)   // Break if there is no more zero entry
            {
               break;
            }

            int ind_zero = -1; // Index where the first zero is encountered
            nz_ind_zero = 0;

            // Identify global index of the zeroed element
            for (int i = 0; i < n_glob; ++i)
            {
               if (soln_nz_glob(i) < zero_tol_)
               {
                  ind_zero = i;
                  break;
               }
            }
            MFEM_VERIFY(ind_zero != -1, "");
            // Identify the local index for nz_ind to which the zeroed entry
            // belongs
            for (int i = 0; i < ind_zero; ++i)
            {
               ++nz_ind_zero;
            }

            {
               // Copy mat_0.cols[ind_zero+1,n_glob) to mat_qr.cols[ind_zero,n_glob-1)
               for (int i=0; i<m; ++i)
                  for (int j=ind_zero; j<n_glob-1; ++j)
                  {
                     mat_qr_data(i + (j*m)) = mat_0_data(i + ((j+1)*m));
                  }

               // Copy mat_qr.cols[ind_zero,n_glob-1) to
               // mat_0.cols[ind_zero,n_glob-1)
               for (int i=0; i<m; ++i)
                  for (int j=ind_zero; j<n_glob-1; ++j)
                  {
                     mat_0_data(i + (j*m)) = mat_qr_data(i + (j*m));
                  }
            }

            // Remove the zeroed entry from the local matrix index
            for (int i = nz_ind_zero; i < n_nz_ind-1; ++i)
            {
               nz_ind[i] = nz_ind[i+1];
            }
            --n_nz_ind;

            // Shift soln_nz_glob and proc_index
            for (int i = ind_zero; i < n_glob-1; ++i)
            {
               soln_nz_glob(i) = soln_nz_glob(i+1);
            }

            i_qr_start = std::min(i_qr_start, ind_zero);
            --n_glob;
         } // End of pruning loop

         if (verbosity_ > 2)
         {
            mfem::out << "Finished pruning " << iiter << endl;
         }
      } // End of inner loop

      // Check if we have stalled
      if (stalledFlag == 1)
      {
         --n_glob;
         --n_nz_ind;
         num_stalled = stalled_indices.size();
         stalled_indices.resize(num_stalled + 1);
         stalled_indices[num_stalled] = imax;
         if (verbosity_ > 2)
         {
            mfem::out << "Adding index " << imax << " to stalled index list "
                      << "of size " << num_stalled << endl;
         }
      }

      // Compute residual
      if (!NNLS_qrres_on_)
      {
         res_glob = rhs_avg_glob;
         real_t fmone = -1.0;
         MFEM_LAPACK_PREFIX(gemv_)(&notrans, &m, &n_glob, &fmone,
                                   mat_0_data.GetData(), &m,
                                   soln_nz_glob.GetData(), &ione, &fone,
                                   res_glob.GetData(), &ione);
      }
      else
      {
         // Compute residual using res = b - Q*Q^T*b, where Q is from an
         // economical QR decomposition
         lwork = -1;
         work.resize(10);
         qqt_rhs_glob = 0.0;
         for (int i=0; i<n_glob; ++i)
         {
            qqt_rhs_glob(i) = qt_rhs_glob(i);
         }

         MFEM_LAPACK_PREFIX(ormqr_)(&lside, &notrans, &m, &ione, &n_glob,
                                    mat_qr_data.GetData(), &m,
                                    tau.GetData(), qqt_rhs_glob.GetData(), &m,
                                    work.data(), &lwork, &info);

         MFEM_VERIFY(info == 0, ""); // Q Q^T b work calculation failed.
         lwork = static_cast<int>(work[0]);
         work.resize(lwork);
         MFEM_LAPACK_PREFIX(ormqr_)(&lside, &notrans, &m, &ione, &n_glob,
                                    mat_qr_data.GetData(), &m,
                                    tau.GetData(), qqt_rhs_glob.GetData(), &m,
                                    work.data(), &lwork, &info);
         MFEM_VERIFY(info == 0, ""); // Q Q^T b calculation failed.
         res_glob = rhs_avg_glob;
         res_glob -= qqt_rhs_glob;
      }

      if (verbosity_ > 2)
      {
         mfem::out << "Computed residual" << endl;
      }

      ++n_outer_iter;
   } // End of outer loop

   // Insert the solutions
   MFEM_VERIFY(n_glob == n_nz_ind, "");
   soln = 0.0;
   for (int i = 0; i < n_glob; ++i)
   {
      soln(nz_ind[i]) = soln_nz_glob(i);
   }

   if (verbosity_ > 0)
   {
      mfem::out << "NNLS solver: m = " << m << ", n = " << n
                << ", outer_iter = " << n_outer_iter << ", inner_iter = "
                << n_total_inner_iter;

      if (exit_flag == 0)
      {
         mfem::out << ": converged" << endl;
      }
      else
      {
         mfem::out << endl << "Warning, NNLS convergence stalled: "
                   << (exit_flag == 2) << endl;
         mfem::out << "resErr = " << rmax << " vs tol = " << const_tol_
                   << "; mumax = " << mumax << " vs tol = " << mu_tol << endl;
      }
   }
}
#endif // MFEM_USE_LAPACK

}<|MERGE_RESOLUTION|>--- conflicted
+++ resolved
@@ -1278,11 +1278,7 @@
 
    if (Monitor(0, beta, r, x) || beta <= final_norm)
    {
-<<<<<<< HEAD
-      converged = false;
-=======
       converged = true;
->>>>>>> 2d87af44
       final_norm = beta;
       final_iter = 0;
 
