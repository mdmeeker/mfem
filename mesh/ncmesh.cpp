// Copyright (c) 2010-2024, Lawrence Livermore National Security, LLC. Produced
// at the Lawrence Livermore National Laboratory. All Rights reserved. See files
// LICENSE and NOTICE for details. LLNL-CODE-806117.
//
// This file is part of the MFEM library. For more information and source code
// availability visit https://mfem.org.
//
// MFEM is free software; you can redistribute it and/or modify it under the
// terms of the BSD-3 license. We welcome feedback and contributions, see file
// CONTRIBUTING.md for details.

#include "mesh_headers.hpp"
#include "../general/sort_pairs.hpp"
#include "../general/text.hpp"

#include <string>
#include <cmath>
#include <map>

#include "ncmesh_tables.hpp"


namespace
{
/**
 * @brief Base case of convenience variadic max function.
 *
 * @tparam T Base type
 * @param arg Recursion base value
 * @return T value to max over
 */
template<typename T>
T max(T&& arg)
{
   return arg;
}
/**
 * @brief Convenience variadic max function.
 *
 * @tparam T Base Type
 * @tparam Ts Parameter pack of other types
 * @param arg Singular argument
 * @param args Pack of arguments
 * @return T maximum value
 */
template<typename T, typename... Ts>
T max(T arg, Ts... args)
{
   return std::max(std::forward<T>(arg), max(args...));
}
} // namespace
namespace mfem
{

NCMesh::GeomInfo NCMesh::GI[Geometry::NumGeom];

void NCMesh::GeomInfo::InitGeom(Geometry::Type geom)
{
   if (initialized) { return; }

   mfem::Element *elem = NULL;
   switch (geom)
   {
      case Geometry::CUBE: elem = new Hexahedron; break;
      case Geometry::PRISM: elem = new Wedge; break;
      case Geometry::TETRAHEDRON: elem = new Tetrahedron; break;
      case Geometry::PYRAMID: elem = new Pyramid; break;
      case Geometry::SQUARE: elem = new Quadrilateral; break;
      case Geometry::TRIANGLE: elem = new Triangle; break;
      case Geometry::SEGMENT: elem = new Segment; break;
      default: MFEM_ABORT("unsupported geometry " << geom);
   }

   nv = elem->GetNVertices();
   ne = elem->GetNEdges();
   nf = elem->GetNFaces();

   for (int i = 0; i < ne; i++)
   {
      for (int j = 0; j < 2; j++)
      {
         edges[i][j] = elem->GetEdgeVertices(i)[j];
      }
   }
   for (int i = 0; i < nf; i++)
   {
      nfv[i] = elem->GetNFaceVertices(i);

      faces[i][3] = 7; // invalid node index for 3-node faces
      for (int j = 0; j < nfv[i]; j++)
      {
         faces[i][j] = elem->GetFaceVertices(i)[j];
      }
   }

   // in 1D/2D we pretend to have faces too, so we can use NCMesh::Face::elem[2]
   if (!nf)
   {
      if (ne)
      {
         for (int i = 0; i < ne; i++)
         {
            // make a degenerate face
            faces[i][0] = faces[i][1] = edges[i][0];
            faces[i][2] = faces[i][3] = edges[i][1];
            nfv[i] = 2;
         }
         nf = ne;
      }
      else
      {
         for (int i = 0; i < nv; i++)
         {
            // 1D degenerate face
            faces[i][0] = faces[i][1] = faces[i][2] = faces[i][3] = i;
            nfv[i] = 1;
         }
         nf = nv;
      }
   }

   delete elem;
   initialized = true;
}

static void CheckSupportedGeom(Geometry::Type geom)
{
   MFEM_VERIFY(geom == Geometry::SEGMENT ||
               geom == Geometry::TRIANGLE || geom == Geometry::SQUARE ||
               geom == Geometry::CUBE || geom == Geometry::PRISM ||
               geom == Geometry::PYRAMID || geom == Geometry::TETRAHEDRON,
               "Element type " << geom << " is not supported by NCMesh.");
}

NCMesh::NCMesh(const Mesh *mesh)
   : shadow(1024, 2048)
{
   Dim = mesh->Dimension();
   spaceDim = mesh->SpaceDimension();
   MyRank = 0;
   Iso = true;
   Legacy = false;

   // create the NCMesh::Element struct for each Mesh element
   for (int i = 0; i < mesh->GetNE(); i++)
   {
      const mfem::Element *elem = mesh->GetElement(i);

      Geometry::Type geom = elem->GetGeometryType();
      CheckSupportedGeom(geom);
      GI[geom].InitGeom(geom);

<<<<<<< HEAD
      //If we have pyramids we will need tets after refinement
      if (geom == Geometry::PYRAMID)
      {
         CheckSupportedGeom(Geometry::TETRAHEDRON);
=======
      // if we have pyramids we will need tets after refinement
      if (geom == Geometry::PYRAMID)
      {
>>>>>>> ab024fa6
         GI[Geometry::TETRAHEDRON].InitGeom(Geometry::TETRAHEDRON);
      }

      // create NCMesh::Element for this mfem::Element
      int root_id = AddElement(Element(geom, elem->GetAttribute()));
      MFEM_ASSERT(root_id == i, "");
      Element &root_elem = elements[root_id];

      const int *v = elem->GetVertices();
      for (int j = 0; j < GI[geom].nv; j++)
      {
         int id = v[j];
         root_elem.node[j] = id;
         nodes.Alloc(id, id, id);
         // NOTE: top-level nodes are special: id == p1 == p2 == orig. vertex id
      }
   }

   // if the user initialized any hanging nodes with Mesh::AddVertexParents,
   // copy the hierarchy now
   if (mesh->tmp_vertex_parents.Size())
   {
      for (const auto &triple : mesh->tmp_vertex_parents)
      {
         nodes.Reparent(triple.one, triple.two, triple.three);
      }
   }

   // create edge nodes and faces
   nodes.UpdateUnused();
   for (int i = 0; i < elements.Size(); i++)
   {
      // increase reference count of all nodes the element is using (NOTE: this
      // will also create and reference all edge nodes and faces)
      ReferenceElement(i);

      // make links from faces back to the element
      RegisterFaces(i);
   }

   // store boundary element attributes
   for (int i = 0; i < mesh->GetNBE(); i++)
   {
      const mfem::Element *be = mesh->GetBdrElement(i);
      const int *v = be->GetVertices();

      Face* face = NULL;
      switch (be->GetType())
      {
         case mfem::Element::QUADRILATERAL:
            face = faces.Find(v[0], v[1], v[2], v[3]);
            break;
         case mfem::Element::TRIANGLE:
            face = faces.Find(v[0], v[1], v[2]);
            break;
         case mfem::Element::SEGMENT:
            face = faces.Find(v[0], v[0], v[1], v[1]);
            break;
         case mfem::Element::POINT:
            face = faces.Find(v[0], v[0], v[0], v[0]);
            break;
         default:
            MFEM_ABORT("Unsupported boundary element geometry.");
      }

      MFEM_VERIFY(face, "Boundary face not found.");
      face->attribute = be->GetAttribute();
   }

   // copy top-level vertex coordinates (leave empty if the mesh is curved)
   if (!mesh->Nodes)
   {
      coordinates.SetSize(3*mesh->GetNV());
      for (int i = 0; i < mesh->GetNV(); i++)
      {
         std::memcpy(&coordinates[3*i], mesh->GetVertex(i), 3*sizeof(real_t));
      }
   }

   InitRootState(mesh->GetNE());
   InitGeomFlags();

   Update();
}

NCMesh::NCMesh(const NCMesh &other)
   : Dim(other.Dim)
   , spaceDim(other.spaceDim)
   , MyRank(other.MyRank)
   , Iso(other.Iso)
   , Geoms(other.Geoms)
   , Legacy(other.Legacy)
   , nodes(other.nodes)
   , faces(other.faces)
   , elements(other.elements)
   , shadow(1024, 2048)
{
   other.free_element_ids.Copy(free_element_ids);
   other.root_state.Copy(root_state);
   other.coordinates.Copy(coordinates);
   Update();
}

void NCMesh::InitGeomFlags()
{
   Geoms = 0;
   for (int i = 0; i < root_state.Size(); i++)
   {
      Geoms |= (1 << elements[i].Geom());
   }
}

void NCMesh::Update()
{
   UpdateLeafElements();
   UpdateVertices();

   vertex_list.Clear();
   face_list.Clear();
   edge_list.Clear();

   element_vertex.Clear();
}

NCMesh::~NCMesh()
{
#ifdef MFEM_DEBUG
   // sign off of all faces and nodes
   Array<int> elemFaces;
   for (int i = 0; i < elements.Size(); i++)
   {
      if (elements[i].IsLeaf())
      {
         elemFaces.SetSize(0);
         UnreferenceElement(i, elemFaces);
         DeleteUnusedFaces(elemFaces);
      }
   }
   // NOTE: in release mode, we just throw away all faces and nodes at once
#endif
}

NCMesh::Node::~Node()
{
   MFEM_ASSERT(!vert_refc && !edge_refc, "node was not unreferenced properly, "
               "vert_refc: " << (int) vert_refc << ", edge_refc: "
               << (int) edge_refc);
}

void NCMesh::ReparentNode(int node, int new_p1, int new_p2)
{
   Node &nd = nodes[node];
   int old_p1 = nd.p1, old_p2 = nd.p2;

   // assign new parents
   nodes.Reparent(node, new_p1, new_p2);

   MFEM_ASSERT(shadow.FindId(old_p1, old_p2) < 0,
               "shadow node already exists");

   // store old parent pair temporarily in 'shadow'
   int sh = shadow.GetId(old_p1, old_p2);
   shadow[sh].vert_index = node;
}

int NCMesh::FindMidEdgeNode(int node1, int node2) const
{
   int mid = nodes.FindId(node1, node2);
   if (mid < 0 && shadow.Size())
   {
      // if (anisotropic) refinement is underway, some nodes may temporarily be
      // available under alternate parents (see ReparentNode)
      mid = shadow.FindId(node1, node2);
      if (mid >= 0)
      {
         mid = shadow[mid].vert_index; // index of the original node
      }
   }
   return mid;
}

int NCMesh::GetMidEdgeNode(int node1, int node2)
{
   int mid = FindMidEdgeNode(node1, node2);
   if (mid < 0) { mid = nodes.GetId(node1, node2); } // create if not found
   return mid;
}

int NCMesh::GetMidFaceNode(int en1, int en2, int en3, int en4)
{
   // mid-face node can be created either from (en1, en3) or from (en2, en4)
   int midf = FindMidEdgeNode(en1, en3);
   if (midf >= 0) { return midf; }
   return nodes.GetId(en2, en4);
}

void NCMesh::ReferenceElement(int elem)
{
   Element &el = elements[elem];
   int* node = el.node;
   GeomInfo& gi = GI[el.Geom()];

   // reference all vertices
   for (int i = 0; i < gi.nv; i++)
   {
      nodes[node[i]].vert_refc++;
   }

   // reference all edges (possibly creating their nodes)
   for (int i = 0; i < gi.ne; i++)
   {
      const int* ev = gi.edges[i];
      nodes.Get(node[ev[0]], node[ev[1]])->edge_refc++;
   }

   // get all faces (possibly creating them)
   for (int i = 0; i < gi.nf; i++)
   {
      const int* fv = gi.faces[i];
      faces.GetId(node[fv[0]], node[fv[1]], node[fv[2]], node[fv[3]]);

      // NOTE: face->RegisterElement called separately to avoid having to store
      // 3 element indices  temporarily in the face when refining. See also
      // NCMesh::RegisterFaces.
   }
}

void NCMesh::UnreferenceElement(int elem, Array<int> &elemFaces)
{
   Element &el = elements[elem];
   int* node = el.node;
   GeomInfo& gi = GI[el.Geom()];

   // unreference all faces
   for (int i = 0; i < gi.nf; i++)
   {
      const int* fv = gi.faces[i];
      int face = faces.FindId(node[fv[0]], node[fv[1]],
                              node[fv[2]], node[fv[3]]);
      MFEM_ASSERT(face >= 0, "face not found.");
      faces[face].ForgetElement(elem);

      // NOTE: faces.Delete() called later to avoid destroying and recreating
      // faces during refinement, see NCMesh::DeleteUnusedFaces.
      elemFaces.Append(face);
   }

   // unreference all edges (possibly destroying them)
   for (int i = 0; i < gi.ne; i++)
   {
      const int* ev = gi.edges[i];
      int enode = FindMidEdgeNode(node[ev[0]], node[ev[1]]);
      MFEM_ASSERT(enode >= 0, "edge not found.");
      MFEM_ASSERT(nodes.IdExists(enode), "edge does not exist.");
      if (!nodes[enode].UnrefEdge())
      {
         nodes.Delete(enode);
      }
   }

   // unreference all vertices (possibly destroying them)
   for (int i = 0; i < gi.nv; i++)
   {
      if (!nodes[node[i]].UnrefVertex())
      {
         nodes.Delete(node[i]);
      }
   }
}

void NCMesh::RegisterFaces(int elem, int* fattr)
{
   Element &el = elements[elem];
   GeomInfo &gi = GI[el.Geom()];

   for (int i = 0; i < gi.nf; i++)
   {
      Face* face = GetFace(el, i);
      MFEM_ASSERT(face, "face not found.");
      face->RegisterElement(elem);
      if (fattr) { face->attribute = fattr[i]; }
   }
}

void NCMesh::DeleteUnusedFaces(const Array<int> &elemFaces)
{
   for (int i = 0; i < elemFaces.Size(); i++)
   {
      if (faces[elemFaces[i]].Unused())
      {
         faces.Delete(elemFaces[i]);
      }
   }
}

void NCMesh::Face::RegisterElement(int e)
{
   if (elem[0] < 0) { elem[0] = e; }
   else if (elem[1] < 0) { elem[1] = e; }
   else { MFEM_ABORT("can't have 3 elements in Face::elem[]."); }
}

void NCMesh::Face::ForgetElement(int e)
{
   if (elem[0] == e) { elem[0] = -1; }
   else if (elem[1] == e) { elem[1] = -1; }
   else { MFEM_ABORT("element " << e << " not found in Face::elem[]."); }
}

NCMesh::Face* NCMesh::GetFace(Element &elem, int face_no)
{
   GeomInfo& gi = GI[(int) elem.geom];
   const int* fv = gi.faces[face_no];
   int* node = elem.node;
   return faces.Find(node[fv[0]], node[fv[1]], node[fv[2]], node[fv[3]]);
}

int NCMesh::Face::GetSingleElement() const
{
   if (elem[0] >= 0)
   {
      MFEM_ASSERT(elem[1] < 0, "not a single element face.");
      return elem[0];
   }
   else
   {
      MFEM_ASSERT(elem[1] >= 0, "no elements in face.");
      return elem[1];
   }
}


//// Refinement ////////////////////////////////////////////////////////////////

NCMesh::Element::Element(Geometry::Type geom, int attr)
   : geom(geom), ref_type(0), tet_type(0), flag(0), index(-1)
   , rank(0), attribute(attr), parent(-1)
{
   for (int i = 0; i < MaxElemNodes; i++) { node[i] = -1; }
<<<<<<< HEAD
=======
   for (int i = 0; i < MaxElemChildren; i++) { child[i] = -1; }
>>>>>>> ab024fa6

   // NOTE: in 2D the 8/10-element node/child arrays are not optimal, however,
   // testing shows we would only save 17% of the total NCMesh memory if
   // 4-element arrays were used (e.g. through templates); we thus prefer to
   // keep the code as simple as possible.
}

int NCMesh::NewHexahedron(int n0, int n1, int n2, int n3,
                          int n4, int n5, int n6, int n7,
                          int attr,
                          int fattr0, int fattr1, int fattr2,
                          int fattr3, int fattr4, int fattr5)
{
   // create new element, initialize nodes
   int new_id = AddElement(Element(Geometry::CUBE, attr));
   Element &el = elements[new_id];

   el.node[0] = n0, el.node[1] = n1, el.node[2] = n2, el.node[3] = n3;
   el.node[4] = n4, el.node[5] = n5, el.node[6] = n6, el.node[7] = n7;

   // get faces and assign face attributes
   Face* f[MaxElemFaces];
   const GeomInfo &gi_hex = GI[Geometry::CUBE];
   for (int i = 0; i < gi_hex.nf; i++)
   {
      const int* fv = gi_hex.faces[i];
      f[i] = faces.Get(el.node[fv[0]], el.node[fv[1]],
                       el.node[fv[2]], el.node[fv[3]]);
   }

   f[0]->attribute = fattr0,  f[1]->attribute = fattr1;
   f[2]->attribute = fattr2,  f[3]->attribute = fattr3;
   f[4]->attribute = fattr4,  f[5]->attribute = fattr5;

   return new_id;
}

int NCMesh::NewWedge(int n0, int n1, int n2,
                     int n3, int n4, int n5,
                     int attr,
                     int fattr0, int fattr1,
                     int fattr2, int fattr3, int fattr4)
{
   // create new element, initialize nodes
   int new_id = AddElement(Element(Geometry::PRISM, attr));
   Element &el = elements[new_id];

   el.node[0] = n0, el.node[1] = n1, el.node[2] = n2;
   el.node[3] = n3, el.node[4] = n4, el.node[5] = n5;

   // get faces and assign face attributes
   Face* f[5];
   const GeomInfo &gi_wedge = GI[Geometry::PRISM];
   for (int i = 0; i < gi_wedge.nf; i++)
   {
      const int* fv = gi_wedge.faces[i];
      f[i] = faces.Get(el.node[fv[0]], el.node[fv[1]],
                       el.node[fv[2]], el.node[fv[3]]);
   }

   f[0]->attribute = fattr0;
   f[1]->attribute = fattr1;
   f[2]->attribute = fattr2;
   f[3]->attribute = fattr3;
   f[4]->attribute = fattr4;

   return new_id;
}

int NCMesh::NewTetrahedron(int n0, int n1, int n2, int n3, int attr,
                           int fattr0, int fattr1, int fattr2, int fattr3)
{
   // create new element, initialize nodes
   int new_id = AddElement(Element(Geometry::TETRAHEDRON, attr));
   Element &el = elements[new_id];

   el.node[0] = n0, el.node[1] = n1, el.node[2] = n2, el.node[3] = n3;

   // get faces and assign face attributes
   Face* f[4];
   const GeomInfo &gi_tet = GI[Geometry::TETRAHEDRON];
   for (int i = 0; i < gi_tet.nf; i++)
   {
      const int* fv = gi_tet.faces[i];
      f[i] = faces.Get(el.node[fv[0]], el.node[fv[1]], el.node[fv[2]]);
   }

   f[0]->attribute = fattr0;
   f[1]->attribute = fattr1;
   f[2]->attribute = fattr2;
   f[3]->attribute = fattr3;

   return new_id;
}
int NCMesh::NewPyramid(int n0, int n1, int n2, int n3, int n4, int attr,
                       int fattr0, int fattr1, int fattr2, int fattr3,
                       int fattr4)
{
   // create new element, initialize nodes
   int new_id = AddElement(Element(Geometry::PYRAMID, attr));
   Element &el = elements[new_id];

   el.node[0] = n0, el.node[1] = n1, el.node[2] = n2, el.node[3] = n3;
   el.node[4] = n4;

   // get faces and assign face attributes
   Face* f[5];
   const GeomInfo &gi_pyr = GI[Geometry::PYRAMID];
   for (int i = 0; i < gi_pyr.nf; i++)
   {
      const int* fv = gi_pyr.faces[i];
      f[i] = faces.Get(el.node[fv[0]], el.node[fv[1]],
                       el.node[fv[2]], el.node[fv[3]]);
   }

   f[0]->attribute = fattr0;
   f[1]->attribute = fattr1;
   f[2]->attribute = fattr2;
   f[3]->attribute = fattr3;
   f[4]->attribute = fattr4;

   return new_id;
}

int NCMesh::NewQuadrilateral(int n0, int n1, int n2, int n3,
                             int attr,
                             int eattr0, int eattr1, int eattr2, int eattr3)
{
   // create new element, initialize nodes
   int new_id = AddElement(Element(Geometry::SQUARE, attr));
   Element &el = elements[new_id];

   el.node[0] = n0, el.node[1] = n1, el.node[2] = n2, el.node[3] = n3;

   // get (degenerate) faces and assign face attributes
   Face* f[4];
   const GeomInfo &gi_quad = GI[Geometry::SQUARE];
   for (int i = 0; i < gi_quad.nf; i++)
   {
      const int* fv = gi_quad.faces[i];
      f[i] = faces.Get(el.node[fv[0]], el.node[fv[1]],
                       el.node[fv[2]], el.node[fv[3]]);
   }

   f[0]->attribute = eattr0,  f[1]->attribute = eattr1;
   f[2]->attribute = eattr2,  f[3]->attribute = eattr3;

   return new_id;
}

int NCMesh::NewTriangle(int n0, int n1, int n2,
                        int attr, int eattr0, int eattr1, int eattr2)
{
   // create new element, initialize nodes
   int new_id = AddElement(Element(Geometry::TRIANGLE, attr));
   Element &el = elements[new_id];

   el.node[0] = n0, el.node[1] = n1, el.node[2] = n2;

   // get (degenerate) faces and assign face attributes
   Face* f[3];
   const GeomInfo &gi_tri = GI[Geometry::TRIANGLE];
   for (int i = 0; i < gi_tri.nf; i++)
   {
      const int* fv = gi_tri.faces[i];
      f[i] = faces.Get(el.node[fv[0]], el.node[fv[1]],
                       el.node[fv[2]], el.node[fv[3]]);
   }

   f[0]->attribute = eattr0;
   f[1]->attribute = eattr1;
   f[2]->attribute = eattr2;

   return new_id;
}

int NCMesh::NewSegment(int n0, int n1, int attr, int vattr1, int vattr2)
{
   // create new element, initialize nodes
   int new_id = AddElement(Element(Geometry::SEGMENT, attr));
   Element &el = elements[new_id];
   el.node[0] = n0, el.node[1] = n1;

   // get (degenerate) faces and assign face attributes
   int v0 = el.node[0], v1 = el.node[1];
   faces.Get(v0, v0, v0, v0)->attribute = vattr1;
   faces.Get(v1, v1, v1, v1)->attribute = vattr2;

   return new_id;
}

inline bool CubeFaceLeft(int node, int* n)
{ return node == n[0] || node == n[3] || node == n[4] || node == n[7]; }

inline bool CubeFaceRight(int node, int* n)
{ return node == n[1] || node == n[2] || node == n[5] || node == n[6]; }

inline bool CubeFaceFront(int node, int* n)
{ return node == n[0] || node == n[1] || node == n[4] || node == n[5]; }

inline bool CubeFaceBack(int node, int* n)
{ return node == n[2] || node == n[3] || node == n[6] || node == n[7]; }

inline bool CubeFaceBottom(int node, int* n)
{ return node == n[0] || node == n[1] || node == n[2] || node == n[3]; }

inline bool CubeFaceTop(int node, int* n)
{ return node == n[4] || node == n[5] || node == n[6] || node == n[7]; }

inline bool PrismFaceBottom(int node, int* n)
{ return node == n[0] || node == n[1] || node == n[2]; }

inline bool PrismFaceTop(int node, int* n)
{ return node == n[3] || node == n[4] || node == n[5]; }


void NCMesh::ForceRefinement(int vn1, int vn2, int vn3, int vn4)
{
   // get the element this face belongs to
   Face* face = faces.Find(vn1, vn2, vn3, vn4);
   if (!face) { return; }

   int elem = face->GetSingleElement();
   Element &el = elements[elem];
   MFEM_ASSERT(!el.ref_type, "element already refined.");

   int* el_nodes = el.node;
   if (el.Geom() == Geometry::CUBE)
   {
      // schedule the right split depending on face orientation
      if ((CubeFaceLeft(vn1, el_nodes) && CubeFaceRight(vn2, el_nodes)) ||
          (CubeFaceLeft(vn2, el_nodes) && CubeFaceRight(vn1, el_nodes)))
      {
         ref_stack.Append(Refinement(elem, 1)); // X split
      }
      else if ((CubeFaceFront(vn1, el_nodes) && CubeFaceBack(vn2, el_nodes)) ||
               (CubeFaceFront(vn2, el_nodes) && CubeFaceBack(vn1, el_nodes)))
      {
         ref_stack.Append(Refinement(elem, 2)); // Y split
      }
      else if ((CubeFaceBottom(vn1, el_nodes) && CubeFaceTop(vn2, el_nodes)) ||
               (CubeFaceBottom(vn2, el_nodes) && CubeFaceTop(vn1, el_nodes)))
      {
         ref_stack.Append(Refinement(elem, 4)); // Z split
      }
      else
      {
         MFEM_ABORT("Inconsistent element/face structure.");
      }
   }
   else if (el.Geom() == Geometry::PRISM)
   {
      if ((PrismFaceTop(vn1, el_nodes) && PrismFaceBottom(vn4, el_nodes)) ||
          (PrismFaceTop(vn4, el_nodes) && PrismFaceBottom(vn1, el_nodes)))
      {
         ref_stack.Append(Refinement(elem, 3)); // XY split
      }
      else if ((PrismFaceTop(vn1, el_nodes) && PrismFaceBottom(vn2, el_nodes)) ||
               (PrismFaceTop(vn2, el_nodes) && PrismFaceBottom(vn1, el_nodes)))
      {
         ref_stack.Append(Refinement(elem, 4)); // Z split
      }
      else
      {
         MFEM_ABORT("Inconsistent element/face structure.");
      }
   }
   else
   {
      MFEM_ABORT("Unsupported geometry.")
   }
}


void NCMesh::FindEdgeElements(int vn1, int vn2, int vn3, int vn4,
                              Array<MeshId> &elem_edge) const
{
   // Assuming that f = (vn1, vn2, vn3, vn4) is a quad face and e = (vn1, vn4)
   // is its edge, this function finds the N elements sharing e, and returns the
   // N different MeshIds of the edge (i.e., different element-local pairs
   // describing the edge).

   int ev1 = vn1, ev2 = vn4;

   // follow face refinement towards 'vn1', get an existing face
   int split, mid[5];
   while ((split = QuadFaceSplitType(vn1, vn2, vn3, vn4, mid)) > 0)
   {
      if (split == 1) // vertical
      {
         vn2 = mid[0]; vn3 = mid[2];
      }
      else // horizontal
      {
         vn3 = mid[1]; vn4 = mid[3];
      }
   }

   const Face *face = faces.Find(vn1, vn2, vn3, vn4);
   MFEM_ASSERT(face != NULL, "Face not found: "
               << vn1 << ", " << vn2 << ", " << vn3 << ", " << vn4
               << " (edge " << ev1 << "-" << ev2 << ").");

   int elem = face->GetSingleElement();
   int local = find_node(elements[elem], vn1);

   Array<int> cousins;
   FindVertexCousins(elem, local, cousins);

   elem_edge.SetSize(0);
   for (int i = 0; i < cousins.Size(); i++)
   {
      local = find_element_edge(elements[cousins[i]], ev1, ev2, false);
      if (local > 0)
      {
         elem_edge.Append(MeshId(-1, cousins[i], local, Geometry::SEGMENT));
      }
   }
}


void NCMesh::CheckAnisoPrism(int vn1, int vn2, int vn3, int vn4,
                             const Refinement *refs, int nref)
{
   MeshId buf[4];
   Array<MeshId> eid(buf, 4);
   FindEdgeElements(vn1, vn2, vn3, vn4, eid);

   // see if there is an element that has not been force-refined yet
   for (int i = 0, j; i < eid.Size(); i++)
   {
      int elem = eid[i].element;
      for (j = 0; j < nref; j++)
      {
         if (refs[j].index == elem) { break; }
      }
      if (j == nref) // elem not found in refs[]
      {
         // schedule prism refinement along Z axis
         MFEM_ASSERT(elements[elem].Geom() == Geometry::PRISM, "");
         ref_stack.Append(Refinement(elem, 4));
      }
   }
}

void NCMesh::CheckAnisoPyramid(int vn1, int vn2, int vn3, int vn4,
                               const Refinement *refs, int nref)
{
   MeshId buf[4];
   Array<MeshId> eid(buf, 4);
   FindEdgeElements(vn1, vn2, vn3, vn4, eid);

   // see if there is an element that has not been force-refined yet
   for (int i = 0, j; i < eid.Size(); i++)
   {
      int elem = eid[i].element;
      for (j = 0; j < nref; j++)
      {
         if (refs[j].index == elem) { break; }
      }
      if (j == nref) // elem not found in refs[]
      {
         // schedule prism refinement along Z axis
         MFEM_ASSERT(elements[elem].Geom() == Geometry::PYRAMID, "");
         ref_stack.Append(Refinement(elem, 4));
      }
   }
}


void NCMesh::CheckAnisoFace(int vn1, int vn2, int vn3, int vn4,
                            int mid12, int mid34, int level)
{
   // When a face is getting split anisotropically (without loss of generality
   // we assume a "vertical" split here, see picture), it is important to make
   // sure that the mid-face vertex node (midf) has mid34 and mid12 as parents.
   // This is necessary for the face traversal algorithm and at places like
   // Refine() that assume the mid-edge nodes to be accessible through the right
   // parents. However, midf may already exist under the parents mid41 and
   // mid23. In that case we need to "reparent" midf, i.e., reinsert it to the
   // hash-table under the correct parents. This doesn't affect other nodes as
   // all IDs stay the same, only the face refinement "tree" is affected.
   //
   //                     vn4      mid34      vn3
   //                        *------*------*
   //                        |      |      |
   //                        |      |midf  |
   //                  mid41 *- - - *- - - * mid23
   //                        |      |      |
   //                        |      |      |
   //                        *------*------*
   //                    vn1      mid12      vn2
   //
   // This function is recursive, because the above applies to any node along
   // the middle vertical edge. The function calls itself again for the bottom
   // and upper half of the above picture.

   int mid23 = FindMidEdgeNode(vn2, vn3);
   int mid41 = FindMidEdgeNode(vn4, vn1);
   if (mid23 >= 0 && mid41 >= 0)
   {
      int midf = nodes.FindId(mid23, mid41);
      if (midf >= 0)
      {
         reparents.Append(Triple<int, int, int>(midf, mid12, mid34));

         int rs = ref_stack.Size();

         CheckAnisoFace(vn1, vn2, mid23, mid41, mid12, midf, level+1);
         CheckAnisoFace(mid41, mid23, vn3, vn4, midf, mid34, level+1);

         if (HavePrisms() && nodes[midf].HasEdge())
         {
            // Check if there is a prism with edge (mid23, mid41) that we may
            // have missed in 'CheckAnisoFace', and force-refine it if present.

            if (ref_stack.Size() > rs)
            {
               CheckAnisoPrism(mid23, vn3, vn4, mid41,
                               &ref_stack[rs], ref_stack.Size() - rs);
            }
            else
            {
               CheckAnisoPrism(mid23, vn3, vn4, mid41, NULL, 0);
            }
         }
         if (HavePyramids() && nodes[midf].HasEdge())
         {
            // Check if there is a pyramid with edge (mid23, mid41) that we may
            // have missed in 'CheckAnisoFace', and force-refine it if present.

            if (ref_stack.Size() > rs)
            {
               CheckAnisoPyramid(mid23, vn3, vn4, mid41,
                                 &ref_stack[rs], ref_stack.Size() - rs);
            }
            else
            {
               CheckAnisoPyramid(mid23, vn3, vn4, mid41, NULL, 0);
            }
         }

         // perform the reparents all at once at the end
         if (level == 0)
         {
            for (int i = 0; i < reparents.Size(); i++)
            {
               const Triple<int, int, int> &tr = reparents[i];
               ReparentNode(tr.one, tr.two, tr.three);
            }
            reparents.DeleteAll();
         }
         return;
      }
   }

   // Also, this is the place where forced refinements begin. In the picture
   // above, edges mid12-midf and midf-mid34 should actually exist in the
   // neighboring elements, otherwise the mesh is inconsistent and needs to be
   // fixed. Example: suppose an element is being refined isotropically (!)
   // whose neighbors across some face look like this:
   //
   //                         *--------*--------*
   //                         |   d    |    e   |
   //                         *--------*--------*
   //                         |      c          |
   //                         *--------*--------*
   //                         |        |        |
   //                         |   a    |    b   |
   //                         |        |        |
   //                         *--------*--------*
   //
   // Element 'c' needs to be refined vertically for the mesh to remain valid.

   if (level > 0)
   {
      ForceRefinement(vn1, vn2, vn3, vn4);
   }
}

void NCMesh::CheckIsoFace(int vn1, int vn2, int vn3, int vn4,
                          int en1, int en2, int en3, int en4, int midf)
{
   if (!Iso)
   {
      /* If anisotropic refinements are present in the mesh, we need to check
         isotropically split faces as well, see second comment in CheckAnisoFace
         above. */

      CheckAnisoFace(vn1, vn2, en2, en4, en1, midf);
      CheckAnisoFace(en4, en2, vn3, vn4, midf, en3);
      CheckAnisoFace(vn4, vn1, en1, en3, en4, midf);
      CheckAnisoFace(en3, en1, vn2, vn3, midf, en2);
   }
}


void NCMesh::RefineElement(int elem, char ref_type)
{
   if (!ref_type) { return; }

   // handle elements that may have been (force-) refined already
   Element &el = elements[elem];
   if (el.ref_type)
   {
      char remaining = ref_type & ~el.ref_type;

      // do the remaining splits on the children
      for (int i = 0; i < MaxElemChildren; i++)
      {
         if (el.child[i] >= 0) { RefineElement(el.child[i], remaining); }
      }
      return;
   }

   /*mfem::out << "Refining element " << elem << " (" << el.node[0] << ", " <<
             el.node[1] << ", " << el.node[2] << ", " << el.node[3] << ", " <<
             el.node[4] << ", " << el.node[5] << ", " << el.node[6] << ", " <<
             el.node[7] << "), " << "ref_type " << int(ref_type) << std::endl;*/

   int* no = el.node;
   int attr = el.attribute;

   int child[MaxElemChildren];
   for (int i = 0; i < MaxElemChildren; i++) { child[i] = -1; }

   // get parent's face attributes
   int fa[MaxElemFaces];
   GeomInfo& gi = GI[el.Geom()];
   for (int i = 0; i < gi.nf; i++)
   {
      const int* fv = gi.faces[i];
      Face* face = faces.Find(no[fv[0]], no[fv[1]], no[fv[2]], no[fv[3]]);
      fa[i] = face->attribute;
   }

   // create child elements
   if (el.Geom() == Geometry::CUBE)
   {
      // Cube vertex numbering is assumed to be as follows:
      //
      //       7             6
      //        +-----------+                Faces: 0 bottom
      //       /|          /|                       1 front
      //    4 / |       5 / |                       2 right
      //     +-----------+  |                       3 back
      //     |  |        |  |                       4 left
      //     |  +--------|--+                       5 top
      //     | / 3       | / 2       Z Y
      //     |/          |/          |/
      //     +-----------+           *--X
      //    0             1

      if (ref_type == Refinement::X) // split along X axis
      {
         int mid01 = GetMidEdgeNode(no[0], no[1]);
         int mid23 = GetMidEdgeNode(no[2], no[3]);
         int mid45 = GetMidEdgeNode(no[4], no[5]);
         int mid67 = GetMidEdgeNode(no[6], no[7]);

         child[0] = NewHexahedron(no[0], mid01, mid23, no[3],
                                  no[4], mid45, mid67, no[7], attr,
                                  fa[0], fa[1], -1, fa[3], fa[4], fa[5]);

         child[1] = NewHexahedron(mid01, no[1], no[2], mid23,
                                  mid45, no[5], no[6], mid67, attr,
                                  fa[0], fa[1], fa[2], fa[3], -1, fa[5]);

         CheckAnisoFace(no[0], no[1], no[5], no[4], mid01, mid45);
         CheckAnisoFace(no[2], no[3], no[7], no[6], mid23, mid67);
         CheckAnisoFace(no[4], no[5], no[6], no[7], mid45, mid67);
         CheckAnisoFace(no[3], no[2], no[1], no[0], mid23, mid01);
      }
      else if (ref_type == Refinement::Y) // split along Y axis
      {
         int mid12 = GetMidEdgeNode(no[1], no[2]);
         int mid30 = GetMidEdgeNode(no[3], no[0]);
         int mid56 = GetMidEdgeNode(no[5], no[6]);
         int mid74 = GetMidEdgeNode(no[7], no[4]);

         child[0] = NewHexahedron(no[0], no[1], mid12, mid30,
                                  no[4], no[5], mid56, mid74, attr,
                                  fa[0], fa[1], fa[2], -1, fa[4], fa[5]);

         child[1] = NewHexahedron(mid30, mid12, no[2], no[3],
                                  mid74, mid56, no[6], no[7], attr,
                                  fa[0], -1, fa[2], fa[3], fa[4], fa[5]);

         CheckAnisoFace(no[1], no[2], no[6], no[5], mid12, mid56);
         CheckAnisoFace(no[3], no[0], no[4], no[7], mid30, mid74);
         CheckAnisoFace(no[5], no[6], no[7], no[4], mid56, mid74);
         CheckAnisoFace(no[0], no[3], no[2], no[1], mid30, mid12);
      }
      else if (ref_type == Refinement::Z) // split along Z axis
      {
         int mid04 = GetMidEdgeNode(no[0], no[4]);
         int mid15 = GetMidEdgeNode(no[1], no[5]);
         int mid26 = GetMidEdgeNode(no[2], no[6]);
         int mid37 = GetMidEdgeNode(no[3], no[7]);

         child[0] = NewHexahedron(no[0], no[1], no[2], no[3],
                                  mid04, mid15, mid26, mid37, attr,
                                  fa[0], fa[1], fa[2], fa[3], fa[4], -1);

         child[1] = NewHexahedron(mid04, mid15, mid26, mid37,
                                  no[4], no[5], no[6], no[7], attr,
                                  -1, fa[1], fa[2], fa[3], fa[4], fa[5]);

         CheckAnisoFace(no[4], no[0], no[1], no[5], mid04, mid15);
         CheckAnisoFace(no[5], no[1], no[2], no[6], mid15, mid26);
         CheckAnisoFace(no[6], no[2], no[3], no[7], mid26, mid37);
         CheckAnisoFace(no[7], no[3], no[0], no[4], mid37, mid04);
      }
      else if (ref_type == Refinement::XY) // XY split
      {
         int mid01 = GetMidEdgeNode(no[0], no[1]);
         int mid12 = GetMidEdgeNode(no[1], no[2]);
         int mid23 = GetMidEdgeNode(no[2], no[3]);
         int mid30 = GetMidEdgeNode(no[3], no[0]);

         int mid45 = GetMidEdgeNode(no[4], no[5]);
         int mid56 = GetMidEdgeNode(no[5], no[6]);
         int mid67 = GetMidEdgeNode(no[6], no[7]);
         int mid74 = GetMidEdgeNode(no[7], no[4]);

         int midf0 = GetMidFaceNode(mid23, mid12, mid01, mid30);
         int midf5 = GetMidFaceNode(mid45, mid56, mid67, mid74);

         child[0] = NewHexahedron(no[0], mid01, midf0, mid30,
                                  no[4], mid45, midf5, mid74, attr,
                                  fa[0], fa[1], -1, -1, fa[4], fa[5]);

         child[1] = NewHexahedron(mid01, no[1], mid12, midf0,
                                  mid45, no[5], mid56, midf5, attr,
                                  fa[0], fa[1], fa[2], -1, -1, fa[5]);

         child[2] = NewHexahedron(midf0, mid12, no[2], mid23,
                                  midf5, mid56, no[6], mid67, attr,
                                  fa[0], -1, fa[2], fa[3], -1, fa[5]);

         child[3] = NewHexahedron(mid30, midf0, mid23, no[3],
                                  mid74, midf5, mid67, no[7], attr,
                                  fa[0], -1, -1, fa[3], fa[4], fa[5]);

         CheckAnisoFace(no[0], no[1], no[5], no[4], mid01, mid45);
         CheckAnisoFace(no[1], no[2], no[6], no[5], mid12, mid56);
         CheckAnisoFace(no[2], no[3], no[7], no[6], mid23, mid67);
         CheckAnisoFace(no[3], no[0], no[4], no[7], mid30, mid74);

         CheckIsoFace(no[3], no[2], no[1], no[0], mid23, mid12, mid01, mid30, midf0);
         CheckIsoFace(no[4], no[5], no[6], no[7], mid45, mid56, mid67, mid74, midf5);
      }
      else if (ref_type == Refinement::XZ) // XZ split
      {
         int mid01 = GetMidEdgeNode(no[0], no[1]);
         int mid23 = GetMidEdgeNode(no[2], no[3]);
         int mid45 = GetMidEdgeNode(no[4], no[5]);
         int mid67 = GetMidEdgeNode(no[6], no[7]);

         int mid04 = GetMidEdgeNode(no[0], no[4]);
         int mid15 = GetMidEdgeNode(no[1], no[5]);
         int mid26 = GetMidEdgeNode(no[2], no[6]);
         int mid37 = GetMidEdgeNode(no[3], no[7]);

         int midf1 = GetMidFaceNode(mid01, mid15, mid45, mid04);
         int midf3 = GetMidFaceNode(mid23, mid37, mid67, mid26);

         child[0] = NewHexahedron(no[0], mid01, mid23, no[3],
                                  mid04, midf1, midf3, mid37, attr,
                                  fa[0], fa[1], -1, fa[3], fa[4], -1);

         child[1] = NewHexahedron(mid01, no[1], no[2], mid23,
                                  midf1, mid15, mid26, midf3, attr,
                                  fa[0], fa[1], fa[2], fa[3], -1, -1);

         child[2] = NewHexahedron(midf1, mid15, mid26, midf3,
                                  mid45, no[5], no[6], mid67, attr,
                                  -1, fa[1], fa[2], fa[3], -1, fa[5]);

         child[3] = NewHexahedron(mid04, midf1, midf3, mid37,
                                  no[4], mid45, mid67, no[7], attr,
                                  -1, fa[1], -1, fa[3], fa[4], fa[5]);

         CheckAnisoFace(no[3], no[2], no[1], no[0], mid23, mid01);
         CheckAnisoFace(no[2], no[6], no[5], no[1], mid26, mid15);
         CheckAnisoFace(no[6], no[7], no[4], no[5], mid67, mid45);
         CheckAnisoFace(no[7], no[3], no[0], no[4], mid37, mid04);

         CheckIsoFace(no[0], no[1], no[5], no[4], mid01, mid15, mid45, mid04, midf1);
         CheckIsoFace(no[2], no[3], no[7], no[6], mid23, mid37, mid67, mid26, midf3);
      }
      else if (ref_type == Refinement::YZ) // YZ split
      {
         int mid12 = GetMidEdgeNode(no[1], no[2]);
         int mid30 = GetMidEdgeNode(no[3], no[0]);
         int mid56 = GetMidEdgeNode(no[5], no[6]);
         int mid74 = GetMidEdgeNode(no[7], no[4]);

         int mid04 = GetMidEdgeNode(no[0], no[4]);
         int mid15 = GetMidEdgeNode(no[1], no[5]);
         int mid26 = GetMidEdgeNode(no[2], no[6]);
         int mid37 = GetMidEdgeNode(no[3], no[7]);

         int midf2 = GetMidFaceNode(mid12, mid26, mid56, mid15);
         int midf4 = GetMidFaceNode(mid30, mid04, mid74, mid37);

         child[0] = NewHexahedron(no[0], no[1], mid12, mid30,
                                  mid04, mid15, midf2, midf4, attr,
                                  fa[0], fa[1], fa[2], -1, fa[4], -1);

         child[1] = NewHexahedron(mid30, mid12, no[2], no[3],
                                  midf4, midf2, mid26, mid37, attr,
                                  fa[0], -1, fa[2], fa[3], fa[4], -1);

         child[2] = NewHexahedron(mid04, mid15, midf2, midf4,
                                  no[4], no[5], mid56, mid74, attr,
                                  -1, fa[1], fa[2], -1, fa[4], fa[5]);

         child[3] = NewHexahedron(midf4, midf2, mid26, mid37,
                                  mid74, mid56, no[6], no[7], attr,
                                  -1, -1, fa[2], fa[3], fa[4], fa[5]);

         CheckAnisoFace(no[4], no[0], no[1], no[5], mid04, mid15);
         CheckAnisoFace(no[0], no[3], no[2], no[1], mid30, mid12);
         CheckAnisoFace(no[3], no[7], no[6], no[2], mid37, mid26);
         CheckAnisoFace(no[7], no[4], no[5], no[6], mid74, mid56);

         CheckIsoFace(no[1], no[2], no[6], no[5], mid12, mid26, mid56, mid15, midf2);
         CheckIsoFace(no[3], no[0], no[4], no[7], mid30, mid04, mid74, mid37, midf4);
      }
      else if (ref_type == Refinement::XYZ) // full isotropic refinement
      {
         int mid01 = GetMidEdgeNode(no[0], no[1]);
         int mid12 = GetMidEdgeNode(no[1], no[2]);
         int mid23 = GetMidEdgeNode(no[2], no[3]);
         int mid30 = GetMidEdgeNode(no[3], no[0]);

         int mid45 = GetMidEdgeNode(no[4], no[5]);
         int mid56 = GetMidEdgeNode(no[5], no[6]);
         int mid67 = GetMidEdgeNode(no[6], no[7]);
         int mid74 = GetMidEdgeNode(no[7], no[4]);

         int mid04 = GetMidEdgeNode(no[0], no[4]);
         int mid15 = GetMidEdgeNode(no[1], no[5]);
         int mid26 = GetMidEdgeNode(no[2], no[6]);
         int mid37 = GetMidEdgeNode(no[3], no[7]);

         int midf0 = GetMidFaceNode(mid23, mid12, mid01, mid30);
         int midf1 = GetMidFaceNode(mid01, mid15, mid45, mid04);
         int midf2 = GetMidFaceNode(mid12, mid26, mid56, mid15);
         int midf3 = GetMidFaceNode(mid23, mid37, mid67, mid26);
         int midf4 = GetMidFaceNode(mid30, mid04, mid74, mid37);
         int midf5 = GetMidFaceNode(mid45, mid56, mid67, mid74);

         int midel = GetMidEdgeNode(midf1, midf3);

         child[0] = NewHexahedron(no[0], mid01, midf0, mid30,
                                  mid04, midf1, midel, midf4, attr,
                                  fa[0], fa[1], -1, -1, fa[4], -1);

         child[1] = NewHexahedron(mid01, no[1], mid12, midf0,
                                  midf1, mid15, midf2, midel, attr,
                                  fa[0], fa[1], fa[2], -1, -1, -1);

         child[2] = NewHexahedron(midf0, mid12, no[2], mid23,
                                  midel, midf2, mid26, midf3, attr,
                                  fa[0], -1, fa[2], fa[3], -1, -1);

         child[3] = NewHexahedron(mid30, midf0, mid23, no[3],
                                  midf4, midel, midf3, mid37, attr,
                                  fa[0], -1, -1, fa[3], fa[4], -1);

         child[4] = NewHexahedron(mid04, midf1, midel, midf4,
                                  no[4], mid45, midf5, mid74, attr,
                                  -1, fa[1], -1, -1, fa[4], fa[5]);

         child[5] = NewHexahedron(midf1, mid15, midf2, midel,
                                  mid45, no[5], mid56, midf5, attr,
                                  -1, fa[1], fa[2], -1, -1, fa[5]);

         child[6] = NewHexahedron(midel, midf2, mid26, midf3,
                                  midf5, mid56, no[6], mid67, attr,
                                  -1, -1, fa[2], fa[3], -1, fa[5]);

         child[7] = NewHexahedron(midf4, midel, midf3, mid37,
                                  mid74, midf5, mid67, no[7], attr,
                                  -1, -1, -1, fa[3], fa[4], fa[5]);

         CheckIsoFace(no[3], no[2], no[1], no[0], mid23, mid12, mid01, mid30, midf0);
         CheckIsoFace(no[0], no[1], no[5], no[4], mid01, mid15, mid45, mid04, midf1);
         CheckIsoFace(no[1], no[2], no[6], no[5], mid12, mid26, mid56, mid15, midf2);
         CheckIsoFace(no[2], no[3], no[7], no[6], mid23, mid37, mid67, mid26, midf3);
         CheckIsoFace(no[3], no[0], no[4], no[7], mid30, mid04, mid74, mid37, midf4);
         CheckIsoFace(no[4], no[5], no[6], no[7], mid45, mid56, mid67, mid74, midf5);
      }
      else
      {
         MFEM_ABORT("invalid refinement type.");
      }

      if (ref_type != Refinement::XYZ) { Iso = false; }
   }
   else if (el.Geom() == Geometry::PRISM)
   {
      // Wedge vertex numbering:
      //
      //          5
      //         _+_
      //       _/ | \_                    Faces: 0 bottom
      //    3 /   |   \ 4                        1 top
      //     +---------+                         2 front
      //     |    |    |                         3 right (1 2 5 4)
      //     |   _+_   |                         4 left (2 0 3 5)
      //     | _/ 2 \_ |           Z  Y
      //     |/       \|           | /
      //     +---------+           *--X
      //    0           1

      if (ref_type < 4) // XY refinement (split in 4 wedges)
      {
         ref_type = Refinement::XY; // for consistence

         int mid01 = GetMidEdgeNode(no[0], no[1]);
         int mid12 = GetMidEdgeNode(no[1], no[2]);
         int mid20 = GetMidEdgeNode(no[2], no[0]);

         int mid34 = GetMidEdgeNode(no[3], no[4]);
         int mid45 = GetMidEdgeNode(no[4], no[5]);
         int mid53 = GetMidEdgeNode(no[5], no[3]);

         child[0] = NewWedge(no[0], mid01, mid20,
                             no[3], mid34, mid53, attr,
                             fa[0], fa[1], fa[2], -1, fa[4]);

         child[1] = NewWedge(mid01, no[1], mid12,
                             mid34, no[4], mid45, attr,
                             fa[0], fa[1], fa[2], fa[3], -1);

         child[2] = NewWedge(mid20, mid12, no[2],
                             mid53, mid45, no[5], attr,
                             fa[0], fa[1], -1, fa[3], fa[4]);

         child[3] = NewWedge(mid12, mid20, mid01,
                             mid45, mid53, mid34, attr,
                             fa[0], fa[1], -1, -1, -1);

         CheckAnisoFace(no[0], no[1], no[4], no[3], mid01, mid34);
         CheckAnisoFace(no[1], no[2], no[5], no[4], mid12, mid45);
         CheckAnisoFace(no[2], no[0], no[3], no[5], mid20, mid53);
      }
      else if (ref_type == Refinement::Z) // Z refinement only (split in 2 wedges)
      {
         int mid03 = GetMidEdgeNode(no[0], no[3]);
         int mid14 = GetMidEdgeNode(no[1], no[4]);
         int mid25 = GetMidEdgeNode(no[2], no[5]);

         child[0] = NewWedge(no[0], no[1], no[2],
                             mid03, mid14, mid25, attr,
                             fa[0], -1, fa[2], fa[3], fa[4]);

         child[1] = NewWedge(mid03, mid14, mid25,
                             no[3], no[4], no[5], attr,
                             -1, fa[1], fa[2], fa[3], fa[4]);

         CheckAnisoFace(no[3], no[0], no[1], no[4], mid03, mid14);
         CheckAnisoFace(no[4], no[1], no[2], no[5], mid14, mid25);
         CheckAnisoFace(no[5], no[2], no[0], no[3], mid25, mid03);
      }
      else // ref_type > 4, full isotropic refinement (split in 8 wedges)
      {
         ref_type = Refinement::XYZ; // for consistence

         int mid01 = GetMidEdgeNode(no[0], no[1]);
         int mid12 = GetMidEdgeNode(no[1], no[2]);
         int mid20 = GetMidEdgeNode(no[2], no[0]);

         int mid34 = GetMidEdgeNode(no[3], no[4]);
         int mid45 = GetMidEdgeNode(no[4], no[5]);
         int mid53 = GetMidEdgeNode(no[5], no[3]);

         int mid03 = GetMidEdgeNode(no[0], no[3]);
         int mid14 = GetMidEdgeNode(no[1], no[4]);
         int mid25 = GetMidEdgeNode(no[2], no[5]);

         int midf2 = GetMidFaceNode(mid01, mid14, mid34, mid03);
         int midf3 = GetMidFaceNode(mid12, mid25, mid45, mid14);
         int midf4 = GetMidFaceNode(mid20, mid03, mid53, mid25);

         child[0] = NewWedge(no[0], mid01, mid20,
                             mid03, midf2, midf4, attr,
                             fa[0], -1, fa[2], -1, fa[4]);

         child[1] = NewWedge(mid01, no[1], mid12,
                             midf2, mid14, midf3, attr,
                             fa[0], -1, fa[2], fa[3], -1);

         child[2] = NewWedge(mid20, mid12, no[2],
                             midf4, midf3, mid25, attr,
                             fa[0], -1, -1, fa[3], fa[4]);

         child[3] = NewWedge(mid12, mid20, mid01,
                             midf3, midf4, midf2, attr,
                             fa[0], -1, -1, -1, -1);

         child[4] = NewWedge(mid03, midf2, midf4,
                             no[3], mid34, mid53, attr,
                             -1, fa[1], fa[2], -1, fa[4]);

         child[5] = NewWedge(midf2, mid14, midf3,
                             mid34, no[4], mid45, attr,
                             -1, fa[1], fa[2], fa[3], -1);

         child[6] = NewWedge(midf4, midf3, mid25,
                             mid53, mid45, no[5], attr,
                             -1, fa[1], -1, fa[3], fa[4]);

         child[7] = NewWedge(midf3, midf4, midf2,
                             mid45, mid53, mid34, attr,
                             -1, fa[1], -1, -1, -1);

         CheckIsoFace(no[0], no[1], no[4], no[3], mid01, mid14, mid34, mid03, midf2);
         CheckIsoFace(no[1], no[2], no[5], no[4], mid12, mid25, mid45, mid14, midf3);
         CheckIsoFace(no[2], no[0], no[3], no[5], mid20, mid03, mid53, mid25, midf4);
      }

      if (ref_type != Refinement::XYZ) { Iso = false; }
   }
   else if (el.Geom() == Geometry::TETRAHEDRON)
   {
      // Tetrahedron vertex numbering:
      //
      //    3
      //     +                         Faces: 0 back (1, 2, 3)
      //     |\\_                             1 left (0, 3, 2)
      //     ||  \_                           2 front (0, 1, 3)
      //     | \   \_                         3 bottom (0, 1, 2)
      //     |  +__  \_
      //     | /2  \__ \_       Z  Y
      //     |/       \__\      | /
      //     +------------+     *--X
      //    0              1

      ref_type = Refinement::XYZ; // for consistence

      int mid01 = GetMidEdgeNode(no[0], no[1]);
      int mid12 = GetMidEdgeNode(no[1], no[2]);
      int mid02 = GetMidEdgeNode(no[2], no[0]);

      int mid03 = GetMidEdgeNode(no[0], no[3]);
      int mid13 = GetMidEdgeNode(no[1], no[3]);
      int mid23 = GetMidEdgeNode(no[2], no[3]);

      child[0] = NewTetrahedron(no[0], mid01, mid02, mid03, attr,
                                -1, fa[1], fa[2], fa[3]);

      child[1] = NewTetrahedron(mid01, no[1], mid12, mid13, attr,
                                fa[0], -1, fa[2], fa[3]);

      child[2] = NewTetrahedron(mid02, mid12, no[2], mid23, attr,
                                fa[0], fa[1], -1, fa[3]);

      child[3] = NewTetrahedron(mid03, mid13, mid23, no[3], attr,
                                fa[0], fa[1], fa[2], -1);

      // There are three ways to split the inner octahedron. A good strategy is
      // to use the shortest diagonal. At the moment we don't have the geometric
      // information in this class to determine which diagonal is the shortest,
      // but it seems that with reasonable shapes of the coarse tets and MFEM's
      // default tet orientation, always using tet_type == 0 produces stable
      // refinements. Types 1 and 2 are unused for now.
      el.tet_type = 0;

      if (el.tet_type == 0) // shortest diagonal mid01--mid23
      {
         child[4] = NewTetrahedron(mid01, mid23, mid02, mid03, attr,
                                   fa[1], -1, -1, -1);

         child[5] = NewTetrahedron(mid01, mid23, mid03, mid13, attr,
                                   -1, fa[2], -1, -1);

         child[6] = NewTetrahedron(mid01, mid23, mid13, mid12, attr,
                                   fa[0], -1, -1, -1);

         child[7] = NewTetrahedron(mid01, mid23, mid12, mid02, attr,
                                   -1, fa[3], -1, -1);
      }
      else if (el.tet_type == 1) // shortest diagonal mid12--mid03
      {
         child[4] = NewTetrahedron(mid03, mid01, mid02, mid12, attr,
                                   fa[3], -1, -1, -1);

         child[5] = NewTetrahedron(mid03, mid02, mid23, mid12, attr,
                                   -1, -1, -1, fa[1]);

         child[6] = NewTetrahedron(mid03, mid23, mid13, mid12, attr,
                                   fa[0], -1, -1, -1);

         child[7] = NewTetrahedron(mid03, mid13, mid01, mid12, attr,
                                   -1, -1, -1, fa[2]);
      }
      else // el.tet_type == 2, shortest diagonal mid02--mid13
      {
         child[4] = NewTetrahedron(mid02, mid01, mid13, mid03, attr,
                                   fa[2], -1, -1, -1);

         child[5] = NewTetrahedron(mid02, mid03, mid13, mid23, attr,
                                   -1, -1, fa[1], -1);

         child[6] = NewTetrahedron(mid02, mid23, mid13, mid12, attr,
                                   fa[0], -1, -1, -1);

         child[7] = NewTetrahedron(mid02, mid12, mid13, mid01, attr,
                                   -1, -1, fa[3], -1);
      }
   }
   else if (el.Geom() == Geometry::PYRAMID)
   {
      // Pyramid vertex numbering:
      //
      //    4
      //     + \_                       Faces: 0 bottom (3,2,1,0)
      //     |\\_ \_                           1 front (0, 1, 4)
      //     ||  \_ \__                        2 right (1, 2, 4)
      //     | \   \_   \__                    3 back (2, 3, 4)
      //     |  +____\_ ____\                  4 left (3, 0, 4)
      //     | /3      \_   2   Z  Y
      //     |/          \ /    | /
      //     +------------+     *--X
      //    0              1

      ref_type = Refinement::XYZ; // for consistence

      int mid01 = GetMidEdgeNode(no[0], no[1]);
      int mid12 = GetMidEdgeNode(no[1], no[2]);
      int mid23 = GetMidEdgeNode(no[2], no[3]);
      int mid03 = GetMidEdgeNode(no[0], no[3]);
      int mid04 = GetMidEdgeNode(no[0], no[4]);
      int mid14 = GetMidEdgeNode(no[1], no[4]);
      int mid24 = GetMidEdgeNode(no[2], no[4]);
      int mid34 = GetMidEdgeNode(no[3], no[4]);
      int midf0 = GetMidFaceNode(mid23, mid12, mid01, mid03);

      child[0] = NewPyramid(no[0], mid01, midf0, mid03, mid04,
                            attr, fa[0], fa[1], -1, -1, fa[4]);
<<<<<<< HEAD
      child[1] = NewTetrahedron(mid01, midf0, mid04, mid14,
                                attr, -1, -1, -1, fa[1]);
      child[2] = NewPyramid(mid01, no[1], mid12, midf0, mid14,
                            attr, fa[0], fa[1], fa[2], -1, -1);
      child[3] = NewTetrahedron(midf0, mid14, mid12, mid24,
                                attr, -1, -1, fa[2], -1);
      child[4] = NewPyramid(midf0, mid12, no[2], mid23, mid24,
                            attr, fa[0], -1, fa[2], fa[3], -1);
      child[5] = NewTetrahedron(midf0, mid23, mid34, mid24,
                                attr, -1, -1, fa[3], -1);
      child[6] = NewPyramid(mid03, midf0, mid23, no[3], mid34,
                            attr, fa[0], -1, -1, fa[3], fa[4]);
      child[7] = NewTetrahedron(mid03, mid04, midf0, mid34,
                                attr, -1, fa[4], -1, -1);
      child[8] = NewPyramid(mid24, mid14, mid04, mid34, midf0,
                            attr, -1, -1, -1, -1, -1);
      child[9] = NewPyramid(mid04, mid14, mid24, mid34, no[4],
                            attr, -1, fa[1], fa[2], fa[3], fa[4]);

=======

      child[1] = NewPyramid(mid01, no[1], mid12, midf0, mid14,
                            attr, fa[0], fa[1], fa[2], -1, -1);

      child[2] = NewPyramid(midf0, mid12, no[2], mid23, mid24,
                            attr, fa[0], -1, fa[2], fa[3], -1);

      child[3] = NewPyramid(mid03, midf0, mid23, no[3], mid34,
                            attr, fa[0], -1, -1, fa[3], fa[4]);

      child[4] = NewPyramid(mid24, mid14, mid04, mid34, midf0,
                            attr, -1, -1, -1, -1, -1);

      child[5] = NewPyramid(mid04, mid14, mid24, mid34, no[4],
                            attr, -1, fa[1], fa[2], fa[3], fa[4]);

      child[6] = NewTetrahedron(mid01, midf0, mid04, mid14,
                                attr, -1, -1, -1, fa[1]);

      child[7] = NewTetrahedron(midf0, mid14, mid12, mid24,
                                attr, -1, -1, fa[2], -1);

      child[8] = NewTetrahedron(midf0, mid23, mid34, mid24,
                                attr, -1, -1, fa[3], -1);

      child[9] = NewTetrahedron(mid03, mid04, midf0, mid34,
                                attr, -1, fa[4], -1, -1);

>>>>>>> ab024fa6
      CheckIsoFace(no[3], no[2], no[1], no[0], mid23, mid12, mid01, mid03, midf0);
   }
   else if (el.Geom() == Geometry::SQUARE)
   {
      ref_type &= 0x3; // ignore Z bit

      if (ref_type == Refinement::X) // X split
      {
         int mid01 = nodes.GetId(no[0], no[1]);
         int mid23 = nodes.GetId(no[2], no[3]);

         child[0] = NewQuadrilateral(no[0], mid01, mid23, no[3],
                                     attr, fa[0], -1, fa[2], fa[3]);

         child[1] = NewQuadrilateral(mid01, no[1], no[2], mid23,
                                     attr, fa[0], fa[1], fa[2], -1);
      }
      else if (ref_type == Refinement::Y) // Y split
      {
         int mid12 = nodes.GetId(no[1], no[2]);
         int mid30 = nodes.GetId(no[3], no[0]);

         child[0] = NewQuadrilateral(no[0], no[1], mid12, mid30,
                                     attr, fa[0], fa[1], -1, fa[3]);

         child[1] = NewQuadrilateral(mid30, mid12, no[2], no[3],
                                     attr, -1, fa[1], fa[2], fa[3]);
      }
      else if (ref_type == Refinement::XY) // iso split
      {
         int mid01 = nodes.GetId(no[0], no[1]);
         int mid12 = nodes.GetId(no[1], no[2]);
         int mid23 = nodes.GetId(no[2], no[3]);
         int mid30 = nodes.GetId(no[3], no[0]);

         int midel = nodes.GetId(mid01, mid23);

         child[0] = NewQuadrilateral(no[0], mid01, midel, mid30,
                                     attr, fa[0], -1, -1, fa[3]);

         child[1] = NewQuadrilateral(mid01, no[1], mid12, midel,
                                     attr, fa[0], fa[1], -1, -1);

         child[2] = NewQuadrilateral(midel, mid12, no[2], mid23,
                                     attr, -1, fa[1], fa[2], -1);

         child[3] = NewQuadrilateral(mid30, midel, mid23, no[3],
                                     attr, -1, -1, fa[2], fa[3]);
      }
      else
      {
         MFEM_ABORT("Invalid refinement type.");
      }

      if (ref_type != Refinement::XY) { Iso = false; }
   }
   else if (el.Geom() == Geometry::TRIANGLE)
   {
      ref_type = Refinement::XY; // for consistence

      // isotropic split - the only ref_type available for triangles
      int mid01 = nodes.GetId(no[0], no[1]);
      int mid12 = nodes.GetId(no[1], no[2]);
      int mid20 = nodes.GetId(no[2], no[0]);

      child[0] = NewTriangle(no[0], mid01, mid20, attr, fa[0], -1, fa[2]);
      child[1] = NewTriangle(mid01, no[1], mid12, attr, fa[0], fa[1], -1);
      child[2] = NewTriangle(mid20, mid12, no[2], attr, -1, fa[1], fa[2]);
      child[3] = NewTriangle(mid12, mid20, mid01, attr, -1, -1, -1);
   }
   else if (el.Geom() == Geometry::SEGMENT)
   {
      ref_type = Refinement::X; // for consistence

      int mid = nodes.GetId(no[0], no[1]);
      child[0] = NewSegment(no[0], mid, attr, fa[0], -1);
      child[1] = NewSegment(mid, no[1], attr, -1, fa[1]);
   }
   else
   {
      MFEM_ABORT("Unsupported element geometry.");
   }

   // start using the nodes of the children, create edges & faces
   for (int i = 0; i < MaxElemChildren && child[i] >= 0; i++)
   {
      ReferenceElement(child[i]);
   }

   int buf[MaxElemFaces];
   Array<int> parentFaces(buf, MaxElemFaces);
   parentFaces.SetSize(0);

   // sign off of all nodes of the parent, clean up unused nodes, but keep faces
   UnreferenceElement(elem, parentFaces);

   // register the children in their faces
   for (int i = 0; i < MaxElemChildren && child[i] >= 0; i++)
   {
      RegisterFaces(child[i]);
   }

   // clean up parent faces, if unused
   DeleteUnusedFaces(parentFaces);

   // make the children inherit our rank; set the parent element
   for (int i = 0; i < MaxElemChildren && child[i] >= 0; i++)
   {
      Element &ch = elements[child[i]];
      ch.rank = el.rank;
      ch.parent = elem;
   }

   // finish the refinement
   el.ref_type = ref_type;
   std::memcpy(el.child, child, sizeof(el.child));
}


void NCMesh::Refine(const Array<Refinement>& refinements)
{
   // push all refinements on the stack in reverse order
   ref_stack.Reserve(refinements.Size());
   for (int i = refinements.Size()-1; i >= 0; i--)
   {
      const Refinement& ref = refinements[i];
      ref_stack.Append(Refinement(leaf_elements[ref.index], ref.ref_type));
   }

   // keep refining as long as the stack contains something
   int nforced = 0;
   while (ref_stack.Size())
   {
      Refinement ref = ref_stack.Last();
      ref_stack.DeleteLast();

      int size = ref_stack.Size();
      RefineElement(ref.index, ref.ref_type);
      nforced += ref_stack.Size() - size;
   }

   /* TODO: the current algorithm of forced refinements is not optimal. As
      forced refinements spread through the mesh, some may not be necessary in
      the end, since the affected elements may still be scheduled for refinement
      that could stop the propagation. We should introduce the member
      Element::ref_pending that would show the intended refinement in the batch.
      A forced refinement would be combined with ref_pending to (possibly) stop
      the propagation earlier.

      Update: what about a FIFO instead of ref_stack? */

#if defined(MFEM_DEBUG) && !defined(MFEM_USE_MPI)
   mfem::out << "Refined " << refinements.Size() << " + " << nforced
             << " elements" << std::endl;
#else
   MFEM_CONTRACT_VAR(nforced);
#endif

   ref_stack.DeleteAll();
   shadow.DeleteAll();

   Update();
}


//// Derefinement //////////////////////////////////////////////////////////////

int NCMesh::RetrieveNode(const Element &el, int index)
{
   if (!el.ref_type) { return el.node[index]; }

   // need to retrieve node from a child element (there is always a child that
   // inherited the parent's corner under the same index)
   int ch;
   switch (el.Geom())
   {
      case Geometry::CUBE:
         ch = el.child[hex_deref_table[el.ref_type - 1][index]];
         break;

      case Geometry::PRISM:
         ch = prism_deref_table[el.ref_type - 1][index];
         MFEM_ASSERT(ch != -1, "");
         ch = el.child[ch];
         break;

      case Geometry::PYRAMID:
         ch = pyramid_deref_table[el.ref_type - 1][index];
         MFEM_ASSERT(ch != -1, "");
         ch = el.child[ch];
         break;

      case Geometry::SQUARE:
         ch = el.child[quad_deref_table[el.ref_type - 1][index]];
         break;

      case Geometry::TETRAHEDRON:
      case Geometry::TRIANGLE:
         ch = el.child[index];
         break;

      default:
         ch = 0; // suppress compiler warning
         MFEM_ABORT("Unsupported element geometry.");
   }
   return RetrieveNode(elements[ch], index);
}


void NCMesh::DerefineElement(int elem)
{
   Element &el = elements[elem];
   if (!el.ref_type) { return; }

   int child[MaxElemChildren];
   std::memcpy(child, el.child, sizeof(child));

   // first make sure that all children are leaves, derefine them if not
   for (int i = 0; i < MaxElemChildren && child[i] >= 0; i++)
   {
      if (elements[child[i]].ref_type)
      {
         DerefineElement(child[i]);
      }
   }

   int faces_attribute[MaxElemFaces];
   int ref_type_key = el.ref_type - 1;

   for (int i = 0; i < MaxElemNodes; i++) { el.node[i] = -1; }

   // retrieve original corner nodes and face attributes from the children
   if (el.Geom() == Geometry::CUBE)
   {
      // Sets corner nodes from childs
      constexpr int nb_cube_childs = 8;
      for (int i = 0; i < nb_cube_childs; i++)
      {
         const int child_local_index = hex_deref_table[ref_type_key][i];
         const int child_global_index = child[child_local_index];
         Element &ch = elements[child_global_index];
         el.node[i] = ch.node[i];
      }
      // Sets faces attributes from childs' faces
      constexpr int nb_cube_faces = 6;
      for (int i = 0; i < nb_cube_faces; i++)
      {
         const int child_local_index = hex_deref_table[ref_type_key]
                                       [i + nb_cube_childs];
         const int child_global_index = child[child_local_index];
         Element &ch = elements[child_global_index];
         const int* fv = GI[el.Geom()].faces[i];
         faces_attribute[i] = faces.Find(ch.node[fv[0]], ch.node[fv[1]],
                                         ch.node[fv[2]], ch.node[fv[3]])
                              ->attribute;
      }
   }
   else if (el.Geom() == Geometry::PRISM)
   {
      MFEM_ASSERT(prism_deref_table[ref_type_key][0] != -1,
                  "invalid prism refinement");
      constexpr int nb_prism_childs = 6;
      for (int i = 0; i < nb_prism_childs; i++)
      {
         const int child_local_index = prism_deref_table[ref_type_key][i];
         const int child_global_index = child[child_local_index];
         Element &ch = elements[child_global_index];
         el.node[i] = ch.node[i];
      }
      el.node[6] = el.node[7] = -1;

      constexpr int nb_prism_faces = 5;
      for (int i = 0; i < nb_prism_faces; i++)
      {
         const int child_local_index = prism_deref_table[ref_type_key]
                                       [i + nb_prism_childs];
         const int child_global_index = child[child_local_index];
         Element &ch = elements[child_global_index];
         const int* fv = GI[el.Geom()].faces[i];
         faces_attribute[i] = faces.Find(ch.node[fv[0]], ch.node[fv[1]],
                                         ch.node[fv[2]], ch.node[fv[3]])
                              ->attribute;
      }
   }
   else if (el.Geom() == Geometry::PYRAMID)
   {
      MFEM_ASSERT(pyramid_deref_table[ref_type_key][0] != -1,
                  "invalid pyramid refinement");
      constexpr int nb_pyramid_childs = 5;
      for (int i = 0; i < nb_pyramid_childs; i++)
      {
         const int child_local_index = pyramid_deref_table[ref_type_key][i];
         const int child_global_index = child[child_local_index];
         Element &ch = elements[child_global_index];
         el.node[i] = ch.node[i];
      }
      el.node[5] = el.node[6] = el.node[7] = -1;


      constexpr int nb_pyramid_faces = 5;
      for (int i = 0; i < nb_pyramid_faces; i++)
      {
         const int child_local_index = pyramid_deref_table[ref_type_key]
                                       [i + nb_pyramid_childs];
         const int child_global_index = child[child_local_index];
         Element &ch = elements[child_global_index];
         const int* fv = GI[el.Geom()].faces[i];
         faces_attribute[i] = faces.Find(ch.node[fv[0]], ch.node[fv[1]],
                                         ch.node[fv[2]], ch.node[fv[3]])
                              ->attribute;
      }
   }
   else if (el.Geom() == Geometry::TETRAHEDRON)
   {
      for (int i = 0; i < 4; i++)
      {
         Element& ch1 = elements[child[i]];
         Element& ch2 = elements[child[(i+1) & 0x3]];
         el.node[i] = ch1.node[i];
         const int* fv = GI[el.Geom()].faces[i];
         faces_attribute[i] = faces.Find(ch2.node[fv[0]], ch2.node[fv[1]],
                                         ch2.node[fv[2]], ch2.node[fv[3]])
                              ->attribute;
      }
   }
   else if (el.Geom() == Geometry::SQUARE)
   {
      constexpr int nb_square_childs = 4;
      for (int i = 0; i < nb_square_childs; i++)
      {
         const int child_local_index = quad_deref_table[ref_type_key][i];
         const int child_global_index = child[child_local_index];
         Element &ch = elements[child_global_index];
         el.node[i] = ch.node[i];
      }
      constexpr int nb_square_faces = 4;
      for (int i = 0; i < nb_square_faces; i++)
      {
         const int child_local_index = quad_deref_table[ref_type_key]
                                       [i + nb_square_childs];
         const int child_global_index = child[child_local_index];
         Element &ch = elements[child_global_index];
         const int* fv = GI[el.Geom()].faces[i];
         faces_attribute[i] = faces.Find(ch.node[fv[0]], ch.node[fv[1]],
                                         ch.node[fv[2]], ch.node[fv[3]])
                              ->attribute;
      }
   }
   else if (el.Geom() == Geometry::TRIANGLE)
   {
      constexpr int nb_triangle_childs = 3;
      for (int i = 0; i < nb_triangle_childs; i++)
      {
         Element& ch = elements[child[i]];
         el.node[i] = ch.node[i];
         const int* fv = GI[el.Geom()].faces[i];
         faces_attribute[i] = faces.Find(ch.node[fv[0]], ch.node[fv[1]],
                                         ch.node[fv[2]], ch.node[fv[3]])
                              ->attribute;
      }
   }
   else if (el.Geom() == Geometry::SEGMENT)
   {
      constexpr int nb_segment_childs = 2;
      for (int i = 0; i < nb_segment_childs; i++)
      {
         int ni = elements[child[i]].node[i];
         el.node[i] = ni;
         faces_attribute[i] = faces.Find(ni, ni, ni, ni)->attribute;
      }
   }
   else
   {
      MFEM_ABORT("Unsupported element geometry.");
   }

   // sign in to all nodes
   ReferenceElement(elem);

   int buf[MaxElemChildren*MaxElemFaces];
   Array<int> childFaces(buf, MaxElemChildren*MaxElemFaces);
   childFaces.SetSize(0);

   // delete children, determine rank
   el.rank = std::numeric_limits<int>::max();
   for (int i = 0; i < MaxElemChildren && child[i] >= 0; i++)
   {
      el.rank = std::min(el.rank, elements[child[i]].rank);
      UnreferenceElement(child[i], childFaces);
      FreeElement(child[i]);
   }

   RegisterFaces(elem, faces_attribute);

   // delete unused faces
   childFaces.Sort();
   childFaces.Unique();
   DeleteUnusedFaces(childFaces);

   el.ref_type = 0;
}


void NCMesh::CollectDerefinements(int elem, Array<Connection> &list)
{
   Element &el = elements[elem];
   if (!el.ref_type) { return; }

   int total = 0, ref = 0, ghost = 0;
   for (int i = 0; i < MaxElemChildren && el.child[i] >= 0; i++)
   {
      total++;
      Element &ch = elements[el.child[i]];
      if (ch.ref_type) { ref++; break; }
      if (IsGhost(ch)) { ghost++; }
   }

   if (!ref && ghost < total)
   {
      // can be derefined, add to list
      int next_row = list.Size() ? (list.Last().from + 1) : 0;
      for (int i = 0; i < MaxElemChildren && el.child[i] >= 0; i++)
      {
         Element &ch = elements[el.child[i]];
         list.Append(Connection(next_row, ch.index));
      }
   }
   else
   {
      for (int i = 0; i < MaxElemChildren && el.child[i] >= 0; i++)
      {
         CollectDerefinements(el.child[i], list);
      }
   }
}

const Table& NCMesh::GetDerefinementTable()
{
   Array<Connection> list;
   list.Reserve(leaf_elements.Size());

   for (int i = 0; i < root_state.Size(); i++)
   {
      CollectDerefinements(i, list);
   }

   int size = list.Size() ? (list.Last().from + 1) : 0;
   derefinements.MakeFromList(size, list);
   return derefinements;
}

void NCMesh::CheckDerefinementNCLevel(const Table &deref_table,
                                      Array<int> &level_ok, int max_nc_level)
{
   level_ok.SetSize(deref_table.Size());
   for (int i = 0; i < deref_table.Size(); i++)
   {
      const int* fine = deref_table.GetRow(i), size = deref_table.RowSize(i);
      Element &parent = elements[elements[leaf_elements[fine[0]]].parent];

      int ok = 1;
      for (int j = 0; j < size; j++)
      {
         int splits[3];
         CountSplits(leaf_elements[fine[j]], splits);

         for (int k = 0; k < Dim; k++)
         {
            if ((parent.ref_type & (1 << k)) &&
                splits[k] >= max_nc_level)
            {
               ok = 0; break;
            }
         }
         if (!ok) { break; }
      }
      level_ok[i] = ok;
   }
}

void NCMesh::Derefine(const Array<int> &derefs)
{
   MFEM_VERIFY(Dim < 3 || Iso,
               "derefinement of 3D anisotropic meshes not implemented yet.");

   InitDerefTransforms();

   Array<int> fine_coarse;
   leaf_elements.Copy(fine_coarse);

   // perform the derefinements
   for (int i = 0; i < derefs.Size(); i++)
   {
      int row = derefs[i];
      MFEM_VERIFY(row >= 0 && row < derefinements.Size(),
                  "invalid derefinement number.");

      const int* fine = derefinements.GetRow(row);
      int parent = elements[leaf_elements[fine[0]]].parent;

      // record the relation of the fine elements to their parent
      SetDerefMatrixCodes(parent, fine_coarse);

      DerefineElement(parent);
   }

   // update leaf_elements, Element::index etc.
   Update();

   // link old fine elements to the new coarse elements
   for (int i = 0; i < fine_coarse.Size(); i++)
   {
      transforms.embeddings[i].parent = elements[fine_coarse[i]].index;
   }
}

void NCMesh::InitDerefTransforms()
{
   int nfine = leaf_elements.Size();

   // this will tell GetDerefinementTransforms that transforms are not finished
   transforms.Clear();

   transforms.embeddings.SetSize(nfine);
   for (int i = 0; i < nfine; i++)
   {
      Embedding &emb = transforms.embeddings[i];
      emb.parent = -1;
      emb.matrix = 0;
      Element &el = elements[leaf_elements[i]];
      emb.geom = el.Geom();
      emb.ghost = IsGhost(el);
   }
}

void NCMesh::SetDerefMatrixCodes(int parent, Array<int> &fine_coarse)
{
   // encode the ref_type and child number for GetDerefinementTransforms()
   Element &prn = elements[parent];
   for (int i = 0; i < MaxElemChildren && prn.child[i] >= 0; i++)
   {
      Element &ch = elements[prn.child[i]];
      if (ch.index >= 0)
      {
         int code = (prn.ref_type << 4) | i;
         transforms.embeddings[ch.index].matrix = code;
         fine_coarse[ch.index] = parent;
      }
   }
}


//// Mesh Interface ////////////////////////////////////////////////////////////

void NCMesh::CollectLeafElements(int elem, int state, Array<int> &ghosts,
                                 int &counter)
{
   Element &el = elements[elem];
   if (!el.ref_type)
   {
      if (el.rank >= 0) // skip elements beyond the ghost layer in parallel
      {
         if (!IsGhost(el))
         {
            leaf_elements.Append(elem);
         }
         else
         {
            // in parallel (or in serial loading a parallel file), collect
            // elements of neighboring ranks in a separate array
            ghosts.Append(elem);
         }

         // assign the SFC index (temporarily, will be replaced by Mesh index)
         el.index = counter++;
      }
      else
      {
         // elements beyond the ghost layer are invalid and don't appear in
         // 'leaf_elements' (also for performance reasons)
         el.index = -1;
      }
   }
   else // Refined element
   {
      // in non-leaf elements, the 'rank' and 'index' members have no meaning
      el.rank = -1;
      el.index = -1;

      // recurse to subtrees; try to order leaf elements along a space-filling
      // curve by changing the order the children are visited at each level
      if (el.Geom() == Geometry::SQUARE && el.ref_type == Refinement::XY)
      {
         for (int i = 0; i < 4; i++)
         {
            int ch = quad_hilbert_child_order[state][i];
            int st = quad_hilbert_child_state[state][i];
            CollectLeafElements(el.child[ch], st, ghosts, counter);
         }
      }
      else if (el.Geom() == Geometry::CUBE && el.ref_type == Refinement::XYZ)
      {
         for (int i = 0; i < 8; i++)
         {
            int ch = hex_hilbert_child_order[state][i];
            int st = hex_hilbert_child_state[state][i];
            CollectLeafElements(el.child[ch], st, ghosts, counter);
         }
      }
      else // no space filling curve tables yet for remaining cases
      {
         for (int i = 0; i < MaxElemChildren; i++)
         {
            if (el.child[i] >= 0)
            {
               CollectLeafElements(el.child[i], state, ghosts, counter);
            }
         }
      }
   }
}

void NCMesh::UpdateLeafElements()
{
   Array<int> ghosts;

   // collect leaf elements in leaf_elements and ghosts elements in ghosts from
   // all roots
   leaf_elements.SetSize(0);
   for (int i = 0, counter = 0; i < root_state.Size(); i++)
   {
      CollectLeafElements(i, root_state[i], ghosts, counter);
   }

   NElements = leaf_elements.Size();
   NGhostElements = ghosts.Size();

   // append ghost elements at the end of 'leaf_element' (if any) and assign the
   // final (Mesh) indices of leaves
   leaf_elements.Append(ghosts);
   leaf_sfc_index.SetSize(leaf_elements.Size());

   for (int i = 0; i < leaf_elements.Size(); i++)
   {
      Element &el = elements[leaf_elements[i]];
      leaf_sfc_index[i] = el.index;
      el.index = i;
   }
}

void NCMesh::UpdateVertices()
{
#ifndef MFEM_NCMESH_OLD_VERTEX_ORDERING
   // This method assigns indices to vertices (Node::vert_index) that will be
   // seen by the Mesh class and the rest of MFEM. We must be careful to:
   //
   //   1. Stay compatible with the conforming code, which expects top-level
   //      (original) vertices to be indexed first, otherwise GridFunctions
   //      defined on a conforming mesh would no longer be valid when the mesh
   //      is converted to an NC mesh.
   //
   //   2. Make sure serial NCMesh is compatible with the parallel ParNCMesh, so
   //      it is possible to read parallel partial solutions in serial code
   //      (e.g., serial GLVis). This means handling ghost elements, if present.
   //
   //   3. Assign vertices in a globally consistent order for parallel meshes:
   //      if two vertices i,j are shared by two ranks r1,r2, and i<j on r1,
   //      then i<j on r2 as well. This is true for top-level vertices but also
   //      for the remaining shared vertices thanks to the globally consistent
   //      SFC ordering of the leaf elements. This property reduces
   //      communication and simplifies ParNCMesh.

   // STEP 1: begin by splitting vertices into 4 classes:
   //   - local top-level vertices (code -1)
   //   - local non-top level vertices (code -2)
   //   - ghost (non-local) vertices (code -3)
   //   - vertices beyond the ghost layer (code -4)

   for (auto & node : nodes)
   {
      node.vert_index = -4; // assume beyond ghost layer
   }

   for (int i = 0; i < leaf_elements.Size(); i++)
   {
      Element &el = elements[leaf_elements[i]];
      for (int j = 0; j < GI[el.Geom()].nv; j++)
      {
         Node &nd = nodes[el.node[j]];
         if (el.rank == MyRank)
         {
            if (nd.p1 == nd.p2) // local top-level vertex
            {
               if (nd.vert_index < -1) { nd.vert_index = -1; }
            }
            else // local non-top-level vertex
            {
               if (nd.vert_index < -2) { nd.vert_index = -2; }
            }
         }
         else // ghost vertex
         {
            if (nd.vert_index < -3) { nd.vert_index = -3; }
         }
      }
   }

   // STEP 2: assign indices of top-level local vertices, in original order

   NVertices = 0;
   for (auto &node : nodes)
   {
      if (node.vert_index == -1)
      {
         node.vert_index = NVertices++;
      }
   }

   // STEP 3: go over all elements (local and ghost) in SFC order and assign
   // remaining local vertices in that order.

   Array<int> sfc_order(leaf_elements.Size());
   for (int i = 0; i < sfc_order.Size(); i++)
   {
      sfc_order[leaf_sfc_index[i]] = leaf_elements[i];
   }

   for (int i = 0; i < sfc_order.Size(); i++)
   {
      const Element &el = elements[sfc_order[i]];
      for (int j = 0; j < GI[el.Geom()].nv; j++)
      {
         Node &nd = nodes[el.node[j]];
         if (nd.vert_index == -2) { nd.vert_index = NVertices++; }
      }
   }

   // STEP 4: create the mapping from Mesh vertex index to NCMesh node index

   vertex_nodeId.SetSize(NVertices);
   for (auto node = nodes.begin(); node != nodes.end(); ++node)
   {
      if (node->HasVertex() && node->vert_index >= 0)
      {
         MFEM_ASSERT(node->vert_index < vertex_nodeId.Size(), "");
         vertex_nodeId[node->vert_index] = node.index();
      }
   }

   // STEP 5: assign remaining ghost vertices, ignore vertices beyond the ghost
   // layer

   NGhostVertices = 0;
   for (int i = 0; i < sfc_order.Size(); i++)
   {
      const Element &el = elements[sfc_order[i]];
      for (int j = 0; j < GI[el.Geom()].nv; j++)
      {
         Node &nd = nodes[el.node[j]];
         if (nd.vert_index == -3)
         {
            nd.vert_index = NVertices + NGhostVertices++;
         }
      }
   }

#else // old ordering for debugging/testing only
   bool parallel = false;
#ifdef MFEM_USE_MPI
   if (dynamic_cast<ParNCMesh*>(this)) { parallel = true; }
#endif

   if (!parallel)
   {
      NVertices = 0;
      for (auto node = nodes.begin(); node != nodes.end(); ++node)
      {
         if (node->HasVertex()) { node->vert_index = NVertices++; }
      }

      vertex_nodeId.SetSize(NVertices);

      NVertices = 0;
      for (auto node = nodes.begin(); node != nodes.end(); ++node)
      {
         if (node->HasVertex()) { vertex_nodeId[NVertices++] = node.index(); }
      }
   }
   else
   {
      for (auto node = nodes.begin(); node != nodes.end(); ++node)
      {
         if (node->HasVertex()) { node->vert_index = -1; }
      }

      NVertices = 0;
      for (int i = 0; i < leaf_elements.Size(); i++)
      {
         Element &el = elements[leaf_elements[i]];
         if (el.rank == MyRank)
         {
            for (int j = 0; j < GI[el.Geom()].nv; j++)
            {
               int &vindex = nodes[el.node[j]].vert_index;
               if (vindex < 0) { vindex = NVertices++; }
            }
         }
      }

      vertex_nodeId.SetSize(NVertices);
      for (auto &node : nodes)
      {
         if (node.HasVertex() && node.vert_index >= 0)
         {
            vertex_nodeId[node.vert_index] = node.index();
         }
      }

      NGhostVertices = 0;
      for (auto &node : nodes)
      {
         if (node.HasVertex() && node.vert_index < 0)
         {
            node.vert_index = NVertices + (NGhostVertices++);
         }
      }
   }
#endif
}

void NCMesh::InitRootState(int root_count)
{
   root_state.SetSize(root_count);
   root_state = 0;

   char* node_order;
   int nch;

   switch (elements[0].Geom()) // TODO: mixed meshes
   {
      case Geometry::SQUARE:
         nch = 4;
         node_order = (char*) quad_hilbert_child_order;
         break;

      case Geometry::CUBE:
         nch = 8;
         node_order = (char*) hex_hilbert_child_order;
         break;

      default:
         return; // do nothing, all states stay zero
   }

   int entry_node = -2;

   // process the root element sequence
   for (int i = 0; i < root_count; i++)
   {
      Element &el = elements[i];

      int v_in = FindNodeExt(el, entry_node, false);
      if (v_in < 0) { v_in = 0; }

      // determine which nodes are shared with the next element
      bool shared[MaxElemNodes];
      for (int ni = 0; ni < MaxElemNodes; ++ni) { shared[ni] = 0; }
      if (i+1 < root_count)
      {
         Element &next = elements[i+1];
         for (int j = 0; j < nch; j++)
         {
            int node = FindNodeExt(el, RetrieveNode(next, j), false);
            if (node >= 0) { shared[node] = true; }
         }
      }

      // select orientation that starts in v_in and exits in shared node
      int state = Dim*v_in;
      for (int j = 0; j < Dim; j++)
      {
         if (shared[(int) node_order[nch*(state + j) + nch-1]])
         {
            state += j;
            break;
         }
      }

      root_state[i] = state;

      entry_node = RetrieveNode(el, node_order[nch*state + nch-1]);
   }
}

mfem::Element* NCMesh::NewMeshElement(int geom) const
{
   switch (geom)
   {
      case Geometry::CUBE: return new mfem::Hexahedron;
      case Geometry::PRISM: return new mfem::Wedge;
      case Geometry::PYRAMID: return new mfem::Pyramid;
      case Geometry::TETRAHEDRON: return new mfem::Tetrahedron;
      case Geometry::SQUARE: return new mfem::Quadrilateral;
      case Geometry::TRIANGLE: return new mfem::Triangle;
   }
   MFEM_ABORT("invalid geometry");
   return NULL;
}

const real_t* NCMesh::CalcVertexPos(int node) const
{
   const Node &nd = nodes[node];
   if (nd.p1 == nd.p2) // top-level vertex
   {
      return &coordinates[3*nd.p1];
   }

   TmpVertex &tv = tmp_vertex[node];
   if (tv.valid) { return tv.pos; }

   MFEM_VERIFY(tv.visited == false, "cyclic vertex dependencies.");
   tv.visited = true;

   const real_t* pos1 = CalcVertexPos(nd.p1);
   const real_t* pos2 = CalcVertexPos(nd.p2);

   for (int i = 0; i < 3; i++)
   {
      tv.pos[i] = (pos1[i] + pos2[i]) * 0.5;
   }
   tv.valid = true;
   return tv.pos;
}

void NCMesh::GetMeshComponents(Mesh &mesh) const
{
   mesh.vertices.SetSize(vertex_nodeId.Size());
   if (coordinates.Size())
   {
      // calculate vertex positions from stored top-level vertex coordinates
      tmp_vertex = new TmpVertex[nodes.NumIds()];
      for (int i = 0; i < mesh.vertices.Size(); i++)
      {
         mesh.vertices[i].SetCoords(spaceDim, CalcVertexPos(vertex_nodeId[i]));
      }
      delete [] tmp_vertex;
   }
   // NOTE: if the mesh is curved ('coordinates' is empty), mesh.vertices are
   // left uninitialized here; they will be initialized later by the Mesh from
   // Nodes -- here we just make sure mesh.vertices has the correct size.

   for (auto &elem : mesh.elements)
   {
      mesh.FreeElement(elem);
   }
   mesh.elements.SetSize(0);

   for (auto &elem : mesh.boundary)
   {
      mesh.FreeElement(elem);
   }
   mesh.boundary.SetSize(0);

   // Save off boundary face vertices to make boundary elements later.
   std::map<int, mfem::Array<int>> unique_boundary_faces;

   // create an mfem::Element for each leaf Element
   for (int i = 0; i < NElements; i++)
   {
      const Element &nc_elem = elements[leaf_elements[i]];

      const int* node = nc_elem.node;
      GeomInfo& gi = GI[(int) nc_elem.geom];

      mfem::Element* elem = mesh.NewElement(nc_elem.geom);
      mesh.elements.Append(elem);

      elem->SetAttribute(nc_elem.attribute);
      for (int j = 0; j < gi.nv; j++)
      {
         elem->GetVertices()[j] = nodes[node[j]].vert_index;
      }

      // Loop over faces and collect those marked as boundaries
      for (int k = 0; k < gi.nf; ++k)
      {
         const int nfv = gi.nfv[k];
         const int * const fv = gi.faces[k];
         const auto id = faces.FindId(node[fv[0]], node[fv[1]], node[fv[2]],
                                      node[fv[3]]);
         if (id >= 0 && faces[id].Boundary())
         {
<<<<<<< HEAD
            if ((nc_elem.geom == Geometry::CUBE) ||
                ((nc_elem.geom == Geometry::PRISM ||
                  nc_elem.geom == Geometry::PYRAMID) && nfv == 4))
            {
               auto* quad = (Quadrilateral*) mesh.NewElement(Geometry::SQUARE);
               quad->SetAttribute(face->attribute);
               for (int j = 0; j < 4; j++)
               {
                  quad->GetVertices()[j] = nodes[node[fv[j]]].vert_index;
               }
               mesh.boundary.Append(quad);
            }
            else if (nc_elem.geom == Geometry::PRISM ||
                     nc_elem.geom == Geometry::PYRAMID ||
                     nc_elem.geom == Geometry::TETRAHEDRON)
=======
            const auto &face = faces[id];
            if (face.elem[0] >= 0 && face.elem[1] >= 0 &&
                nc_elem.rank != std::min(elements[face.elem[0]].rank,
                                         elements[face.elem[1]].rank))
>>>>>>> ab024fa6
            {
               // This is a conformal internal face, but this element is not the
               // lowest ranking attached processor, thus not the owner of the
               // face. Consequently, we do not add this face to avoid double
               // counting.
               continue;
            }

            // Add in all boundary faces that are actual boundaries or not
            // masters of another face. The fv[2] in the edge split is on
            // purpose. A point cannot have a split level, thus do not check for
            // master/slave relation.
            if ((nfv == 4 &&
                 !QuadFaceIsMaster(node[fv[0]], node[fv[1]], node[fv[2]], node[fv[3]]))
                || (nfv == 3 && !TriFaceIsMaster(node[fv[0]], node[fv[1]], node[fv[2]]))
                || (nfv == 2 && EdgeSplitLevel(node[fv[0]], node[fv[2]]) == 0) || (nfv == 1))
            {
               // This face has no split faces below, it is conformal or a
               // slave.
               unique_boundary_faces[id].SetSize(nfv);
               for (int v = 0; v < nfv; ++v)
               {
                  // Using a map overwrites if a face is visited twice. The
                  // nfv==2 is necessary because faces of 2D are storing the
                  // second index in the 2 slot, not the 1 slot.
                  unique_boundary_faces[id][v] = nodes[node[fv[(nfv==2) ? 2*v : v]]].vert_index;
               }
            }
         }
      }
   }

   auto geom_from_nfv = [](int nfv)
   {
      switch (nfv)
      {
         case 1: return Geometry::POINT;
         case 2: return Geometry::SEGMENT;
         case 3: return Geometry::TRIANGLE;
         case 4: return Geometry::SQUARE;
      }
      return Geometry::INVALID;
   };

   for (const auto &fv : unique_boundary_faces)
   {
      const auto f = fv.first;
      const auto &v = fv.second;
      const auto &face = faces.At(f);

      auto geom = geom_from_nfv(v.Size());

      MFEM_ASSERT(geom != Geometry::INVALID,
                  "nfv: " << v.Size() <<
                  " does not match a valid face geometry: Quad, Tri, Segment, Point");

      // Add a new boundary element, with matching attribute and vertices
      mesh.boundary.Append(mesh.NewElement(geom));
      auto * const be = mesh.boundary.Last();
      be->SetAttribute(face.attribute);
      be->SetVertices(v);
   }
}


void NCMesh::OnMeshUpdated(Mesh *mesh)
{
   //// PART 1: pull indices of regular edges/faces from the Mesh

   NEdges = mesh->GetNEdges();
   NFaces = mesh->GetNumFaces();
   if (Dim < 2) { NFaces = 0; }
   // clear Node::edge_index and Face::index
   for (auto &node : nodes)
   {
      if (node.HasEdge()) { node.edge_index = -1; }
   }
   for (auto &face : faces)
   {
      face.index = -1;
   }

   // get edge enumeration from the Mesh
   Table *edge_vertex = mesh->GetEdgeVertexTable();
   for (int i = 0; i < edge_vertex->Size(); i++)
   {
      const int *ev = edge_vertex->GetRow(i);
      Node* node = nodes.Find(vertex_nodeId[ev[0]], vertex_nodeId[ev[1]]);

      MFEM_ASSERT(node && node->HasEdge(),
                  "edge (" << ev[0] << "," << ev[1] << ") not found, "
                  "node = " << node);

      node->edge_index = i;
   }

   // get face enumeration from the Mesh, initialize 'face_geom'
   face_geom.SetSize(NFaces);
   for (int i = 0; i < NFaces; i++)
   {
      const int* fv = mesh->GetFace(i)->GetVertices();
      const int nfv = mesh->GetFace(i)->GetNVertices();

      Face* face;
      if (Dim == 3)
      {
         if (nfv == 4)
         {
            face_geom[i] = Geometry::SQUARE;
            face = faces.Find(vertex_nodeId[fv[0]], vertex_nodeId[fv[1]],
                              vertex_nodeId[fv[2]], vertex_nodeId[fv[3]]);
         }
         else
         {
            MFEM_ASSERT(nfv == 3, "");
            face_geom[i] = Geometry::TRIANGLE;
            face = faces.Find(vertex_nodeId[fv[0]], vertex_nodeId[fv[1]],
                              vertex_nodeId[fv[2]]);
         }
      }
      else
      {
         MFEM_ASSERT(nfv == 2, "");
         face_geom[i] = Geometry::SEGMENT;
         int n0 = vertex_nodeId[fv[0]], n1 = vertex_nodeId[fv[1]];
         face = faces.Find(n0, n0, n1, n1); // look up degenerate face

#ifdef MFEM_DEBUG
         // (non-ghost) edge and face numbers must match in 2D
         const int *ev = edge_vertex->GetRow(i);
         MFEM_ASSERT((ev[0] == fv[0] && ev[1] == fv[1]) ||
                     (ev[1] == fv[0] && ev[0] == fv[1]), "");
#endif
      }

      MFEM_VERIFY(face, "face not found.");
      face->index = i;
   }

   //// PART 2: assign indices of ghost edges/faces, if any

   // count ghost edges and assign their indices
   NGhostEdges = 0;
   for (auto &node : nodes)
   {
      if (node.HasEdge() && node.edge_index < 0)
      {
         node.edge_index = NEdges + (NGhostEdges++);
      }
   }

   // count ghost faces
   NGhostFaces = 0;
   for (auto &face : faces)
   {
      if (face.index < 0) { NGhostFaces++; }
   }

   if (Dim == 2)
   {
      // in 2D we have fake faces because of DG
      MFEM_ASSERT(NFaces == NEdges, "");
      MFEM_ASSERT(NGhostFaces == NGhostEdges, "");
   }

   // resize face_geom (default_geom is for slave faces beyond the ghost layer)
   Geometry::Type default_geom = Geometry::SQUARE;
   face_geom.SetSize(NFaces + NGhostFaces, default_geom);

   // update 'face_geom' for ghost faces, assign ghost face indices
   int nghosts = 0;
   for (int i = 0; i < NGhostElements; i++)
   {
      Element &el = elements[leaf_elements[NElements + i]]; // ghost element
      GeomInfo &gi = GI[el.Geom()];

      for (int j = 0; j < gi.nf; j++)
      {
         const int *fv = gi.faces[j];
         const int fid = faces.FindId(el.node[fv[0]], el.node[fv[1]],
                                      el.node[fv[2]], el.node[fv[3]]);
         MFEM_ASSERT(fid >= 0, "face not found!");
         auto &face = faces[fid];

         if (face.index < 0)
         {
            face.index = NFaces + (nghosts++);

            // store the face geometry
            static const Geometry::Type types[5] =
            {
               Geometry::INVALID, Geometry::INVALID,
               Geometry::SEGMENT, Geometry::TRIANGLE, Geometry::SQUARE
            };
            face_geom[face.index] = types[gi.nfv[j]];
         }
      }
   }

   // assign valid indices also to faces beyond the ghost layer
   for (auto &face : faces)
   {
      if (face.index < 0) { face.index = NFaces + (nghosts++); }
   }
   MFEM_ASSERT(nghosts == NGhostFaces, "");
}


//// Face/edge lists ///////////////////////////////////////////////////////////

int NCMesh::QuadFaceSplitType(int v1, int v2, int v3, int v4,
                              int mid[5]) const
{
   MFEM_ASSERT(Dim >= 3, "");

   // find edge nodes
   int e1 = FindMidEdgeNode(v1, v2);
   int e2 = FindMidEdgeNode(v2, v3);
   int e3 = (e1 >= 0 && nodes[e1].HasVertex()) ? FindMidEdgeNode(v3, v4) : -1;
   int e4 = (e2 >= 0 && nodes[e2].HasVertex()) ? FindMidEdgeNode(v4, v1) : -1;

   // optional: return the mid-edge nodes if requested
   if (mid) { mid[0] = e1, mid[1] = e2, mid[2] = e3, mid[3] = e4; }

   // try to get a mid-face node, either by (e1, e3) or by (e2, e4)
   int midf1 = -1, midf2 = -1;
   if (e1 >= 0 && e3 >= 0) { midf1 = FindMidEdgeNode(e1, e3); }
   if (e2 >= 0 && e4 >= 0) { midf2 = FindMidEdgeNode(e2, e4); }

   // get proper node if shadow node exists
   if (midf1 >= 0 && midf1 == midf2)
   {
      const Node &nd = nodes[midf1];
      if (nd.p1 != e1 && nd.p2 != e1) { midf1 = -1; }
      if (nd.p1 != e2 && nd.p2 != e2) { midf2 = -1; }
   }

   // only one way to access the mid-face node must always exist
   MFEM_ASSERT(!(midf1 >= 0 && midf2 >= 0), "incorrectly split face!");

   if (midf1 < 0 && midf2 < 0) // face not split
   {
      if (mid) { mid[4] = -1; }
      return 0;
   }
   else if (midf1 >= 0) // face split "vertically"
   {
      if (mid) { mid[4] = midf1; }
      return 1;
   }
   else // face split "horizontally"
   {
      if (mid) { mid[4] = midf2; }
      return 2;
   }
}

bool NCMesh::TriFaceSplit(int v1, int v2, int v3, int mid[3]) const
{
   int e1 = nodes.FindId(v1, v2);
   if (e1 < 0 || !nodes[e1].HasVertex()) { return false; }

   int e2 = nodes.FindId(v2, v3);
   if (e2 < 0 || !nodes[e2].HasVertex()) { return false; }

   int e3 = nodes.FindId(v3, v1);
   if (e3 < 0 || !nodes[e3].HasVertex()) { return false; }

   if (mid) { mid[0] = e1, mid[1] = e2, mid[2] = e3; }

   // This is necessary but not sufficient to determine if a face has been
   // split.
   return true;
}

int NCMesh::find_node(const Element &el, int node)
{
   for (int i = 0; i < MaxElemNodes; i++)
   {
      if (el.node[i] == node) { return i; }
   }
   MFEM_ABORT("Node not found.");
   return -1;
}

int NCMesh::FindNodeExt(const Element &el, int node, bool abort)
{
   for (int i = 0; i < GI[el.Geom()].nv; i++)
   {
      if (RetrieveNode(el, i) == node) { return i; }
   }
   if (abort) { MFEM_ABORT("Node not found."); }
   return -1;
}

int NCMesh::find_element_edge(const Element &el, int vn0, int vn1, bool abort)
{
   MFEM_ASSERT(!el.ref_type, "");

   GeomInfo &gi = GI[el.Geom()];
   for (int i = 0; i < gi.ne; i++)
   {
      const int* ev = gi.edges[i];
      int n0 = el.node[ev[0]];
      int n1 = el.node[ev[1]];
      if ((n0 == vn0 && n1 == vn1) ||
          (n0 == vn1 && n1 == vn0)) { return i; }
   }

   if (abort) { MFEM_ABORT("Edge (" << vn0 << ", " << vn1 << ") not found"); }
   return -1;
}

int NCMesh::find_local_face(int geom, int a, int b, int c)
{
   GeomInfo &gi = GI[geom];
   for (int i = 0; i < gi.nf; i++)
   {
      const int* fv = gi.faces[i];
      if ((a == fv[0] || a == fv[1] || a == fv[2] || a == fv[3]) &&
          (b == fv[0] || b == fv[1] || b == fv[2] || b == fv[3]) &&
          (c == fv[0] || c == fv[1] || c == fv[2] || c == fv[3]))
      {
         return i;
      }
   }
   MFEM_ABORT("Face not found.");
   return -1;
}

namespace
{
template <typename T> struct IntHash;
template <> struct IntHash<float>
{
   using int_type = uint32_t;
   static constexpr int_type initial_value = 0xc4a016dd; // random value;
};
template <> struct IntHash<double>
{
   using int_type = uint64_t;
   static constexpr int_type initial_value = 0xf9ca9ba106acbba9; // random value
};
}

/// Hash function for a PointMatrix, used in MatrixMap::map.
struct PointMatrixHash
{
   std::size_t operator()(const NCMesh::PointMatrix &pm) const
   {
      // This is a variation on "Hashing an array of floats" from here:
      // https://cs.stackexchange.com/questions/37952

      // Make sure (at compile time) that the types have compatible sizes
      static_assert(sizeof(IntHash<real_t>::int_type) == sizeof(real_t), "");
      // Suppress maybe unused warnings
      MFEM_CONTRACT_VAR(IntHash<float>::initial_value);
      MFEM_CONTRACT_VAR(IntHash<double>::initial_value);

      auto int_bit_cast = [](real_t val)
      {
         // std::memcpy is the proper way of doing type punning, see e.g.
         // https://gist.github.com/shafik/848ae25ee209f698763cffee272a58f8
         IntHash<real_t>::int_type int_val;
         std::memcpy(&int_val, &val, sizeof(real_t));
         return int_val;
      };

      IntHash<real_t>::int_type hash = IntHash<real_t>::initial_value;

      for (int i = 0; i < pm.np; i++)
      {
         for (int j = 0; j < pm.points[i].dim; j++)
         {
            // mix the doubles by adding their binary representations many times
            // over (note: 31 is 11111 in binary)
            real_t coord = pm.points[i].coord[j];
            hash = 31*hash + int_bit_cast(coord);
         }
      }
      return hash; // return the lowest bits of the huge sum
   }
};

/** Helper container to keep track of point matrices encountered during
 *  face/edge traversal and to assign unique indices to them.
 */
struct MatrixMap
{
   int GetIndex(const NCMesh::PointMatrix &pm)
   {
      int &index = map[pm];
      if (!index) { index = map.size(); }
      return index - 1;
   }

   void ExportMatrices(Array<DenseMatrix*> &point_matrices) const
   {
      point_matrices.SetSize(map.size());
      for (const auto &pair : map)
      {
         DenseMatrix* mat = new DenseMatrix();
         pair.first.GetMatrix(*mat);
         point_matrices[pair.second - 1] = mat;
      }
   }

   void DumpBucketSizes() const
   {
      for (unsigned i = 0; i < map.bucket_count(); i++)
      {
         mfem::out << map.bucket_size(i) << " ";
      }
   }

private:
   std::unordered_map<NCMesh::PointMatrix, int, PointMatrixHash> map;
};


int NCMesh::ReorderFacePointMat(int v0, int v1, int v2, int v3,
                                int elem, const PointMatrix &pm,
                                PointMatrix &reordered) const
{
   const Element &el = elements[elem];
   int master[4] =
   {
      find_node(el, v0), find_node(el, v1), find_node(el, v2),
      (v3 >= 0) ? find_node(el, v3) : -1
   };
   int nfv = (v3 >= 0) ? 4 : 3;

   int local = find_local_face(el.Geom(), master[0], master[1], master[2]);
   const int* fv = GI[el.Geom()].faces[local];

   reordered.np = pm.np;
   for (int i = 0, j; i < nfv; i++)
   {
      for (j = 0; j < nfv; j++)
      {
         if (fv[i] == master[j])
         {
            reordered.points[i] = pm.points[j];
            break;
         }
      }
      MFEM_ASSERT(j != nfv, "node not found.");
   }
   return local;
}

void NCMesh::TraverseQuadFace(int vn0, int vn1, int vn2, int vn3,
                              const PointMatrix& pm, int level,
                              Face* eface[4], MatrixMap &matrix_map)
{
   if (level > 0)
   {
      // check if we made it to a face that is not split further
      Face* fa = faces.Find(vn0, vn1, vn2, vn3);
      if (fa)
      {
         // we have a slave face, add it to the list
         int elem = fa->GetSingleElement();
         face_list.slaves.Append(
            Slave(fa->index, elem, -1, Geometry::SQUARE));
         Slave &sl = face_list.slaves.Last();

         // reorder the point matrix according to slave face orientation
         PointMatrix pm_r;
         sl.local = ReorderFacePointMat(vn0, vn1, vn2, vn3, elem, pm, pm_r);
         sl.matrix = matrix_map.GetIndex(pm_r);

         eface[0] = eface[2] = fa;
         eface[1] = eface[3] = fa;

         return;
      }
   }

   // we need to recurse deeper
   int mid[5];
   int split = QuadFaceSplitType(vn0, vn1, vn2, vn3, mid);

   Face *ef[2][4];
   if (split == 1) // "X" split face
   {
      Point pmid0(pm(0), pm(1)), pmid2(pm(2), pm(3));

      TraverseQuadFace(vn0, mid[0], mid[2], vn3,
                       PointMatrix(pm(0), pmid0, pmid2, pm(3)),
                       level+1, ef[0], matrix_map);

      TraverseQuadFace(mid[0], vn1, vn2, mid[2],
                       PointMatrix(pmid0, pm(1), pm(2), pmid2),
                       level+1, ef[1], matrix_map);

      eface[1] = ef[1][1];
      eface[3] = ef[0][3];
      eface[0] = eface[2] = NULL;
   }
   else if (split == 2) // "Y" split face
   {
      Point pmid1(pm(1), pm(2)), pmid3(pm(3), pm(0));

      TraverseQuadFace(vn0, vn1, mid[1], mid[3],
                       PointMatrix(pm(0), pm(1), pmid1, pmid3),
                       level+1, ef[0], matrix_map);

      TraverseQuadFace(mid[3], mid[1], vn2, vn3,
                       PointMatrix(pmid3, pmid1, pm(2), pm(3)),
                       level+1, ef[1], matrix_map);

      eface[0] = ef[0][0];
      eface[2] = ef[1][2];
      eface[1] = eface[3] = NULL;
   }

   // check for a prism edge constrained by the master face
   if (HavePrisms() && mid[4] >= 0)
   {
      Node& enode = nodes[mid[4]];
      if (enode.HasEdge())
      {
         // process the edge only if it's not shared by slave faces within this
         // master face (i.e. the edge is "hidden")
         const int fi[3][2] = {{0, 0}, {1, 3}, {2, 0}};
         if (!ef[0][fi[split][0]] && !ef[1][fi[split][1]])
         {
            MFEM_ASSERT(enode.edge_refc == 1, "");

            MeshId buf[4];
            Array<MeshId> eid(buf, 4);

            (split == 1) ? FindEdgeElements(mid[0], vn1, vn2, mid[2], eid)
            /*        */ : FindEdgeElements(mid[3], vn0, vn1, mid[1], eid);

            MFEM_ASSERT(eid.Size() > 0, "edge prism not found");
            MFEM_ASSERT(eid.Size() < 2, "non-unique edge prism");

            // create a slave face record with a degenerate point matrix
            face_list.slaves.Append(
               Slave(-1 - enode.edge_index,
                     eid[0].element, eid[0].local, Geometry::SQUARE));
            Slave &sl = face_list.slaves.Last();

            if (split == 1)
            {
               Point mid0(pm(0), pm(1)), mid2(pm(2), pm(3));
               int v1 = nodes[mid[0]].vert_index;
               int v2 = nodes[mid[2]].vert_index;
               sl.matrix =
                  matrix_map.GetIndex(
                     (v1 < v2) ? PointMatrix(mid0, mid2, mid2, mid0) :
                     /*       */ PointMatrix(mid2, mid0, mid0, mid2));
            }
            else
            {
               Point mid1(pm(1), pm(2)), mid3(pm(3), pm(0));
               int v1 = nodes[mid[1]].vert_index;
               int v2 = nodes[mid[3]].vert_index;
               sl.matrix =
                  matrix_map.GetIndex(
                     (v1 < v2) ? PointMatrix(mid1, mid3, mid3, mid1) :
                     /*       */ PointMatrix(mid3, mid1, mid1, mid3));
            }
         }
      }
   }
}

void NCMesh::TraverseTetEdge(int vn0, int vn1, const Point &p0, const Point &p1,
                             MatrixMap &matrix_map)
{
   int mid = nodes.FindId(vn0, vn1);
   if (mid < 0) { return; }

   const Node &nd = nodes[mid];
   if (nd.HasEdge())
   {
      // check if the edge is already a master in 'edge_list'
      const auto eid_and_type = edge_list.GetMeshIdAndType(nd.edge_index);
      if (eid_and_type.type == NCList::MeshIdType::MASTER
          || eid_and_type.type == NCList::MeshIdType::CONFORMING)
      {
         // in this case we need to add an edge-face constraint, because the
         // non-slave edge is really a (face-)slave itself.
         const MeshId &eid = *eid_and_type.id;
         face_list.slaves.Append(
            Slave(-1 - eid.index, eid.element, eid.local, Geometry::TRIANGLE));

         int v0index = nodes[vn0].vert_index;
         int v1index = nodes[vn1].vert_index;

         face_list.slaves.Last().matrix =
            matrix_map.GetIndex((v0index < v1index) ? PointMatrix(p0, p1, p0)
                                /*               */ : PointMatrix(p1, p0, p1));

         return; // no need to continue deeper
      }
   }

   // recurse deeper
   Point pmid(p0, p1);
   TraverseTetEdge(vn0, mid, p0, pmid, matrix_map);
   TraverseTetEdge(mid, vn1, pmid, p1, matrix_map);
}

NCMesh::TriFaceTraverseResults NCMesh::TraverseTriFace(int vn0, int vn1,
                                                       int vn2,
                                                       const PointMatrix& pm, int level,
                                                       MatrixMap &matrix_map)
{
   if (level > 0)
   {
      // check if we made it to a face that is not split further
      Face* fa = faces.Find(vn0, vn1, vn2);
      if (fa)
      {
         // we have a slave face, add it to the list
         int elem = fa->GetSingleElement();
         face_list.slaves.Append(
            Slave(fa->index, elem, -1, Geometry::TRIANGLE));
         Slave &sl = face_list.slaves.Last();

         // reorder the point matrix according to slave face orientation
         PointMatrix pm_r;
         sl.local = ReorderFacePointMat(vn0, vn1, vn2, -1, elem, pm, pm_r);
         sl.matrix = matrix_map.GetIndex(pm_r);

         return {true, elements[elem].rank != MyRank};
      }
   }

   int mid[3];
   if (TriFaceSplit(vn0, vn1, vn2, mid))
   {
      Point pmid0(pm(0), pm(1)), pmid1(pm(1), pm(2)), pmid2(pm(2), pm(0));
      TriFaceTraverseResults b[4];

      b[0] = TraverseTriFace(vn0, mid[0], mid[2],
                             PointMatrix(pm(0), pmid0, pmid2),
                             level+1, matrix_map);

      b[1] = TraverseTriFace(mid[0], vn1, mid[1],
                             PointMatrix(pmid0, pm(1), pmid1),
                             level+1, matrix_map);

      b[2] = TraverseTriFace(mid[2], mid[1], vn2,
                             PointMatrix(pmid2, pmid1, pm(2)),
                             level+1, matrix_map);

      b[3] = TraverseTriFace(mid[1], mid[2], mid[0],
                             PointMatrix(pmid1, pmid2, pmid0),
                             level+1, matrix_map);

      // Traverse possible tet edges constrained by the master face. This needs
      // to occur if none of these first NC level faces are split further, OR if
      // they are on different processors. The different processor constraint is
      // needed in the case of local elements constrained by this face via the
      // edge alone. Cannot know this a priori, so just constrain any edge
      // attached to two neighbors.
      if (HaveTets() && (!b[3].unsplit || b[3].ghost_neighbor))
      {
         // If the faces have no further splits, so would not be captured by
         // normal face relations, add possible edge constraints.
         if (!b[1].unsplit || b[1].ghost_neighbor) { TraverseTetEdge(mid[0],mid[1], pmid0,pmid1, matrix_map); }
         if (!b[2].unsplit || b[2].ghost_neighbor) { TraverseTetEdge(mid[1],mid[2], pmid1,pmid2, matrix_map); }
         if (!b[0].unsplit || b[0].ghost_neighbor) { TraverseTetEdge(mid[2],mid[0], pmid2,pmid0, matrix_map); }
      }
   }
   return {false, false};
}

void NCMesh::BuildFaceList()
{
   face_list.Clear();
   if (Dim < 3) { return; }

   if (HaveTets()) { GetEdgeList(); } // needed by TraverseTetEdge()

   boundary_faces.SetSize(0);

   Array<char> processed_faces(faces.NumIds());
   processed_faces = 0;

   MatrixMap matrix_maps[Geometry::NumGeom];

   // visit faces of leaf elements
   for (int i = 0; i < leaf_elements.Size(); i++)
   {
      int elem = leaf_elements[i];
      Element &el = elements[elem];
      MFEM_ASSERT(!el.ref_type, "not a leaf element.");

      GeomInfo& gi = GI[el.Geom()];
      for (int j = 0; j < gi.nf; j++)
      {
         // get nodes for this face
         int node[4];
         for (int k = 0; k < 4; k++)
         {
            node[k] = el.node[gi.faces[j][k]];
         }

         int face = faces.FindId(node[0], node[1], node[2], node[3]);
         MFEM_ASSERT(face >= 0, "face not found!");

         // tell ParNCMesh about the face
         ElementSharesFace(elem, j, face);

         // have we already processed this face? skip if yes
         if (processed_faces[face]) { continue; }
         processed_faces[face] = 1;

         int fgeom = (node[3] >= 0) ? Geometry::SQUARE : Geometry::TRIANGLE;

         Face &fa = faces[face];
         bool is_master = false;
         if (fa.elem[0] >= 0 && fa.elem[1] >= 0)
         {
            // this is a conforming face, add it to the list
            face_list.conforming.Append(MeshId(fa.index, elem, j, fgeom));
         }
         else
         {
            // this is either a master face or a slave face, but we can't tell
            // until we traverse the face refinement 'tree'...
            int sb = face_list.slaves.Size();
            if (fgeom == Geometry::SQUARE)
            {
               Face* dummy[4];
               TraverseQuadFace(node[0], node[1], node[2], node[3],
                                pm_quad_identity, 0, dummy, matrix_maps[fgeom]);
            }
            else
            {
               TraverseTriFace(node[0], node[1], node[2],
                               pm_tri_identity, 0, matrix_maps[fgeom]);
            }

            int se = face_list.slaves.Size();
            if (sb < se)
            {
               // found slaves, so this is a master face; add it to the list
               is_master = true;
               face_list.masters.Append(
                  Master(fa.index, elem, j, fgeom, sb, se));

               // also, set the master index for the slaves
               for (int ii = sb; ii < se; ii++)
               {
                  face_list.slaves[ii].master = fa.index;
               }
            }
         }

         // To support internal boundaries can only insert non-master faces.
         if (fa.Boundary() && !is_master) { boundary_faces.Append(face); }
      }
   }

   // export unique point matrices
   for (int i = 0; i < Geometry::NumGeom; i++)
   {
      matrix_maps[i].ExportMatrices(face_list.point_matrices[i]);
   }
}

void NCMesh::TraverseEdge(int vn0, int vn1, real_t t0, real_t t1, int flags,
                          int level, MatrixMap &matrix_map)
{
   int mid = nodes.FindId(vn0, vn1);
   if (mid < 0) { return; }

   Node &nd = nodes[mid];
   if (nd.HasEdge() && level > 0)
   {
      // we have a slave edge, add it to the list
      edge_list.slaves.Append(Slave(nd.edge_index, -1, -1, Geometry::SEGMENT));

      Slave &sl = edge_list.slaves.Last();
      sl.matrix = matrix_map.GetIndex(PointMatrix(Point(t0), Point(t1)));

      // handle slave edge orientation
      sl.edge_flags = flags;
      int v0index = nodes[vn0].vert_index;
      int v1index = nodes[vn1].vert_index;
      if (v0index > v1index) { sl.edge_flags |= 2; }
   }

   // recurse deeper
   real_t tmid = (t0 + t1) / 2;
   TraverseEdge(vn0, mid, t0, tmid, flags, level+1, matrix_map);
   TraverseEdge(mid, vn1, tmid, t1, flags, level+1, matrix_map);
}

void NCMesh::BuildEdgeList()
{
   edge_list.Clear();
   if (Dim < 3) { boundary_faces.SetSize(0); }

   Array<char> processed_edges(nodes.NumIds());
   processed_edges = 0;

   Array<int> edge_element(nodes.NumIds());
   Array<signed char> edge_local(nodes.NumIds());
   edge_local = -1;

   MatrixMap matrix_map;

   // visit edges of leaf elements
   for (int i = 0; i < leaf_elements.Size(); i++)
   {
      int elem = leaf_elements[i];
      Element &el = elements[elem];
      MFEM_ASSERT(!el.ref_type, "not a leaf element.");

      GeomInfo& gi = GI[el.Geom()];
      for (int j = 0; j < gi.ne; j++)
      {
         // get nodes for this edge
         const int* ev = gi.edges[j];
         int node[2] = { el.node[ev[0]], el.node[ev[1]] };

         int enode = nodes.FindId(node[0], node[1]);
         MFEM_ASSERT(enode >= 0, "edge node not found!");

         Node &nd = nodes[enode];
         MFEM_ASSERT(nd.HasEdge(), "edge not found!");

         // tell ParNCMesh about the edge
         ElementSharesEdge(elem, j, enode);

         // store element/local for later
         edge_element[nd.edge_index] = elem;
         edge_local[nd.edge_index] = j;

         // skip slave edges here, they will be reached from their masters
         if (GetEdgeMaster(enode) >= 0)
         {
            // (2D only, store internal boundary faces)
            if (Dim <= 2)
            {
               int face = faces.FindId(node[0], node[0], node[1], node[1]);
               MFEM_ASSERT(face >= 0, "face not found!");
               if (faces[face].Boundary()) { boundary_faces.Append(face); }
            }
            continue;
         }

         // have we already processed this edge? skip if yes
         if (processed_edges[enode]) { continue; }
         processed_edges[enode] = 1;

         // prepare edge interval for slave traversal, handle orientation
         real_t t0 = 0.0, t1 = 1.0;
         int v0index = nodes[node[0]].vert_index;
         int v1index = nodes[node[1]].vert_index;
         int flags = (v0index > v1index) ? 1 : 0;

         // try traversing the edge to find slave edges
         int sb = edge_list.slaves.Size();
         TraverseEdge(node[0], node[1], t0, t1, flags, 0, matrix_map);

         int se = edge_list.slaves.Size();
         if (sb < se)
         {
            // found slaves, this is a master face; add it to the list
            edge_list.masters.Append(
               Master(nd.edge_index, elem, j, Geometry::SEGMENT, sb, se));

            // also, set the master index for the slaves
            for (int ii = sb; ii < se; ii++)
            {
               edge_list.slaves[ii].master = nd.edge_index;
            }
         }
         else
         {
            // no slaves, this is a conforming edge
            edge_list.conforming.Append(MeshId(nd.edge_index, elem, j));
            // (2D only, store boundary faces)
            if (Dim <= 2)
            {
               int face = faces.FindId(node[0], node[0], node[1], node[1]);
               MFEM_ASSERT(face >= 0, "face not found!");
               if (faces[face].Boundary()) { boundary_faces.Append(face); }
            }
         }
      }
   }

   // fix up slave edge element/local
   for (int i = 0; i < edge_list.slaves.Size(); i++)
   {
      Slave &sl = edge_list.slaves[i];
      int local = edge_local[sl.index];
      if (local >= 0)
      {
         sl.local = local;
         sl.element = edge_element[sl.index];
      }
   }

   // export unique point matrices
   matrix_map.ExportMatrices(edge_list.point_matrices[Geometry::SEGMENT]);
}

void NCMesh::BuildVertexList()
{
   int total = NVertices + NGhostVertices;

   vertex_list.Clear();
   vertex_list.conforming.Reserve(total);

   Array<char> processed_vertices(total);
   processed_vertices = 0;

   // analogously to above, visit vertices of leaf elements
   for (int i = 0; i < leaf_elements.Size(); i++)
   {
      int elem = leaf_elements[i];
      Element &el = elements[elem];

      for (int j = 0; j < GI[el.Geom()].nv; j++)
      {
         int node = el.node[j];
         Node &nd = nodes[node];

         int index = nd.vert_index;
         if (index >= 0)
         {
            ElementSharesVertex(elem, j, node);

            if (processed_vertices[index]) { continue; }
            processed_vertices[index] = 1;

            vertex_list.conforming.Append(MeshId(index, elem, j));
         }
      }
   }
}

void NCMesh::NCList::OrientedPointMatrix(const Slave &slave,
                                         DenseMatrix &oriented_matrix) const
{
   oriented_matrix = *(point_matrices[slave.Geom()][slave.matrix]);

   if (slave.edge_flags)
   {
      MFEM_ASSERT(oriented_matrix.Height() == 1 &&
                  oriented_matrix.Width() == 2, "not an edge point matrix");

      if (slave.edge_flags & 1) // master inverted
      {
         oriented_matrix(0,0) = 1.0 - oriented_matrix(0,0);
         oriented_matrix(0,1) = 1.0 - oriented_matrix(0,1);
      }
      if (slave.edge_flags & 2) // slave inverted
      {
         std::swap(oriented_matrix(0,0), oriented_matrix(0,1));
      }
   }
}

void NCMesh::NCList::Clear()
{
   conforming.DeleteAll();
   masters.DeleteAll();
   slaves.DeleteAll();

   for (int i = 0; i < Geometry::NumGeom; i++)
   {
      for (int j = 0; j < point_matrices[i].Size(); j++)
      {
         delete point_matrices[i][j];
      }
      point_matrices[i].DeleteAll();
   }

   inv_index.clear();
}

NCMesh::NCList::MeshIdAndType
NCMesh::NCList::GetMeshIdAndType(int index) const
{
   BuildIndex();
   const auto it = inv_index.find(index);
   auto ft = it != inv_index.end() ? it->second.first : MeshIdType::UNRECOGNIZED;
   switch (ft)
   {
      case MeshIdType::CONFORMING:
         return {&conforming[it->second.second], it->second.first};
      case MeshIdType::MASTER:
         return {&masters[it->second.second], it->second.first};
      case MeshIdType::SLAVE:
         return {&slaves[it->second.second], it->second.first};
      case MeshIdType::UNRECOGNIZED:
      default:
         return {nullptr, MeshIdType::UNRECOGNIZED};
   }
}

NCMesh::NCList::MeshIdType
NCMesh::NCList::GetMeshIdType(int index) const
{
   BuildIndex();
   auto it = inv_index.find(index);
   return (it != inv_index.end()) ? it->second.first : MeshIdType::UNRECOGNIZED;
}

bool
NCMesh::NCList::CheckMeshIdType(int index, MeshIdType ft) const
{
   return GetMeshIdType(index) == ft;
}

void
NCMesh::NCList::BuildIndex() const
{
   if (inv_index.size() == 0)
   {
      auto index_compare = [](const MeshId &a, const MeshId &b) { return a.index < b.index; };
      auto max_conforming = std::max_element(conforming.begin(), conforming.end(),
                                             index_compare);
      auto max_master = std::max_element(masters.begin(), masters.end(),
                                         index_compare);
      auto max_slave = std::max_element(slaves.begin(), slaves.end(), index_compare);

      int max_conforming_index = max_conforming != nullptr ? max_conforming->index :
                                 -1;
      int max_master_index = max_master != nullptr ? max_master->index : -1;
      int max_slave_index = max_slave != nullptr ? max_slave->index : -1;

      inv_index.reserve(std::max({max_conforming_index, max_master_index, max_slave_index}));
      for (int i = 0; i < conforming.Size(); i++)
      {
         inv_index.emplace(conforming[i].index, std::make_pair(MeshIdType::CONFORMING,
                                                               i));
      }
      for (int i = 0; i < masters.Size(); i++)
      {
         inv_index.emplace(masters[i].index, std::make_pair(MeshIdType::MASTER, i));
      }
      for (int i = 0; i < slaves.Size(); i++)
      {
         inv_index.emplace(slaves[i].index, std::make_pair(MeshIdType::SLAVE, i));
      }
   }
   MFEM_ASSERT(inv_index.size() > 0,
               "Empty inverse index, member lists must be populated before BuildIndex is called!");
}

//// Neighbors /////////////////////////////////////////////////////////////////

void NCMesh::CollectEdgeVertices(int v0, int v1, Array<int> &indices)
{
   int mid = nodes.FindId(v0, v1);
   if (mid >= 0 && nodes[mid].HasVertex())
   {
      indices.Append(mid);

      CollectEdgeVertices(v0, mid, indices);
      CollectEdgeVertices(mid, v1, indices);
   }
}

void NCMesh::CollectTriFaceVertices(int v0, int v1, int v2, Array<int> &indices)
{
   int mid[3];
   if (TriFaceSplit(v0, v1, v2, mid))
   {
      for (int i = 0; i < 3; i++)
      {
         indices.Append(mid[i]);
      }

      CollectTriFaceVertices(v0, mid[0], mid[2], indices);
      CollectTriFaceVertices(mid[0], v1, mid[1], indices);
      CollectTriFaceVertices(mid[2], mid[1], v2, indices);
      CollectTriFaceVertices(mid[0], mid[1], mid[2], indices);

      if (HaveTets()) // possible edge-face contact
      {
         CollectEdgeVertices(mid[0], mid[1], indices);
         CollectEdgeVertices(mid[1], mid[2], indices);
         CollectEdgeVertices(mid[2], mid[0], indices);
      }
   }
}

void NCMesh::CollectQuadFaceVertices(int v0, int v1, int v2, int v3,
                                     Array<int> &indices)
{
   int mid[5];
   switch (QuadFaceSplitType(v0, v1, v2, v3, mid))
   {
      case 1:
         indices.Append(mid[0]);
         indices.Append(mid[2]);

         CollectQuadFaceVertices(v0, mid[0], mid[2], v3, indices);
         CollectQuadFaceVertices(mid[0], v1, v2, mid[2], indices);

         if (HavePrisms()) // possible edge-face contact
         {
            CollectEdgeVertices(mid[0], mid[2], indices);
         }
         break;

      case 2:
         indices.Append(mid[1]);
         indices.Append(mid[3]);

         CollectQuadFaceVertices(v0, v1, mid[1], mid[3], indices);
         CollectQuadFaceVertices(mid[3], mid[1], v2, v3, indices);

         if (HavePrisms()) // possible edge-face contact
         {
            CollectEdgeVertices(mid[1], mid[3], indices);
         }
         break;
   }
}

void NCMesh::BuildElementToVertexTable()
{
   int nrows = leaf_elements.Size();
   int* I = Memory<int>(nrows + 1);
   int** JJ = new int*[nrows];

   Array<int> indices;
   indices.Reserve(128);

   // collect vertices coinciding with each element, including hanging vertices
   for (int i = 0; i < leaf_elements.Size(); i++)
   {
      int elem = leaf_elements[i];
      Element &el = elements[elem];
      MFEM_ASSERT(!el.ref_type, "not a leaf element.");

      GeomInfo& gi = GI[el.Geom()];
      int* node = el.node;

      indices.SetSize(0);
      for (int j = 0; j < gi.ne; j++)
      {
         const int* ev = gi.edges[j];
         CollectEdgeVertices(node[ev[0]], node[ev[1]], indices);
      }

      if (Dim >= 3)
      {
         for (int j = 0; j < gi.nf; j++)
         {
            const int* fv = gi.faces[j];
            if (gi.nfv[j] == 4)
            {
               CollectQuadFaceVertices(node[fv[0]], node[fv[1]],
                                       node[fv[2]], node[fv[3]], indices);
            }
            else
            {
               CollectTriFaceVertices(node[fv[0]], node[fv[1]], node[fv[2]],
                                      indices);
            }
         }
      }

      // temporarily store one row of the table
      indices.Sort();
      indices.Unique();
      int size = indices.Size();
      I[i] = size;
      JJ[i] = new int[size];
      std::memcpy(JJ[i], indices.GetData(), size * sizeof(int));
   }

   // finalize the I array of the table
   int nnz = 0;
   for (int i = 0; i < nrows; i++)
   {
      int cnt = I[i];
      I[i] = nnz;
      nnz += cnt;
   }
   I[nrows] = nnz;

   // copy the temporarily stored rows into one J array
   int *J = Memory<int>(nnz);
   nnz = 0;
   for (int i = 0; i < nrows; i++)
   {
      int cnt = I[i+1] - I[i];
      std::memcpy(J+nnz, JJ[i], cnt * sizeof(int));
      delete [] JJ[i];
      nnz += cnt;
   }

   element_vertex.SetIJ(I, J, nrows);

   delete [] JJ;
}


void NCMesh::FindSetNeighbors(const Array<char> &elem_set,
                              Array<int> *neighbors,
                              Array<char> *neighbor_set)
{
   // If A is the element-to-vertex table (see 'element_vertex') listing all
   // vertices touching each element, including hanging vertices, then A*A^T is
   // the element-to-neighbor table. Multiplying the element set with A*A^T
   // gives the neighbor set. To save memory, this function only computes the
   // action of A*A^T, the product itself is not stored anywhere.

   // Optimization: the 'element_vertex' table does not store the obvious corner
   // nodes in it. The table is therefore empty for conforming meshes.

   UpdateElementToVertexTable();

   int nleaves = leaf_elements.Size();
   MFEM_VERIFY(elem_set.Size() == nleaves, "");
   MFEM_ASSERT(element_vertex.Size() == nleaves, "");

   // step 1: vertices = A^T * elem_set, i.e, find all vertices touching the
   // element set

   Array<char> vmark(nodes.NumIds());
   vmark = 0;

   for (int i = 0; i < nleaves; i++)
   {
      if (elem_set[i])
      {
         int *v = element_vertex.GetRow(i);
         int nv = element_vertex.RowSize(i);
         for (int j = 0; j < nv; j++)
         {
            vmark[v[j]] = 1;
         }

         Element &el = elements[leaf_elements[i]];
         nv = GI[el.Geom()].nv;
         for (int j = 0; j < nv; j++)
         {
            vmark[el.node[j]] = 1;
         }
      }
   }

   // step 2: neighbors = A * vertices, i.e., find all elements coinciding with
   // vertices from step 1; NOTE: in the result we don't include elements from
   // the original set

   if (neighbor_set)
   {
      neighbor_set->SetSize(nleaves);
      *neighbor_set = 0;
   }

   for (int i = 0; i < nleaves; i++)
   {
      if (!elem_set[i])
      {
         bool hit = false;

         int *v = element_vertex.GetRow(i);
         int nv = element_vertex.RowSize(i);
         for (int j = 0; j < nv; j++)
         {
            if (vmark[v[j]]) { hit = true; break; }
         }

         if (!hit)
         {
            Element &el = elements[leaf_elements[i]];
            nv = GI[el.Geom()].nv;
            for (int j = 0; j < nv; j++)
            {
               if (vmark[el.node[j]]) { hit = true; break; }
            }
         }

         if (hit)
         {
            if (neighbors) { neighbors->Append(leaf_elements[i]); }
            if (neighbor_set) { (*neighbor_set)[i] = 1; }
         }
      }
   }
}

static bool sorted_lists_intersect(const int* a, const int* b, int na, int nb)
{
   // pointers to "end" sentinel, not last entry. Not for dereferencing.
   const int * const a_end = a + na;
   const int * const b_end = b + nb;
   while (a != a_end && b != b_end)
   {
      if (*a < *b)
      {
         ++a;
      }
      else if (*b < *a)
      {
         ++b;
      }
      else
      {
         return true; // neither *a < *b nor *b < *a thus a == b
      }
   }
   return false; // no common element found
}


void NCMesh::FindNeighbors(int elem, Array<int> &neighbors,
                           const Array<int> *search_set)
{
   // TODO future: this function is inefficient. For a single element, an octree
   // neighbor search algorithm would be better. However, the octree neighbor
   // algorithm is hard to get right in the multi-octree case due to the
   // different orientations of the octrees (i.e., the root elements).

   UpdateElementToVertexTable();

   // sorted list of all vertex nodes touching 'elem'
   Array<int> vert;
   vert.Reserve(128);

   // support for non-leaf 'elem', collect vertices of all children
   Array<int> stack;
   stack.Reserve(64);
   stack.Append(elem);

   while (stack.Size())
   {
      Element &el = elements[stack.Last()];
      stack.DeleteLast();

      if (!el.ref_type)
      {
         int *v = element_vertex.GetRow(el.index);
         int nv = element_vertex.RowSize(el.index);
         for (int i = 0; i < nv; i++)
         {
            vert.Append(v[i]);
         }

         nv = GI[el.Geom()].nv;
         for (int i = 0; i < nv; i++)
         {
            vert.Append(el.node[i]);
         }
      }
      else
      {
         for (int i = 0; i < MaxElemChildren && el.child[i] >= 0; i++)
         {
            stack.Append(el.child[i]);
         }
      }
   }

   vert.Sort();
   vert.Unique();

   int *v1 = vert.GetData();
   int nv1 = vert.Size();

   if (!search_set) { search_set = &leaf_elements; }

   // test *all* potential neighbors from the search set
   for (int i = 0; i < search_set->Size(); i++)
   {
      int testme = (*search_set)[i];
      if (testme != elem)
      {
         Element &el = elements[testme];
         int *v2 = element_vertex.GetRow(el.index);
         int nv2 = element_vertex.RowSize(el.index);

         bool hit = sorted_lists_intersect(v1, v2, nv1, nv2);

         if (!hit)
         {
            int nv = GI[el.Geom()].nv;
            for (int j = 0; j < nv; j++)
            {
               hit = sorted_lists_intersect(&el.node[j], v1, 1, nv1);
               if (hit) { break; }
            }
         }

         if (hit) { neighbors.Append(testme); }
      }
   }
}

void NCMesh::NeighborExpand(const Array<int> &elems,
                            Array<int> &expanded,
                            const Array<int> *search_set)
{
   UpdateElementToVertexTable();

   Array<char> vmark(nodes.NumIds());
   vmark = 0;

   for (int i = 0; i < elems.Size(); i++)
   {
      Element &el = elements[elems[i]];

      int *v = element_vertex.GetRow(el.index);
      int nv = element_vertex.RowSize(el.index);
      for (int j = 0; j < nv; j++)
      {
         vmark[v[j]] = 1;
      }

      nv = GI[el.Geom()].nv;
      for (int j = 0; j < nv; j++)
      {
         vmark[el.node[j]] = 1;
      }
   }

   if (!search_set)
   {
      search_set = &leaf_elements;
   }

   expanded.SetSize(0);
   for (int i = 0; i < search_set->Size(); i++)
   {
      int testme = (*search_set)[i];
      Element &el = elements[testme];
      bool hit = false;

      int *v = element_vertex.GetRow(el.index);
      int nv = element_vertex.RowSize(el.index);
      for (int j = 0; j < nv; j++)
      {
         if (vmark[v[j]]) { hit = true; break; }
      }

      if (!hit)
      {
         nv = GI[el.Geom()].nv;
         for (int j = 0; j < nv; j++)
         {
            if (vmark[el.node[j]]) { hit = true; break; }
         }
      }

      if (hit) { expanded.Append(testme); }
   }
}

int NCMesh::GetVertexRootCoord(int elem, RefCoord coord[3]) const
{
   while (1)
   {
      const Element &el = elements[elem];
      if (el.parent < 0) { return elem; }

      const Element &pa = elements[el.parent];
      MFEM_ASSERT(pa.ref_type, "internal error");

      int ch = 0;
      while (ch < MaxElemChildren && pa.child[ch] != elem) { ch++; }
      MFEM_ASSERT(ch < MaxElemChildren, "internal error");

      MFEM_ASSERT(geom_parent[el.Geom()], "unsupported geometry");
      const RefTrf &tr = geom_parent[el.Geom()][(int) pa.ref_type][ch];
      tr.Apply(coord, coord);

      elem = el.parent;
   }
}

static bool RefPointInside(Geometry::Type geom, const RefCoord pt[3])
{
   switch (geom)
   {
      case Geometry::SQUARE:
         return (pt[0] >= 0) && (pt[0] <= T_ONE) &&
                (pt[1] >= 0) && (pt[1] <= T_ONE);

      case Geometry::CUBE:
         return (pt[0] >= 0) && (pt[0] <= T_ONE) &&
                (pt[1] >= 0) && (pt[1] <= T_ONE) &&
                (pt[2] >= 0) && (pt[2] <= T_ONE);

      case Geometry::TRIANGLE:
         return (pt[0] >= 0) && (pt[1] >= 0) && (pt[0] + pt[1] <= T_ONE);

      case Geometry::PRISM:
         return (pt[0] >= 0) && (pt[1] >= 0) && (pt[0] + pt[1] <= T_ONE) &&
                (pt[2] >= 0) && (pt[2] <= T_ONE);

      case Geometry::PYRAMID:
         return (pt[0] >= 0) && (pt[1] >= 0) && (pt[2] >= 0.0) &&
                (pt[0] + pt[2] <= T_ONE) && (pt[1] + pt[2] <= T_ONE) &&
                (pt[2] <= T_ONE);

      default:
         MFEM_ABORT("unsupported geometry");
         return false;
   }
}

void NCMesh::CollectIncidentElements(int elem, const RefCoord coord[3],
                                     Array<int> &list) const
{
   const Element &el = elements[elem];
   if (!el.ref_type)
   {
      list.Append(elem);
      return;
   }

   RefCoord tcoord[3];
   for (int ch = 0; ch < MaxElemChildren && el.child[ch] >= 0; ch++)
   {
      const RefTrf &tr = geom_child[el.Geom()][(int) el.ref_type][ch];
      tr.Apply(coord, tcoord);

      if (RefPointInside(el.Geom(), tcoord))
      {
         CollectIncidentElements(el.child[ch], tcoord, list);
      }
   }
}

void NCMesh::FindVertexCousins(int elem, int local, Array<int> &cousins) const
{
   const Element &el = elements[elem];

   RefCoord coord[3];
   MFEM_ASSERT(geom_corners[el.Geom()], "unsupported geometry");
   std::memcpy(coord, geom_corners[el.Geom()][local], sizeof(coord));

   int root = GetVertexRootCoord(elem, coord);

   cousins.SetSize(0);
   CollectIncidentElements(root, coord, cousins);
}


//// Coarse/fine transformations ///////////////////////////////////////////////

bool NCMesh::PointMatrix::operator==(const PointMatrix &pm) const
{
   MFEM_ASSERT(np == pm.np, "");
   for (int i = 0; i < np; i++)
   {
      MFEM_ASSERT(points[i].dim == pm.points[i].dim, "");
      for (int j = 0; j < points[i].dim; j++)
      {
         if (points[i].coord[j] != pm.points[i].coord[j]) { return false; }
      }
   }
   return true;
}

void NCMesh::PointMatrix::GetMatrix(DenseMatrix& point_matrix) const
{
   point_matrix.SetSize(points[0].dim, np);
   for (int i = 0; i < np; i++)
   {
      for (int j = 0; j < points[0].dim; j++)
      {
         point_matrix(j, i) = points[i].coord[j];
      }
   }
}

NCMesh::PointMatrix NCMesh::pm_seg_identity(
   Point(0), Point(1)
);
NCMesh::PointMatrix NCMesh::pm_tri_identity(
   Point(0, 0), Point(1, 0), Point(0, 1)
);
NCMesh::PointMatrix NCMesh::pm_quad_identity(
   Point(0, 0), Point(1, 0), Point(1, 1), Point(0, 1)
);
NCMesh::PointMatrix NCMesh::pm_tet_identity(
   Point(0, 0, 0), Point(1, 0, 0), Point(0, 1, 0), Point(0, 0, 1)
);
NCMesh::PointMatrix NCMesh::pm_prism_identity(
   Point(0, 0, 0), Point(1, 0, 0), Point(0, 1, 0),
   Point(0, 0, 1), Point(1, 0, 1), Point(0, 1, 1)
);
NCMesh::PointMatrix NCMesh::pm_pyramid_identity(
   Point(0, 0, 0), Point(1, 0, 0), Point(1, 1, 0),
   Point(0, 1, 0), Point(0, 0, 1)
);
NCMesh::PointMatrix NCMesh::pm_hex_identity(
   Point(0, 0, 0), Point(1, 0, 0), Point(1, 1, 0), Point(0, 1, 0),
   Point(0, 0, 1), Point(1, 0, 1), Point(1, 1, 1), Point(0, 1, 1)
);

const NCMesh::PointMatrix& NCMesh::GetGeomIdentity(Geometry::Type geom)
{
   switch (geom)
   {
      case Geometry::SEGMENT:     return pm_seg_identity;
      case Geometry::TRIANGLE:    return pm_tri_identity;
      case Geometry::SQUARE:      return pm_quad_identity;
      case Geometry::TETRAHEDRON: return pm_tet_identity;
      case Geometry::PRISM:       return pm_prism_identity;
      case Geometry::PYRAMID:     return pm_pyramid_identity;
      case Geometry::CUBE:        return pm_hex_identity;
      default:
         MFEM_ABORT("unsupported geometry " << geom);
         return pm_tri_identity;
   }
}

void NCMesh::GetPointMatrix(Geometry::Type geom, const char* ref_path,
                            DenseMatrix& matrix) const
{
   PointMatrix pm = GetGeomIdentity(geom);

   while (*ref_path)
   {
      int ref_type = *ref_path++;
      int child = *ref_path++;

      // TODO: do this with the new child transform tables

      if (geom == Geometry::CUBE)
      {
         if (ref_type == 1) // split along X axis
         {
            Point mid01(pm(0), pm(1)), mid23(pm(2), pm(3));
            Point mid67(pm(6), pm(7)), mid45(pm(4), pm(5));

            if (child == 0)
            {
               pm = PointMatrix(pm(0), mid01, mid23, pm(3),
                                pm(4), mid45, mid67, pm(7));
            }
            else if (child == 1)
            {
               pm = PointMatrix(mid01, pm(1), pm(2), mid23,
                                mid45, pm(5), pm(6), mid67);
            }
         }
         else if (ref_type == 2) // split along Y axis
         {
            Point mid12(pm(1), pm(2)), mid30(pm(3), pm(0));
            Point mid56(pm(5), pm(6)), mid74(pm(7), pm(4));

            if (child == 0)
            {
               pm = PointMatrix(pm(0), pm(1), mid12, mid30,
                                pm(4), pm(5), mid56, mid74);
            }
            else if (child == 1)
            {
               pm = PointMatrix(mid30, mid12, pm(2), pm(3),
                                mid74, mid56, pm(6), pm(7));
            }
         }
         else if (ref_type == 4) // split along Z axis
         {
            Point mid04(pm(0), pm(4)), mid15(pm(1), pm(5));
            Point mid26(pm(2), pm(6)), mid37(pm(3), pm(7));

            if (child == 0)
            {
               pm = PointMatrix(pm(0), pm(1), pm(2), pm(3),
                                mid04, mid15, mid26, mid37);
            }
            else if (child == 1)
            {
               pm = PointMatrix(mid04, mid15, mid26, mid37,
                                pm(4), pm(5), pm(6), pm(7));
            }
         }
         else if (ref_type == 3) // XY split
         {
            Point mid01(pm(0), pm(1)), mid12(pm(1), pm(2));
            Point mid23(pm(2), pm(3)), mid30(pm(3), pm(0));
            Point mid45(pm(4), pm(5)), mid56(pm(5), pm(6));
            Point mid67(pm(6), pm(7)), mid74(pm(7), pm(4));

            Point midf0(mid23, mid12, mid01, mid30);
            Point midf5(mid45, mid56, mid67, mid74);

            if (child == 0)
            {
               pm = PointMatrix(pm(0), mid01, midf0, mid30,
                                pm(4), mid45, midf5, mid74);
            }
            else if (child == 1)
            {
               pm = PointMatrix(mid01, pm(1), mid12, midf0,
                                mid45, pm(5), mid56, midf5);
            }
            else if (child == 2)
            {
               pm = PointMatrix(midf0, mid12, pm(2), mid23,
                                midf5, mid56, pm(6), mid67);
            }
            else if (child == 3)
            {
               pm = PointMatrix(mid30, midf0, mid23, pm(3),
                                mid74, midf5, mid67, pm(7));
            }
         }
         else if (ref_type == 5) // XZ split
         {
            Point mid01(pm(0), pm(1)), mid23(pm(2), pm(3));
            Point mid45(pm(4), pm(5)), mid67(pm(6), pm(7));
            Point mid04(pm(0), pm(4)), mid15(pm(1), pm(5));
            Point mid26(pm(2), pm(6)), mid37(pm(3), pm(7));

            Point midf1(mid01, mid15, mid45, mid04);
            Point midf3(mid23, mid37, mid67, mid26);

            if (child == 0)
            {
               pm = PointMatrix(pm(0), mid01, mid23, pm(3),
                                mid04, midf1, midf3, mid37);
            }
            else if (child == 1)
            {
               pm = PointMatrix(mid01, pm(1), pm(2), mid23,
                                midf1, mid15, mid26, midf3);
            }
            else if (child == 2)
            {
               pm = PointMatrix(midf1, mid15, mid26, midf3,
                                mid45, pm(5), pm(6), mid67);
            }
            else if (child == 3)
            {
               pm = PointMatrix(mid04, midf1, midf3, mid37,
                                pm(4), mid45, mid67, pm(7));
            }
         }
         else if (ref_type == 6) // YZ split
         {
            Point mid12(pm(1), pm(2)), mid30(pm(3), pm(0));
            Point mid56(pm(5), pm(6)), mid74(pm(7), pm(4));
            Point mid04(pm(0), pm(4)), mid15(pm(1), pm(5));
            Point mid26(pm(2), pm(6)), mid37(pm(3), pm(7));

            Point midf2(mid12, mid26, mid56, mid15);
            Point midf4(mid30, mid04, mid74, mid37);

            if (child == 0)
            {
               pm = PointMatrix(pm(0), pm(1), mid12, mid30,
                                mid04, mid15, midf2, midf4);
            }
            else if (child == 1)
            {
               pm = PointMatrix(mid30, mid12, pm(2), pm(3),
                                midf4, midf2, mid26, mid37);
            }
            else if (child == 2)
            {
               pm = PointMatrix(mid04, mid15, midf2, midf4,
                                pm(4), pm(5), mid56, mid74);
            }
            else if (child == 3)
            {
               pm = PointMatrix(midf4, midf2, mid26, mid37,
                                mid74, mid56, pm(6), pm(7));
            }
         }
         else if (ref_type == 7) // full isotropic refinement
         {
            Point mid01(pm(0), pm(1)), mid12(pm(1), pm(2));
            Point mid23(pm(2), pm(3)), mid30(pm(3), pm(0));
            Point mid45(pm(4), pm(5)), mid56(pm(5), pm(6));
            Point mid67(pm(6), pm(7)), mid74(pm(7), pm(4));
            Point mid04(pm(0), pm(4)), mid15(pm(1), pm(5));
            Point mid26(pm(2), pm(6)), mid37(pm(3), pm(7));

            Point midf0(mid23, mid12, mid01, mid30);
            Point midf1(mid01, mid15, mid45, mid04);
            Point midf2(mid12, mid26, mid56, mid15);
            Point midf3(mid23, mid37, mid67, mid26);
            Point midf4(mid30, mid04, mid74, mid37);
            Point midf5(mid45, mid56, mid67, mid74);

            Point midel(midf1, midf3);

            if (child == 0)
            {
               pm = PointMatrix(pm(0), mid01, midf0, mid30,
                                mid04, midf1, midel, midf4);
            }
            else if (child == 1)
            {
               pm = PointMatrix(mid01, pm(1), mid12, midf0,
                                midf1, mid15, midf2, midel);
            }
            else if (child == 2)
            {
               pm = PointMatrix(midf0, mid12, pm(2), mid23,
                                midel, midf2, mid26, midf3);
            }
            else if (child == 3)
            {
               pm = PointMatrix(mid30, midf0, mid23, pm(3),
                                midf4, midel, midf3, mid37);
            }
            else if (child == 4)
            {
               pm = PointMatrix(mid04, midf1, midel, midf4,
                                pm(4), mid45, midf5, mid74);
            }
            else if (child == 5)
            {
               pm = PointMatrix(midf1, mid15, midf2, midel,
                                mid45, pm(5), mid56, midf5);
            }
            else if (child == 6)
            {
               pm = PointMatrix(midel, midf2, mid26, midf3,
                                midf5, mid56, pm(6), mid67);
            }
            else if (child == 7)
            {
               pm = PointMatrix(midf4, midel, midf3, mid37,
                                mid74, midf5, mid67, pm(7));
            }
         }
      }
      else if (geom == Geometry::PRISM)
      {
         if (ref_type < 4) // XY split
         {
            Point mid01(pm(0), pm(1)), mid12(pm(1), pm(2));
            Point mid20(pm(2), pm(0)), mid34(pm(3), pm(4));
            Point mid45(pm(4), pm(5)), mid53(pm(5), pm(3));

            if (child == 0)
            {
               pm = PointMatrix(pm(0), mid01, mid20, pm(3), mid34, mid53);
            }
            else if (child == 1)
            {
               pm = PointMatrix(mid01, pm(1), mid12, mid34, pm(4), mid45);
            }
            else if (child == 2)
            {
               pm = PointMatrix(mid20, mid12, pm(2), mid53, mid45, pm(5));
            }
            else if (child == 3)
            {
               pm = PointMatrix(mid12, mid20, mid01, mid45, mid53, mid34);
            }
         }
         else if (ref_type == 4) // Z split
         {
            Point mid03(pm(0), pm(3)), mid14(pm(1), pm(4)), mid25(pm(2), pm(5));

            if (child == 0)
            {
               pm = PointMatrix(pm(0), pm(1), pm(2), mid03, mid14, mid25);
            }
            else if (child == 1)
            {
               pm = PointMatrix(mid03, mid14, mid25, pm(3), pm(4), pm(5));
            }
         }
         else // ref_type > 4, iso split
         {
            Point mid01(pm(0), pm(1)), mid12(pm(1), pm(2)), mid20(pm(2), pm(0));
            Point mid34(pm(3), pm(4)), mid45(pm(4), pm(5)), mid53(pm(5), pm(3));
            Point mid03(pm(0), pm(3)), mid14(pm(1), pm(4)), mid25(pm(2), pm(5));

            Point midf2(mid01, mid14, mid34, mid03);
            Point midf3(mid12, mid25, mid45, mid14);
            Point midf4(mid20, mid03, mid53, mid25);

            if (child == 0)
            {
               pm = PointMatrix(pm(0), mid01, mid20, mid03, midf2, midf4);
            }
            else if (child == 1)
            {
               pm = PointMatrix(mid01, pm(1), mid12, midf2, mid14, midf3);
            }
            else if (child == 2)
            {
               pm = PointMatrix(mid20, mid12, pm(2), midf4, midf3, mid25);
            }
            else if (child == 3)
            {
               pm = PointMatrix(mid12, mid20, mid01, midf3, midf4, midf2);
            }
            else if (child == 4)
            {
               pm = PointMatrix(mid03, midf2, midf4, pm(3), mid34, mid53);
            }
            else if (child == 5)
            {
               pm = PointMatrix(midf2, mid14, midf3, mid34, pm(4), mid45);
            }
            else if (child == 6)
            {
               pm = PointMatrix(midf4, midf3, mid25, mid53, mid45, pm(5));
            }
            else if (child == 7)
            {
               pm = PointMatrix(midf3, midf4, midf2, mid45, mid53, mid34);
            }
         }
      }
      else if (geom == Geometry::PYRAMID)
      {
         Point mid01(pm(0), pm(1)), mid23(pm(2), pm(3));
         Point mid03(pm(0), pm(3)), mid12(pm(1), pm(2));
         Point mid04(pm(0), pm(4)), mid14(pm(1), pm(4));
         Point mid24(pm(2), pm(4)), mid34(pm(3), pm(4));
         Point midf0(mid23, mid12, mid01, mid03);

<<<<<<< HEAD
         if (child == 0)   //Pyramid
         {
            pm = PointMatrix(pm(0), mid01, midf0, mid03, mid04);
         }
         if (child == 1)   //Tet
         {
            pm = PointMatrix(mid01, midf0, mid04, mid14);
         }
         if (child == 2)   //Pyramid
         {
            pm = PointMatrix(mid01, pm(1), mid12, midf0, mid14);
         }
         if (child == 3)   //Tet
         {
            pm = PointMatrix(midf0, mid14, mid12, mid24);
         }
         if (child == 4)   //Pyramid
         {
            pm = PointMatrix(midf0, mid12, pm(2), mid23, mid24);
         }
         if (child == 5)   //Tet
         {
            pm = PointMatrix(midf0, mid23, mid34, mid24);
         }
         if (child == 6)   //Pyramid
         {
            pm = PointMatrix(mid03, midf0, mid23, pm(3), mid34);
         }
         if (child == 7)   //Tet
         {
            pm = PointMatrix(mid03, mid04, midf0, mid34);
         }
         if (child == 8)   //Pyramid
         {
            pm = PointMatrix(mid24, mid14, mid04, mid34, midf0);
         }
         if (child == 9)   //Pyramid
         {
            pm = PointMatrix(mid04, mid14, mid24, mid34, pm(4));
=======
         if (child == 0)        // Pyramid
         {
            pm = PointMatrix(pm(0), mid01, midf0, mid03, mid04);
         }
         else if (child == 1)   // Pyramid
         {
            pm = PointMatrix(mid01, pm(1), mid12, midf0, mid14);
         }
         else if (child == 2)   // Pyramid
         {
            pm = PointMatrix(midf0, mid12, pm(2), mid23, mid24);
         }
         else if (child == 3)   // Pyramid
         {
            pm = PointMatrix(mid03, midf0, mid23, pm(3), mid34);
         }
         else if (child == 4)   // Pyramid
         {
            pm = PointMatrix(mid24, mid14, mid04, mid34, midf0);
         }
         else if (child == 5)   // Pyramid
         {
            pm = PointMatrix(mid04, mid14, mid24, mid34, pm(4));
         }
         else if (child == 6)   // Tet
         {
            pm = PointMatrix(mid01, midf0, mid04, mid14);
         }
         else if (child == 7)   // Tet
         {
            pm = PointMatrix(midf0, mid14, mid12, mid24);
         }
         else if (child == 8)   // Tet
         {
            pm = PointMatrix(midf0, mid23, mid34, mid24);
         }
         else if (child == 9)   // Tet
         {
            pm = PointMatrix(mid03, mid04, midf0, mid34);
>>>>>>> ab024fa6
         }
      }
      else if (geom == Geometry::TETRAHEDRON)
      {
         Point mid01(pm(0), pm(1)), mid12(pm(1), pm(2)), mid02(pm(2), pm(0));
         Point mid03(pm(0), pm(3)), mid13(pm(1), pm(3)), mid23(pm(2), pm(3));

         if (child == 0)
         {
            pm = PointMatrix(pm(0), mid01, mid02, mid03);
         }
         else if (child == 1)
         {
            pm = PointMatrix(mid01, pm(1), mid12, mid13);
         }
         else if (child == 2)
         {
            pm = PointMatrix(mid02, mid12, pm(2), mid23);
         }
         else if (child == 3)
         {
            pm = PointMatrix(mid03, mid13, mid23, pm(3));
         }
         else if (child == 4)
         {
            pm = PointMatrix(mid01, mid23, mid02, mid03);
         }
         else if (child == 5)
         {
            pm = PointMatrix(mid01, mid23, mid03, mid13);
         }
         else if (child == 6)
         {
            pm = PointMatrix(mid01, mid23, mid13, mid12);
         }
         else if (child == 7)
         {
            pm = PointMatrix(mid01, mid23, mid12, mid02);
         }
      }
      else if (geom == Geometry::SQUARE)
      {
         if (ref_type == 1) // X split
         {
            Point mid01(pm(0), pm(1)), mid23(pm(2), pm(3));

            if (child == 0)
            {
               pm = PointMatrix(pm(0), mid01, mid23, pm(3));
            }
            else if (child == 1)
            {
               pm = PointMatrix(mid01, pm(1), pm(2), mid23);
            }
         }
         else if (ref_type == 2) // Y split
         {
            Point mid12(pm(1), pm(2)), mid30(pm(3), pm(0));

            if (child == 0)
            {
               pm = PointMatrix(pm(0), pm(1), mid12, mid30);
            }
            else if (child == 1)
            {
               pm = PointMatrix(mid30, mid12, pm(2), pm(3));
            }
         }
         else if (ref_type == 3) // iso split
         {
            Point mid01(pm(0), pm(1)), mid12(pm(1), pm(2));
            Point mid23(pm(2), pm(3)), mid30(pm(3), pm(0));
            Point midel(mid01, mid23);

            if (child == 0)
            {
               pm = PointMatrix(pm(0), mid01, midel, mid30);
            }
            else if (child == 1)
            {
               pm = PointMatrix(mid01, pm(1), mid12, midel);
            }
            else if (child == 2)
            {
               pm = PointMatrix(midel, mid12, pm(2), mid23);
            }
            else if (child == 3)
            {
               pm = PointMatrix(mid30, midel, mid23, pm(3));
            }
         }
      }
      else if (geom == Geometry::TRIANGLE)
      {
         Point mid01(pm(0), pm(1)), mid12(pm(1), pm(2)), mid20(pm(2), pm(0));

         if (child == 0)
         {
            pm = PointMatrix(pm(0), mid01, mid20);
         }
         else if (child == 1)
         {
            pm = PointMatrix(mid01, pm(1), mid12);
         }
         else if (child == 2)
         {
            pm = PointMatrix(mid20, mid12, pm(2));
         }
         else if (child == 3)
         {
            pm = PointMatrix(mid12, mid20, mid01);
         }
      }
      else if (geom == Geometry::SEGMENT)
      {
         Point mid01(pm(0), pm(1));

         if (child == 0)
         {
            pm = PointMatrix(pm(0), mid01);
         }
         else if (child == 1)
         {
            pm = PointMatrix(mid01, pm(1));
         }
      }
   }

   // write the points to the matrix
   for (int i = 0; i < pm.np; i++)
   {
      for (int j = 0; j < pm(i).dim; j++)
      {
         matrix(j, i) = pm(i).coord[j];
      }
   }
}

void NCMesh::MarkCoarseLevel()
{
   coarse_elements.SetSize(leaf_elements.Size());
   coarse_elements.SetSize(0);

   for (int i = 0; i < leaf_elements.Size(); i++)
   {
      int elem = leaf_elements[i];
      if (!IsGhost(elements[elem])) { coarse_elements.Append(elem); }
   }

   transforms.embeddings.DeleteAll();
}

void NCMesh::TraverseRefinements(int elem, int coarse_index,
                                 std::string &ref_path, RefPathMap &map) const
{
   const Element &el = elements[elem];
   if (!el.ref_type)
   {
      int &matrix = map[ref_path];
      if (!matrix) { matrix = map.size(); }

      Embedding &emb = transforms.embeddings[el.index];
      emb.parent = coarse_index;
      emb.matrix = matrix - 1;
      emb.geom = el.Geom();
      emb.ghost = IsGhost(el);
   }
   else
   {
      MFEM_ASSERT(el.tet_type == 0, "not implemented");

      ref_path.push_back(el.ref_type);
      ref_path.push_back(0);

      for (int i = 0; i < MaxElemChildren; i++)
      {
         if (el.child[i] >= 0)
         {
            ref_path[ref_path.length()-1] = i;
            TraverseRefinements(el.child[i], coarse_index, ref_path, map);
         }
      }
      ref_path.resize(ref_path.length()-2);
   }
}

const CoarseFineTransformations& NCMesh::GetRefinementTransforms() const
{
   MFEM_VERIFY(coarse_elements.Size() || !leaf_elements.Size(),
               "GetRefinementTransforms() must be preceded by MarkCoarseLevel()"
               " and Refine().");

   if (!transforms.embeddings.Size())
   {
      transforms.Clear();
      transforms.embeddings.SetSize(NElements);

      std::string ref_path;
      ref_path.reserve(100);

      RefPathMap path_map[Geometry::NumGeom];
      for (int g = 0; g < Geometry::NumGeom; g++)
      {
         path_map[g][ref_path] = 1; // empty path == identity
      }

      int used_geoms = 0;
      for (int i = 0; i < coarse_elements.Size(); i++)
      {
         int geom = elements[coarse_elements[i]].geom;
         TraverseRefinements(coarse_elements[i], i, ref_path, path_map[geom]);
         used_geoms |= (1 << geom);
      }

      for (int g = 0; g < Geometry::NumGeom; g++)
      {
         if (used_geoms & (1 << g))
         {
            Geometry::Type geom = Geometry::Type(g);
            const PointMatrix &identity = GetGeomIdentity(geom);

            transforms.point_matrices[g]
            .SetSize(Dim, identity.np, path_map[g].size());

            // calculate the point matrices
            RefPathMap::iterator it;
            for (it = path_map[g].begin(); it != path_map[g].end(); ++it)
            {
               GetPointMatrix(geom, it->first.c_str(),
                              transforms.point_matrices[g](it->second-1));
            }
         }
      }
   }
   return transforms;
}

const CoarseFineTransformations& NCMesh::GetDerefinementTransforms() const
{
   MFEM_VERIFY(transforms.embeddings.Size() || !leaf_elements.Size(),
               "GetDerefinementTransforms() must be preceded by Derefine().");

   if (!transforms.IsInitialized())
   {
      std::map<int, int> mat_no[Geometry::NumGeom];
      for (int g = 0; g < Geometry::NumGeom; g++)
      {
         mat_no[g][0] = 1; // 0 == identity
      }

      // assign numbers to the different matrices used
      for (int i = 0; i < transforms.embeddings.Size(); i++)
      {
         Embedding &emb = transforms.embeddings[i];
         int code = emb.matrix; // see SetDerefMatrixCodes()
         if (code)
         {
            int &matrix = mat_no[emb.geom][code];
            if (!matrix) { matrix = mat_no[emb.geom].size(); }

            emb.matrix = matrix - 1;
         }
      }

      for (int g = 0; g < Geometry::NumGeom; g++)
      {
         if (Geoms & (1 << g))
         {
            Geometry::Type geom = Geometry::Type(g);
            const PointMatrix &identity = GetGeomIdentity(geom);

            transforms.point_matrices[geom]
            .SetSize(Dim, identity.np, mat_no[geom].size());

            // calculate point matrices
            for (auto it = mat_no[geom].begin(); it != mat_no[geom].end(); ++it)
            {
               char path[3] = { 0, 0, 0 };

               int code = it->first;
               if (code)
               {
                  path[0] = code >> 4;  // ref_type (see SetDerefMatrixCodes())
                  path[1] = code & 0xf; // child
               }

               GetPointMatrix(geom, path,
                              transforms.point_matrices[geom](it->second-1));
            }
         }
      }
   }
   return transforms;
}

void CoarseFineTransformations::MakeCoarseToFineTable(Table &coarse_to_fine,
                                                      bool want_ghosts) const
{
   Array<Connection> conn;
   conn.Reserve(embeddings.Size());

   int max_parent = -1;
   for (int i = 0; i < embeddings.Size(); i++)
   {
      const Embedding &emb = embeddings[i];
      if ((emb.parent >= 0) &&
          (!emb.ghost || want_ghosts))
      {
         conn.Append(Connection(emb.parent, i));
         max_parent = std::max(emb.parent, max_parent);
      }
   }

   conn.Sort(); // NOTE: unique is not necessary
   coarse_to_fine.MakeFromList(max_parent+1, conn);
}

void NCMesh::ClearTransforms()
{
   coarse_elements.DeleteAll();
   transforms.Clear();
}

void CoarseFineTransformations::Clear()
{
   for (int i = 0; i < Geometry::NumGeom; i++)
   {
      point_matrices[i].SetSize(0, 0, 0);
   }
   embeddings.DeleteAll();
}

bool CoarseFineTransformations::IsInitialized() const
{
   // return true if point matrices are present for any geometry
   for (int i = 0; i < Geometry::NumGeom; i++)
   {
      if (point_matrices[i].SizeK()) { return true; }
   }
   return false;
}

void Swap(CoarseFineTransformations &a, CoarseFineTransformations &b)
{
   for (int g = 0; g < Geometry::NumGeom; ++g)
   {
      a.point_matrices[g].Swap(b.point_matrices[g]);
   }
   Swap(a.embeddings, b.embeddings);
}


//// SFC Ordering //////////////////////////////////////////////////////////////

static int sgn(int x)
{
   return (x < 0) ? -1 : (x > 0) ? 1 : 0;
}

static void HilbertSfc2D(int x, int y, int ax, int ay, int bx, int by,
                         Array<int> &coords)
{
   int w = std::abs(ax + ay);
   int h = std::abs(bx + by);

   int dax = sgn(ax), day = sgn(ay); // unit major direction ("right")
   int dbx = sgn(bx), dby = sgn(by); // unit orthogonal direction ("up")

   if (h == 1) // trivial row fill
   {
      for (int i = 0; i < w; i++, x += dax, y += day)
      {
         coords.Append(x);
         coords.Append(y);
      }
      return;
   }
   if (w == 1) // trivial column fill
   {
      for (int i = 0; i < h; i++, x += dbx, y += dby)
      {
         coords.Append(x);
         coords.Append(y);
      }
      return;
   }

   int ax2 = ax/2, ay2 = ay/2;
   int bx2 = bx/2, by2 = by/2;

   int w2 = std::abs(ax2 + ay2);
   int h2 = std::abs(bx2 + by2);

   if (2*w > 3*h) // long case: split in two parts only
   {
      if ((w2 & 0x1) && (w > 2))
      {
         ax2 += dax, ay2 += day; // prefer even steps
      }

      HilbertSfc2D(x, y, ax2, ay2, bx, by, coords);
      HilbertSfc2D(x+ax2, y+ay2, ax-ax2, ay-ay2, bx, by, coords);
   }
   else // standard case: one step up, one long horizontal step, one step down
   {
      if ((h2 & 0x1) && (h > 2))
      {
         bx2 += dbx, by2 += dby; // prefer even steps
      }

      HilbertSfc2D(x, y, bx2, by2, ax2, ay2, coords);
      HilbertSfc2D(x+bx2, y+by2, ax, ay, bx-bx2, by-by2, coords);
      HilbertSfc2D(x+(ax-dax)+(bx2-dbx), y+(ay-day)+(by2-dby),
                   -bx2, -by2, -(ax-ax2), -(ay-ay2), coords);
   }
}

static void HilbertSfc3D(int x, int y, int z,
                         int ax, int ay, int az,
                         int bx, int by, int bz,
                         int cx, int cy, int cz,
                         Array<int> &coords)
{
   int w = std::abs(ax + ay + az);
   int h = std::abs(bx + by + bz);
   int d = std::abs(cx + cy + cz);

   int dax = sgn(ax), day = sgn(ay), daz = sgn(az); // unit major dir ("right")
   int dbx = sgn(bx), dby = sgn(by), dbz = sgn(bz); // unit ortho dir ("forward")
   int dcx = sgn(cx), dcy = sgn(cy), dcz = sgn(cz); // unit ortho dir ("up")

   // trivial row/column fills
   if (h == 1 && d == 1)
   {
      for (int i = 0; i < w; i++, x += dax, y += day, z += daz)
      {
         coords.Append(x);
         coords.Append(y);
         coords.Append(z);
      }
      return;
   }
   if (w == 1 && d == 1)
   {
      for (int i = 0; i < h; i++, x += dbx, y += dby, z += dbz)
      {
         coords.Append(x);
         coords.Append(y);
         coords.Append(z);
      }
      return;
   }
   if (w == 1 && h == 1)
   {
      for (int i = 0; i < d; i++, x += dcx, y += dcy, z += dcz)
      {
         coords.Append(x);
         coords.Append(y);
         coords.Append(z);
      }
      return;
   }

   int ax2 = ax/2, ay2 = ay/2, az2 = az/2;
   int bx2 = bx/2, by2 = by/2, bz2 = bz/2;
   int cx2 = cx/2, cy2 = cy/2, cz2 = cz/2;

   int w2 = std::abs(ax2 + ay2 + az2);
   int h2 = std::abs(bx2 + by2 + bz2);
   int d2 = std::abs(cx2 + cy2 + cz2);

   // prefer even steps
   if ((w2 & 0x1) && (w > 2))
   {
      ax2 += dax, ay2 += day, az2 += daz;
   }
   if ((h2 & 0x1) && (h > 2))
   {
      bx2 += dbx, by2 += dby, bz2 += dbz;
   }
   if ((d2 & 0x1) && (d > 2))
   {
      cx2 += dcx, cy2 += dcy, cz2 += dcz;
   }

   // wide case, split in w only
   if ((2*w > 3*h) && (2*w > 3*d))
   {
      HilbertSfc3D(x, y, z,
                   ax2, ay2, az2,
                   bx, by, bz,
                   cx, cy, cz, coords);

      HilbertSfc3D(x+ax2, y+ay2, z+az2,
                   ax-ax2, ay-ay2, az-az2,
                   bx, by, bz,
                   cx, cy, cz, coords);
   }
   // do not split in d
   else if (3*h > 4*d)
   {
      HilbertSfc3D(x, y, z,
                   bx2, by2, bz2,
                   cx, cy, cz,
                   ax2, ay2, az2, coords);

      HilbertSfc3D(x+bx2, y+by2, z+bz2,
                   ax, ay, az,
                   bx-bx2, by-by2, bz-bz2,
                   cx, cy, cz, coords);

      HilbertSfc3D(x+(ax-dax)+(bx2-dbx),
                   y+(ay-day)+(by2-dby),
                   z+(az-daz)+(bz2-dbz),
                   -bx2, -by2, -bz2,
                   cx, cy, cz,
                   -(ax-ax2), -(ay-ay2), -(az-az2), coords);
   }
   // do not split in h
   else if (3*d > 4*h)
   {
      HilbertSfc3D(x, y, z,
                   cx2, cy2, cz2,
                   ax2, ay2, az2,
                   bx, by, bz, coords);

      HilbertSfc3D(x+cx2, y+cy2, z+cz2,
                   ax, ay, az,
                   bx, by, bz,
                   cx-cx2, cy-cy2, cz-cz2, coords);

      HilbertSfc3D(x+(ax-dax)+(cx2-dcx),
                   y+(ay-day)+(cy2-dcy),
                   z+(az-daz)+(cz2-dcz),
                   -cx2, -cy2, -cz2,
                   -(ax-ax2), -(ay-ay2), -(az-az2),
                   bx, by, bz, coords);
   }
   // regular case, split in all w/h/d
   else
   {
      HilbertSfc3D(x, y, z,
                   bx2, by2, bz2,
                   cx2, cy2, cz2,
                   ax2, ay2, az2, coords);

      HilbertSfc3D(x+bx2, y+by2, z+bz2,
                   cx, cy, cz,
                   ax2, ay2, az2,
                   bx-bx2, by-by2, bz-bz2, coords);

      HilbertSfc3D(x+(bx2-dbx)+(cx-dcx),
                   y+(by2-dby)+(cy-dcy),
                   z+(bz2-dbz)+(cz-dcz),
                   ax, ay, az,
                   -bx2, -by2, -bz2,
                   -(cx-cx2), -(cy-cy2), -(cz-cz2), coords);

      HilbertSfc3D(x+(ax-dax)+bx2+(cx-dcx),
                   y+(ay-day)+by2+(cy-dcy),
                   z+(az-daz)+bz2+(cz-dcz),
                   -cx, -cy, -cz,
                   -(ax-ax2), -(ay-ay2), -(az-az2),
                   bx-bx2, by-by2, bz-bz2, coords);

      HilbertSfc3D(x+(ax-dax)+(bx2-dbx),
                   y+(ay-day)+(by2-dby),
                   z+(az-daz)+(bz2-dbz),
                   -bx2, -by2, -bz2,
                   cx2, cy2, cz2,
                   -(ax-ax2), -(ay-ay2), -(az-az2), coords);
   }
}

void NCMesh::GridSfcOrdering2D(int width, int height, Array<int> &coords)
{
   coords.SetSize(0);
   coords.Reserve(2*width*height);

   if (width >= height)
   {
      HilbertSfc2D(0, 0, width, 0, 0, height, coords);
   }
   else
   {
      HilbertSfc2D(0, 0, 0, height, width, 0, coords);
   }
}

void NCMesh::GridSfcOrdering3D(int width, int height, int depth,
                               Array<int> &coords)
{
   coords.SetSize(0);
   coords.Reserve(3*width*height*depth);

   if (width >= height && width >= depth)
   {
      HilbertSfc3D(0, 0, 0,
                   width, 0, 0,
                   0, height, 0,
                   0, 0, depth, coords);
   }
   else if (height >= width && height >= depth)
   {
      HilbertSfc3D(0, 0, 0,
                   0, height, 0,
                   width, 0, 0,
                   0, 0, depth, coords);
   }
   else // depth >= width && depth >= height
   {
      HilbertSfc3D(0, 0, 0,
                   0, 0, depth,
                   width, 0, 0,
                   0, height, 0, coords);
   }
}


//// Utility ///////////////////////////////////////////////////////////////////

void NCMesh::GetEdgeVertices(const MeshId &edge_id, int vert_index[2],
                             bool oriented) const
{
   const Element &el = elements[edge_id.element];
   const GeomInfo& gi = GI[el.Geom()];
   const int* ev = gi.edges[(int) edge_id.local];

   int n0 = el.node[ev[0]], n1 = el.node[ev[1]];
   if (n0 > n1) { std::swap(n0, n1); }

   vert_index[0] = nodes[n0].vert_index;
   vert_index[1] = nodes[n1].vert_index;

   if (oriented && vert_index[0] > vert_index[1])
   {
      std::swap(vert_index[0], vert_index[1]);
   }
}

int NCMesh::GetEdgeNCOrientation(const NCMesh::MeshId &edge_id) const
{
   const Element &el = elements[edge_id.element];
   const GeomInfo& gi = GI[el.Geom()];
   const int* ev = gi.edges[(int) edge_id.local];

   int v0 = nodes[el.node[ev[0]]].vert_index;
   int v1 = nodes[el.node[ev[1]]].vert_index;

   return ((v0 < v1 && ev[0] > ev[1]) || (v0 > v1 && ev[0] < ev[1])) ? -1 : 1;
}

int NCMesh::GetFaceVerticesEdges(const MeshId &face_id,
                                 int vert_index[4], int edge_index[4],
                                 int edge_orientation[4]) const
{
   MFEM_ASSERT(Dim >= 3, "");

   const Element &el = elements[face_id.element];
   const GeomInfo& gi = GI[el.Geom()];

   const int *fv = gi.faces[(int) face_id.local];
   const int nfv = gi.nfv[(int) face_id.local];

   vert_index[3] = edge_index[3] = -1;
   edge_orientation[3] = 0;

   for (int i = 0; i < nfv; i++)
   {
      vert_index[i] = nodes[el.node[fv[i]]].vert_index;
   }

   for (int i = 0; i < nfv; i++)
   {
      int j = i+1;
      if (j >= nfv) { j = 0; }

      int n1 = el.node[fv[i]];
      int n2 = el.node[fv[j]];

      const Node* en = nodes.Find(n1, n2);
      MFEM_ASSERT(en != NULL, "edge not found.");

      edge_index[i] = en->edge_index;
      edge_orientation[i] = (vert_index[i] < vert_index[j]) ? 1 : -1;
   }

   return nfv;
}

int NCMesh::GetEdgeMaster(int node) const
{
   MFEM_ASSERT(node >= 0, "edge node not found.");
   const Node &nd = nodes[node];

   int p1 = nd.p1, p2 = nd.p2;
   MFEM_ASSERT(p1 != p2, "invalid edge node.");

   const Node &n1 = nodes[p1], &n2 = nodes[p2];

   int n1p1 = n1.p1, n1p2 = n1.p2;
   int n2p1 = n2.p1, n2p2 = n2.p2;

   if ((n2p1 != n2p2) && (p1 == n2p1 || p1 == n2p2))
   {
      // n1 is parent of n2: (n1)--(nd)--(n2)------(*)
      if (n2.HasEdge()) { return p2; }
      else { return GetEdgeMaster(p2); }
   }

   if ((n1p1 != n1p2) && (p2 == n1p1 || p2 == n1p2))
   {
      // n2 is parent of n1: (n2)--(nd)--(n1)------(*)
      if (n1.HasEdge()) { return p1; }
      else { return GetEdgeMaster(p1); }
   }

   return -1;
}

int NCMesh::GetEdgeMaster(int v1, int v2) const
{
   int node = nodes.FindId(vertex_nodeId[v1], vertex_nodeId[v2]);
   MFEM_ASSERT(node >= 0 && nodes[node].HasEdge(), "(v1, v2) is not an edge.");

   int master = GetEdgeMaster(node);
   return (master >= 0) ? nodes[master].edge_index : -1;
}

int NCMesh::GetElementDepth(int i) const
{
   int elem = leaf_elements[i];
   int depth = 0, parent;
   while ((parent = elements[elem].parent) != -1)
   {
      elem = parent;
      depth++;
   }
   return depth;
}

int NCMesh::GetElementSizeReduction(int i) const
{
   int elem = leaf_elements[i];
   int parent, reduction = 1;
   while ((parent = elements[elem].parent) != -1)
   {
      if (elements[parent].ref_type & 1) { reduction *= 2; }
      if (elements[parent].ref_type & 2) { reduction *= 2; }
      if (elements[parent].ref_type & 4) { reduction *= 2; }
      elem = parent;
   }
   return reduction;
}

void NCMesh::GetElementFacesAttributes(int leaf_elem,
                                       Array<int> &face_indices,
                                       Array<int> &face_attribs) const
{
   const Element &el = elements[leaf_elements[leaf_elem]];
   const GeomInfo& gi = GI[el.Geom()];

   face_indices.SetSize(gi.nf);
   face_attribs.SetSize(gi.nf);

   for (int i = 0; i < gi.nf; i++)
   {
      const int* fv = gi.faces[i];
      const Face *face = faces.Find(el.node[fv[0]], el.node[fv[1]],
                                    el.node[fv[2]], el.node[fv[3]]);
      MFEM_ASSERT(face, "face not found");
      face_indices[i] = face->index;
      face_attribs[i] = face->attribute;
   }
}

void NCMesh::FindFaceNodes(int face, int node[4]) const
{
   // Obtain face nodes from one of its elements (note that face->p1, p2, p3
   // cannot be used directly since they are not in order and p4 is missing).
   const Face &fa = faces[face];
   int elem = fa.elem[0];
   if (elem < 0) { elem = fa.elem[1]; }
   MFEM_ASSERT(elem >= 0, "Face has no elements?");

   const Element &el = elements[elem];
   int f = find_local_face(el.Geom(),
                           find_node(el, fa.p1),
                           find_node(el, fa.p2),
                           find_node(el, fa.p3));

   const int* fv = GI[el.Geom()].faces[f];
   for (int i = 0; i < 4; i++)
   {
      node[i] = el.node[fv[i]];
   }
}

void NCMesh::GetBoundaryClosure(const Array<int> &bdr_attr_is_ess,
                                Array<int> &bdr_vertices, Array<int> &bdr_edges,
                                Array<int> &bdr_faces)
{
   bdr_vertices.SetSize(0);
   bdr_edges.SetSize(0);
   bdr_faces.SetSize(0);

   if (Dim == 3)
   {
      GetFaceList(); // make sure 'boundary_faces' is up to date

      for (int f : boundary_faces)
      {
         if (bdr_attr_is_ess[faces[f].attribute - 1])
         {
            int node[4];
            FindFaceNodes(f, node);
            int nfv = (node[3] < 0) ? 3 : 4;

            for (int j = 0; j < nfv; j++)
            {
               bdr_vertices.Append(nodes[node[j]].vert_index);

               int enode = nodes.FindId(node[j], node[(j+1) % nfv]);
               MFEM_ASSERT(enode >= 0 && nodes[enode].HasEdge(), "Edge not found.");
               bdr_edges.Append(nodes[enode].edge_index);

               while ((enode = GetEdgeMaster(enode)) >= 0)
               {
                  // append master edges that may not be accessible from any
                  // boundary element, this happens in 3D in re-entrant corners
                  bdr_edges.Append(nodes[enode].edge_index);
               }
            }

            // If the face is a slave face, collect its non-ghost master face
            const Face &face = faces[f];

            const auto id_and_type = GetFaceList().GetMeshIdAndType(face.index);
            if (id_and_type.type == NCList::MeshIdType::SLAVE)
            {
               // A slave face must mark its masters
               const auto &slave_face_id = static_cast<const Slave&>(*id_and_type.id);
               bdr_faces.Append(slave_face_id.master);
            }
         }
      }
   }
   else if (Dim == 2)
   {
      GetEdgeList(); // make sure 'boundary_faces' is up to date

      for (int f : boundary_faces)
      {
         Face &face = faces[f];
         if (bdr_attr_is_ess[face.attribute - 1])
         {
            bdr_vertices.Append(nodes[face.p1].vert_index);
            bdr_vertices.Append(nodes[face.p3].vert_index);
         }

         const auto id_and_type = GetEdgeList().GetMeshIdAndType(face.index);
         if (id_and_type.type == NCList::MeshIdType::SLAVE)
         {
            // A slave face must mark its masters
            const auto &slave_edge_id = static_cast<const Slave&>(*id_and_type.id);
            bdr_edges.Append(slave_edge_id.master);
         }
      }
   }

   // Filter, sort and unique an array, so it contains only local unique values.
   auto FilterSortUnique = [](Array<int> &v, int N)
   {
      // Perform the O(N) filter before the O(NlogN) sort. begin -> it is only
      // entries < N.
      auto it = std::remove_if(v.begin(), v.end(), [N](int i) { return i >= N; });
      std::sort(v.begin(), it);
      v.SetSize(std::distance(v.begin(), std::unique(v.begin(), it)));
   };

   FilterSortUnique(bdr_vertices, NVertices);
   FilterSortUnique(bdr_edges, NEdges);
   FilterSortUnique(bdr_faces, NFaces);
}

int NCMesh::EdgeSplitLevel(int vn1, int vn2) const
{
   int mid = nodes.FindId(vn1, vn2);
   if (mid < 0 || !nodes[mid].HasVertex()) { return 0; }
   return 1 + std::max(EdgeSplitLevel(vn1, mid), EdgeSplitLevel(mid, vn2));
}

int NCMesh::TriFaceSplitLevel(int vn1, int vn2, int vn3) const
{
   int mid[3];
   if (TriFaceSplit(vn1, vn2, vn3, mid) &&
       faces.FindId(vn1, vn2, vn3) < 0)
   {
      return 1 + max(TriFaceSplitLevel(vn1, mid[0], mid[2]),
                     TriFaceSplitLevel(mid[0], vn2, mid[1]),
                     TriFaceSplitLevel(mid[2], mid[1], vn3),
                     TriFaceSplitLevel(mid[0], mid[1], mid[2]));
   }

   return 0; // not split
}

void NCMesh::QuadFaceSplitLevel(int vn1, int vn2, int vn3, int vn4,
                                int& h_level, int& v_level) const
{
   int hl1, hl2, vl1, vl2;
   int mid[5];

   switch (QuadFaceSplitType(vn1, vn2, vn3, vn4, mid))
   {
      case 0: // not split
         h_level = v_level = 0;
         break;

      case 1: // vertical
         QuadFaceSplitLevel(vn1, mid[0], mid[2], vn4, hl1, vl1);
         QuadFaceSplitLevel(mid[0], vn2, vn3, mid[2], hl2, vl2);
         h_level = std::max(hl1, hl2);
         v_level = std::max(vl1, vl2) + 1;
         break;

      default: // horizontal
         QuadFaceSplitLevel(vn1, vn2, mid[1], mid[3], hl1, vl1);
         QuadFaceSplitLevel(mid[3], mid[1], vn3, vn4, hl2, vl2);
         h_level = std::max(hl1, hl2) + 1;
         v_level = std::max(vl1, vl2);
   }
}

int NCMesh::QuadFaceSplitLevel(int vn1, int vn2, int vn3, int vn4) const
{
   int h_level, v_level;
   QuadFaceSplitLevel(vn1, vn2, vn3, vn4, h_level, v_level);
   return h_level + v_level;
}

void NCMesh::CountSplits(int elem, int splits[3]) const
{
   const Element &el = elements[elem];
   const int* node = el.node;
   GeomInfo& gi = GI[el.Geom()];

   int elevel[MaxElemEdges];
   for (int i = 0; i < gi.ne; i++)
   {
      const int* ev = gi.edges[i];
      elevel[i] = EdgeSplitLevel(node[ev[0]], node[ev[1]]);
   }

   int flevel[MaxElemFaces][2];
   if (Dim >= 3)
   {
      for (int i = 0; i < gi.nf; i++)
      {
         const int* fv = gi.faces[i];
         if (gi.nfv[i] == 4)
         {
            QuadFaceSplitLevel(node[fv[0]], node[fv[1]],
                               node[fv[2]], node[fv[3]],
                               flevel[i][1], flevel[i][0]);
         }
         else
         {
            flevel[i][1] = 0;
            flevel[i][0] =
               TriFaceSplitLevel(node[fv[0]], node[fv[1]], node[fv[2]]);
         }
      }
   }

   if (el.Geom() == Geometry::CUBE)
   {
      splits[0] = max(flevel[0][0], flevel[1][0], flevel[3][0], flevel[5][0],
                      elevel[0], elevel[2], elevel[4], elevel[6]);

      splits[1] = max(flevel[0][1], flevel[2][0], flevel[4][0], flevel[5][1],
                      elevel[1], elevel[3], elevel[5], elevel[7]);

      splits[2] = max(flevel[1][1], flevel[2][1], flevel[3][1], flevel[4][1],
                      elevel[8], elevel[9], elevel[10], elevel[11]);
   }
   else if (el.Geom() == Geometry::PRISM)
   {
      splits[0] = splits[1] = max(flevel[0][0], flevel[1][0], 0,
                                  flevel[2][0], flevel[3][0], flevel[4][0],
                                  elevel[0], elevel[1], elevel[2],
                                  elevel[3], elevel[4], elevel[5]);

      splits[2] = max(flevel[2][1], flevel[3][1], flevel[4][1],
                      elevel[6], elevel[7], elevel[8]);
   }
   else if (el.Geom() == Geometry::PYRAMID)
   {
      splits[0] = max(flevel[0][0], flevel[1][0], 0,
                      flevel[2][0], flevel[3][0], flevel[4][0],
                      elevel[0], elevel[1], elevel[2],
                      elevel[3], elevel[4], elevel[5],
                      elevel[6], elevel[7]);

      splits[1] = splits[0];
      splits[2] = splits[0];
   }
   else if (el.Geom() == Geometry::PYRAMID)
   {
      splits[0] = std::max(
                     max6(flevel[0][0], flevel[1][0], 0,
                          flevel[2][0], flevel[3][0], flevel[4][0]),
                     max8(elevel[0], elevel[1], elevel[2],
                          elevel[3], elevel[4], elevel[5],
                          elevel[6], elevel[7]));

      splits[1] = splits[0];
      splits[2] = splits[0];
   }
   else if (el.Geom() == Geometry::TETRAHEDRON)
   {
      splits[0] = max(flevel[0][0], flevel[1][0], flevel[2][0], flevel[3][0],
                      elevel[0], elevel[1], elevel[2], elevel[3], elevel[4], elevel[5]);

      splits[1] = splits[0];
      splits[2] = splits[0];
   }
   else if (el.Geom() == Geometry::SQUARE)
   {
      splits[0] = max(elevel[0], elevel[2]);
      splits[1] = max(elevel[1], elevel[3]);
   }
   else if (el.Geom() == Geometry::TRIANGLE)
   {
      splits[0] = max(elevel[0], elevel[1], elevel[2]);
      splits[1] = splits[0];
   }
   else
   {
      MFEM_ABORT("Unsupported element geometry.");
   }
}

void NCMesh::GetLimitRefinements(Array<Refinement> &refinements, int max_level)
{
   for (int i = 0; i < leaf_elements.Size(); i++)
   {
      if (IsGhost(elements[leaf_elements[i]])) { break; } // TODO: NElements

      int splits[3];
      CountSplits(leaf_elements[i], splits);

      char ref_type = 0;
      for (int k = 0; k < Dim; k++)
      {
         if (splits[k] > max_level)
         {
            ref_type |= (1 << k);
         }
      }

      if (ref_type)
      {
         if (Iso)
         {
            // iso meshes should only be modified by iso refinements
            ref_type = 7;
         }
         refinements.Append(Refinement(i, ref_type));
      }
   }
}

void NCMesh::LimitNCLevel(int max_nc_level)
{
   MFEM_VERIFY(max_nc_level >= 1, "'max_nc_level' must be 1 or greater.");

   while (1)
   {
      Array<Refinement> refinements;
      GetLimitRefinements(refinements, max_nc_level);

      if (!refinements.Size()) { break; }

      Refine(refinements);
   }
}


//// I/O ///////////////////////////////////////////////////////////////////////

int NCMesh::PrintVertexParents(std::ostream *os) const
{
   if (!os)
   {
      // count vertex nodes with parents
      int nv = 0;
      for (auto node = nodes.cbegin(); node != nodes.cend(); ++node)
      {
         if (node->HasVertex() && node->p1 != node->p2) { nv++; }
      }
      return nv;
   }
   else
   {
      // print the relations
      for (auto node = nodes.cbegin(); node != nodes.cend(); ++node)
      {
         if (node->HasVertex() && node->p1 != node->p2)
         {
            MFEM_ASSERT(nodes[node->p1].HasVertex(), "");
            MFEM_ASSERT(nodes[node->p2].HasVertex(), "");

            (*os) << node.index() << " " << node->p1 << " " << node->p2 << "\n";
         }
      }
      return 0;
   }
}

void NCMesh::LoadVertexParents(std::istream &input)
{
   int nv;
   input >> nv;
   while (nv--)
   {
      int id, p1, p2;
      input >> id >> p1 >> p2;
      MFEM_VERIFY(input, "problem reading vertex parents.");

      MFEM_VERIFY(nodes.IdExists(id), "vertex " << id << " not found.");
      MFEM_VERIFY(nodes.IdExists(p1), "parent " << p1 << " not found.");
      MFEM_VERIFY(nodes.IdExists(p2), "parent " << p2 << " not found.");

      int check = nodes.FindId(p1, p2);
      MFEM_VERIFY(check < 0, "parents (" << p1 << ", " << p2 << ") already "
                  "assigned to node " << check);

      // assign new parents for the node
      nodes.Reparent(id, p1, p2);
   }
}

int NCMesh::PrintBoundary(std::ostream *os) const
{
   static const int nfv2geom[5] =
   {
      Geometry::INVALID, Geometry::POINT, Geometry::SEGMENT,
      Geometry::TRIANGLE, Geometry::SQUARE
   };
   int deg = (Dim == 2) ? 2 : 1; // for degenerate faces in 2D

   int count = 0;
   for (int i = 0; i < elements.Size(); i++)
   {
      const Element &el = elements[i];
      if (!el.IsLeaf()) { continue; }

      GeomInfo& gi = GI[el.Geom()];
      for (int k = 0; k < gi.nf; k++)
      {
         const int* fv = gi.faces[k];
         const int nfv = gi.nfv[k];
         const Face* face = faces.Find(el.node[fv[0]], el.node[fv[1]],
                                       el.node[fv[2]], el.node[fv[3]]);
         MFEM_ASSERT(face != NULL, "face not found");
         if (face->Boundary())
         {
            if (!os) { count++; continue; }

            (*os) << face->attribute << " " << nfv2geom[nfv];
            for (int j = 0; j < nfv; j++)
            {
               (*os) << " " << el.node[fv[j*deg]];
            }
            (*os) << "\n";
         }
      }
   }
   return count;
}

void NCMesh::LoadBoundary(std::istream &input)
{
   int nb, attr, geom;
   input >> nb;
   for (int i = 0; i < nb; i++)
   {
      input >> attr >> geom;

      int v1, v2, v3, v4;
      if (geom == Geometry::SQUARE)
      {
         input >> v1 >> v2 >> v3 >> v4;
         Face* face = faces.Get(v1, v2, v3, v4);
         face->attribute = attr;
      }
      else if (geom == Geometry::TRIANGLE)
      {
         input >> v1 >> v2 >> v3;
         Face* face = faces.Get(v1, v2, v3);
         face->attribute = attr;
      }
      else if (geom == Geometry::SEGMENT)
      {
         input >> v1 >> v2;
         Face* face = faces.Get(v1, v1, v2, v2);
         face->attribute = attr;
      }
      else if (geom == Geometry::POINT)
      {
         input >> v1;
         Face* face = faces.Get(v1, v1, v1, v1);
         face->attribute = attr;
      }
      else
      {
         MFEM_ABORT("unsupported boundary element geometry: " << geom);
      }
   }
}

void NCMesh::PrintCoordinates(std::ostream &os) const
{
   int nv = coordinates.Size()/3;
   os << nv << "\n";
   if (!nv) { return; }

   os << spaceDim << "\n";
   for (int i = 0; i < nv; i++)
   {
      os << coordinates[3*i];
      for (int j = 1; j < spaceDim; j++)
      {
         os << " " << coordinates[3*i + j];
      }
      os << "\n";
   }
}

void NCMesh::LoadCoordinates(std::istream &input)
{
   int nv;
   input >> nv;
   if (!nv) { return; }

   input >> spaceDim;

   coordinates.SetSize(nv * 3);
   coordinates = 0.0;

   for (int i = 0; i < nv; i++)
   {
      for (int j = 0; j < spaceDim; j++)
      {
         input >> coordinates[3*i + j];
         MFEM_VERIFY(input.good(), "unexpected EOF");
      }
   }
}

bool NCMesh::ZeroRootStates() const
{
   for (int i = 0; i < root_state.Size(); i++)
   {
      if (root_state[i]) { return false; }
   }
   return true;
}

void NCMesh::Print(std::ostream &os, const std::string &comments) const
{
   os << "MFEM NC mesh v1.0\n\n";

   if (!comments.empty()) { os << comments << "\n\n"; }

   os <<
      "# NCMesh supported geometry types:\n"
      "# SEGMENT     = 1\n"
      "# TRIANGLE    = 2\n"
      "# SQUARE      = 3\n"
      "# TETRAHEDRON = 4\n"
      "# CUBE        = 5\n"
      "# PRISM       = 6\n"
      "# PYRAMID     = 7\n";

   os << "\ndimension\n" << Dim << "\n";

#ifndef MFEM_USE_MPI
   if (MyRank != 0) // don't print this section in serial: default rank is 0
#endif
   {
      os << "\nrank\n" << MyRank << "\n";
   }

   os << "\n# rank attr geom ref_type nodes/children";
   os << "\nelements\n" << elements.Size() << "\n";

   for (int i = 0; i < elements.Size(); i++)
   {
      const Element &el = elements[i];
      os << el.rank << " " << el.attribute << " ";
      if (el.parent == -2) { os << "-1\n"; continue; } // unused element

      os << int(el.geom) << " " << int(el.ref_type);
      for (int j = 0; j < MaxElemNodes && el.node[j] >= 0; j++)
      {
         os << " " << el.node[j];
      }
      os << "\n";
   }

   int nb = PrintBoundary(NULL);
   if (nb)
   {
      os << "\n# attr geom nodes";
      os << "\nboundary\n" << nb << "\n";

      PrintBoundary(&os);
   }

   int nvp = PrintVertexParents(NULL);
   if (nvp)
   {
      os << "\n# vert_id p1 p2";
      os << "\nvertex_parents\n" << nvp << "\n";

      PrintVertexParents(&os);
   }

   if (!ZeroRootStates()) // root_state section is optional
   {
      os << "\n# root element orientation";
      os << "\nroot_state\n" << root_state.Size() << "\n";

      for (int i = 0; i < root_state.Size(); i++)
      {
         os << root_state[i] << "\n";
      }
   }

   if (coordinates.Size())
   {
      os << "\n# top-level node coordinates";
      os << "\ncoordinates\n";

      PrintCoordinates(os);
   }
   else
   {
      // 'nodes' will be printed one level up by Mesh::Printer()
   }
}

void NCMesh::InitRootElements()
{
   // initialize Element::parent
   for (int i = 0; i < elements.Size(); i++)
   {
      Element &el = elements[i];
      if (el.ref_type)
      {
         for (int j = 0; j < MaxElemChildren && el.child[j] >= 0; j++)
         {
            int child = el.child[j];
            MFEM_VERIFY(child < elements.Size(), "invalid mesh file: "
                        "element " << i << " references invalid child " << child);
            elements[child].parent = i;
         }
      }
   }

   // count the root elements
   int nroots = 0;
   while (nroots < elements.Size() &&
          elements[nroots].parent == -1)
   {
      nroots++;
   }
   MFEM_VERIFY(nroots, "invalid mesh file: no root elements found.");

   // check that only the first 'nroot' elements are roots (have no parent)
   for (int i = nroots; i < elements.Size(); i++)
   {
      MFEM_VERIFY(elements[i].parent != -1,
                  "invalid mesh file: only the first M elements can be roots. "
                  "Found element " << i << " with no parent.");
   }

   // default root state is zero
   root_state.SetSize(nroots);
   root_state = 0;
}

int NCMesh::CountTopLevelNodes() const
{
   int ntop = 0;
   for (auto node = nodes.cbegin(); node != nodes.cend(); ++node)
   {
      if (node->p1 == node->p2) { ntop = node.index() + 1; }
   }
   return ntop;
}

NCMesh::NCMesh(std::istream &input, int version, int &curved, int &is_nc)
   : spaceDim(0), MyRank(0), Iso(true), Legacy(false)
{
   is_nc = 1;
   if (version == 1) // old MFEM mesh v1.1 format
   {
      LoadLegacyFormat(input, curved, is_nc);
      Legacy = true;
      return;
   }

   MFEM_ASSERT(version == 10, "");
   std::string ident;
   int count;

   // load dimension
   skip_comment_lines(input, '#');
   input >> ident;
   MFEM_VERIFY(ident == "dimension", "Invalid mesh file: " << ident);
   input >> Dim;

   // load rank, if present
   skip_comment_lines(input, '#');
   input >> ident;
   if (ident == "rank")
   {
      input >> MyRank;
      MFEM_VERIFY(MyRank >= 0, "Invalid rank");

      skip_comment_lines(input, '#');
      input >> ident;
   }

   // load file SFC version, if present (for future changes to SFC ordering)
   if (ident == "sfc_version")
   {
      int sfc_version; // TODO future: store as class member
      input >> sfc_version;
      MFEM_VERIFY(sfc_version == 0,
                  "Unsupported mesh file SFC version (" << sfc_version << "). "
                  "Please update MFEM.");

      skip_comment_lines(input, '#');
      input >> ident;
   }

   // load elements
   MFEM_VERIFY(ident == "elements", "Invalid mesh file: " << ident);
   input >> count;
   for (int i = 0; i < count; i++)
   {
      int rank, attr, geom, ref_type;
      input >> rank >> attr >> geom;

      Geometry::Type type = Geometry::Type(geom);
      elements.Append(Element(type, attr));

      MFEM_ASSERT(elements.Size() == i+1, "");
      Element &el = elements[i];
      el.rank = rank;

      if (geom >= 0)
      {
         CheckSupportedGeom(type);
         GI[geom].InitGeom(type);

         input >> ref_type;
         MFEM_VERIFY(ref_type >= 0 && ref_type < 8, "");
         el.ref_type = ref_type;

         if (ref_type) // refined element
         {
            for (int j = 0; j < ref_type_num_children[ref_type]; j++)
            {
               input >> el.child[j];
            }
            if (Dim == 3 && ref_type != 7) { Iso = false; }
         }
         else // leaf element
         {
            for (int j = 0; j < GI[geom].nv; j++)
            {
               int id;
               input >> id;
               el.node[j] = id;
               nodes.Alloc(id, id, id);
               // NOTE: nodes that won't get parents assigned will stay hashed
               // with p1 == p2 == id (top-level nodes)
            }
         }
      }
      else
      {
         el.parent = -2; // mark as unused
         free_element_ids.Append(i);
      }
   }

   InitRootElements();
   InitGeomFlags();

   skip_comment_lines(input, '#');
   input >> ident;

   // load boundary
   if (ident == "boundary")
   {
      LoadBoundary(input);

      skip_comment_lines(input, '#');
      input >> ident;
   }

   // load vertex hierarchy
   if (ident == "vertex_parents")
   {
      LoadVertexParents(input);

      skip_comment_lines(input, '#');
      input >> ident;
   }

   // load root states
   if (ident == "root_state")
   {
      input >> count;
      MFEM_VERIFY(count <= root_state.Size(), "Too many root states");
      for (int i = 0; i < count; i++)
      {
         input >> root_state[i];
      }

      skip_comment_lines(input, '#');
      input >> ident;
   }

   // load coordinates or nodes
   if (ident == "coordinates")
   {
      LoadCoordinates(input);

      MFEM_VERIFY(coordinates.Size()/3 >= CountTopLevelNodes(),
                  "Invalid mesh file: not all top-level nodes are covered by "
                  "the 'coordinates' section of the mesh file.");
      curved = 0;
   }
   else if (ident == "nodes")
   {
      coordinates.SetSize(0); // this means the mesh is curved

      // prepare to read the nodes
      input >> std::ws;
      curved = 1;
   }
   else
   {
      MFEM_ABORT("Invalid mesh file: either 'coordinates' or "
                 "'nodes' must be present");
   }

   // create edge nodes and faces
   nodes.UpdateUnused();
   for (int i = 0; i < elements.Size(); i++)
   {
      if (elements[i].IsLeaf())
      {
         ReferenceElement(i);
         RegisterFaces(i);
      }
   }

   Update();
}

void NCMesh::CopyElements(int elem,
                          const BlockArray<Element> &tmp_elements)
{
   Element &el = elements[elem];
   if (el.ref_type)
   {
      for (int i = 0; i < MaxElemChildren && el.child[i] >= 0; i++)
      {
         int old_id = el.child[i];
         // here we know 'free_element_ids' is empty
         int new_id = elements.Append(tmp_elements[old_id]);
         el.child[i] = new_id;
         elements[new_id].parent = elem;
         CopyElements(new_id, tmp_elements);
      }
   }
}

void NCMesh::LoadCoarseElements(std::istream &input)
{
   int ne;
   input >> ne;

   bool iso = true;

   // load the coarse elements
   while (ne--)
   {
      int ref_type;
      input >> ref_type;

      int elem = AddElement(Element(Geometry::INVALID, 0));
      Element &el = elements[elem];
      el.ref_type = ref_type;

      if (Dim == 3 && ref_type != 7) { iso = false; }

      // load child IDs and make parent-child links
      int nch = ref_type_num_children[ref_type];
      for (int i = 0, id; i < nch; i++)
      {
         input >> id;
         MFEM_VERIFY(id >= 0, "");
         MFEM_VERIFY(id < elements.Size(),
                     "coarse element cannot be referenced before it is "
                     "defined (id=" << id << ").");

         Element &child = elements[id];
         MFEM_VERIFY(child.parent == -1,
                     "element " << id << " cannot have two parents.");

         el.child[i] = id;
         child.parent = elem;

         if (!i) // copy geom and attribute from first child
         {
            el.geom = child.geom;
            el.attribute = child.attribute;
         }
      }
   }

   // prepare for reordering the elements
   BlockArray<Element> tmp_elements;
   elements.Swap(tmp_elements);

   // copy roots, they need to be at the beginning of 'elements'
   int root_count = 0;
   for (auto el = tmp_elements.begin(); el != tmp_elements.end(); ++el)
   {
      if (el->parent == -1)
      {
         elements.Append(*el); // same as AddElement()
         root_count++;
      }
   }

   // copy the rest of the hierarchy
   for (int i = 0; i < root_count; i++)
   {
      CopyElements(i, tmp_elements);
   }

   // set the Iso flag (must be false if there are 3D aniso refinements)
   Iso = iso;

   InitRootState(root_count);
}

void NCMesh::LoadLegacyFormat(std::istream &input, int &curved, int &is_nc)
{
   MFEM_ASSERT(elements.Size() == 0, "");
   MFEM_ASSERT(nodes.Size() == 0, "");
   MFEM_ASSERT(free_element_ids.Size() == 0, "");

   std::string ident;
   int count, attr, geom;

   // load dimension
   skip_comment_lines(input, '#');
   input >> ident;
   MFEM_VERIFY(ident == "dimension", "invalid mesh file");
   input >> Dim;

   // load elements
   skip_comment_lines(input, '#');
   input >> ident;
   MFEM_VERIFY(ident == "elements", "invalid mesh file");

   input >> count;
   for (int i = 0; i < count; i++)
   {
      input >> attr >> geom;

      Geometry::Type type = Geometry::Type(geom);
      CheckSupportedGeom(type);
      GI[geom].InitGeom(type);

      int eid = AddElement(Element(type, attr));
      MFEM_ASSERT(eid == i, "");

      Element &el = elements[eid];
      for (int j = 0; j < GI[geom].nv; j++)
      {
         int id;
         input >> id;
         el.node[j] = id;
         nodes.Alloc(id, id, id); // see comment in NCMesh::NCMesh
      }
      el.index = i; // needed for file leaf order below
   }

   // load boundary
   skip_comment_lines(input, '#');
   input >> ident;
   MFEM_VERIFY(ident == "boundary", "invalid mesh file");

   LoadBoundary(input);

   // load vertex hierarchy
   skip_comment_lines(input, '#');
   input >> ident;
   if (ident == "vertex_parents")
   {
      LoadVertexParents(input);
      is_nc = 1;

      skip_comment_lines(input, '#');
      input >> ident;
   }
   else
   {
      // no "vertex_parents" section: this file needs to be treated as a
      // conforming mesh for complete backward compatibility with MFEM 4.2
      is_nc = 0;
   }

   // load element hierarchy
   if (ident == "coarse_elements")
   {
      LoadCoarseElements(input);

      skip_comment_lines(input, '#');
      input >> ident;
   }
   else
   {
      // no element hierarchy -> all elements are roots
      InitRootState(elements.Size());
   }
   InitGeomFlags();

   // load vertices
   MFEM_VERIFY(ident == "vertices", "invalid mesh file");
   int nvert;
   input >> nvert;
   input >> std::ws >> ident;
   if (ident != "nodes")
   {
      spaceDim = atoi(ident.c_str());

      coordinates.SetSize(3*nvert);
      coordinates = 0.0;

      for (int i = 0; i < nvert; i++)
      {
         for (int j = 0; j < spaceDim; j++)
         {
            input >> coordinates[3*i + j];
            MFEM_VERIFY(input.good(), "unexpected EOF");
         }
      }

      // truncate extra coordinates (legacy vertices section is longer)
      int ntop = CountTopLevelNodes();
      if (3*ntop < coordinates.Size())
      {
         coordinates.SetSize(3*ntop);
      }
   }
   else
   {
      coordinates.SetSize(0);

      // prepare to read the nodes
      input >> std::ws;
      curved = 1;
   }

   // create edge nodes and faces
   nodes.UpdateUnused();
   int leaf_count = 0;
   for (int i = 0; i < elements.Size(); i++)
   {
      if (elements[i].IsLeaf())
      {
         ReferenceElement(i);
         RegisterFaces(i);
         leaf_count++;
      }
   }

   // v1.1 honors file leaf order on load, prepare legacy 'leaf_elements'
   Array<int> file_leaf_elements(leaf_count);
   file_leaf_elements = -1;
   for (int i = 0; i < elements.Size(); i++)
   {
      if (elements[i].IsLeaf())
      {
         file_leaf_elements[elements[i].index] = i;
      }
   }
   MFEM_ASSERT(file_leaf_elements.Min() >= 0, "");

   Update();

   // force file leaf order
   Swap(leaf_elements, file_leaf_elements);

   // make sure Mesh::NVertices is equal to "nvert" from the file (in case of
   // unused vertices), see also GetMeshComponents
   if (nvert > vertex_nodeId.Size())
   {
      vertex_nodeId.SetSize(nvert, -1);
   }
}

void NCMesh::LegacyToNewVertexOrdering(Array<int> &order) const
{
   order.SetSize(NVertices);
   order = -1;

   int count = 0;
   for (auto node = nodes.cbegin(); node != nodes.cend(); ++node)
   {
      if (node->HasVertex())
      {
         MFEM_ASSERT(node.index() >= 0, "");
         MFEM_ASSERT(node.index() < order.Size(), "");
         MFEM_ASSERT(order[node.index()] == -1, "");

         order[node.index()] = node->vert_index;
         count++;
      }
   }
   MFEM_ASSERT(count == order.Size(), "");
   MFEM_CONTRACT_VAR(count);
}


////////////////////////////////////////////////////////////////////////////////

void NCMesh::Trim()
{
   vertex_list.Clear();
   face_list.Clear();
   edge_list.Clear();

   boundary_faces.DeleteAll();
   element_vertex.Clear();

   ClearTransforms();

   // TODO future: consider trimming unused blocks at the end of 'elements' and
   // maybe also of 'nodes' and 'faces'.
}

long NCMesh::NCList::MemoryUsage() const
{
   int pm_size = 0;
   for (int i = 0; i < Geometry::NumGeom; i++)
   {
      for (int j = 0; j < point_matrices[i].Size(); i++)
      {
         pm_size += point_matrices[i][j]->MemoryUsage();
      }
      pm_size += point_matrices[i].MemoryUsage();
   }

   return conforming.MemoryUsage() +
          masters.MemoryUsage() +
          slaves.MemoryUsage() +
          pm_size;
}

long CoarseFineTransformations::MemoryUsage() const
{
   long mem = embeddings.MemoryUsage();
   for (int i = 0; i < Geometry::NumGeom; i++)
   {
      mem += point_matrices[i].MemoryUsage();
   }
   return mem;
}

long NCMesh::MemoryUsage() const
{
   return nodes.MemoryUsage() +
          faces.MemoryUsage() +
          elements.MemoryUsage() +
          free_element_ids.MemoryUsage() +
          root_state.MemoryUsage() +
          coordinates.MemoryUsage() +
          leaf_elements.MemoryUsage() +
          leaf_sfc_index.MemoryUsage() +
          vertex_nodeId.MemoryUsage() +
          face_list.MemoryUsage() +
          edge_list.MemoryUsage() +
          vertex_list.MemoryUsage() +
          boundary_faces.MemoryUsage() +
          element_vertex.MemoryUsage() +
          ref_stack.MemoryUsage() +
          derefinements.MemoryUsage() +
          transforms.MemoryUsage() +
          coarse_elements.MemoryUsage() +
          sizeof(*this);
}

int NCMesh::PrintMemoryDetail() const
{
   nodes.PrintMemoryDetail(); mfem::out << " nodes\n";
   faces.PrintMemoryDetail(); mfem::out << " faces\n";

   mfem::out << elements.MemoryUsage() << " elements\n"
             << free_element_ids.MemoryUsage() << " free_element_ids\n"
             << root_state.MemoryUsage() << " root_state\n"
             << coordinates.MemoryUsage() << " top_vertex_pos\n"
             << leaf_elements.MemoryUsage() << " leaf_elements\n"
             << leaf_sfc_index.MemoryUsage() << " leaf_sfc_index\n"
             << vertex_nodeId.MemoryUsage() << " vertex_nodeId\n"
             << face_list.MemoryUsage() << " face_list\n"
             << edge_list.MemoryUsage() << " edge_list\n"
             << vertex_list.MemoryUsage() << " vertex_list\n"
             << boundary_faces.MemoryUsage() << " boundary_faces\n"
             << element_vertex.MemoryUsage() << " element_vertex\n"
             << ref_stack.MemoryUsage() << " ref_stack\n"
             << derefinements.MemoryUsage() << " derefinements\n"
             << transforms.MemoryUsage() << " transforms\n"
             << coarse_elements.MemoryUsage() << " coarse_elements\n"
             << sizeof(*this) << " NCMesh"
             << std::endl;

   return elements.Size() - free_element_ids.Size();
}

#ifdef MFEM_DEBUG
void NCMesh::DebugLeafOrder(std::ostream &os) const
{
   tmp_vertex = new TmpVertex[nodes.NumIds()];
   for (int i = 0; i < leaf_elements.Size(); i++)
   {
      const Element* elem = &elements[leaf_elements[i]];
      for (int j = 0; j < Dim; j++)
      {
         real_t sum = 0.0;
         int count = 0;
         for (int k = 0; k < MaxElemNodes; k++)
         {
            if (elem->node[k] >= 0)
            {
               sum += CalcVertexPos(elem->node[k])[j];
               count++;
            }
         }
         os << sum / count << " ";
      }
      os << "\n";
   }
   delete [] tmp_vertex;
}

void NCMesh::DebugDump(std::ostream &os) const
{
   // dump nodes
   tmp_vertex = new TmpVertex[nodes.NumIds()];
   os << nodes.Size() << "\n";
   for (auto node = nodes.cbegin(); node != nodes.cend(); ++node)
   {
      const real_t *pos = CalcVertexPos(node.index());
      os << node.index() << " "
         << pos[0] << " " << pos[1] << " " << pos[2] << " "
         << node->p1 << " " << node->p2 << " "
         << node->vert_index << " " << node->edge_index << " "
         << 0 << "\n";
   }
   delete [] tmp_vertex;
   os << "\n";

   // dump elements
   int nleaves = 0;
   for (int i = 0; i < elements.Size(); i++)
   {
      if (elements[i].IsLeaf()) { nleaves++; }
   }
   os << nleaves << "\n";
   for (int i = 0; i < elements.Size(); i++)
   {
      const Element &el = elements[i];
      if (el.IsLeaf())
      {
         const GeomInfo& gi = GI[el.Geom()];
         os << gi.nv << " ";
         for (int j = 0; j < gi.nv; j++)
         {
            os << el.node[j] << " ";
         }
         os << el.attribute << " " << el.rank << " " << i << "\n";
      }
   }
   os << "\n";

   // dump faces
   os << faces.Size() << "\n";
   for (const auto &face : faces)
   {
      int elem = face.elem[0];
      if (elem < 0) { elem = face.elem[1]; }
      MFEM_ASSERT(elem >= 0, "");
      const Element &el = elements[elem];

      int lf = find_local_face(el.Geom(),
                               find_node(el, face.p1),
                               find_node(el, face.p2),
                               find_node(el, face.p3));

      const int* fv = GI[el.Geom()].faces[lf];
      const int nfv = GI[el.Geom()].nfv[lf];

      os << nfv;
      for (int i = 0; i < nfv; i++)
      {
         os << " " << el.node[fv[i]];
      }
      //os << " # face " << face.index() << ", index " << face.index << "\n";
      os << "\n";
   }
}
#endif

} // namespace mfem<|MERGE_RESOLUTION|>--- conflicted
+++ resolved
@@ -150,16 +150,10 @@
       CheckSupportedGeom(geom);
       GI[geom].InitGeom(geom);
 
-<<<<<<< HEAD
-      //If we have pyramids we will need tets after refinement
-      if (geom == Geometry::PYRAMID)
-      {
-         CheckSupportedGeom(Geometry::TETRAHEDRON);
-=======
       // if we have pyramids we will need tets after refinement
       if (geom == Geometry::PYRAMID)
       {
->>>>>>> ab024fa6
+         CheckSupportedGeom(Geometry::TETRAHEDRON);
          GI[Geometry::TETRAHEDRON].InitGeom(Geometry::TETRAHEDRON);
       }
 
@@ -499,10 +493,7 @@
    , rank(0), attribute(attr), parent(-1)
 {
    for (int i = 0; i < MaxElemNodes; i++) { node[i] = -1; }
-<<<<<<< HEAD
-=======
    for (int i = 0; i < MaxElemChildren; i++) { child[i] = -1; }
->>>>>>> ab024fa6
 
    // NOTE: in 2D the 8/10-element node/child arrays are not optimal, however,
    // testing shows we would only save 17% of the total NCMesh memory if
@@ -1547,7 +1538,6 @@
 
       child[0] = NewPyramid(no[0], mid01, midf0, mid03, mid04,
                             attr, fa[0], fa[1], -1, -1, fa[4]);
-<<<<<<< HEAD
       child[1] = NewTetrahedron(mid01, midf0, mid04, mid14,
                                 attr, -1, -1, -1, fa[1]);
       child[2] = NewPyramid(mid01, no[1], mid12, midf0, mid14,
@@ -1567,36 +1557,6 @@
       child[9] = NewPyramid(mid04, mid14, mid24, mid34, no[4],
                             attr, -1, fa[1], fa[2], fa[3], fa[4]);
 
-=======
-
-      child[1] = NewPyramid(mid01, no[1], mid12, midf0, mid14,
-                            attr, fa[0], fa[1], fa[2], -1, -1);
-
-      child[2] = NewPyramid(midf0, mid12, no[2], mid23, mid24,
-                            attr, fa[0], -1, fa[2], fa[3], -1);
-
-      child[3] = NewPyramid(mid03, midf0, mid23, no[3], mid34,
-                            attr, fa[0], -1, -1, fa[3], fa[4]);
-
-      child[4] = NewPyramid(mid24, mid14, mid04, mid34, midf0,
-                            attr, -1, -1, -1, -1, -1);
-
-      child[5] = NewPyramid(mid04, mid14, mid24, mid34, no[4],
-                            attr, -1, fa[1], fa[2], fa[3], fa[4]);
-
-      child[6] = NewTetrahedron(mid01, midf0, mid04, mid14,
-                                attr, -1, -1, -1, fa[1]);
-
-      child[7] = NewTetrahedron(midf0, mid14, mid12, mid24,
-                                attr, -1, -1, fa[2], -1);
-
-      child[8] = NewTetrahedron(midf0, mid23, mid34, mid24,
-                                attr, -1, -1, fa[3], -1);
-
-      child[9] = NewTetrahedron(mid03, mid04, midf0, mid34,
-                                attr, -1, fa[4], -1, -1);
-
->>>>>>> ab024fa6
       CheckIsoFace(no[3], no[2], no[1], no[0], mid23, mid12, mid01, mid03, midf0);
    }
    else if (el.Geom() == Geometry::SQUARE)
@@ -2589,13 +2549,12 @@
                                       node[fv[3]]);
          if (id >= 0 && faces[id].Boundary())
          {
-<<<<<<< HEAD
             if ((nc_elem.geom == Geometry::CUBE) ||
                 ((nc_elem.geom == Geometry::PRISM ||
                   nc_elem.geom == Geometry::PYRAMID) && nfv == 4))
             {
                auto* quad = (Quadrilateral*) mesh.NewElement(Geometry::SQUARE);
-               quad->SetAttribute(face->attribute);
+               quad->SetAttribute(faces[id].attribute);
                for (int j = 0; j < 4; j++)
                {
                   quad->GetVertices()[j] = nodes[node[fv[j]]].vert_index;
@@ -2605,12 +2564,6 @@
             else if (nc_elem.geom == Geometry::PRISM ||
                      nc_elem.geom == Geometry::PYRAMID ||
                      nc_elem.geom == Geometry::TETRAHEDRON)
-=======
-            const auto &face = faces[id];
-            if (face.elem[0] >= 0 && face.elem[1] >= 0 &&
-                nc_elem.rank != std::min(elements[face.elem[0]].rank,
-                                         elements[face.elem[1]].rank))
->>>>>>> ab024fa6
             {
                // This is a conformal internal face, but this element is not the
                // lowest ranking attached processor, thus not the owner of the
@@ -4535,7 +4488,6 @@
          Point mid24(pm(2), pm(4)), mid34(pm(3), pm(4));
          Point midf0(mid23, mid12, mid01, mid03);
 
-<<<<<<< HEAD
          if (child == 0)   //Pyramid
          {
             pm = PointMatrix(pm(0), mid01, midf0, mid03, mid04);
@@ -4575,47 +4527,6 @@
          if (child == 9)   //Pyramid
          {
             pm = PointMatrix(mid04, mid14, mid24, mid34, pm(4));
-=======
-         if (child == 0)        // Pyramid
-         {
-            pm = PointMatrix(pm(0), mid01, midf0, mid03, mid04);
-         }
-         else if (child == 1)   // Pyramid
-         {
-            pm = PointMatrix(mid01, pm(1), mid12, midf0, mid14);
-         }
-         else if (child == 2)   // Pyramid
-         {
-            pm = PointMatrix(midf0, mid12, pm(2), mid23, mid24);
-         }
-         else if (child == 3)   // Pyramid
-         {
-            pm = PointMatrix(mid03, midf0, mid23, pm(3), mid34);
-         }
-         else if (child == 4)   // Pyramid
-         {
-            pm = PointMatrix(mid24, mid14, mid04, mid34, midf0);
-         }
-         else if (child == 5)   // Pyramid
-         {
-            pm = PointMatrix(mid04, mid14, mid24, mid34, pm(4));
-         }
-         else if (child == 6)   // Tet
-         {
-            pm = PointMatrix(mid01, midf0, mid04, mid14);
-         }
-         else if (child == 7)   // Tet
-         {
-            pm = PointMatrix(midf0, mid14, mid12, mid24);
-         }
-         else if (child == 8)   // Tet
-         {
-            pm = PointMatrix(midf0, mid23, mid34, mid24);
-         }
-         else if (child == 9)   // Tet
-         {
-            pm = PointMatrix(mid03, mid04, midf0, mid34);
->>>>>>> ab024fa6
          }
       }
       else if (geom == Geometry::TETRAHEDRON)
@@ -5625,12 +5536,11 @@
    }
    else if (el.Geom() == Geometry::PYRAMID)
    {
-      splits[0] = std::max(
-                     max6(flevel[0][0], flevel[1][0], 0,
-                          flevel[2][0], flevel[3][0], flevel[4][0]),
-                     max8(elevel[0], elevel[1], elevel[2],
-                          elevel[3], elevel[4], elevel[5],
-                          elevel[6], elevel[7]));
+      splits[0] = max(flevel[0][0], flevel[1][0], 0,
+		      flevel[2][0], flevel[3][0], flevel[4][0],
+		      elevel[0], elevel[1], elevel[2],
+		      elevel[3], elevel[4], elevel[5],
+		      elevel[6], elevel[7]);
 
       splits[1] = splits[0];
       splits[2] = splits[0];
