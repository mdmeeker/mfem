--- conflicted
+++ resolved
@@ -4301,7 +4301,6 @@
    }
 }
 
-<<<<<<< HEAD
 NURBSExtension* NURBSExtension::GetDivExtension(int component)
 {
    // TODO IDO
@@ -4335,8 +4334,7 @@
    return new NURBSExtension(this, newOrders, Mode::H_CURL);
 }
 
-void NURBSExtension::UniformRefinement()
-=======
+
 void NURBSExtension::UniformRefinement(Array<int> const& rf)
 {
    for (int p = 0; p < patches.Size(); p++)
@@ -4346,7 +4344,6 @@
 }
 
 void NURBSExtension::UniformRefinement(int rf)
->>>>>>> 37e03ab5
 {
    Array<int> rf_array(Dimension());
    rf_array = rf;
