// Copyright (c) 2010-2022, Lawrence Livermore National Security, LLC. Produced
// at the Lawrence Livermore National Laboratory. All Rights reserved. See files
// LICENSE and NOTICE for details. LLNL-CODE-806117.
//
// This file is part of the MFEM library. For more information and source code
// availability visit https://mfem.org.
//
// MFEM is free software; you can redistribute it and/or modify it under the
// terms of the BSD-3 license. We welcome feedback and contributions, see file
// CONTRIBUTING.md for details.

#ifndef MFEM_MESH
#define MFEM_MESH

#include "../config/config.hpp"
#include "../general/stable3d.hpp"
#include "../general/globals.hpp"
#include "triangle.hpp"
#include "tetrahedron.hpp"
#include "vertex.hpp"
#include "vtk.hpp"
#include "ncmesh.hpp"
#include "../fem/eltrans.hpp"
#include "../fem/coefficient.hpp"
#include "../general/zstr.hpp"
#ifdef MFEM_USE_ADIOS2
#include "../general/adios2stream.hpp"
#endif
#include <iostream>

namespace mfem
{

// Data type mesh

class GeometricFactors;
class FaceGeometricFactors;
class KnotVector;
class NURBSExtension;
class FiniteElementSpace;
class GridFunction;
struct Refinement;

/** An enum type to specify if interior or boundary faces are desired. */
enum class FaceType : bool {Interior, Boundary};

#ifdef MFEM_USE_MPI
class ParMesh;
class ParNCMesh;
#endif

class Mesh
{
#ifdef MFEM_USE_MPI
   friend class ParMesh;
   friend class ParNCMesh;
#endif
   friend class NCMesh;
   friend class NURBSExtension;

#ifdef MFEM_USE_ADIOS2
   friend class adios2stream;
#endif

protected:
   int Dim;
   int spaceDim;

   int NumOfVertices, NumOfElements, NumOfBdrElements;
   int NumOfEdges, NumOfFaces;
   /** These variables store the number of Interior and Boundary faces. Calling
       fes->GetMesh()->GetNBE() doesn't return the expected value in 3D because
       periodic meshes in 3D have some of their faces marked as boundary for
       visualization purpose in GLVis. */
   mutable int nbInteriorFaces, nbBoundaryFaces;

   int meshgen; // see MeshGenerator()
   int mesh_geoms; // sum of (1 << geom) for all geom of all dimensions

   // Counter for Mesh transformations: refinement, derefinement, rebalancing.
   // Used for checking during Update operations on objects depending on the
   // Mesh, such as FiniteElementSpace, GridFunction, etc.
   long sequence;

   Array<Element *> elements;
   // Vertices are only at the corners of elements, where you would expect them
   // in the lowest-order mesh. In some cases, e.g. in a Mesh that defines the
   // patch topology for a NURBS mesh (see LoadPatchTopo()) the vertices may be
   // empty while NumOfVertices is positive.
   Array<Vertex> vertices;
   Array<Element *> boundary;
   Array<Element *> faces;

   /** @brief This structure stores the low level information necessary to
       interpret the configuration of elements on a specific face. This
       information can be accessed using methods like GetFaceElements(),
       GetFaceInfos(), FaceIsInterior(), etc.

       For accessing higher level deciphered information look at
       Mesh::FaceInformation, and its accessor Mesh::GetFaceInformation().

       Each face contains information on the indices, local reference faces,
       orientations, and potential nonconformity for the two neighboring
       elements on a face.
       Each face can either be an interior, boundary, or shared interior face.
       Each interior face is shared by two elements referred as Elem1 and Elem2.
       For boundary faces only the information on Elem1 is relevant.
       Shared interior faces correspond to faces where Elem1 and Elem2 are
       distributed on different MPI ranks.
       Regarding conformity, three cases are distinguished, conforming faces,
       nonconforming slave faces, and nonconforming master faces. Master and
       slave referring to the coarse and fine elements respectively on a
       nonconforming face.
       Nonconforming slave faces always have the slave element as Elem1 and
       the master element as Elem2. On the other side, nonconforming master
       faces always have the master element as Elem1, and one of the slave
       element as Elem2. Except for ghost nonconforming slave faces, where
       Elem1 is the master side and Elem2 is the slave side.

       The indices of Elem1 and Elem2 can be indirectly extracted from
       FaceInfo::Elem1No and FaceInfo::Elem2No, read the note below for special
       cases on the index of Elem2.

       The local face identifiers are deciphered from FaceInfo::Elem1Inf and
       FaceInfo::Elem2Inf through the formula: LocalFaceIndex = ElemInf/64,
       the semantic of the computed local face identifier can be found in
       fem/geom.cpp. The local face identifier corresponds to an index
       in the Constants<Geometry>::Edges arrays for 2D element geometries, and
       to an index in the Constants<Geometry>::FaceVert arrays for 3D element
       geometries.

       The orientation of each element relative to a face is obtained through
       the formula: Orientation = ElemInf%64, the semantic of the orientation
       can also be found in fem/geom.cpp. The orientation corresponds to
       an index in the Constants<Geometry>::Orient arrays, providing the
       sequence of vertices identifying the orientation of an edge/face. By
       convention the orientation of Elem1 is always set to 0, serving as the
       reference orientation. The orientation of Elem2 relatively to Elem1 is
       therefore determined just by using the orientation of Elem2. An important
       special case is the one of nonconforming faces, the orientation should
       be composed with the PointMatrix, which also contains orientation
       information. A special treatment should be done for 2D, the orientation
       in the PointMatrix is not included, therefore when applying the
       PointMatrix transformation, the PointMatrix should be flipped, except for
       shared nonconforming slave faces where the transformation can be applied
       as is.

       Another special case is the case of shared nonconforming faces. Ghost
       faces use a different design based on so called "ghost" faces.
       Ghost faces, as their name suggest are very well hidden, and they
       usually have a separate interface from "standard" faces.
   */
   struct FaceInfo
   {
      // Inf = 64 * LocalFaceIndex + FaceOrientation
      int Elem1No, Elem2No, Elem1Inf, Elem2Inf;
      int NCFace; /* -1 if this is a regular conforming/boundary face;
                     index into 'nc_faces_info' if >= 0. */
   };
   // NOTE: in NC meshes, master faces have Elem2No == -1. Slave faces on the
   // other hand have Elem2No and Elem2Inf set to the master face's element and
   // its local face number.
   //
   // A local face is one generated from a local element and has index i in
   // faces_info such that i < GetNumFaces(). Also, Elem1No always refers to the
   // element (slave or master, in the nonconforming case) that generated the
   // face.
   // Classification of a local (non-ghost) face based on its FaceInfo:
   // - Elem2No >= 0 --> local interior face; can be either:
   //    - NCFace == -1 --> conforming face, or
   //    - NCFace >= 0 --> nonconforming slave face; Elem2No is the index of
   //      the master volume element; Elem2Inf%64 is 0, see the note in
   //      Mesh::GenerateNCFaceInfo().
   // - Elem2No < 0 --> local "boundary" face; can be one of:
   //    - NCFace == -1 --> conforming face; can be either:
   //       - Elem2Inf < 0 --> true boundary face (no element on side 2)
   //       - Elem2Inf >= 0 --> shared face where element 2 is a face-neighbor
   //         element with index -1-Elem2No. This state is initialized by
   //         ParMesh::ExchangeFaceNbrData().
   //    - NCFace >= 0 --> nonconforming face; can be one of:
   //       - Elem2Inf < 0 --> master nonconforming face, interior or shared;
   //         In this case, Elem2No is -1; see GenerateNCFaceInfo().
   //       - Elem2Inf >= 0 --> shared slave nonconforming face where element 2
   //         is the master face-neighbor element with index -1-Elem2No; see
   //         ParNCMesh::GetFaceNeighbors().
   //
   // A ghost face is a nonconforming face that is generated by a non-local,
   // i.e. ghost, element. A ghost face has index i in faces_info such that
   // i >= GetNumFaces().
   // Classification of a ghost (non-local) face based on its FaceInfo:
   // - Elem1No == -1 --> master ghost face? These ghost faces also have:
   //   Elem2No == -1, Elem1Inf == Elem2Inf == -1, and NCFace == -1.
   // - Elem1No >= 0 --> slave ghost face; Elem1No is the index of the local
   //   master side element, i.e. side 1 IS NOT the side that generated the
   //   face. Elem2No is < 0 and -1-Elem2No is the index of the ghost
   //   face-neighbor element that generated this slave ghost face. In this
   //   case, Elem2Inf >= 0 and NCFace >= 0.
   // Relevant methods: GenerateFaces(), GenerateNCFaceInfo(),
   //                   ParNCMesh::GetFaceNeighbors(),
   //                   ParMesh::ExchangeFaceNbrData()

   struct NCFaceInfo
   {
      bool Slave; // true if this is a slave face, false if master face
      int MasterFace; // if Slave, this is the index of the master face
      // If not Slave, 'MasterFace' is the local face index of this master face
      // as a face in the unique adjacent element.
      const DenseMatrix* PointMatrix; // if Slave, position within master face
      // (NOTE: PointMatrix points to a matrix owned by NCMesh.)

      NCFaceInfo() = default;

      NCFaceInfo(bool slave, int master, const DenseMatrix* pm)
         : Slave(slave), MasterFace(master), PointMatrix(pm) {}
   };

   Array<FaceInfo> faces_info;
   Array<NCFaceInfo> nc_faces_info;

   Table *el_to_edge;
   Table *el_to_face;
   Table *el_to_el;
   Array<int> be_to_edge;  // for 2D
   Table *bel_to_edge;     // for 3D
   Array<int> be_to_face;
   mutable Table *face_edge;
   mutable Table *edge_vertex;

   IsoparametricTransformation Transformation, Transformation2;
   IsoparametricTransformation BdrTransformation;
   IsoparametricTransformation FaceTransformation, EdgeTransformation;
   FaceElementTransformations FaceElemTr;

   // refinement embeddings for forward compatibility with NCMesh
   CoarseFineTransformations CoarseFineTr;

   // Nodes are only active for higher order meshes, and share locations with
   // the vertices, plus all the higher- order control points within the
   // element and along the edges and on the faces.
   GridFunction *Nodes;
   int own_nodes;

   static const int vtk_quadratic_tet[10];
   static const int vtk_quadratic_pyramid[13];
   static const int vtk_quadratic_wedge[18];
   static const int vtk_quadratic_hex[27];

#ifdef MFEM_USE_MEMALLOC
   friend class Tetrahedron;
   MemAlloc <Tetrahedron, 1024> TetMemory;
#endif

   // used during NC mesh initialization only
   Array<Triple<int, int, int> > tmp_vertex_parents;

public:
   typedef Geometry::Constants<Geometry::SEGMENT>     seg_t;
   typedef Geometry::Constants<Geometry::TRIANGLE>    tri_t;
   typedef Geometry::Constants<Geometry::SQUARE>      quad_t;
   typedef Geometry::Constants<Geometry::TETRAHEDRON> tet_t;
   typedef Geometry::Constants<Geometry::CUBE>        hex_t;
   typedef Geometry::Constants<Geometry::PRISM>       pri_t;
   typedef Geometry::Constants<Geometry::PYRAMID>     pyr_t;

   enum Operation { NONE, REFINE, DEREFINE, REBALANCE };

   /// A list of all unique element attributes used by the Mesh.
   Array<int> attributes;
   /// A list of all unique boundary attributes used by the Mesh.
   Array<int> bdr_attributes;

   NURBSExtension *NURBSext; ///< Optional NURBS mesh extension.
   NCMesh *ncmesh;           ///< Optional nonconforming mesh extension.
   Array<GeometricFactors*> geom_factors; ///< Optional geometric factors.
   Array<FaceGeometricFactors*> face_geom_factors; /**< Optional face geometric
                                                        factors. */

   // Global parameter that can be used to control the removal of unused
   // vertices performed when reading a mesh in MFEM format. The default value
   // (true) is set in mesh_readers.cpp.
   static bool remove_unused_vertices;

protected:
   Operation last_operation;

   void Init();
   void InitTables();
   void SetEmpty();  // Init all data members with empty values
   void DestroyTables();
   void DeleteTables() { DestroyTables(); InitTables(); }
   void DestroyPointers(); // Delete data specifically allocated by class Mesh.
   void Destroy();         // Delete all owned data.
   void ResetLazyData();

   Element *ReadElementWithoutAttr(std::istream &);
   static void PrintElementWithoutAttr(const Element *, std::ostream &);

   Element *ReadElement(std::istream &);
   static void PrintElement(const Element *, std::ostream &);

   // Readers for different mesh formats, used in the Load() method.
   // The implementations of these methods are in mesh_readers.cpp.
   void ReadMFEMMesh(std::istream &input, int version, int &curved);
   void ReadLineMesh(std::istream &input);
   void ReadNetgen2DMesh(std::istream &input, int &curved);
   void ReadNetgen3DMesh(std::istream &input);
   void ReadTrueGridMesh(std::istream &input);
   void CreateVTKMesh(const Vector &points, const Array<int> &cell_data,
                      const Array<int> &cell_offsets,
                      const Array<int> &cell_types,
                      const Array<int> &cell_attributes,
                      int &curved, int &read_gf, bool &finalize_topo);
   void ReadVTKMesh(std::istream &input, int &curved, int &read_gf,
                    bool &finalize_topo);
   void ReadXML_VTKMesh(std::istream &input, int &curved, int &read_gf,
                        bool &finalize_topo, const std::string &xml_prefix="");
   void ReadNURBSMesh(std::istream &input, int &curved, int &read_gf);
   void ReadInlineMesh(std::istream &input, bool generate_edges = false);
   void ReadGmshMesh(std::istream &input, int &curved, int &read_gf);
   /* Note NetCDF (optional library) is used for reading cubit files */
#ifdef MFEM_USE_NETCDF
   void ReadCubit(const char *filename, int &curved, int &read_gf);
#endif

   /// Determine the mesh generator bitmask #meshgen, see MeshGenerator().
   /** Also, initializes #mesh_geoms. */
   void SetMeshGen();

   /// Return the length of the segment from node i to node j.
   double GetLength(int i, int j) const;

   /** Compute the Jacobian of the transformation from the perfect
       reference element at the center of the element. */
   void GetElementJacobian(int i, DenseMatrix &J);

   void MarkForRefinement();
   void MarkTriMeshForRefinement();
   void GetEdgeOrdering(DSTable &v_to_v, Array<int> &order);
   virtual void MarkTetMeshForRefinement(DSTable &v_to_v);

   // Methods used to prepare and apply permutation of the mesh nodes assuming
   // that the mesh elements may be rotated (e.g. to mark triangle or tet edges
   // for refinement) between the two calls - PrepareNodeReorder() and
   // DoNodeReorder(). The latter method assumes that the 'faces' have not been
   // updated after the element rotations.
   void PrepareNodeReorder(DSTable **old_v_to_v, Table **old_elem_vert);
   void DoNodeReorder(DSTable *old_v_to_v, Table *old_elem_vert);

   STable3D *GetFacesTable();
   STable3D *GetElementToFaceTable(int ret_ftbl = 0);

   /** Red refinement. Element with index i is refined. The default
       red refinement for now is Uniform. */
   void RedRefinement(int i, const DSTable &v_to_v,
                      int *edge1, int *edge2, int *middle)
   { UniformRefinement(i, v_to_v, edge1, edge2, middle); }

   /** Green refinement. Element with index i is refined. The default
       refinement for now is Bisection. */
   void GreenRefinement(int i, const DSTable &v_to_v,
                        int *edge1, int *edge2, int *middle)
   { Bisection(i, v_to_v, edge1, edge2, middle); }

   /// Bisect a triangle: element with index @a i is bisected.
   void Bisection(int i, const DSTable &, int *, int *, int *);

   /// Bisect a tetrahedron: element with index @a i is bisected.
   void Bisection(int i, HashTable<Hashed2> &);

   /// Bisect a boundary triangle: boundary element with index @a i is bisected.
   void BdrBisection(int i, const HashTable<Hashed2> &);

   /** Uniform Refinement. Element with index i is refined uniformly. */
   void UniformRefinement(int i, const DSTable &, int *, int *, int *);

   /** @brief Averages the vertices with given @a indexes and saves the result
       in #vertices[result]. */
   void AverageVertices(const int *indexes, int n, int result);

   void InitRefinementTransforms();
   int FindCoarseElement(int i);

   /** @brief Update the nodes of a curved mesh after the topological part of a
       Mesh::Operation, such as refinement, has been performed. */
   /** If Nodes GridFunction is defined, i.e. not NULL, this method calls
       NodesUpdated().

       @note Unlike the similarly named public method NodesUpdated() this
       method modifies the mesh nodes (if they exist) and calls NodesUpdated().
   */
   void UpdateNodes();

   /// Helper to set vertex coordinates given a high-order curvature function.
   void SetVerticesFromNodes(const GridFunction *nodes);

   void UniformRefinement2D_base(bool update_nodes = true);

   /// Refine a mixed 2D mesh uniformly.
   virtual void UniformRefinement2D() { UniformRefinement2D_base(); }

   /* If @a f2qf is not NULL, adds all quadrilateral faces to @a f2qf which
      represents a "face-to-quad-face" index map. When all faces are quads, the
      array @a f2qf is kept empty since it is not needed. */
   void UniformRefinement3D_base(Array<int> *f2qf = NULL,
                                 DSTable *v_to_v_p = NULL,
                                 bool update_nodes = true);

   /// Refine a mixed 3D mesh uniformly.
   virtual void UniformRefinement3D() { UniformRefinement3D_base(); }

   /// Refine NURBS mesh.
   virtual void NURBSUniformRefinement();

   /// This function is not public anymore. Use GeneralRefinement instead.
   virtual void LocalRefinement(const Array<int> &marked_el, int type = 3);

   /// This function is not public anymore. Use GeneralRefinement instead.
   virtual void NonconformingRefinement(const Array<Refinement> &refinements,
                                        int nc_limit = 0);

   /// NC version of GeneralDerefinement.
   virtual bool NonconformingDerefinement(Array<double> &elem_error,
                                          double threshold, int nc_limit = 0,
                                          int op = 1);
   /// Derefinement helper.
   double AggregateError(const Array<double> &elem_error,
                         const int *fine, int nfine, int op);

   /// Read NURBS patch/macro-element mesh
   void LoadPatchTopo(std::istream &input, Array<int> &edge_to_knot);

   void UpdateNURBS();

   void PrintTopo(std::ostream &out, const Array<int> &e_to_k) const;

   /// Used in GetFaceElementTransformations (...)
   void GetLocalPtToSegTransformation(IsoparametricTransformation &, int);
   void GetLocalSegToTriTransformation (IsoparametricTransformation &loc,
                                        int i);
   void GetLocalSegToQuadTransformation (IsoparametricTransformation &loc,
                                         int i);
   /// Used in GetFaceElementTransformations (...)
   void GetLocalTriToTetTransformation (IsoparametricTransformation &loc,
                                        int i);
   /// Used in GetFaceElementTransformations (...)
   void GetLocalTriToWdgTransformation (IsoparametricTransformation &loc,
                                        int i);
   /// Used in GetFaceElementTransformations (...)
   void GetLocalTriToPyrTransformation (IsoparametricTransformation &loc,
                                        int i);
   /// Used in GetFaceElementTransformations (...)
   void GetLocalQuadToHexTransformation (IsoparametricTransformation &loc,
                                         int i);
   /// Used in GetFaceElementTransformations (...)
   void GetLocalQuadToWdgTransformation (IsoparametricTransformation &loc,
                                         int i);
   /// Used in GetFaceElementTransformations (...)
   void GetLocalQuadToPyrTransformation (IsoparametricTransformation &loc,
                                         int i);

   /** Used in GetFaceElementTransformations to account for the fact that a
       slave face occupies only a portion of its master face. */
   void ApplyLocalSlaveTransformation(FaceElementTransformations &FT,
                                      const FaceInfo &fi, bool is_ghost);

   bool IsSlaveFace(const FaceInfo &fi) const;

   /// Returns the orientation of "test" relative to "base"
   static int GetTriOrientation (const int * base, const int * test);
   /// Returns the orientation of "test" relative to "base"
   static int GetQuadOrientation (const int * base, const int * test);
   /// Returns the orientation of "test" relative to "base"
   static int GetTetOrientation (const int * base, const int * test);

   static void GetElementArrayEdgeTable(const Array<Element*> &elem_array,
                                        const DSTable &v_to_v,
                                        Table &el_to_edge);

   /** Return element to edge table and the indices for the boundary edges.
       The entries in the table are ordered according to the order of the
       nodes in the elements. For example, if T is the element to edge table
       T(i, 0) gives the index of edge in element i that connects vertex 0
       to vertex 1, etc. Returns the number of the edges. */
   int GetElementToEdgeTable(Table &, Array<int> &);

   /// Used in GenerateFaces()
   void AddPointFaceElement(int lf, int gf, int el);

   void AddSegmentFaceElement (int lf, int gf, int el, int v0, int v1);

   void AddTriangleFaceElement (int lf, int gf, int el,
                                int v0, int v1, int v2);

   void AddQuadFaceElement (int lf, int gf, int el,
                            int v0, int v1, int v2, int v3);
   /** For a serial Mesh, return true if the face is interior. For a parallel
       ParMesh return true if the face is interior or shared. In parallel, this
       method only works if the face neighbor data is exchanged. */
   bool FaceIsTrueInterior(int FaceNo) const
   {
      return FaceIsInterior(FaceNo) || (faces_info[FaceNo].Elem2Inf >= 0);
   }

   void FreeElement(Element *E);

   void GenerateFaces();
   void GenerateNCFaceInfo();

   /// Begin construction of a mesh
   void InitMesh(int Dim_, int spaceDim_, int NVert, int NElem, int NBdrElem);

   // Used in the methods FinalizeXXXMesh() and FinalizeTopology()
   void FinalizeCheck();

   void Loader(std::istream &input, int generate_edges = 0,
               std::string parse_tag = "");

   // If NURBS mesh, write NURBS format. If NCMesh, write mfem v1.1 format.
   // If section_delimiter is empty, write mfem v1.0 format. Otherwise, write
   // mfem v1.2 format with the given section_delimiter at the end.
   void Printer(std::ostream &out = mfem::out,
                std::string section_delimiter = "") const;

   /** Creates mesh for the parallelepiped [0,sx]x[0,sy]x[0,sz], divided into
       nx*ny*nz hexahedra if type=HEXAHEDRON or into 6*nx*ny*nz tetrahedrons if
       type=TETRAHEDRON. The parameter @a sfc_ordering controls how the elements
       (when type=HEXAHEDRON) are ordered: true - use space-filling curve
       ordering, or false - use lexicographic ordering. */
   void Make3D(int nx, int ny, int nz, Element::Type type,
               double sx, double sy, double sz, bool sfc_ordering);

   /** Creates mesh for the rectangle [0,sx]x[0,sy], divided into nx*ny
       quadrilaterals if type = QUADRILATERAL or into 2*nx*ny triangles if
       type = TRIANGLE. If generate_edges = 0 (default) edges are not generated,
       if 1 edges are generated. The parameter @a sfc_ordering controls how the
       elements (when type=QUADRILATERAL) are ordered: true - use space-filling
       curve ordering, or false - use lexicographic ordering. */
   void Make2D(int nx, int ny, Element::Type type, double sx, double sy,
               bool generate_edges, bool sfc_ordering);

   /// Creates a 1D mesh for the interval [0,sx] divided into n equal intervals.
   void Make1D(int n, double sx = 1.0);

   /// Internal function used in Mesh::MakeRefined
   void MakeRefined_(Mesh &orig_mesh, const Array<int> ref_factors,
                     int ref_type);

   /// Initialize vertices/elements/boundary/tables from a nonconforming mesh.
   void InitFromNCMesh(const NCMesh &ncmesh);

   /// Create from a nonconforming mesh.
   explicit Mesh(const NCMesh &ncmesh);

   // used in GetElementData() and GetBdrElementData()
   void GetElementData(const Array<Element*> &elem_array, int geom,
                       Array<int> &elem_vtx, Array<int> &attr) const;

   double GetElementSize(ElementTransformation *T, int type = 0);

   // Internal helper used in MakeSimplicial (and ParMesh::MakeSimplicial).
   void MakeSimplicial_(const Mesh &orig_mesh, int *vglobal);

public:

   Mesh() { SetEmpty(); }

   /** Copy constructor. Performs a deep copy of (almost) all data, so that the
       source mesh can be modified (e.g. deleted, refined) without affecting the
       new mesh. If 'copy_nodes' is false, use a shallow (pointer) copy for the
       nodes, if present. */
   explicit Mesh(const Mesh &mesh, bool copy_nodes = true);

   /// Move constructor, useful for using a Mesh as a function return value.
   Mesh(Mesh &&mesh);

   /// Move assignment operstor.
   Mesh& operator=(Mesh &&mesh);

   /// Explicitly delete the copy assignment operator.
   Mesh& operator=(const Mesh &mesh) = delete;

   /** @name Named mesh constructors.

       Each of these constructors uses the move constructor, and can be used as
       the right-hand side of an assignment when creating new meshes. */
   ///@{

   /** Creates mesh by reading a file in MFEM, Netgen, or VTK format. If
       generate_edges = 0 (default) edges are not generated, if 1 edges are
       generated. */
   static Mesh LoadFromFile(const char *filename,
                            int generate_edges = 0, int refine = 1,
                            bool fix_orientation = true);

   /** Creates 1D mesh , divided into n equal intervals. */
   static Mesh MakeCartesian1D(int n, double sx = 1.0);

   /** Creates mesh for the rectangle [0,sx]x[0,sy], divided into nx*ny
       quadrilaterals if type = QUADRILATERAL or into 2*nx*ny triangles if
       type = TRIANGLE. If generate_edges = 0 (default) edges are not generated,
       if 1 edges are generated. If scf_ordering = true (default), elements are
       ordered along a space-filling curve, instead of row by row. */
   static Mesh MakeCartesian2D(
      int nx, int ny, Element::Type type, bool generate_edges = false,
      double sx = 1.0, double sy = 1.0, bool sfc_ordering = true);

   /** Creates mesh for the parallelepiped [0,sx]x[0,sy]x[0,sz], divided into
       nx*ny*nz hexahedra if type=HEXAHEDRON or into 6*nx*ny*nz tetrahedrons if
       type=TETRAHEDRON. If sfc_ordering = true (default), elements are ordered
       along a space-filling curve, instead of row by row and layer by layer. */
   static Mesh MakeCartesian3D(
      int nx, int ny, int nz, Element::Type type,
      double sx = 1.0, double sy = 1.0, double sz = 1.0,
      bool sfc_ordering = true);

   /// Create a refined (by any factor) version of @a orig_mesh.
   /** @param[in] orig_mesh  The starting coarse mesh.
       @param[in] ref_factor The refinement factor, an integer > 1.
       @param[in] ref_type   Specify the positions of the new vertices. The
                             options are BasisType::ClosedUniform or
                             BasisType::GaussLobatto.

       The refinement data which can be accessed with GetRefinementTransforms()
       is set to reflect the performed refinements.

       @note The constructed Mesh is straight-sided. */
   static Mesh MakeRefined(Mesh &orig_mesh, int ref_factor, int ref_type);

   /// Create a refined mesh, where each element of the original mesh may be
   /// refined by a different factor.
   /** @param[in] orig_mesh   The starting coarse mesh.
       @param[in] ref_factors An array of integers whose size is the number of
                              elements of @a orig_mesh. The @a ith element of
                              @a orig_mesh is refined by refinement factor
                              @a ref_factors[i].
       @param[in] ref_type    Specify the positions of the new vertices. The
                              options are BasisType::ClosedUniform or
                              BasisType::GaussLobatto.

       The refinement data which can be accessed with GetRefinementTransforms()
       is set to reflect the performed refinements.

       @note The constructed Mesh is straight-sided. */
   /// refined @a ref_factors[i] times in each dimension.
   static Mesh MakeRefined(Mesh &orig_mesh, const Array<int> &ref_factors,
                           int ref_type);

   /** Create a mesh by splitting each element of @a orig_mesh into simplices.
       Quadrilaterals are split into two triangles, prisms are split into
       3 tetrahedra, and hexahedra are split into either 5 or 6 tetrahedra
       depending on the configuration.
       @warning The curvature of the original mesh is not carried over to the
       new mesh. Periodic meshes are not supported. */
   static Mesh MakeSimplicial(const Mesh &orig_mesh);

   /// Create a periodic mesh by identifying vertices of @a orig_mesh.
   /** Each vertex @a i will be mapped to vertex @a v2v[i], such that all
       vertices that are coincident under the periodic mapping get mapped to
       the same index. The mapping @a v2v can be generated from translation
       vectors using Mesh::CreatePeriodicVertexMapping.
       @note MFEM requires that each edge of the resulting mesh be uniquely
       identifiable by a pair of distinct vertices. As a consequence, periodic
       boundaries must be connected by at least three edges. */
   static Mesh MakePeriodic(const Mesh &orig_mesh, const std::vector<int> &v2v);

   ///@}

   /// @brief Creates a mapping @a v2v from the vertex indices of the mesh such
   /// that coincident vertices under the given @a translations are identified.
   /** Each Vector in @a translations should be of size @a sdim (the spatial
       dimension of the mesh). Two vertices are considered coincident if the
       translated coordinates of one vertex are within the given tolerance (@a
       tol, relative to the mesh diameter) of the coordinates of the other
       vertex.
       @warning This algorithm does not scale well with the number of boundary
       vertices in the mesh, and may run slowly on very large meshes. */
   std::vector<int> CreatePeriodicVertexMapping(
      const std::vector<Vector> &translations, double tol = 1e-8) const;

   /// Construct a Mesh from the given primary data.
   /** The array @a vertices is used as external data, i.e. the Mesh does not
       copy the data and will not delete the pointer.

       The data from the other arrays is copied into the internal Mesh data
       structures.

       This method calls the method FinalizeTopology(). The method Finalize()
       may be called after this constructor and after optionally setting the
       Mesh nodes. */
   Mesh(double *vertices, int num_vertices,
        int *element_indices, Geometry::Type element_type,
        int *element_attributes, int num_elements,
        int *boundary_indices, Geometry::Type boundary_type,
        int *boundary_attributes, int num_boundary_elements,
        int dimension, int space_dimension = -1);

   /** @anchor mfem_Mesh_init_ctor
       @brief _Init_ constructor: begin the construction of a Mesh object. */
   Mesh(int Dim_, int NVert, int NElem, int NBdrElem = 0, int spaceDim_ = -1)
   {
      if (spaceDim_ == -1) { spaceDim_ = Dim_; }
      InitMesh(Dim_, spaceDim_, NVert, NElem, NBdrElem);
   }

   /** @name Methods for Mesh construction.

       These methods are intended to be used with the @ref mfem_Mesh_init_ctor
       "init constructor". */
   ///@{

   Element *NewElement(int geom);

   int AddVertex(double x, double y = 0.0, double z = 0.0);
   int AddVertex(const double *coords);
   int AddVertex(const Vector &coords);
   /// Mark vertex @a i as nonconforming, with parent vertices @a p1 and @a p2.
   void AddVertexParents(int i, int p1, int p2);

   int AddSegment(int v1, int v2, int attr = 1);
   int AddSegment(const int *vi, int attr = 1);

   int AddTriangle(int v1, int v2, int v3, int attr = 1);
   int AddTriangle(const int *vi, int attr = 1);
   int AddTri(const int *vi, int attr = 1) { return AddTriangle(vi, attr); }

   int AddQuad(int v1, int v2, int v3, int v4, int attr = 1);
   int AddQuad(const int *vi, int attr = 1);

   int AddTet(int v1, int v2, int v3, int v4, int attr = 1);
   int AddTet(const int *vi, int attr = 1);

   int AddWedge(int v1, int v2, int v3, int v4, int v5, int v6, int attr = 1);
   int AddWedge(const int *vi, int attr = 1);

   int AddPyramid(int v1, int v2, int v3, int v4, int v5, int attr = 1);
   int AddPyramid(const int *vi, int attr = 1);

   int AddHex(int v1, int v2, int v3, int v4, int v5, int v6, int v7, int v8,
              int attr = 1);
   int AddHex(const int *vi, int attr = 1);
   void AddHexAsTets(const int *vi, int attr = 1);
   void AddHexAsWedges(const int *vi, int attr = 1);
   void AddHexAsPyramids(const int *vi, int attr = 1);

   /// The parameter @a elem should be allocated using the NewElement() method
   int AddElement(Element *elem);
   int AddBdrElement(Element *elem);

   int AddBdrSegment(int v1, int v2, int attr = 1);
   int AddBdrSegment(const int *vi, int attr = 1);

   int AddBdrTriangle(int v1, int v2, int v3, int attr = 1);
   int AddBdrTriangle(const int *vi, int attr = 1);

   int AddBdrQuad(int v1, int v2, int v3, int v4, int attr = 1);
   int AddBdrQuad(const int *vi, int attr = 1);
   void AddBdrQuadAsTriangles(const int *vi, int attr = 1);

   int AddBdrPoint(int v, int attr = 1);

   void GenerateBoundaryElements();
   /// Finalize the construction of a triangular Mesh.
   void FinalizeTriMesh(int generate_edges = 0, int refine = 0,
                        bool fix_orientation = true);
   /// Finalize the construction of a quadrilateral Mesh.
   void FinalizeQuadMesh(int generate_edges = 0, int refine = 0,
                         bool fix_orientation = true);
   /// Finalize the construction of a tetrahedral Mesh.
   void FinalizeTetMesh(int generate_edges = 0, int refine = 0,
                        bool fix_orientation = true);
   /// Finalize the construction of a wedge Mesh.
   void FinalizeWedgeMesh(int generate_edges = 0, int refine = 0,
                          bool fix_orientation = true);
   /// Finalize the construction of a hexahedral Mesh.
   void FinalizeHexMesh(int generate_edges = 0, int refine = 0,
                        bool fix_orientation = true);
   /// Finalize the construction of any type of Mesh.
   /** This method calls FinalizeTopology() and Finalize(). */
   void FinalizeMesh(int refine = 0, bool fix_orientation = true);

   ///@}

   /** @brief Finalize the construction of the secondary topology (connectivity)
       data of a Mesh. */
   /** This method does not require any actual coordinate data (either vertex
       coordinates for linear meshes or node coordinates for meshes with nodes)
       to be available. However, the data generated by this method is generally
       required by the FiniteElementSpace class.

       After calling this method, setting the Mesh vertices or nodes, it may be
       appropriate to call the method Finalize(). */
   void FinalizeTopology(bool generate_bdr = true);

   /// Finalize the construction of a general Mesh.
   /** This method will:
       - check and optionally fix the orientation of regular elements
       - check and fix the orientation of boundary elements
       - assume that #vertices are defined, if #Nodes == NULL
       - assume that #Nodes are defined, if #Nodes != NULL.
       @param[in] refine  If true, prepare the Mesh for conforming refinement of
                          triangular or tetrahedral meshes.
       @param[in] fix_orientation
                          If true, fix the orientation of inverted mesh elements
                          by permuting their vertices.

       Before calling this method, call FinalizeTopology() and ensure that the
       Mesh vertices or nodes are set. */
   virtual void Finalize(bool refine = false, bool fix_orientation = false);

   virtual void SetAttributes();

   /** This is our integration with the Gecko library. The method finds an
       element ordering that will increase memory coherency by putting elements
       that are in physical proximity closer in memory. It can also be used to
       obtain a space-filling curve ordering for ParNCMesh partitioning.
       @param[out] ordering Output element ordering.
       @param iterations Total number of V cycles. The ordering may improve with
       more iterations. The best iteration is returned at the end.
       @param window Initial window size. This determines the number of
       permutations tested at each multigrid level and strongly influences the
       quality of the result, but the cost of increasing 'window' is exponential.
       @param period The window size is incremented every 'period' iterations.
       @param seed Seed for initial random ordering (0 = skip random reorder).
       @param verbose Print the progress of the optimization to mfem::out.
       @param time_limit Optional time limit for the optimization, in seconds.
       When reached, ordering from the best iteration so far is returned
       (0 = no limit).
       @return The final edge product cost of the ordering. The function may be
       called in an external loop with different seeds, and the best ordering can
       then be retained. */
   double GetGeckoElementOrdering(Array<int> &ordering,
                                  int iterations = 4, int window = 4,
                                  int period = 2, int seed = 0,
                                  bool verbose = false, double time_limit = 0);

   /** Return an ordering of the elements that approximately follows the Hilbert
       curve. The method performs a spatial (Hilbert) sort on the centers of all
       elements and returns the resulting sequence, which can then be passed to
       ReorderElements. This is a cheap alternative to GetGeckoElementOrdering.*/
   void GetHilbertElementOrdering(Array<int> &ordering);

   /** Rebuilds the mesh with a different order of elements. For each element i,
       the array ordering[i] contains its desired new index. Note that the method
       reorders vertices, edges and faces along with the elements. */
   void ReorderElements(const Array<int> &ordering, bool reorder_vertices = true);

   /// Deprecated: see @a MakeCartesian3D.
   MFEM_DEPRECATED
   Mesh(int nx, int ny, int nz, Element::Type type, bool generate_edges = false,
        double sx = 1.0, double sy = 1.0, double sz = 1.0,
        bool sfc_ordering = true)
   {
      Make3D(nx, ny, nz, type, sx, sy, sz, sfc_ordering);
      Finalize(true); // refine = true
   }

   /// Deprecated: see @a MakeCartesian2D.
   MFEM_DEPRECATED
   Mesh(int nx, int ny, Element::Type type, bool generate_edges = false,
        double sx = 1.0, double sy = 1.0, bool sfc_ordering = true)
   {
      Make2D(nx, ny, type, sx, sy, generate_edges, sfc_ordering);
      Finalize(true); // refine = true
   }

   /// Deprecated: see @a MakeCartesian1D.
   MFEM_DEPRECATED
   explicit Mesh(int n, double sx = 1.0)
   {
      Make1D(n, sx);
      // Finalize(); // reminder: not needed
   }

   /** Creates mesh by reading a file in MFEM, Netgen, or VTK format. If
       generate_edges = 0 (default) edges are not generated, if 1 edges are
       generated. See also @a Mesh::LoadFromFile. */
   explicit Mesh(const char *filename, int generate_edges = 0, int refine = 1,
                 bool fix_orientation = true);

   /** Creates mesh by reading data stream in MFEM, Netgen, or VTK format. If
       generate_edges = 0 (default) edges are not generated, if 1 edges are
       generated. */
   explicit Mesh(std::istream &input, int generate_edges = 0, int refine = 1,
                 bool fix_orientation = true);

   /// Create a disjoint mesh from the given mesh array
   Mesh(Mesh *mesh_array[], int num_pieces);

   /// Deprecated: see @a MakeRefined.
   MFEM_DEPRECATED
   Mesh(Mesh *orig_mesh, int ref_factor, int ref_type);

   /** This is similar to the mesh constructor with the same arguments, but here
       the current mesh is destroyed and another one created based on the data
       stream again given in MFEM, Netgen, or VTK format. If generate_edges = 0
       (default) edges are not generated, if 1 edges are generated. */
   /// \see mfem::ifgzstream() for on-the-fly decompression of compressed ascii
   /// inputs.
   virtual void Load(std::istream &input, int generate_edges = 0,
                     int refine = 1, bool fix_orientation = true)
   {
      Loader(input, generate_edges);
      Finalize(refine, fix_orientation);
   }

   /// Clear the contents of the Mesh.
   void Clear() { Destroy(); SetEmpty(); }

   /** @brief Get the mesh generator/type.

       The purpose of this is to be able to quickly tell what type of elements
       one has in the mesh. Examination of this bitmask along with knowledge
       of the mesh dimension can be used to identify which element types are
       present.

       @return A bitmask:
       - bit 0 - simplices are present in the mesh (triangles, tets),
       - bit 1 - tensor product elements are present in the mesh (quads, hexes),
       - bit 2 - the mesh has wedge elements.
       - bit 3 - the mesh has pyramid elements.

       In parallel, the result takes into account elements on all processors.
   */
   inline int MeshGenerator() { return meshgen; }

   /** @brief Returns number of vertices.  Vertices are only at the corners of
       elements, where you would expect them in the lowest-order mesh. */
   inline int GetNV() const { return NumOfVertices; }

   /// Returns number of elements.
   inline int GetNE() const { return NumOfElements; }

   /// Returns number of boundary elements.
   inline int GetNBE() const { return NumOfBdrElements; }

   /// Return the number of edges.
   inline int GetNEdges() const { return NumOfEdges; }

   /// Return the number of faces in a 3D mesh.
   inline int GetNFaces() const { return NumOfFaces; }

   /// Return the number of faces (3D), edges (2D) or vertices (1D).
   int GetNumFaces() const;

   /** @brief Return the number of faces (3D), edges (2D) or vertices (1D)
       including ghost faces. */
   int GetNumFacesWithGhost() const;

   /** @brief Returns the number of faces according to the requested type, does
       not count master nonconforming faces.

       If type==Boundary returns only the number of true boundary faces
       contrary to GetNBE() that returns all "boundary" elements which may
       include actual interior faces.
       Similarly, if type==Interior, only the true interior faces are counted
       excluding all master nonconforming faces. */
   virtual int GetNFbyType(FaceType type) const;

   /// Utility function: sum integers from all processors (Allreduce).
   virtual long long ReduceInt(int value) const { return value; }

   /// Return the total (global) number of elements.
   long long GetGlobalNE() const { return ReduceInt(NumOfElements); }

   /** Return vertex to vertex table. The connections stored in the table
    are from smaller to bigger vertex index, i.e. if i<j and (i, j) is
    in the table, then (j, i) is not stored. */
   void GetVertexToVertexTable(DSTable &) const;

   /** @brief Return the mesh geometric factors corresponding to the given
       integration rule.

       The IntegrationRule used with GetGeometricFactors needs to remain valid
       until the internally stored GeometricFactors objects are destroyed (by
       calling Mesh::DeleteGeometricFactors(), Mesh::NodesUpdated(), or the Mesh
       destructor).

       If the device MemoryType parameter @a d_mt is specified, then the
       returned object will use that type unless it was previously allocated
       with a different type.

       The returned pointer points to an internal object that may be invalidated
       by mesh operations such as refinement, vertex/node movement, etc. Since
       not all such modifications can be tracked by the Mesh class (e.g. when
       using the pointer returned by GetNodes() to change the nodes) one needs
       to account for such changes by calling the method NodesUpdated() which,
       in particular, will call DeleteGeometricFactors(). */
   const GeometricFactors* GetGeometricFactors(
      const IntegrationRule& ir,
      const int flags,
      MemoryType d_mt = MemoryType::DEFAULT);

   /** @brief Return the mesh geometric factors for the faces corresponding
       to the given integration rule.

       The IntegrationRule used with GetFaceGeometricFactors needs to remain
       valid until the internally stored FaceGeometricFactors objects are
       destroyed (by either calling Mesh::DeleteGeometricFactors(),
       Mesh::NodesUpdated(), or the Mesh destructor).

       If the device MemoryType parameter @a d_mt is specified, then the
       returned object will use that type unless it was previously allocated
       with a different type.

       The returned pointer points to an internal object that may be invalidated
       by mesh operations such as refinement, vertex/node movement, etc. Since
       not all such modifications can be tracked by the Mesh class (e.g. when
       using the pointer returned by GetNodes() to change the nodes) one needs
       to account for such changes by calling the method NodesUpdated() which,
       in particular, will call DeleteGeometricFactors(). */
   const FaceGeometricFactors* GetFaceGeometricFactors(
      const IntegrationRule& ir,
      const int flags,
      FaceType type,
      MemoryType d_mt = MemoryType::DEFAULT);

   /// Destroy all GeometricFactors stored by the Mesh.
   /** This method can be used to force recomputation of the GeometricFactors,
       for example, after the mesh nodes are modified externally.

       @note In general, the preferred method for resetting the GeometricFactors
       should be to call NodesUpdated(). */
   void DeleteGeometricFactors();

   /** @brief This function should be called after the mesh node coordinates
       have been updated externally, e.g. by modifying the internal nodal
       GridFunction returned by GetNodes(). */
   /** It deletes internal quantities derived from the node coordinates,
       such as the (Face)GeometricFactors.

       @note Unlike the similarly named protected method UpdateNodes() this
       method does not modify the nodes. */
   void NodesUpdated() { DeleteGeometricFactors(); }

   /// Equals 1 + num_holes - num_loops
   inline int EulerNumber() const
   { return NumOfVertices - NumOfEdges + NumOfFaces - NumOfElements; }
   /// Equals 1 - num_holes
   inline int EulerNumber2D() const
   { return NumOfVertices - NumOfEdges + NumOfElements; }

   int Dimension() const { return Dim; }
   int SpaceDimension() const { return spaceDim; }

   /// @brief Return pointer to vertex i's coordinates.
   /// @warning For high-order meshes (when #Nodes != NULL) vertices may not be
   /// updated and should not be used!
   const double *GetVertex(int i) const { return vertices[i](); }

   /// @brief Return pointer to vertex i's coordinates.
   /// @warning For high-order meshes (when Nodes != NULL) vertices may not
   /// being updated and should not be used!
   double *GetVertex(int i) { return vertices[i](); }

   void GetElementData(int geom, Array<int> &elem_vtx, Array<int> &attr) const
   { GetElementData(elements, geom, elem_vtx, attr); }

   /// Checks if the mesh has boundary elements
   virtual bool HasBoundaryElements() const { return (NumOfBdrElements > 0); }

   void GetBdrElementData(int geom, Array<int> &bdr_elem_vtx,
                          Array<int> &bdr_attr) const
   { GetElementData(boundary, geom, bdr_elem_vtx, bdr_attr); }

   /** @brief Set the internal Vertex array to point to the given @a vertices
       array without assuming ownership of the pointer. */
   /** If @a zerocopy is `true`, the vertices must be given as an array of 3
       doubles per vertex. If @a zerocopy is `false` then the current Vertex
       data is first copied to the @a vertices array. */
   void ChangeVertexDataOwnership(double *vertices, int len_vertices,
                                  bool zerocopy = false);

   const Element* const *GetElementsArray() const
   { return elements.GetData(); }

   const Element *GetElement(int i) const { return elements[i]; }

   Element *GetElement(int i) { return elements[i]; }

   const Element *GetBdrElement(int i) const { return boundary[i]; }

   Element *GetBdrElement(int i) { return boundary[i]; }

   const Element *GetFace(int i) const { return faces[i]; }

   /// Return the Geometry::Type associated with face @a i.
   Geometry::Type GetFaceGeometry(int i) const;

   Geometry::Type GetElementGeometry(int i) const
   {
      return elements[i]->GetGeometryType();
   }

   Geometry::Type GetBdrElementGeometry(int i) const
   {
      return boundary[i]->GetGeometryType();
   }

   /// Deprecated in favor of Mesh::GetFaceGeometry
   MFEM_DEPRECATED Geometry::Type GetFaceBaseGeometry(int i) const
   { return GetFaceGeometry(i); }

   Geometry::Type GetElementBaseGeometry(int i) const
   { return GetElementGeometry(i); }

   Geometry::Type GetBdrElementBaseGeometry(int i) const
   { return GetBdrElementGeometry(i); }

   /** @brief Return true iff the given @a geom is encountered in the mesh.
       Geometries of dimensions lower than Dimension() are counted as well. */
   bool HasGeometry(Geometry::Type geom) const
   { return mesh_geoms & (1 << geom); }

   /** @brief Return the number of geometries of the given dimension present in
       the mesh. */
   /** For a parallel mesh only the local geometries are counted. */
   int GetNumGeometries(int dim) const;

   /// Return all element geometries of the given dimension present in the mesh.
   /** For a parallel mesh only the local geometries are returned.

       The returned geometries are sorted. */
   void GetGeometries(int dim, Array<Geometry::Type> &el_geoms) const;

   /// List of mesh geometries stored as Array<Geometry::Type>.
   class GeometryList : public Array<Geometry::Type>
   {
   protected:
      Geometry::Type geom_buf[Geometry::NumGeom];
   public:
      /// Construct a GeometryList of all element geometries in @a mesh.
      GeometryList(Mesh &mesh)
         : Array<Geometry::Type>(geom_buf, Geometry::NumGeom)
      { mesh.GetGeometries(mesh.Dimension(), *this); }
      /** @brief Construct a GeometryList of all geometries of dimension @a dim
          in @a mesh. */
      GeometryList(Mesh &mesh, int dim)
         : Array<Geometry::Type>(geom_buf, Geometry::NumGeom)
      { mesh.GetGeometries(dim, *this); }
   };

   /// Returns the indices of the vertices of element i.
   void GetElementVertices(int i, Array<int> &v) const
   { elements[i]->GetVertices(v); }

   /// Returns the indices of the vertices of boundary element i.
   void GetBdrElementVertices(int i, Array<int> &v) const
   { boundary[i]->GetVertices(v); }

   /// Return the indices and the orientations of all edges of element i.
   void GetElementEdges(int i, Array<int> &edges, Array<int> &cor) const;

   /// Return the indices and the orientations of all edges of bdr element i.
   void GetBdrElementEdges(int i, Array<int> &edges, Array<int> &cor) const;

   /** Return the indices and the orientations of all edges of face i.
       Works for both 2D (face=edge) and 3D faces. */
   void GetFaceEdges(int i, Array<int> &edges, Array<int> &o) const;

   /// Returns the indices of the vertices of face i.
   void GetFaceVertices(int i, Array<int> &vert) const
   {
      if (Dim == 1)
      {
         vert.SetSize(1); vert[0] = i;
      }
      else
      {
         faces[i]->GetVertices(vert);
      }
   }

   /// Returns the indices of the vertices of edge i.
   void GetEdgeVertices(int i, Array<int> &vert) const;

   /// Returns the face-to-edge Table (3D)
   Table *GetFaceEdgeTable() const;

   /// Returns the edge-to-vertex Table (3D)
   Table *GetEdgeVertexTable() const;

   /// Return the indices and the orientations of all faces of element i.
   void GetElementFaces(int i, Array<int> &faces, Array<int> &ori) const;

   /// Return the index and the orientation of the face of bdr element i. (3D)
   void GetBdrElementFace(int i, int *f, int *o) const;

   /** Return the vertex index of boundary element i. (1D)
       Return the edge index of boundary element i. (2D)
       Return the face index of boundary element i. (3D) */
   int GetBdrElementEdgeIndex(int i) const;

   /** @brief For the given boundary element, bdr_el, return its adjacent
       element and its info, i.e. 64*local_bdr_index+bdr_orientation.

       The returned bdr_orientation is that of the boundary element relative to
       the respective face element.

       @sa GetBdrElementAdjacentElement2() */
   void GetBdrElementAdjacentElement(int bdr_el, int &el, int &info) const;

   /** @brief For the given boundary element, bdr_el, return its adjacent
       element and its info, i.e. 64*local_bdr_index+inverse_bdr_orientation.

       The returned inverse_bdr_orientation is the inverse of the orientation of
       the boundary element relative to the respective face element. In other
       words this is the orientation of the face element relative to the
       boundary element.

       @sa GetBdrElementAdjacentElement() */
   void GetBdrElementAdjacentElement2(int bdr_el, int &el, int &info) const;

   /// Returns the type of element i.
   Element::Type GetElementType(int i) const;

   /// Returns the type of boundary element i.
   Element::Type GetBdrElementType(int i) const;

   /* Return point matrix of element i of dimension Dim X #v, where for every
      vertex we give its coordinates in space of dimension Dim. */
   void GetPointMatrix(int i, DenseMatrix &pointmat) const;

   /* Return point matrix of boundary element i of dimension Dim X #v, where for
      every vertex we give its coordinates in space of dimension Dim. */
   void GetBdrPointMatrix(int i, DenseMatrix &pointmat) const;

   static FiniteElement *GetTransformationFEforElementType(Element::Type);

   /** Builds the transformation defining the i-th element in the user-defined
       variable. */
   void GetElementTransformation(int i, IsoparametricTransformation *ElTr);

   /// Returns the transformation defining the i-th element
   ElementTransformation *GetElementTransformation(int i);

   /** Return the transformation defining the i-th element assuming
       the position of the vertices/nodes are given by 'nodes'. */
   void GetElementTransformation(int i, const Vector &nodes,
                                 IsoparametricTransformation *ElTr);

   /// Returns the transformation defining the i-th boundary element
   ElementTransformation * GetBdrElementTransformation(int i);
   void GetBdrElementTransformation(int i, IsoparametricTransformation *ElTr);

   /** @brief Returns the transformation defining the given face element in a
       user-defined variable. */
   void GetFaceTransformation(int i, IsoparametricTransformation *FTr);

   /** @brief A helper method that constructs a transformation from the
       reference space of a face to the reference space of an element. */
   /** The local index of the face as a face in the element and its orientation
       are given by the input parameter @a info, as @a info = 64*loc_face_idx +
       loc_face_orientation. */
   void GetLocalFaceTransformation(int face_type, int elem_type,
                                   IsoparametricTransformation &Transf,
                                   int info);

   /// Returns the transformation defining the given face element
   ElementTransformation *GetFaceTransformation(int FaceNo);

   /** Returns the transformation defining the given edge element.
       The transformation is stored in a user-defined variable. */
   void GetEdgeTransformation(int i, IsoparametricTransformation *EdTr);

   /// Returns the transformation defining the given face element
   ElementTransformation *GetEdgeTransformation(int EdgeNo);

   /// Returns (a pointer to an object containing) the following data:
   ///
   /// 1) Elem1No - the index of the first element that contains this face this
   ///    is the element that has the same outward unit normal vector as the
   ///    face;
   ///
   /// 2) Elem2No - the index of the second element that contains this face this
   ///    element has outward unit normal vector as the face multiplied with -1;
   ///
   /// 3) Elem1, Elem2 - pointers to the ElementTransformation's of the first
   ///    and the second element respectively;
   ///
   /// 4) Face - pointer to the ElementTransformation of the face;
   ///
   /// 5) Loc1, Loc2 - IntegrationPointTransformation's mapping the face
   ///    coordinate system to the element coordinate system (both in their
   ///    reference elements). Used to transform IntegrationPoints from face to
   ///    element. More formally, let:
   ///       TL1, TL2 be the transformations represented by Loc1, Loc2,
   ///       TE1, TE2 - the transformations represented by Elem1, Elem2,
   ///       TF - the transformation represented by Face, then
   ///       TF(x) = TE1(TL1(x)) = TE2(TL2(x)) for all x in the reference face.
   ///
   /// 6) FaceGeom - the base geometry for the face.
   ///
   /// The mask specifies which fields in the structure to return:
   ///    mask & 1 - Elem1, mask & 2 - Elem2
   ///    mask & 4 - Loc1, mask & 8 - Loc2, mask & 16 - Face.
   /// These mask values are defined in the ConfigMasks enum type as part of the
   /// FaceElementTransformations class in fem/eltrans.hpp.
   virtual FaceElementTransformations *GetFaceElementTransformations(
      int FaceNo,
      int mask = 31);

   FaceElementTransformations *GetInteriorFaceTransformations (int FaceNo)
   {
      if (faces_info[FaceNo].Elem2No < 0) { return NULL; }
      return GetFaceElementTransformations (FaceNo);
   }

   FaceElementTransformations *GetBdrFaceTransformations (int BdrElemNo);

   /// Return the local face index for the given boundary face.
   int GetBdrFace(int BdrElemNo) const;

   /// Return true if the given face is interior. @sa FaceIsTrueInterior().
   bool FaceIsInterior(int FaceNo) const
   {
      return (faces_info[FaceNo].Elem2No >= 0);
   }

   /** This enumerated type describes the three main face topologies:
       - Boundary, for faces on the boundary of the computational domain,
       - Conforming, for conforming faces interior to the computational domain,
       - Nonconforming, for nonconforming faces interior to the computational
         domain. */
   enum class FaceTopology { Boundary,
                             Conforming,
                             Nonconforming,
                             NA
                           };

   /** This enumerated type describes the location of the two elements sharing a
       face, Local meaning that the element is local to the MPI rank, FaceNbr
       meaning that the element is distributed on a different MPI rank, this
       typically means that methods with FaceNbr should be used to access the
       relevant information, e.g., ParFiniteElementSpace::GetFaceNbrElementVDofs.
    */
   enum class ElementLocation { Local, FaceNbr, NA };

   /** This enumerated type describes the topological relation of an element to
       a face:
       - Coincident meaning that the element's face is topologically equal to
         the mesh face.
       - Superset meaning that the element's face is topologically coarser than
         the mesh face, i.e., the element's face contains the mesh face.
       - Subset meaning that the element's face is topologically finer than the
         mesh face, i.e., the element's face is contained in the mesh face.
       Superset and Subset are only relevant for nonconforming faces.
       Master nonconforming faces have a conforming element on one side, and a
       fine element on the other side. Slave nonconforming faces have a
       conforming element on one side, and a coarse element on the other side.
    */
   enum class ElementConformity { Coincident, Superset, Subset, NA };

   /** This enumerated type describes the corresponding FaceInfo internal
       representation (encoded cases), c.f. FaceInfo's documentation:
       Classification of a local (non-ghost) face based on its FaceInfo:
         - Elem2No >= 0 --> local interior face; can be either:
            - NCFace == -1 --> LocalConforming,
            - NCFace >= 0 --> LocalSlaveNonconforming,
         - Elem2No < 0 --> local "boundary" face; can be one of:
            - NCFace == -1 --> conforming face; can be either:
               - Elem2Inf < 0 --> Boundary,
               - Elem2Inf >= 0 --> SharedConforming,
            - NCFace >= 0 --> nonconforming face; can be one of:
               - Elem2Inf < 0 --> MasterNonconforming (shared or not shared),
               - Elem2Inf >= 0 --> SharedSlaveNonconforming.
       Classification of a ghost (non-local) face based on its FaceInfo:
         - Elem1No == -1 --> GhostMaster (includes other unused ghost faces),
         - Elem1No >= 0 --> GhostSlave.
    */
   enum class FaceInfoTag { Boundary,
                            LocalConforming,
                            LocalSlaveNonconforming,
                            SharedConforming,
                            SharedSlaveNonconforming,
                            MasterNonconforming,
                            GhostSlave,
                            GhostMaster
                          };

   /** @brief This structure is used as a human readable output format that
       decipheres the information contained in Mesh::FaceInfo when using the
       Mesh::GetFaceInformation() method.

       The element indices in this structure don't need further processing,
       contrary to the ones obtained through Mesh::GetFacesElements and can
       directly be used, e.g., Elem1 and Elem2 indices.
       Likewise the orientations for Elem1 and Elem2 already take into account
       special cases and can be used as is.
   */
   struct FaceInformation
   {
      FaceTopology topology;

      struct
      {
         ElementLocation location;
         ElementConformity conformity;
         int index;
         int local_face_id;
         int orientation;
      } element[2];

      FaceInfoTag tag;
      int ncface;
      const DenseMatrix* point_matrix;

      /** @brief Return true if the face is a local interior face which is NOT
          a master nonconforming face. */
      bool IsLocal() const
      {
         return element[1].location == Mesh::ElementLocation::Local;
      }

      /** @brief Return true if the face is a shared interior face which is NOT
          a master nonconforming face. */
      bool IsShared() const
      {
         return element[1].location == Mesh::ElementLocation::FaceNbr;
      }

      /** @brief return true if the face is an interior face to the computation
          domain, either a local or shared interior face (not a boundary face)
          which is NOT a master nonconforming face.
       */
      bool IsInterior() const
      {
         return topology == FaceTopology::Conforming ||
                topology == FaceTopology::Nonconforming;
      }

      /** @brief Return true if the face is a boundary face. */
      bool IsBoundary() const
      {
         return topology == FaceTopology::Boundary;
      }

      /// @brief Return true if the face is of the same type as @a type.
      bool IsOfFaceType(FaceType type) const
      {
         switch (type)
         {
            case FaceType::Interior:
               return IsInterior();
            case FaceType::Boundary:
               return IsBoundary();
            default:
               return false;
         }
      }

      /// @brief Return true if the face is a conforming face.
      bool IsConforming() const
      {
         return topology == FaceTopology::Conforming;
      }

      /// @brief Return true if the face is a nonconforming fine face.
      bool IsNonconformingFine() const
      {
         return topology == FaceTopology::Nonconforming &&
                (element[0].conformity == ElementConformity::Superset ||
                 element[1].conformity == ElementConformity::Superset);
      }

      /// @brief Return true if the face is a nonconforming coarse face.
      /** Note that ghost nonconforming master faces cannot be clearly
          identified as such with the currently available information, so this
          method will return false for such faces. */
      bool IsNonconformingCoarse() const
      {
         return topology == FaceTopology::Nonconforming &&
                element[1].conformity == ElementConformity::Subset;
      }

      /// @brief cast operator from FaceInformation to FaceInfo.
      operator Mesh::FaceInfo() const;
   };

   /** This method aims to provide face information in a deciphered format, i.e.
       Mesh::FaceInformation, compared to the raw encoded information returned
       by Mesh::GetFaceElements() and Mesh::GetFaceInfos(). */
   FaceInformation GetFaceInformation(int f) const;

   void GetFaceElements (int Face, int *Elem1, int *Elem2) const;
   void GetFaceInfos (int Face, int *Inf1, int *Inf2) const;
   void GetFaceInfos (int Face, int *Inf1, int *Inf2, int *NCFace) const;

<<<<<<< HEAD
   /** Return all elements adjacent to the given Face
       For an NCMesh and a master face the function will return more than 2 elements.
       For the other two cases (conforming or slave face) it falls back to the
       original GetFaceElements function above */
   void GetFaceAdjacentElements(int Face, Array<int> & elems) const;

   Geometry::Type GetFaceGeometryType(int Face) const;
=======
   /// Deprecated in favor of Mesh::GetFaceGeometry
   MFEM_DEPRECATED Geometry::Type GetFaceGeometryType(int Face) const
   { return GetFaceGeometry(Face); }

>>>>>>> f00eb000
   Element::Type  GetFaceElementType(int Face) const;

   Array<int> GetFaceToBdrElMap() const;

   /// Check (and optionally attempt to fix) the orientation of the elements
   /** @param[in] fix_it  If `true`, attempt to fix the orientations of some
                          elements: triangles, quads, and tets.
       @return The number of elements with wrong orientation.

       @note For meshes with nodes (e.g. high-order or periodic meshes), fixing
       the element orientations may require additional permutation of the nodal
       GridFunction of the mesh which is not performed by this method. Instead,
       the method Finalize() should be used with the parameter
       @a fix_orientation set to `true`.

       @note This method performs a simple check if an element is inverted, e.g.
       for most elements types, it checks if the Jacobian of the mapping from
       the reference element is non-negative at the center of the element. */
   int CheckElementOrientation(bool fix_it = true);

   /// Check the orientation of the boundary elements
   /** @return The number of boundary elements with wrong orientation. */
   int CheckBdrElementOrientation(bool fix_it = true);

   /// Return the attribute of element i.
   int GetAttribute(int i) const { return elements[i]->GetAttribute(); }

   /// Set the attribute of element i.
   void SetAttribute(int i, int attr) { elements[i]->SetAttribute(attr); }

   /// Return the attribute of boundary element i.
   int GetBdrAttribute(int i) const { return boundary[i]->GetAttribute(); }

   /// Set the attribute of boundary element i.
   void SetBdrAttribute(int i, int attr) { boundary[i]->SetAttribute(attr); }

   const Table &ElementToElementTable();

   const Table &ElementToFaceTable() const;

   const Table &ElementToEdgeTable() const;

   ///  The returned Table must be destroyed by the caller
   Table *GetVertexToElementTable();

   /** Return the "face"-element Table. Here "face" refers to face (3D),
       edge (2D), or vertex (1D).
       The returned Table must be destroyed by the caller. */
   Table *GetFaceToElementTable() const;

   /** This method modifies a tetrahedral mesh so that Nedelec spaces of order
       greater than 1 can be defined on the mesh. Specifically, we
       1) rotate all tets in the mesh so that the vertices {v0, v1, v2, v3}
       satisfy: v0 < v1 < min(v2, v3).
       2) rotate all boundary triangles so that the vertices {v0, v1, v2}
       satisfy: v0 < min(v1, v2).

       @note Refinement does not work after a call to this method! */
   MFEM_DEPRECATED virtual void ReorientTetMesh();

   int *CartesianPartitioning(int nxyz[]);
   int *GeneratePartitioning(int nparts, int part_method = 1);
   void CheckPartitioning(int *partitioning_);

   void CheckDisplacements(const Vector &displacements, double &tmax);

   // Vertices are only at the corners of elements, where you would expect them
   // in the lowest-order mesh.
   void MoveVertices(const Vector &displacements);
   void GetVertices(Vector &vert_coord) const;
   void SetVertices(const Vector &vert_coord);

   // Nodes are only active for higher order meshes, and share locations with
   // the vertices, plus all the higher- order control points within the element
   // and along the edges and on the faces.
   void GetNode(int i, double *coord) const;
   void SetNode(int i, const double *coord);

   // Node operations for curved mesh.
   // They call the corresponding '...Vertices' method if the
   // mesh is not curved (i.e. Nodes == NULL).
   void MoveNodes(const Vector &displacements);
   void GetNodes(Vector &node_coord) const;
   /// Updates the vertex/node locations. Invokes NodesUpdated().
   void SetNodes(const Vector &node_coord);

   /// Return a pointer to the internal node GridFunction (may be NULL).
   GridFunction *GetNodes() { return Nodes; }
   const GridFunction *GetNodes() const { return Nodes; }
   /// Return the mesh nodes ownership flag.
   bool OwnsNodes() const { return own_nodes; }
   /// Set the mesh nodes ownership flag.
   void SetNodesOwner(bool nodes_owner) { own_nodes = nodes_owner; }
   /// Replace the internal node GridFunction with the given GridFunction.
   /** Invokes NodesUpdated(). */
   void NewNodes(GridFunction &nodes, bool make_owner = false);
   /** @brief Swap the internal node GridFunction pointer and ownership flag
       members with the given ones. */
   /** Invokes NodesUpdated(). */
   void SwapNodes(GridFunction *&nodes, int &own_nodes_);

   /// Return the mesh nodes/vertices projected on the given GridFunction.
   void GetNodes(GridFunction &nodes) const;
   /** Replace the internal node GridFunction with a new GridFunction defined
       on the given FiniteElementSpace. The new node coordinates are projected
       (derived) from the current nodes/vertices. */
   virtual void SetNodalFESpace(FiniteElementSpace *nfes);
   /** Replace the internal node GridFunction with the given GridFunction. The
       given GridFunction is updated with node coordinates projected (derived)
       from the current nodes/vertices. */
   void SetNodalGridFunction(GridFunction *nodes, bool make_owner = false);
   /** Return the FiniteElementSpace on which the current mesh nodes are
       defined or NULL if the mesh does not have nodes. */
   const FiniteElementSpace *GetNodalFESpace() const;
   /** Make sure that the mesh has valid nodes, i.e. its geometry is described
       by a vector finite element grid function (even if it is a low-order mesh
       with straight edges). */
   void EnsureNodes();

   /** Set the curvature of the mesh nodes using the given polynomial degree,
       'order', and optionally: discontinuous or continuous FE space, 'discont',
       new space dimension, 'space_dim' (if != -1), and 'ordering' (byVDim by
       default). */
   virtual void SetCurvature(int order, bool discont = false, int space_dim = -1,
                             int ordering = 1);

   /// Refine all mesh elements.
   /** @param[in] ref_algo %Refinement algorithm. Currently used only for pure
       tetrahedral meshes. If set to zero (default), a tet mesh will be refined
       using algorithm A, that produces elements with better quality compared to
       algorithm B used when the parameter is non-zero.

       For tetrahedral meshes, after using algorithm A, the mesh cannot be
       refined locally using methods like GeneralRefinement() unless it is
       re-finalized using Finalize() with the parameter @a refine set to true.
       Note that calling Finalize() in this way will generally invalidate any
       FiniteElementSpace%s and GridFunction%s defined on the mesh. */
   void UniformRefinement(int ref_algo = 0);

   /** Refine selected mesh elements. Refinement type can be specified for each
       element. The function can do conforming refinement of triangles and
       tetrahedra and nonconforming refinement (i.e., with hanging-nodes) of
       triangles, quadrilaterals and hexahedra. If 'nonconforming' = -1,
       suitable refinement method is selected automatically (namely, conforming
       refinement for triangles). Use nonconforming = 0/1 to force the method.
       For nonconforming refinements, nc_limit optionally specifies the maximum
       level of hanging nodes (unlimited by default). */
   void GeneralRefinement(const Array<Refinement> &refinements,
                          int nonconforming = -1, int nc_limit = 0);

   /** Simplified version of GeneralRefinement taking a simple list of elements
       to refine, without refinement types. */
   void GeneralRefinement(const Array<int> &el_to_refine,
                          int nonconforming = -1, int nc_limit = 0);

   /// Refine each element with given probability. Uses GeneralRefinement.
   void RandomRefinement(double prob, bool aniso = false,
                         int nonconforming = -1, int nc_limit = 0);

   /// Refine elements sharing the specified vertex. Uses GeneralRefinement.
   void RefineAtVertex(const Vertex& vert,
                       double eps = 0.0, int nonconforming = -1);

   /** Refine element i if elem_error[i] > threshold, for all i.
       Returns true if at least one element was refined, false otherwise. */
   bool RefineByError(const Array<double> &elem_error, double threshold,
                      int nonconforming = -1, int nc_limit = 0);

   /** Refine element i if elem_error(i) > threshold, for all i.
       Returns true if at least one element was refined, false otherwise. */
   bool RefineByError(const Vector &elem_error, double threshold,
                      int nonconforming = -1, int nc_limit = 0);

   /** Derefine the mesh based on an error measure associated with each
       element. A derefinement is performed if the sum of errors of its fine
       elements is smaller than 'threshold'. If 'nc_limit' > 0, derefinements
       that would increase the maximum level of hanging nodes of the mesh are
       skipped. Returns true if the mesh changed, false otherwise. */
   bool DerefineByError(Array<double> &elem_error, double threshold,
                        int nc_limit = 0, int op = 1);

   /// Same as DerefineByError for an error vector.
   bool DerefineByError(const Vector &elem_error, double threshold,
                        int nc_limit = 0, int op = 1);

   ///@{ @name NURBS mesh refinement methods
   void KnotInsert(Array<KnotVector *> &kv);
   void KnotInsert(Array<Vector *> &kv);
   /* For each knot vector:
         new_degree = max(old_degree, min(old_degree + rel_degree, degree)). */
   void DegreeElevate(int rel_degree, int degree = 16);
   ///@}

   /** Make sure that a quad/hex mesh is considered to be nonconforming (i.e.,
       has an associated NCMesh object). Simplex meshes can be both conforming
       (default) or nonconforming. */
   void EnsureNCMesh(bool simplices_nonconforming = false);

   bool Conforming() const { return ncmesh == NULL; }
   bool Nonconforming() const { return ncmesh != NULL; }

   /** Return fine element transformations following a mesh refinement.
       Space uses this to construct a global interpolation matrix. */
   const CoarseFineTransformations &GetRefinementTransforms();

   /// Return type of last modification of the mesh.
   Operation GetLastOperation() const { return last_operation; }

   /** Return update counter. The counter starts at zero and is incremented
       each time refinement, derefinement, or rebalancing method is called.
       It is used for checking proper sequence of Space:: and GridFunction::
       Update() calls. */
   long GetSequence() const { return sequence; }

   /// Print the mesh to the given stream using Netgen/Truegrid format.
   virtual void PrintXG(std::ostream &os = mfem::out) const;

   /// Print the mesh to the given stream using the default MFEM mesh format.
   /// \see mfem::ofgzstream() for on-the-fly compression of ascii outputs
   virtual void Print(std::ostream &os = mfem::out) const { Printer(os); }

   /// Save the mesh to a file using Mesh::Print. The given @a precision will be
   /// used for ASCII output.
   virtual void Save(const char *fname, int precision=16) const;

   /// Print the mesh to the given stream using the adios2 bp format
#ifdef MFEM_USE_ADIOS2
   virtual void Print(adios2stream &os) const;
#endif
   /// Print the mesh in VTK format (linear and quadratic meshes only).
   /// \see mfem::ofgzstream() for on-the-fly compression of ascii outputs
   void PrintVTK(std::ostream &os);
   /** Print the mesh in VTK format. The parameter ref > 0 specifies an element
       subdivision number (useful for high order fields and curved meshes).
       If the optional field_data is set, we also add a FIELD section in the
       beginning of the file with additional dataset information. */
   /// \see mfem::ofgzstream() for on-the-fly compression of ascii outputs
   void PrintVTK(std::ostream &os, int ref, int field_data=0);
   /** Print the mesh in VTU format. The parameter ref > 0 specifies an element
       subdivision number (useful for high order fields and curved meshes).
       If @a bdr_elements is true, then output (only) the boundary elements,
       otherwise output only the non-boundary elements. */
   void PrintVTU(std::ostream &os,
                 int ref=1,
                 VTKFormat format=VTKFormat::ASCII,
                 bool high_order_output=false,
                 int compression_level=0,
                 bool bdr_elements=false);
   /** Print the mesh in VTU format with file name fname. */
   virtual void PrintVTU(std::string fname,
                         VTKFormat format=VTKFormat::ASCII,
                         bool high_order_output=false,
                         int compression_level=0,
                         bool bdr=false);
   /** Print the boundary elements of the mesh in VTU format, and output the
       boundary attributes as a data array (useful for boundary conditions). */
   void PrintBdrVTU(std::string fname,
                    VTKFormat format=VTKFormat::ASCII,
                    bool high_order_output=false,
                    int compression_level=0);

   void GetElementColoring(Array<int> &colors, int el0 = 0);

   /** @brief Prints the mesh with boundary elements given by the boundary of
       the subdomains, so that the boundary of subdomain i has boundary
       attribute i+1. */
   /// \see mfem::ofgzstream() for on-the-fly compression of ascii outputs
   void PrintWithPartitioning (int *partitioning,
                               std::ostream &os, int elem_attr = 0) const;

   void PrintElementsWithPartitioning (int *partitioning,
                                       std::ostream &out,
                                       int interior_faces = 0);

   /// Print set of disjoint surfaces:
   /*!
    * If Aface_face(i,j) != 0, print face j as a boundary
    * element with attribute i+1.
    */
   void PrintSurfaces(const Table &Aface_face, std::ostream &out) const;

   void ScaleSubdomains (double sf);
   void ScaleElements (double sf);

   void Transform(void (*f)(const Vector&, Vector&));
   void Transform(VectorCoefficient &deformation);

   /// Remove unused vertices and rebuild mesh connectivity.
   void RemoveUnusedVertices();

   /** Remove boundary elements that lie in the interior of the mesh, i.e. that
       have two adjacent faces in 3D, or edges in 2D. */
   void RemoveInternalBoundaries();

   /** @brief Get the size of the i-th element relative to the perfect
       reference element. */
   double GetElementSize(int i, int type = 0);

   double GetElementSize(int i, const Vector &dir);

   double GetElementVolume(int i);

   void GetElementCenter(int i, Vector &center);

   /// Returns the minimum and maximum corners of the mesh bounding box.
   /** For high-order meshes, the geometry is first refined @a ref times. */
   void GetBoundingBox(Vector &min, Vector &max, int ref = 2);

   void GetCharacteristics(double &h_min, double &h_max,
                           double &kappa_min, double &kappa_max,
                           Vector *Vh = NULL, Vector *Vk = NULL);

   /// Auxiliary method used by PrintCharacteristics().
   /** It is also used in the `mesh-explorer` miniapp. */
   static void PrintElementsByGeometry(int dim,
                                       const Array<int> &num_elems_by_geom,
                                       std::ostream &out);

   /** @brief Compute and print mesh characteristics such as number of vertices,
       number of elements, number of boundary elements, minimal and maximal
       element sizes, minimal and maximal element aspect ratios, etc. */
   /** If @a Vh or @a Vk are not NULL, return the element sizes and aspect
       ratios for all elements in the given Vector%s. */
   void PrintCharacteristics(Vector *Vh = NULL, Vector *Vk = NULL,
                             std::ostream &os = mfem::out);

   /** @brief In serial, this method calls PrintCharacteristics(). In parallel,
       additional information about the parallel decomposition is also printed.
   */
   virtual void PrintInfo(std::ostream &os = mfem::out)
   {
      PrintCharacteristics(NULL, NULL, os);
   }

   /** @brief Find the ids of the elements that contain the given points, and
       their corresponding reference coordinates.

       The DenseMatrix @a point_mat describes the given points - one point for
       each column; it should have SpaceDimension() rows.

       The InverseElementTransformation object, @a inv_trans, is used to attempt
       the element transformation inversion. If NULL pointer is given, the
       method will use a default constructed InverseElementTransformation. Note
       that the algorithms in the base class InverseElementTransformation can be
       completely overwritten by deriving custom classes that override the
       Transform() method.

       If no element is found for the i-th point, elem_ids[i] is set to -1.

       In the ParMesh implementation, the @a point_mat is expected to be the
       same on all ranks. If the i-th point is found by multiple ranks, only one
       of them will mark that point as found, i.e. set its elem_ids[i] to a
       non-negative number; the other ranks will set their elem_ids[i] to -2 to
       indicate that the point was found but assigned to another rank.

       @returns The total number of points that were found.

       @note This method is not 100 percent reliable, i.e. it is not guaranteed
       to find a point, even if it lies inside a mesh element. */
   virtual int FindPoints(DenseMatrix& point_mat, Array<int>& elem_ids,
                          Array<IntegrationPoint>& ips, bool warn = true,
                          InverseElementTransformation *inv_trans = NULL);

   /// Swaps internal data with another mesh. By default, non-geometry members
   /// like 'ncmesh' and 'NURBSExt' are only swapped when 'non_geometry' is set.
   void Swap(Mesh& other, bool non_geometry);

   /// Destroys Mesh.
   virtual ~Mesh() { DestroyPointers(); }

#ifdef MFEM_DEBUG
   /// Output an NCMesh-compatible debug dump.
   void DebugDump(std::ostream &out) const;
#endif
};

/** Overload operator<< for std::ostream and Mesh; valid also for the derived
    class ParMesh */
std::ostream &operator<<(std::ostream &out, const Mesh &mesh);


/** @brief Structure for storing mesh geometric factors: coordinates, Jacobians,
    and determinants of the Jacobians. */
/** Typically objects of this type are constructed and owned by objects of class
    Mesh. See Mesh::GetGeometricFactors(). */
class GeometricFactors
{

private:
   void Compute(const GridFunction &nodes,
                MemoryType d_mt = MemoryType::DEFAULT);

public:
   const Mesh *mesh;
   const IntegrationRule *IntRule;
   int computed_factors;

   enum FactorFlags
   {
      COORDINATES  = 1 << 0,
      JACOBIANS    = 1 << 1,
      DETERMINANTS = 1 << 2,
   };

   GeometricFactors(const Mesh *mesh, const IntegrationRule &ir, int flags,
                    MemoryType d_mt = MemoryType::DEFAULT);

   GeometricFactors(const GridFunction &nodes, const IntegrationRule &ir,
                    int flags,
                    MemoryType d_mt = MemoryType::DEFAULT);

   /// Mapped (physical) coordinates of all quadrature points.
   /** This array uses a column-major layout with dimensions (NQ x SDIM x NE)
       where
       - NQ = number of quadrature points per element,
       - SDIM = space dimension of the mesh = mesh.SpaceDimension(), and
       - NE = number of elements in the mesh. */
   Vector X;

   /// Jacobians of the element transformations at all quadrature points.
   /** This array uses a column-major layout with dimensions (NQ x SDIM x DIM x
       NE) where
       - NQ = number of quadrature points per element,
       - SDIM = space dimension of the mesh = mesh.SpaceDimension(),
       - DIM = dimension of the mesh = mesh.Dimension(), and
       - NE = number of elements in the mesh. */
   Vector J;

   /// Determinants of the Jacobians at all quadrature points.
   /** This array uses a column-major layout with dimensions (NQ x NE) where
       - NQ = number of quadrature points per element, and
       - NE = number of elements in the mesh. */
   Vector detJ;
};

/** @brief Structure for storing face geometric factors: coordinates, Jacobians,
    determinants of the Jacobians, and normal vectors. */
/** Typically objects of this type are constructed and owned by objects of class
    Mesh. See Mesh::GetFaceGeometricFactors(). */
class FaceGeometricFactors
{
public:
   const Mesh *mesh;
   const IntegrationRule *IntRule;
   int computed_factors;
   FaceType type;

   enum FactorFlags
   {
      COORDINATES  = 1 << 0,
      JACOBIANS    = 1 << 1,
      DETERMINANTS = 1 << 2,
      NORMALS      = 1 << 3,
   };

   FaceGeometricFactors(const Mesh *mesh, const IntegrationRule &ir, int flags,
                        FaceType type, MemoryType d_mt = MemoryType::DEFAULT);

   /// Mapped (physical) coordinates of all quadrature points.
   /** This array uses a column-major layout with dimensions (NQ x SDIM x NF)
       where
       - NQ = number of quadrature points per face,
       - SDIM = space dimension of the mesh = mesh.SpaceDimension(), and
       - NF = number of faces in the mesh. */
   Vector X;

   /// Jacobians of the element transformations at all quadrature points.
   /** This array uses a column-major layout with dimensions (NQ x SDIM x DIM x
       NF) where
       - NQ = number of quadrature points per face,
       - SDIM = space dimension of the mesh = mesh.SpaceDimension(),
       - DIM = dimension of the mesh = mesh.Dimension(), and
       - NF = number of faces in the mesh. */
   Vector J;

   /// Determinants of the Jacobians at all quadrature points.
   /** This array uses a column-major layout with dimensions (NQ x NF) where
       - NQ = number of quadrature points per face, and
       - NF = number of faces in the mesh. */
   Vector detJ;

   /// Normals at all quadrature points.
   /** This array uses a column-major layout with dimensions (NQ x DIM x NF) where
       - NQ = number of quadrature points per face,
       - SDIM = space dimension of the mesh = mesh.SpaceDimension(), and
       - NF = number of faces in the mesh. */
   Vector normal;
};

/// Class used to extrude the nodes of a mesh
class NodeExtrudeCoefficient : public VectorCoefficient
{
private:
   int n, layer;
   double p[2], s;
   Vector tip;
public:
   NodeExtrudeCoefficient(const int dim, const int n_, const double s_);
   void SetLayer(const int l) { layer = l; }
   using VectorCoefficient::Eval;
   virtual void Eval(Vector &V, ElementTransformation &T,
                     const IntegrationPoint &ip);
   virtual ~NodeExtrudeCoefficient() { }
};


/// Extrude a 1D mesh
Mesh *Extrude1D(Mesh *mesh, const int ny, const double sy,
                const bool closed = false);

/// Extrude a 2D mesh
Mesh *Extrude2D(Mesh *mesh, const int nz, const double sz);

// shift cyclically 3 integers left-to-right
inline void ShiftRight(int &a, int &b, int &c)
{
   int t = a;
   a = c;  c = b;  b = t;
}

/// @brief Print function for Mesh::FaceInformation.
std::ostream& operator<<(std::ostream& os, const Mesh::FaceInformation& info);

}

#endif<|MERGE_RESOLUTION|>--- conflicted
+++ resolved
@@ -1485,20 +1485,14 @@
    void GetFaceInfos (int Face, int *Inf1, int *Inf2) const;
    void GetFaceInfos (int Face, int *Inf1, int *Inf2, int *NCFace) const;
 
-<<<<<<< HEAD
-   /** Return all elements adjacent to the given Face
-       For an NCMesh and a master face the function will return more than 2 elements.
-       For the other two cases (conforming or slave face) it falls back to the
-       original GetFaceElements function above */
+   /** Return all elements adjacent to the given Face */
    void GetFaceAdjacentElements(int Face, Array<int> & elems) const;
 
    Geometry::Type GetFaceGeometryType(int Face) const;
-=======
    /// Deprecated in favor of Mesh::GetFaceGeometry
    MFEM_DEPRECATED Geometry::Type GetFaceGeometryType(int Face) const
    { return GetFaceGeometry(Face); }
 
->>>>>>> f00eb000
    Element::Type  GetFaceElementType(int Face) const;
 
    Array<int> GetFaceToBdrElMap() const;
