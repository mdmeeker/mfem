// Copyright (c) 2010-2023, Lawrence Livermore National Security, LLC. Produced
// at the Lawrence Livermore National Laboratory. All Rights reserved. See files
// LICENSE and NOTICE for details. LLNL-CODE-806117.
//
// This file is part of the MFEM library. For more information and source code
// availability visit https://mfem.org.
//
// MFEM is free software; you can redistribute it and/or modify it under the
// terms of the BSD-3 license. We welcome feedback and contributions, see file
// CONTRIBUTING.md for details.

#ifndef MFEM_MESH
#define MFEM_MESH

#include "../config/config.hpp"
#include "../general/stable3d.hpp"
#include "../general/globals.hpp"
#include "triangle.hpp"
#include "tetrahedron.hpp"
#include "vertex.hpp"
#include "vtk.hpp"
#include "ncmesh.hpp"
#include "../fem/eltrans.hpp"
#include "../fem/coefficient.hpp"
#include "../general/zstr.hpp"
#ifdef MFEM_USE_ADIOS2
#include "../general/adios2stream.hpp"
#endif
#include <iostream>

namespace mfem
{

// Data type mesh

class GeometricFactors;
class FaceGeometricFactors;
class KnotVector;
class NURBSExtension;
class FiniteElementSpace;
class GridFunction;
struct Refinement;

/** An enum type to specify if interior or boundary faces are desired. */
enum class FaceType : bool {Interior, Boundary};

#ifdef MFEM_USE_MPI
class ParMesh;
class ParNCMesh;
#endif

class Mesh
{
#ifdef MFEM_USE_MPI
   friend class ParMesh;
   friend class ParNCMesh;
#endif
   friend class NCMesh;
   friend class NURBSExtension;

#ifdef MFEM_USE_ADIOS2
   friend class adios2stream;
#endif

protected:
   int Dim;
   int spaceDim;

   int NumOfVertices, NumOfElements, NumOfBdrElements;
   int NumOfEdges, NumOfFaces;
   /** These variables store the number of Interior and Boundary faces. Calling
       fes->GetMesh()->GetNBE() doesn't return the expected value in 3D because
       periodic meshes in 3D have some of their faces marked as boundary for
       visualization purpose in GLVis. */
   mutable int nbInteriorFaces, nbBoundaryFaces;

   int meshgen; // see MeshGenerator()
   int mesh_geoms; // sum of (1 << geom) for all geom of all dimensions

   // Counter for Mesh transformations: refinement, derefinement, rebalancing.
   // Used for checking during Update operations on objects depending on the
   // Mesh, such as FiniteElementSpace, GridFunction, etc.
   long sequence;

   Array<Element *> elements;
   // Vertices are only at the corners of elements, where you would expect them
   // in the lowest-order mesh. In some cases, e.g. in a Mesh that defines the
   // patch topology for a NURBS mesh (see LoadPatchTopo()) the vertices may be
   // empty while NumOfVertices is positive.
   Array<Vertex> vertices;
   Array<Element *> boundary;
   Array<Element *> faces;

   /** @brief This structure stores the low level information necessary to
       interpret the configuration of elements on a specific face. This
       information can be accessed using methods like GetFaceElements(),
       GetFaceInfos(), FaceIsInterior(), etc.

       For accessing higher level deciphered information look at
       Mesh::FaceInformation, and its accessor Mesh::GetFaceInformation().

       Each face contains information on the indices, local reference faces,
       orientations, and potential nonconformity for the two neighboring
       elements on a face.
       Each face can either be an interior, boundary, or shared interior face.
       Each interior face is shared by two elements referred as Elem1 and Elem2.
       For boundary faces only the information on Elem1 is relevant.
       Shared interior faces correspond to faces where Elem1 and Elem2 are
       distributed on different MPI ranks.
       Regarding conformity, three cases are distinguished, conforming faces,
       nonconforming slave faces, and nonconforming master faces. Master and
       slave referring to the coarse and fine elements respectively on a
       nonconforming face.
       Nonconforming slave faces always have the slave element as Elem1 and
       the master element as Elem2. On the other side, nonconforming master
       faces always have the master element as Elem1, and one of the slave
       element as Elem2. Except for ghost nonconforming slave faces, where
       Elem1 is the master side and Elem2 is the slave side.

       The indices of Elem1 and Elem2 can be indirectly extracted from
       FaceInfo::Elem1No and FaceInfo::Elem2No, read the note below for special
       cases on the index of Elem2.

       The local face identifiers are deciphered from FaceInfo::Elem1Inf and
       FaceInfo::Elem2Inf through the formula: LocalFaceIndex = ElemInf/64,
       the semantic of the computed local face identifier can be found in
       fem/geom.cpp. The local face identifier corresponds to an index
       in the Constants<Geometry>::Edges arrays for 2D element geometries, and
       to an index in the Constants<Geometry>::FaceVert arrays for 3D element
       geometries.

       The orientation of each element relative to a face is obtained through
       the formula: Orientation = ElemInf%64, the semantic of the orientation
       can also be found in fem/geom.cpp. The orientation corresponds to
       an index in the Constants<Geometry>::Orient arrays, providing the
       sequence of vertices identifying the orientation of an edge/face. By
       convention the orientation of Elem1 is always set to 0, serving as the
       reference orientation. The orientation of Elem2 relatively to Elem1 is
       therefore determined just by using the orientation of Elem2. An important
       special case is the one of nonconforming faces, the orientation should
       be composed with the PointMatrix, which also contains orientation
       information. A special treatment should be done for 2D, the orientation
       in the PointMatrix is not included, therefore when applying the
       PointMatrix transformation, the PointMatrix should be flipped, except for
       shared nonconforming slave faces where the transformation can be applied
       as is.

       Another special case is the case of shared nonconforming faces. Ghost
       faces use a different design based on so called "ghost" faces.
       Ghost faces, as their name suggest are very well hidden, and they
       usually have a separate interface from "standard" faces.
   */
   struct FaceInfo
   {
      // Inf = 64 * LocalFaceIndex + FaceOrientation
      int Elem1No, Elem2No, Elem1Inf, Elem2Inf;
      int NCFace; /* -1 if this is a regular conforming/boundary face;
                     index into 'nc_faces_info' if >= 0. */
   };
   // NOTE: in NC meshes, master faces have Elem2No == -1. Slave faces on the
   // other hand have Elem2No and Elem2Inf set to the master face's element and
   // its local face number.
   //
   // A local face is one generated from a local element and has index i in
   // faces_info such that i < GetNumFaces(). Also, Elem1No always refers to the
   // element (slave or master, in the nonconforming case) that generated the
   // face.
   // Classification of a local (non-ghost) face based on its FaceInfo:
   // - Elem2No >= 0 --> local interior face; can be either:
   //    - NCFace == -1 --> conforming face, or
   //    - NCFace >= 0 --> nonconforming slave face; Elem2No is the index of
   //      the master volume element; Elem2Inf%64 is 0, see the note in
   //      Mesh::GenerateNCFaceInfo().
   // - Elem2No < 0 --> local "boundary" face; can be one of:
   //    - NCFace == -1 --> conforming face; can be either:
   //       - Elem2Inf < 0 --> true boundary face (no element on side 2)
   //       - Elem2Inf >= 0 --> shared face where element 2 is a face-neighbor
   //         element with index -1-Elem2No. This state is initialized by
   //         ParMesh::ExchangeFaceNbrData().
   //    - NCFace >= 0 --> nonconforming face; can be one of:
   //       - Elem2Inf < 0 --> master nonconforming face, interior or shared;
   //         In this case, Elem2No is -1; see GenerateNCFaceInfo().
   //       - Elem2Inf >= 0 --> shared slave nonconforming face where element 2
   //         is the master face-neighbor element with index -1-Elem2No; see
   //         ParNCMesh::GetFaceNeighbors().
   //
   // A ghost face is a nonconforming face that is generated by a non-local,
   // i.e. ghost, element. A ghost face has index i in faces_info such that
   // i >= GetNumFaces().
   // Classification of a ghost (non-local) face based on its FaceInfo:
   // - Elem1No == -1 --> master ghost face? These ghost faces also have:
   //   Elem2No == -1, Elem1Inf == Elem2Inf == -1, and NCFace == -1.
   // - Elem1No >= 0 --> slave ghost face; Elem1No is the index of the local
   //   master side element, i.e. side 1 IS NOT the side that generated the
   //   face. Elem2No is < 0 and -1-Elem2No is the index of the ghost
   //   face-neighbor element that generated this slave ghost face. In this
   //   case, Elem2Inf >= 0 and NCFace >= 0.
   // Relevant methods: GenerateFaces(), GenerateNCFaceInfo(),
   //                   ParNCMesh::GetFaceNeighbors(),
   //                   ParMesh::ExchangeFaceNbrData()

   struct NCFaceInfo
   {
      bool Slave; // true if this is a slave face, false if master face
      int MasterFace; // if Slave, this is the index of the master face
      // If not Slave, 'MasterFace' is the local face index of this master face
      // as a face in the unique adjacent element.
      const DenseMatrix* PointMatrix; // if Slave, position within master face
      // (NOTE: PointMatrix points to a matrix owned by NCMesh.)

      NCFaceInfo() = default;

      NCFaceInfo(bool slave, int master, const DenseMatrix* pm)
         : Slave(slave), MasterFace(master), PointMatrix(pm) {}
   };

   Array<FaceInfo> faces_info;
   Array<NCFaceInfo> nc_faces_info;

   Table *el_to_edge;
   Table *el_to_face;
   Table *el_to_el;
   Array<int> be_to_edge;  // for 2D
   Table *bel_to_edge;     // for 3D
   Array<int> be_to_face;

   // Note that the following tables are owned by this class and should not be
   // deleted by the caller. Of these three tables, only face_edge and
   // edge_vertex are returned by access functions.
   mutable Table *face_to_elem;  // Used by FindFaceNeighbors, not returned.
   mutable Table *face_edge;     // Returned by GetFaceEdgeTable().
   mutable Table *edge_vertex;   // Returned by GetEdgeVertexTable().

   IsoparametricTransformation Transformation, Transformation2;
   IsoparametricTransformation BdrTransformation;
   IsoparametricTransformation FaceTransformation, EdgeTransformation;
   FaceElementTransformations FaceElemTr;

   // refinement embeddings for forward compatibility with NCMesh
   CoarseFineTransformations CoarseFineTr;

   // Nodes are only active for higher order meshes, and share locations with
   // the vertices, plus all the higher- order control points within the
   // element and along the edges and on the faces.
   GridFunction *Nodes;
   int own_nodes;

   static const int vtk_quadratic_tet[10];
   static const int vtk_quadratic_pyramid[13];
   static const int vtk_quadratic_wedge[18];
   static const int vtk_quadratic_hex[27];

#ifdef MFEM_USE_MEMALLOC
   friend class Tetrahedron;
   MemAlloc <Tetrahedron, 1024> TetMemory;
#endif

   // used during NC mesh initialization only
   Array<Triple<int, int, int> > tmp_vertex_parents;

public:
   typedef Geometry::Constants<Geometry::SEGMENT>     seg_t;
   typedef Geometry::Constants<Geometry::TRIANGLE>    tri_t;
   typedef Geometry::Constants<Geometry::SQUARE>      quad_t;
   typedef Geometry::Constants<Geometry::TETRAHEDRON> tet_t;
   typedef Geometry::Constants<Geometry::CUBE>        hex_t;
   typedef Geometry::Constants<Geometry::PRISM>       pri_t;
   typedef Geometry::Constants<Geometry::PYRAMID>     pyr_t;

   enum Operation { NONE, REFINE, DEREFINE, REBALANCE };

   /// A list of all unique element attributes used by the Mesh.
   Array<int> attributes;
   /// A list of all unique boundary attributes used by the Mesh.
   Array<int> bdr_attributes;

   NURBSExtension *NURBSext; ///< Optional NURBS mesh extension.
   NCMesh *ncmesh;           ///< Optional nonconforming mesh extension.
   Array<GeometricFactors*> geom_factors; ///< Optional geometric factors.
   Array<FaceGeometricFactors*> face_geom_factors; /**< Optional face geometric
                                                        factors. */

   // Global parameter that can be used to control the removal of unused
   // vertices performed when reading a mesh in MFEM format. The default value
   // (true) is set in mesh_readers.cpp.
   static bool remove_unused_vertices;

protected:
   Operation last_operation;

   void Init();
   void InitTables();
   void SetEmpty();  // Init all data members with empty values
   void DestroyTables();
   void DeleteTables() { DestroyTables(); InitTables(); }
   void DestroyPointers(); // Delete data specifically allocated by class Mesh.
   void Destroy();         // Delete all owned data.
   void ResetLazyData();

   Element *ReadElementWithoutAttr(std::istream &);
   static void PrintElementWithoutAttr(const Element *, std::ostream &);

   Element *ReadElement(std::istream &);
   static void PrintElement(const Element *, std::ostream &);

   // Readers for different mesh formats, used in the Load() method.
   // The implementations of these methods are in mesh_readers.cpp.
   void ReadMFEMMesh(std::istream &input, int version, int &curved);
   void ReadLineMesh(std::istream &input);
   void ReadNetgen2DMesh(std::istream &input, int &curved);
   void ReadNetgen3DMesh(std::istream &input);
   void ReadTrueGridMesh(std::istream &input);
   void CreateVTKMesh(const Vector &points, const Array<int> &cell_data,
                      const Array<int> &cell_offsets,
                      const Array<int> &cell_types,
                      const Array<int> &cell_attributes,
                      int &curved, int &read_gf, bool &finalize_topo);
   void ReadVTKMesh(std::istream &input, int &curved, int &read_gf,
                    bool &finalize_topo);
   void ReadXML_VTKMesh(std::istream &input, int &curved, int &read_gf,
                        bool &finalize_topo, const std::string &xml_prefix="");
   void ReadNURBSMesh(std::istream &input, int &curved, int &read_gf);
   void ReadInlineMesh(std::istream &input, bool generate_edges = false);
   void ReadGmshMesh(std::istream &input, int &curved, int &read_gf);
   /* Note NetCDF (optional library) is used for reading cubit files */
#ifdef MFEM_USE_NETCDF
   void ReadCubit(const char *filename, int &curved, int &read_gf);
#endif

   /// Determine the mesh generator bitmask #meshgen, see MeshGenerator().
   /** Also, initializes #mesh_geoms. */
   void SetMeshGen();

   /// Return the length of the segment from node i to node j.
   double GetLength(int i, int j) const;

   void MarkForRefinement();
   void MarkTriMeshForRefinement();
   void GetEdgeOrdering(DSTable &v_to_v, Array<int> &order);
   virtual void MarkTetMeshForRefinement(DSTable &v_to_v);

   // Methods used to prepare and apply permutation of the mesh nodes assuming
   // that the mesh elements may be rotated (e.g. to mark triangle or tet edges
   // for refinement) between the two calls - PrepareNodeReorder() and
   // DoNodeReorder(). The latter method assumes that the 'faces' have not been
   // updated after the element rotations.
   void PrepareNodeReorder(DSTable **old_v_to_v, Table **old_elem_vert);
   void DoNodeReorder(DSTable *old_v_to_v, Table *old_elem_vert);

   STable3D *GetFacesTable();
   STable3D *GetElementToFaceTable(int ret_ftbl = 0);

   /** Red refinement. Element with index i is refined. The default
       red refinement for now is Uniform. */
   void RedRefinement(int i, const DSTable &v_to_v,
                      int *edge1, int *edge2, int *middle)
   { UniformRefinement(i, v_to_v, edge1, edge2, middle); }

   /** Green refinement. Element with index i is refined. The default
       refinement for now is Bisection. */
   void GreenRefinement(int i, const DSTable &v_to_v,
                        int *edge1, int *edge2, int *middle)
   { Bisection(i, v_to_v, edge1, edge2, middle); }

   /// Bisect a triangle: element with index @a i is bisected.
   void Bisection(int i, const DSTable &, int *, int *, int *);

   /// Bisect a tetrahedron: element with index @a i is bisected.
   void Bisection(int i, HashTable<Hashed2> &);

   /// Bisect a boundary triangle: boundary element with index @a i is bisected.
   void BdrBisection(int i, const HashTable<Hashed2> &);

   /** Uniform Refinement. Element with index i is refined uniformly. */
   void UniformRefinement(int i, const DSTable &, int *, int *, int *);

   /** @brief Averages the vertices with given @a indexes and saves the result
       in #vertices[result]. */
   void AverageVertices(const int *indexes, int n, int result);

   void InitRefinementTransforms();
   int FindCoarseElement(int i);

   /** @brief Update the nodes of a curved mesh after the topological part of a
       Mesh::Operation, such as refinement, has been performed. */
   /** If Nodes GridFunction is defined, i.e. not NULL, this method calls
       NodesUpdated().

       @note Unlike the similarly named public method NodesUpdated() this
       method modifies the mesh nodes (if they exist) and calls NodesUpdated().
   */
   void UpdateNodes();

   /// Helper to set vertex coordinates given a high-order curvature function.
   void SetVerticesFromNodes(const GridFunction *nodes);

   void UniformRefinement2D_base(bool update_nodes = true);

   /// Refine a mixed 2D mesh uniformly.
   virtual void UniformRefinement2D() { UniformRefinement2D_base(); }

   /* If @a f2qf is not NULL, adds all quadrilateral faces to @a f2qf which
      represents a "face-to-quad-face" index map. When all faces are quads, the
      array @a f2qf is kept empty since it is not needed. */
   void UniformRefinement3D_base(Array<int> *f2qf = NULL,
                                 DSTable *v_to_v_p = NULL,
                                 bool update_nodes = true);

   /// Refine a mixed 3D mesh uniformly.
   virtual void UniformRefinement3D() { UniformRefinement3D_base(); }

   /// Refine NURBS mesh.
   virtual void NURBSUniformRefinement();

   /// This function is not public anymore. Use GeneralRefinement instead.
   virtual void LocalRefinement(const Array<int> &marked_el, int type = 3);

   /// This function is not public anymore. Use GeneralRefinement instead.
   virtual void NonconformingRefinement(const Array<Refinement> &refinements,
                                        int nc_limit = 0);

   /// NC version of GeneralDerefinement.
   virtual bool NonconformingDerefinement(Array<double> &elem_error,
                                          double threshold, int nc_limit = 0,
                                          int op = 1);
   /// Derefinement helper.
   double AggregateError(const Array<double> &elem_error,
                         const int *fine, int nfine, int op);

   /// Read NURBS patch/macro-element mesh
   void LoadPatchTopo(std::istream &input, Array<int> &edge_to_knot);

   void UpdateNURBS();

   void PrintTopo(std::ostream &out, const Array<int> &e_to_k) const;

   /// Used in GetFaceElementTransformations (...)
   void GetLocalPtToSegTransformation(IsoparametricTransformation &, int);
   void GetLocalSegToTriTransformation (IsoparametricTransformation &loc,
                                        int i);
   void GetLocalSegToQuadTransformation (IsoparametricTransformation &loc,
                                         int i);
   /// Used in GetFaceElementTransformations (...)
   void GetLocalTriToTetTransformation (IsoparametricTransformation &loc,
                                        int i);
   /// Used in GetFaceElementTransformations (...)
   void GetLocalTriToWdgTransformation (IsoparametricTransformation &loc,
                                        int i);
   /// Used in GetFaceElementTransformations (...)
   void GetLocalTriToPyrTransformation (IsoparametricTransformation &loc,
                                        int i);
   /// Used in GetFaceElementTransformations (...)
   void GetLocalQuadToHexTransformation (IsoparametricTransformation &loc,
                                         int i);
   /// Used in GetFaceElementTransformations (...)
   void GetLocalQuadToWdgTransformation (IsoparametricTransformation &loc,
                                         int i);
   /// Used in GetFaceElementTransformations (...)
   void GetLocalQuadToPyrTransformation (IsoparametricTransformation &loc,
                                         int i);

   /** Used in GetFaceElementTransformations to account for the fact that a
       slave face occupies only a portion of its master face. */
   void ApplyLocalSlaveTransformation(FaceElementTransformations &FT,
                                      const FaceInfo &fi, bool is_ghost);

   bool IsSlaveFace(const FaceInfo &fi) const;

   /// Returns the orientation of "test" relative to "base"
   static int GetTriOrientation (const int * base, const int * test);
   /// Returns the orientation of "test" relative to "base"
   static int GetQuadOrientation (const int * base, const int * test);
   /// Returns the orientation of "test" relative to "base"
   static int GetTetOrientation (const int * base, const int * test);

   static void GetElementArrayEdgeTable(const Array<Element*> &elem_array,
                                        const DSTable &v_to_v,
                                        Table &el_to_edge);

   /** Return element to edge table and the indices for the boundary edges.
       The entries in the table are ordered according to the order of the
       nodes in the elements. For example, if T is the element to edge table
       T(i, 0) gives the index of edge in element i that connects vertex 0
       to vertex 1, etc. Returns the number of the edges. */
   int GetElementToEdgeTable(Table &, Array<int> &);

   /// Used in GenerateFaces()
   void AddPointFaceElement(int lf, int gf, int el);

   void AddSegmentFaceElement (int lf, int gf, int el, int v0, int v1);

   void AddTriangleFaceElement (int lf, int gf, int el,
                                int v0, int v1, int v2);

   void AddQuadFaceElement (int lf, int gf, int el,
                            int v0, int v1, int v2, int v3);
   /** For a serial Mesh, return true if the face is interior. For a parallel
       ParMesh return true if the face is interior or shared. In parallel, this
       method only works if the face neighbor data is exchanged. */
   bool FaceIsTrueInterior(int FaceNo) const
   {
      return FaceIsInterior(FaceNo) || (faces_info[FaceNo].Elem2Inf >= 0);
   }

   void FreeElement(Element *E);

   void GenerateFaces();
   void GenerateNCFaceInfo();

   /// Begin construction of a mesh
   void InitMesh(int Dim_, int spaceDim_, int NVert, int NElem, int NBdrElem);

   // Used in the methods FinalizeXXXMesh() and FinalizeTopology()
   void FinalizeCheck();

   void Loader(std::istream &input, int generate_edges = 0,
               std::string parse_tag = "");

   // If NURBS mesh, write NURBS format. If NCMesh, write mfem v1.1 format.
   // If section_delimiter is empty, write mfem v1.0 format. Otherwise, write
   // mfem v1.2 format with the given section_delimiter at the end.
   void Printer(std::ostream &out = mfem::out,
                std::string section_delimiter = "") const;

   /** Creates mesh for the parallelepiped [0,sx]x[0,sy]x[0,sz], divided into
       nx*ny*nz hexahedra if type=HEXAHEDRON or into 6*nx*ny*nz tetrahedrons if
       type=TETRAHEDRON. The parameter @a sfc_ordering controls how the elements
       (when type=HEXAHEDRON) are ordered: true - use space-filling curve
       ordering, or false - use lexicographic ordering. */
   void Make3D(int nx, int ny, int nz, Element::Type type,
               double sx, double sy, double sz, bool sfc_ordering);

   /** Creates mesh for the rectangle [0,sx]x[0,sy], divided into nx*ny
       quadrilaterals if type = QUADRILATERAL or into 2*nx*ny triangles if
       type = TRIANGLE. If generate_edges = 0 (default) edges are not generated,
       if 1 edges are generated. The parameter @a sfc_ordering controls how the
       elements (when type=QUADRILATERAL) are ordered: true - use space-filling
       curve ordering, or false - use lexicographic ordering. */
   void Make2D(int nx, int ny, Element::Type type, double sx, double sy,
               bool generate_edges, bool sfc_ordering);

   /// Creates a 1D mesh for the interval [0,sx] divided into n equal intervals.
   void Make1D(int n, double sx = 1.0);

   /// Internal function used in Mesh::MakeRefined
   void MakeRefined_(Mesh &orig_mesh, const Array<int> ref_factors,
                     int ref_type);

   /// Initialize vertices/elements/boundary/tables from a nonconforming mesh.
   void InitFromNCMesh(const NCMesh &ncmesh);

   /// Create from a nonconforming mesh.
   explicit Mesh(const NCMesh &ncmesh);

   // used in GetElementData() and GetBdrElementData()
   void GetElementData(const Array<Element*> &elem_array, int geom,
                       Array<int> &elem_vtx, Array<int> &attr) const;

   double GetElementSize(ElementTransformation *T, int type = 0);

   // Internal helper used in MakeSimplicial (and ParMesh::MakeSimplicial).
   void MakeSimplicial_(const Mesh &orig_mesh, int *vglobal);

public:

   /// @anchor mfem_Mesh_ctors
   /// @name Standard Mesh constructors and related methods
   ///
   /// These constructors and assignment operators accept mesh information in
   /// a variety of common forms. For more specialized constructors see
   /// @ref mfem_Mesh_named_ctors "Named mesh constructors".
   /// @{
   Mesh() { SetEmpty(); }

   /** Copy constructor. Performs a deep copy of (almost) all data, so that the
       source mesh can be modified (e.g. deleted, refined) without affecting the
       new mesh. If 'copy_nodes' is false, use a shallow (pointer) copy for the
       nodes, if present. */
   explicit Mesh(const Mesh &mesh, bool copy_nodes = true);

   /// Move constructor, useful for using a Mesh as a function return value.
   Mesh(Mesh &&mesh);

   /// Move assignment operator.
   Mesh& operator=(Mesh &&mesh);

   /// Explicitly delete the copy assignment operator.
   Mesh& operator=(const Mesh &mesh) = delete;

   /// Construct a Mesh from the given primary data.
   /** The array @a vertices is used as external data, i.e. the Mesh does not
       copy the data and will not delete the pointer.

       The data from the other arrays is copied into the internal Mesh data
       structures.

       This method calls the method FinalizeTopology(). The method Finalize()
       may be called after this constructor and after optionally setting the
       Mesh nodes. */
   Mesh(double *vertices, int num_vertices,
        int *element_indices, Geometry::Type element_type,
        int *element_attributes, int num_elements,
        int *boundary_indices, Geometry::Type boundary_type,
        int *boundary_attributes, int num_boundary_elements,
        int dimension, int space_dimension = -1);

   /** @anchor mfem_Mesh_init_ctor
       @brief _Init_ constructor: begin the construction of a Mesh object.

       Construct a shell of a mesh object allocating space to store pointers to
       the vertices, elements, and boundary elements. The vertices and elements
       themselves can later be added using methods from the
       @ref mfem_Mesh_construction "Mesh construction" group.
   */
   Mesh(int Dim_, int NVert, int NElem, int NBdrElem = 0, int spaceDim_ = -1)
   {
      if (spaceDim_ == -1) { spaceDim_ = Dim_; }
      InitMesh(Dim_, spaceDim_, NVert, NElem, NBdrElem);
   }

   /** Creates mesh by reading a file in MFEM, Netgen, or VTK format. If
       generate_edges = 0 (default) edges are not generated, if 1 edges are
       generated. See also @a Mesh::LoadFromFile. */
   explicit Mesh(const char *filename, int generate_edges = 0, int refine = 1,
                 bool fix_orientation = true);

   /** Creates mesh by reading data stream in MFEM, Netgen, or VTK format. If
       generate_edges = 0 (default) edges are not generated, if 1 edges are
       generated. */
   explicit Mesh(std::istream &input, int generate_edges = 0, int refine = 1,
                 bool fix_orientation = true);

   /// Create a disjoint mesh from the given mesh array
   ///
   /// @note Data is copied from the meshes in @a mesh_array.
   Mesh(Mesh *mesh_array[], int num_pieces);

   /** This is similar to the mesh constructor with the same arguments, but here
       the current mesh is destroyed and another one created based on the data
       stream again given in MFEM, Netgen, or VTK format. If generate_edges = 0
       (default) edges are not generated, if 1 edges are generated. */
   /// \see mfem::ifgzstream() for on-the-fly decompression of compressed ascii
   /// inputs.
   virtual void Load(std::istream &input, int generate_edges = 0,
                     int refine = 1, bool fix_orientation = true)
   {
      Loader(input, generate_edges);
      Finalize(refine, fix_orientation);
   }

   /// Swaps internal data with another mesh. By default, non-geometry members
   /// like 'ncmesh' and 'NURBSExt' are only swapped when 'non_geometry' is set.
   void Swap(Mesh& other, bool non_geometry);

   /// Clear the contents of the Mesh.
   void Clear() { Destroy(); SetEmpty(); }

   /// Destroys Mesh.
   virtual ~Mesh() { DestroyPointers(); }

   /// @}

   /** @anchor mfem_Mesh_named_ctors @name Named mesh constructors.

        Each of these constructors uses the move constructor, and can be used as
        the right-hand side of an assignment when creating new meshes. For more
        general mesh constructors see
        @ref mfem_Mesh_ctors "Standard mesh constructors".*/
   ///@{

   /** Creates mesh by reading a file in MFEM, Netgen, or VTK format. If
       generate_edges = 0 (default) edges are not generated, if 1 edges are
       generated.

       @note @a filename is not cached by the Mesh object and can be
       safely deleted following this function call.
   */
   static Mesh LoadFromFile(const char *filename,
                            int generate_edges = 0, int refine = 1,
                            bool fix_orientation = true);

   /** Creates 1D mesh , divided into n equal intervals. */
   static Mesh MakeCartesian1D(int n, double sx = 1.0);

   /** Creates mesh for the rectangle [0,sx]x[0,sy], divided into nx*ny
       quadrilaterals if type = QUADRILATERAL or into 2*nx*ny triangles if
       type = TRIANGLE. If generate_edges = 0 (default) edges are not generated,
       if 1 edges are generated. If scf_ordering = true (default), elements are
       ordered along a space-filling curve, instead of row by row. */
   static Mesh MakeCartesian2D(
      int nx, int ny, Element::Type type, bool generate_edges = false,
      double sx = 1.0, double sy = 1.0, bool sfc_ordering = true);

   /** Creates mesh for the parallelepiped [0,sx]x[0,sy]x[0,sz], divided into
       nx*ny*nz hexahedra if type=HEXAHEDRON or into 6*nx*ny*nz tetrahedrons if
       type=TETRAHEDRON. If sfc_ordering = true (default), elements are ordered
       along a space-filling curve, instead of row by row and layer by layer. */
   static Mesh MakeCartesian3D(
      int nx, int ny, int nz, Element::Type type,
      double sx = 1.0, double sy = 1.0, double sz = 1.0,
      bool sfc_ordering = true);

   /// Create a refined (by any factor) version of @a orig_mesh.
   /** @param[in] orig_mesh  The starting coarse mesh.
       @param[in] ref_factor The refinement factor, an integer > 1.
       @param[in] ref_type   Specify the positions of the new vertices. The
                             options are BasisType::ClosedUniform or
                             BasisType::GaussLobatto.

       The refinement data which can be accessed with GetRefinementTransforms()
       is set to reflect the performed refinements.

       @note The constructed Mesh is straight-sided. */
   static Mesh MakeRefined(Mesh &orig_mesh, int ref_factor, int ref_type);

   /// Create a refined mesh, where each element of the original mesh may be
   /// refined by a different factor.
   /** @param[in] orig_mesh   The starting coarse mesh.
       @param[in] ref_factors An array of integers whose size is the number of
                              elements of @a orig_mesh. The @a ith element of
                              @a orig_mesh is refined by refinement factor
                              @a ref_factors[i].
       @param[in] ref_type    Specify the positions of the new vertices. The
                              options are BasisType::ClosedUniform or
                              BasisType::GaussLobatto.

       The refinement data which can be accessed with GetRefinementTransforms()
       is set to reflect the performed refinements.

       @note The constructed Mesh is straight-sided. */
   /// refined @a ref_factors[i] times in each dimension.
   static Mesh MakeRefined(Mesh &orig_mesh, const Array<int> &ref_factors,
                           int ref_type);

   /** Create a mesh by splitting each element of @a orig_mesh into simplices.
       Quadrilaterals are split into two triangles, prisms are split into
       3 tetrahedra, and hexahedra are split into either 5 or 6 tetrahedra
       depending on the configuration.
       @warning The curvature of the original mesh is not carried over to the
       new mesh. Periodic meshes are not supported. */
   static Mesh MakeSimplicial(const Mesh &orig_mesh);

   /// Create a periodic mesh by identifying vertices of @a orig_mesh.
   /** Each vertex @a i will be mapped to vertex @a v2v[i], such that all
       vertices that are coincident under the periodic mapping get mapped to
       the same index. The mapping @a v2v can be generated from translation
       vectors using Mesh::CreatePeriodicVertexMapping.
       @note MFEM requires that each edge of the resulting mesh be uniquely
       identifiable by a pair of distinct vertices. As a consequence, periodic
       boundaries must be connected by at least three edges. */
   static Mesh MakePeriodic(const Mesh &orig_mesh, const std::vector<int> &v2v);

   ///@}

   /** @anchor mfem_Mesh_construction
       @name Methods for piecewise Mesh construction.

       These methods are intended to be used with the @ref mfem_Mesh_init_ctor
       "init constructor". */
   ///@{

   /// @note The returned object should be deleted by the caller.
   Element *NewElement(int geom);

   int AddVertex(double x, double y = 0.0, double z = 0.0);
   int AddVertex(const double *coords);
   int AddVertex(const Vector &coords);
   /// Mark vertex @a i as nonconforming, with parent vertices @a p1 and @a p2.
   void AddVertexParents(int i, int p1, int p2);

   int AddSegment(int v1, int v2, int attr = 1);
   int AddSegment(const int *vi, int attr = 1);

   int AddTriangle(int v1, int v2, int v3, int attr = 1);
   int AddTriangle(const int *vi, int attr = 1);
   int AddTri(const int *vi, int attr = 1) { return AddTriangle(vi, attr); }

   int AddQuad(int v1, int v2, int v3, int v4, int attr = 1);
   int AddQuad(const int *vi, int attr = 1);

   int AddTet(int v1, int v2, int v3, int v4, int attr = 1);
   int AddTet(const int *vi, int attr = 1);

   int AddWedge(int v1, int v2, int v3, int v4, int v5, int v6, int attr = 1);
   int AddWedge(const int *vi, int attr = 1);

   int AddPyramid(int v1, int v2, int v3, int v4, int v5, int attr = 1);
   int AddPyramid(const int *vi, int attr = 1);

   int AddHex(int v1, int v2, int v3, int v4, int v5, int v6, int v7, int v8,
              int attr = 1);
   int AddHex(const int *vi, int attr = 1);
   void AddHexAsTets(const int *vi, int attr = 1);
   void AddHexAsWedges(const int *vi, int attr = 1);
   void AddHexAsPyramids(const int *vi, int attr = 1);

   /// The parameter @a elem should be allocated using the NewElement() method
   /// @note Ownership of @a elem will pass to the Mesh object
   int AddElement(Element *elem);
   /// The parameter @a elem should be allocated using the NewElement() method
   /// @note Ownership of @a elem will pass to the Mesh object
   int AddBdrElement(Element *elem);

   int AddBdrSegment(int v1, int v2, int attr = 1);
   int AddBdrSegment(const int *vi, int attr = 1);

   int AddBdrTriangle(int v1, int v2, int v3, int attr = 1);
   int AddBdrTriangle(const int *vi, int attr = 1);

   int AddBdrQuad(int v1, int v2, int v3, int v4, int attr = 1);
   int AddBdrQuad(const int *vi, int attr = 1);
   void AddBdrQuadAsTriangles(const int *vi, int attr = 1);

   int AddBdrPoint(int v, int attr = 1);

   void GenerateBoundaryElements();
   /// Finalize the construction of a triangular Mesh.
   void FinalizeTriMesh(int generate_edges = 0, int refine = 0,
                        bool fix_orientation = true);
   /// Finalize the construction of a quadrilateral Mesh.
   void FinalizeQuadMesh(int generate_edges = 0, int refine = 0,
                         bool fix_orientation = true);
   /// Finalize the construction of a tetrahedral Mesh.
   void FinalizeTetMesh(int generate_edges = 0, int refine = 0,
                        bool fix_orientation = true);
   /// Finalize the construction of a wedge Mesh.
   void FinalizeWedgeMesh(int generate_edges = 0, int refine = 0,
                          bool fix_orientation = true);
   /// Finalize the construction of a hexahedral Mesh.
   void FinalizeHexMesh(int generate_edges = 0, int refine = 0,
                        bool fix_orientation = true);
   /// Finalize the construction of any type of Mesh.
   /** This method calls FinalizeTopology() and Finalize(). */
   void FinalizeMesh(int refine = 0, bool fix_orientation = true);

   ///@}

   /// @name Mesh consistency methods
   /// @{

   /** @brief Finalize the construction of the secondary topology (connectivity)
       data of a Mesh. */
   /** This method does not require any actual coordinate data (either vertex
       coordinates for linear meshes or node coordinates for meshes with nodes)
       to be available. However, the data generated by this method is generally
       required by the FiniteElementSpace class.

       After calling this method, setting the Mesh vertices or nodes, it may be
       appropriate to call the method Finalize(). */
   void FinalizeTopology(bool generate_bdr = true);

   /// Finalize the construction of a general Mesh.
   /** This method will:
       - check and optionally fix the orientation of regular elements
       - check and fix the orientation of boundary elements
       - assume that #vertices are defined, if #Nodes == NULL
       - assume that #Nodes are defined, if #Nodes != NULL.
       @param[in] refine  If true, prepare the Mesh for conforming refinement of
                          triangular or tetrahedral meshes.
       @param[in] fix_orientation
                          If true, fix the orientation of inverted mesh elements
                          by permuting their vertices.

       Before calling this method, call FinalizeTopology() and ensure that the
       Mesh vertices or nodes are set. */
   virtual void Finalize(bool refine = false, bool fix_orientation = false);

   /// @brief Determine the sets of unique attribute values in domain and
   /// boundary elements.
   ///
   /// Separately scan the domain and boundary elements to generate unique,
   /// sorted sets of the element attribute values present in the mesh and
   /// store these in the Mesh::attributes and Mesh::bdr_attributes arrays.
   virtual void SetAttributes();

   /// Check (and optionally attempt to fix) the orientation of the elements
   /** @param[in] fix_it  If `true`, attempt to fix the orientations of some
                          elements: triangles, quads, and tets.
       @return The number of elements with wrong orientation.

       @note For meshes with nodes (e.g. high-order or periodic meshes), fixing
       the element orientations may require additional permutation of the nodal
       GridFunction of the mesh which is not performed by this method. Instead,
       the method Finalize() should be used with the parameter
       @a fix_orientation set to `true`.

       @note This method performs a simple check if an element is inverted, e.g.
       for most elements types, it checks if the Jacobian of the mapping from
       the reference element is non-negative at the center of the element. */
   int CheckElementOrientation(bool fix_it = true);

   /// Check the orientation of the boundary elements
   /** @return The number of boundary elements with wrong orientation. */
   int CheckBdrElementOrientation(bool fix_it = true);

   /** This method modifies a tetrahedral mesh so that Nedelec spaces of order
       greater than 1 can be defined on the mesh. Specifically, we
       1) rotate all tets in the mesh so that the vertices {v0, v1, v2, v3}
       satisfy: v0 < v1 < min(v2, v3).
       2) rotate all boundary triangles so that the vertices {v0, v1, v2}
       satisfy: v0 < min(v1, v2).

       @note Refinement does not work after a call to this method! */
   MFEM_DEPRECATED virtual void ReorientTetMesh();

   /// Remove unused vertices and rebuild mesh connectivity.
   void RemoveUnusedVertices();

   /** Remove boundary elements that lie in the interior of the mesh, i.e. that
       have two adjacent faces in 3D, or edges in 2D. */
   void RemoveInternalBoundaries();

   /// @}

   /// @name Element ordering methods
   /// @{

   /** This is our integration with the Gecko library. The method finds an
       element ordering that will increase memory coherency by putting elements
       that are in physical proximity closer in memory. It can also be used to
       obtain a space-filling curve ordering for ParNCMesh partitioning.
       @param[out] ordering Output element ordering.
       @param iterations Total number of V cycles. The ordering may improve with
       more iterations. The best iteration is returned at the end.
       @param window Initial window size. This determines the number of
       permutations tested at each multigrid level and strongly influences the
       quality of the result, but the cost of increasing 'window' is exponential.
       @param period The window size is incremented every 'period' iterations.
       @param seed Seed for initial random ordering (0 = skip random reorder).
       @param verbose Print the progress of the optimization to mfem::out.
       @param time_limit Optional time limit for the optimization, in seconds.
       When reached, ordering from the best iteration so far is returned
       (0 = no limit).
       @return The final edge product cost of the ordering. The function may be
       called in an external loop with different seeds, and the best ordering can
       then be retained. */
   double GetGeckoElementOrdering(Array<int> &ordering,
                                  int iterations = 4, int window = 4,
                                  int period = 2, int seed = 0,
                                  bool verbose = false, double time_limit = 0);

   /** Return an ordering of the elements that approximately follows the Hilbert
       curve. The method performs a spatial (Hilbert) sort on the centers of all
       elements and returns the resulting sequence, which can then be passed to
       ReorderElements. This is a cheap alternative to GetGeckoElementOrdering.*/
   void GetHilbertElementOrdering(Array<int> &ordering);

   /** Rebuilds the mesh with a different order of elements. For each element i,
       the array ordering[i] contains its desired new index. Note that the method
       reorders vertices, edges and faces along with the elements. */
   void ReorderElements(const Array<int> &ordering, bool reorder_vertices = true);

   /// @}

   /// @anchor mfem_Mesh_deprecated_ctors @name Deprecated mesh constructors
   ///
   /// These constructors have been deprecated in favor of
   /// @ref mfem_Mesh_named_ctors "Named mesh constructors".
   /// @{

   /// Deprecated: see @a MakeCartesian3D.
   MFEM_DEPRECATED
   Mesh(int nx, int ny, int nz, Element::Type type, bool generate_edges = false,
        double sx = 1.0, double sy = 1.0, double sz = 1.0,
        bool sfc_ordering = true)
   {
      Make3D(nx, ny, nz, type, sx, sy, sz, sfc_ordering);
      Finalize(true); // refine = true
   }

   /// Deprecated: see @a MakeCartesian2D.
   MFEM_DEPRECATED
   Mesh(int nx, int ny, Element::Type type, bool generate_edges = false,
        double sx = 1.0, double sy = 1.0, bool sfc_ordering = true)
   {
      Make2D(nx, ny, type, sx, sy, generate_edges, sfc_ordering);
      Finalize(true); // refine = true
   }

   /// Deprecated: see @a MakeCartesian1D.
   MFEM_DEPRECATED
   explicit Mesh(int n, double sx = 1.0)
   {
      Make1D(n, sx);
      // Finalize(); // reminder: not needed
   }

   /// Deprecated: see @a MakeRefined.
   MFEM_DEPRECATED
   Mesh(Mesh *orig_mesh, int ref_factor, int ref_type);

   /// @}

   /// @name Information about the mesh as a whole
   /// @{

   /// @brief Dimension of the reference space used within the elements
   int Dimension() const { return Dim; }

   /// @brief Dimension of the physical space containing the mesh
   int SpaceDimension() const { return spaceDim; }

   /// Equals 1 + num_holes - num_loops
   inline int EulerNumber() const
   { return NumOfVertices - NumOfEdges + NumOfFaces - NumOfElements; }
   /// Equals 1 - num_holes
   inline int EulerNumber2D() const
   { return NumOfVertices - NumOfEdges + NumOfElements; }

   /** @brief Get the mesh generator/type.

       The purpose of this is to be able to quickly tell what type of elements
       one has in the mesh. Examination of this bitmask along with knowledge
       of the mesh dimension can be used to identify which element types are
       present.

       @return A bitmask:
       - bit 0 - simplices are present in the mesh (triangles, tets),
       - bit 1 - tensor product elements are present in the mesh (quads, hexes),
       - bit 2 - the mesh has wedge elements.
       - bit 3 - the mesh has pyramid elements.

       In parallel, the result takes into account elements on all processors.
   */
   inline int MeshGenerator() { return meshgen; }

   /// Checks if the mesh has boundary elements
   virtual bool HasBoundaryElements() const { return (NumOfBdrElements > 0); }

   /** @brief Return true iff the given @a geom is encountered in the mesh.
       Geometries of dimensions lower than Dimension() are counted as well. */
   bool HasGeometry(Geometry::Type geom) const
   { return mesh_geoms & (1 << geom); }

   /** @brief Return the number of geometries of the given dimension present in
       the mesh. */
   /** For a parallel mesh only the local geometries are counted. */
   int GetNumGeometries(int dim) const;

   /// Return all element geometries of the given dimension present in the mesh.
   /** For a parallel mesh only the local geometries are returned.

       The returned geometries are sorted. */
   void GetGeometries(int dim, Array<Geometry::Type> &el_geoms) const;

   /// Returns the minimum and maximum corners of the mesh bounding box.
   /** For high-order meshes, the geometry is first refined @a ref times. */
   void GetBoundingBox(Vector &min, Vector &max, int ref = 2);

   void GetCharacteristics(double &h_min, double &h_max,
                           double &kappa_min, double &kappa_max,
                           Vector *Vh = NULL, Vector *Vk = NULL);

   /// @}

   /// @name Information concerning numbers of mesh entities
   /// @{

   /** @brief Returns number of vertices.  Vertices are only at the corners of
       elements, where you would expect them in the lowest-order mesh. */
   inline int GetNV() const { return NumOfVertices; }

   /// Returns number of elements.
   inline int GetNE() const { return NumOfElements; }

   /// Returns number of boundary elements.
   inline int GetNBE() const { return NumOfBdrElements; }

   /// Return the number of edges.
   inline int GetNEdges() const { return NumOfEdges; }

   /// Return the number of faces in a 3D mesh.
   inline int GetNFaces() const { return NumOfFaces; }

   /// Return the number of faces (3D), edges (2D) or vertices (1D).
   int GetNumFaces() const;

   /** @brief Return the number of faces (3D), edges (2D) or vertices (1D)
       including ghost faces. */
   int GetNumFacesWithGhost() const;

   /** @brief Returns the number of faces according to the requested type, does
       not count master nonconforming faces.

       If type==Boundary returns only the number of true boundary faces
       contrary to GetNBE() that returns all "boundary" elements which may
       include actual interior faces.
       Similarly, if type==Interior, only the true interior faces are counted
       excluding all master nonconforming faces. */
   virtual int GetNFbyType(FaceType type) const;

   /// Return the total (global) number of elements.
   long long GetGlobalNE() const { return ReduceInt(NumOfElements); }

   /// @}

   /// @name Access to individual mesh entities
   /// @{

   /// @brief Return pointer to vertex i's coordinates.
   /// @warning For high-order meshes (when #Nodes != NULL) vertices may not be
   /// updated and should not be used!
   const double *GetVertex(int i) const { return vertices[i](); }

   /// @brief Return pointer to vertex i's coordinates.
   ///
   /// @warning For high-order meshes (when Nodes != NULL) vertices may not
   /// being updated and should not be used!
   ///
   /// @note The pointer returned by this function can be used to
   /// alter vertex locations but the pointer itself should not be
   /// changed by the caller.
   double *GetVertex(int i) { return vertices[i](); }

   /// @brief Return pointer to the i'th element object
   ///
   /// The index @a i should be in the range [0, this->Mesh::GetNE())
   ///
   /// In parallel, @a i is the local element index which is in the
   /// same range mentioned above.
   const Element *GetElement(int i) const { return elements[i]; }

   /// @brief Return pointer to the i'th element object
   ///
   /// @note Provides read/write access to the i'th element object so
   /// that element attributes or connectivity can be adjusted. However,
   /// the Element object itself should not be deleted by the caller.
   Element *GetElement(int i) { return elements[i]; }

   /// @brief Return pointer to the i'th boundary element object
   ///
   /// The index @a i should be in the range [0, this->Mesh::GetNBE())
   ///
   /// In parallel, @a i is the local boundary element index which is
   /// in the same range mentioned above.
   const Element *GetBdrElement(int i) const { return boundary[i]; }

   /// @brief Return pointer to the i'th boundary element object
   ///
   /// @note Provides read/write access to the i'th boundary element object so
   /// that boundary attributes or connectivity can be adjusted. However,
   /// the Element object itself should not be deleted by the caller.
   Element *GetBdrElement(int i) { return boundary[i]; }

   const Element *GetFace(int i) const { return faces[i]; }

   /// @}

   /// @name Access to groups of mesh entities
   /// @{

   const Element* const *GetElementsArray() const
   { return elements.GetData(); }

   void GetElementData(int geom, Array<int> &elem_vtx, Array<int> &attr) const
   { GetElementData(elements, geom, elem_vtx, attr); }

   void GetBdrElementData(int geom, Array<int> &bdr_elem_vtx,
                          Array<int> &bdr_attr) const
   { GetElementData(boundary, geom, bdr_elem_vtx, bdr_attr); }

   /// @}

   /// @name Access information concerning individual mesh entites
   /// @{

   /// Return the attribute of element i.
   int GetAttribute(int i) const { return elements[i]->GetAttribute(); }

   /// Set the attribute of element i.
   void SetAttribute(int i, int attr) { elements[i]->SetAttribute(attr); }

   /// Return the attribute of boundary element i.
   int GetBdrAttribute(int i) const { return boundary[i]->GetAttribute(); }

   /// Set the attribute of boundary element i.
   void SetBdrAttribute(int i, int attr) { boundary[i]->SetAttribute(attr); }

   /// Return the attribute of patch i, for a NURBS mesh.
   int GetPatchAttribute(int i) const;

   /// Set the attribute of patch i, for a NURBS mesh.
   void SetPatchAttribute(int i, int attr);

   /// Return the attribute of patch boundary element i, for a NURBS mesh.
   int GetPatchBdrAttribute(int i) const;

   /// Set the attribute of patch boundary element i, for a NURBS mesh.
   void SetPatchBdrAttribute(int i, int attr);

   /// Returns the type of element i.
   Element::Type GetElementType(int i) const;

   /// Returns the type of boundary element i.
   Element::Type GetBdrElementType(int i) const;

   /// Deprecated in favor of Mesh::GetFaceGeometry
   MFEM_DEPRECATED Geometry::Type GetFaceGeometryType(int Face) const
   { return GetFaceGeometry(Face); }

   Element::Type  GetFaceElementType(int Face) const;

   /// Return the Geometry::Type associated with face @a i.
   Geometry::Type GetFaceGeometry(int i) const;

   Geometry::Type GetElementGeometry(int i) const
   {
      return elements[i]->GetGeometryType();
   }

   Geometry::Type GetBdrElementGeometry(int i) const
   {
      return boundary[i]->GetGeometryType();
   }

   /// Deprecated in favor of Mesh::GetFaceGeometry
   MFEM_DEPRECATED Geometry::Type GetFaceBaseGeometry(int i) const
   { return GetFaceGeometry(i); }

   Geometry::Type GetElementBaseGeometry(int i) const
   { return GetElementGeometry(i); }

   Geometry::Type GetBdrElementBaseGeometry(int i) const
   { return GetBdrElementGeometry(i); }

   /// Return true if the given face is interior. @sa FaceIsTrueInterior().
   bool FaceIsInterior(int FaceNo) const
   {
      return (faces_info[FaceNo].Elem2No >= 0);
   }

   /** @brief Get the size of the i-th element relative to the perfect
       reference element. */
   double GetElementSize(int i, int type = 0);

   double GetElementSize(int i, const Vector &dir);

   double GetElementVolume(int i);

   void GetElementCenter(int i, Vector &center);

   /** Compute the Jacobian of the transformation from the perfect
       reference element at the given integration point (defaults to the
       center of the element if no integration point is specified) */
   void GetElementJacobian(int i, DenseMatrix &J,
                           const IntegrationPoint *ip = NULL);

   /// @}

   /// List of mesh geometries stored as Array<Geometry::Type>.
   class GeometryList : public Array<Geometry::Type>
   {
   protected:
      Geometry::Type geom_buf[Geometry::NumGeom];
   public:
      /// Construct a GeometryList of all element geometries in @a mesh.
      GeometryList(Mesh &mesh)
         : Array<Geometry::Type>(geom_buf, Geometry::NumGeom)
      { mesh.GetGeometries(mesh.Dimension(), *this); }
      /** @brief Construct a GeometryList of all geometries of dimension @a dim
          in @a mesh. */
      GeometryList(Mesh &mesh, int dim)
         : Array<Geometry::Type>(geom_buf, Geometry::NumGeom)
      { mesh.GetGeometries(dim, *this); }
   };

   /// @name Access connectivity for individual mesh entites
   /// @{

   /// Returns the indices of the vertices of element i.
   void GetElementVertices(int i, Array<int> &v) const
   { elements[i]->GetVertices(v); }

   /// Returns the indices of the vertices of boundary element i.
   void GetBdrElementVertices(int i, Array<int> &v) const
   { boundary[i]->GetVertices(v); }

   /// Return the indices and the orientations of all edges of element i.
   void GetElementEdges(int i, Array<int> &edges, Array<int> &cor) const;

   /// Return the indices and the orientations of all edges of bdr element i.
   void GetBdrElementEdges(int i, Array<int> &edges, Array<int> &cor) const;

   /** Return the indices and the orientations of all edges of face i.
       Works for both 2D (face=edge) and 3D faces. */
   void GetFaceEdges(int i, Array<int> &edges, Array<int> &o) const;

   /// Returns the indices of the vertices of face i.
   void GetFaceVertices(int i, Array<int> &vert) const
   {
      if (Dim == 1)
      {
         vert.SetSize(1); vert[0] = i;
      }
      else
      {
         faces[i]->GetVertices(vert);
      }
   }

   /// Returns the indices of the vertices of edge i.
   void GetEdgeVertices(int i, Array<int> &vert) const;

   /// Return the indices and the orientations of all faces of element i.
   void GetElementFaces(int i, Array<int> &faces, Array<int> &ori) const;

   /** @brief Returns the sorted, unique indices of elements sharing a face with
       element @a elem, including @a elem. */
   Array<int> FindFaceNeighbors(const int elem) const;

   /// Return the index and the orientation of the face of bdr element i. (3D)
   void GetBdrElementFace(int i, int *f, int *o) const;

   /** Return the vertex index of boundary element i. (1D)
       Return the edge index of boundary element i. (2D)
       Return the face index of boundary element i. (3D) */
   int GetBdrElementEdgeIndex(int i) const;

   /** @brief For the given boundary element, bdr_el, return its adjacent
       element and its info, i.e. 64*local_bdr_index+bdr_orientation.

       The returned bdr_orientation is that of the boundary element relative to
       the respective face element.

       @sa GetBdrElementAdjacentElement2() */
   void GetBdrElementAdjacentElement(int bdr_el, int &el, int &info) const;

   /** @brief For the given boundary element, bdr_el, return its adjacent
       element and its info, i.e. 64*local_bdr_index+inverse_bdr_orientation.

       The returned inverse_bdr_orientation is the inverse of the orientation of
       the boundary element relative to the respective face element. In other
       words this is the orientation of the face element relative to the
       boundary element.

       @sa GetBdrElementAdjacentElement() */
   void GetBdrElementAdjacentElement2(int bdr_el, int &el, int &info) const;

   /// Return the local face index for the given boundary face.
   int GetBdrFace(int BdrElemNo) const;

   /// @}

   /// @name Access connectivity data
   /// @{

   ///  The returned Table should be deleted by the caller
   Table *GetVertexToElementTable();

   /// Return the "face"-element Table. Here "face" refers to face (3D),
   /// edge (2D), or vertex (1D).
   /// The returned Table should be deleted by the caller.
   Table *GetFaceToElementTable() const;

   /// Returns the face-to-edge Table (3D)
   ///
   /// @note The returned object should NOT be deleted by the caller.
   Table *GetFaceEdgeTable() const;

   /// Returns the edge-to-vertex Table (3D)
   /// @note The returned object should NOT be deleted by the caller.
   Table *GetEdgeVertexTable() const;

   /** Return vertex to vertex table. The connections stored in the table
    are from smaller to bigger vertex index, i.e. if i<j and (i, j) is
    in the table, then (j, i) is not stored.

    @note This data is not stored internally as a Table. The Table passed as
    an argument is populated using the EdgeVertex Table (see GetEdgeVertexTable)
    if available or the element connectivity.
   */
   void GetVertexToVertexTable(DSTable &) const;

   const Table &ElementToElementTable();

   const Table &ElementToFaceTable() const;

   const Table &ElementToEdgeTable() const;

   Array<int> GetFaceToBdrElMap() const;

   ///@}

   /// @brief Return FiniteElement for reference element of the specified type
   ///
   /// @note The returned object is a pointer to a global object and
   /// should not be deleted by the caller.
   static FiniteElement *GetTransformationFEforElementType(Element::Type);

   /// @anchor mfem_Mesh_elem_trans
   /// @name Access the coordinate transformation for individual elements
   ///
   /// See also the methods related to
   /// @ref mfem_Mesh_geom_factors "Geometric Factors" for accessing
   /// information cached at quadrature points.
   /// @{

   /// Builds the transformation defining the i-th element in @a ElTr.
   /// @a ElTr must be allocated in advance and will be owned by the caller.
   void GetElementTransformation(int i, IsoparametricTransformation *ElTr);

   /// Returns a pointer to the transformation defining the i-th element.
   ///
   /// @note The returned object is owned by the class and is shared, i.e.,
   /// calling this function resets pointers obtained from previous calls.
   /// Also, this pointer should NOT be deleted by the caller.
   ElementTransformation *GetElementTransformation(int i);

   /// Builds the transformation defining the i-th element in @a ElTr
   /// assuming position of the vertices/nodes are given by @a nodes.
   /// @a ElTr must be allocated in advance and will be owned by the caller.
   void GetElementTransformation(int i, const Vector &nodes,
                                 IsoparametricTransformation *ElTr);

   /// Returns a pointer to the transformation defining the i-th boundary
   /// element.
   /// @note The returned object is owned by the class and is shared, i.e.,
   /// calling this function resets pointers obtained from previous calls.
   /// Also, the returned object should NOT be deleted by the caller.
   ElementTransformation *GetBdrElementTransformation(int i);

   /// Builds the transformation defining the i-th boundary element in @a ElTr.
   /// @a ElTr must be allocated in advance and will be owned by the caller.
   void GetBdrElementTransformation(int i, IsoparametricTransformation *ElTr);

   /// Builds the transformation defining the i-th face element in @a FTr.
   /// @a FTr must be allocated in advance and will be owned by the caller.
   void GetFaceTransformation(int i, IsoparametricTransformation *FTr);

   /** @brief A helper method that constructs a transformation from the
       reference space of a face to the reference space of an element. */
   /** The local index of the face as a face in the element and its orientation
       are given by the input parameter @a info, as @a info = 64*loc_face_idx +
       loc_face_orientation. */
   void GetLocalFaceTransformation(int face_type, int elem_type,
                                   IsoparametricTransformation &Transf,
                                   int info);

   /// Returns a pointer to the transformation defining the given face element.
   /// @note The returned object is owned by the class and is shared, i.e.,
   /// calling this function resets pointers obtained from previous calls.
   /// Also, the returned object should NOT be deleted by the caller.
   ElementTransformation *GetFaceTransformation(int FaceNo);

   /// Builds the transformation defining the i-th edge element in @a EdTr.
   /// @a EdTr must be allocated in advance and will be owned by the caller.
   void GetEdgeTransformation(int i, IsoparametricTransformation *EdTr);

   /// Returns a pointer to the transformation defining the given edge element.
   /// @note The returned object is owned by the class and is shared, i.e.,
   /// calling this function resets pointers obtained from previous calls.
   /// Also, the returned object should NOT be deleted by the caller.
   ElementTransformation *GetEdgeTransformation(int EdgeNo);

   /// Returns (a pointer to an object containing) the following data:
   ///
   /// 1) Elem1No - the index of the first element that contains this face this
   ///    is the element that has the same outward unit normal vector as the
   ///    face;
   ///
   /// 2) Elem2No - the index of the second element that contains this face this
   ///    element has outward unit normal vector as the face multiplied with -1;
   ///
   /// 3) Elem1, Elem2 - pointers to the ElementTransformation's of the first
   ///    and the second element respectively;
   ///
   /// 4) Face - pointer to the ElementTransformation of the face;
   ///
   /// 5) Loc1, Loc2 - IntegrationPointTransformation's mapping the face
   ///    coordinate system to the element coordinate system (both in their
   ///    reference elements). Used to transform IntegrationPoints from face to
   ///    element. More formally, let:
   ///       TL1, TL2 be the transformations represented by Loc1, Loc2,
   ///       TE1, TE2 - the transformations represented by Elem1, Elem2,
   ///       TF - the transformation represented by Face, then
   ///       TF(x) = TE1(TL1(x)) = TE2(TL2(x)) for all x in the reference face.
   ///
   /// 6) FaceGeom - the base geometry for the face.
   ///
   /// The mask specifies which fields in the structure to return:
   ///    mask & 1 - Elem1, mask & 2 - Elem2
   ///    mask & 4 - Loc1, mask & 8 - Loc2, mask & 16 - Face.
   /// These mask values are defined in the ConfigMasks enum type as part of the
   /// FaceElementTransformations class in fem/eltrans.hpp.
   ///
   /// @note The returned object is owned by the class and is shared, i.e.,
   /// calling this function resets pointers obtained from previous calls.
   /// Also, this pointer should NOT be deleted by the caller.
   virtual FaceElementTransformations *GetFaceElementTransformations(
      int FaceNo,
      int mask = 31);

   /// See GetFaceElementTransformations().
   /// @note The returned object should NOT be deleted by the caller.
   FaceElementTransformations *GetInteriorFaceTransformations (int FaceNo)
   {
      if (faces_info[FaceNo].Elem2No < 0) { return NULL; }
      return GetFaceElementTransformations (FaceNo);
   }

   /// Builds the transformation defining the given boundary face.
   /// @note The returned object should NOT be deleted by the caller.
   FaceElementTransformations *GetBdrFaceTransformations (int BdrElemNo);

   /// @}

   /// @anchor mfem_Mesh_geom_factors
   /// @name Access the coordinate transformation at quadrature points
   ///
   /// See also methods related to
   /// @ref mfem_Mesh_elem_trans "Element-wise coordinate transformation".
   /// @{

   /** @brief Return the mesh geometric factors corresponding to the given
       integration rule.

       The IntegrationRule used with GetGeometricFactors needs to remain valid
       until the internally stored GeometricFactors objects are destroyed (by
       calling Mesh::DeleteGeometricFactors(), Mesh::NodesUpdated(), or the Mesh
       destructor).

       If the device MemoryType parameter @a d_mt is specified, then the
       returned object will use that type unless it was previously allocated
       with a different type.

       The returned pointer points to an internal object that may be invalidated
       by mesh operations such as refinement, vertex/node movement, etc. Since
       not all such modifications can be tracked by the Mesh class (e.g. when
       using the pointer returned by GetNodes() to change the nodes) one needs
       to account for such changes by calling the method NodesUpdated() which,
       in particular, will call DeleteGeometricFactors(). */
   const GeometricFactors* GetGeometricFactors(
      const IntegrationRule& ir,
      const int flags,
      MemoryType d_mt = MemoryType::DEFAULT);

   /** @brief Return the mesh geometric factors for the faces corresponding
       to the given integration rule.

       The IntegrationRule used with GetFaceGeometricFactors needs to remain
       valid until the internally stored FaceGeometricFactors objects are
       destroyed (by either calling Mesh::DeleteGeometricFactors(),
       Mesh::NodesUpdated(), or the Mesh destructor).

       If the device MemoryType parameter @a d_mt is specified, then the
       returned object will use that type unless it was previously allocated
       with a different type.

       The returned pointer points to an internal object that may be invalidated
       by mesh operations such as refinement, vertex/node movement, etc. Since
       not all such modifications can be tracked by the Mesh class (e.g. when
       using the pointer returned by GetNodes() to change the nodes) one needs
       to account for such changes by calling the method NodesUpdated() which,
       in particular, will call DeleteGeometricFactors(). */
   const FaceGeometricFactors* GetFaceGeometricFactors(
      const IntegrationRule& ir,
      const int flags,
      FaceType type,
      MemoryType d_mt = MemoryType::DEFAULT);

   /// Destroy all GeometricFactors stored by the Mesh.
   /** This method can be used to force recomputation of the GeometricFactors,
       for example, after the mesh nodes are modified externally.

       @note In general, the preferred method for resetting the GeometricFactors
       should be to call NodesUpdated(). */
   void DeleteGeometricFactors();

   /// @}

   /** This enumerated type describes the three main face topologies:
       - Boundary, for faces on the boundary of the computational domain,
       - Conforming, for conforming faces interior to the computational domain,
       - Nonconforming, for nonconforming faces interior to the computational
         domain. */
   enum class FaceTopology { Boundary,
                             Conforming,
                             Nonconforming,
                             NA
                           };

   /** This enumerated type describes the location of the two elements sharing a
       face, Local meaning that the element is local to the MPI rank, FaceNbr
       meaning that the element is distributed on a different MPI rank, this
       typically means that methods with FaceNbr should be used to access the
       relevant information, e.g., ParFiniteElementSpace::GetFaceNbrElementVDofs.
    */
   enum class ElementLocation { Local, FaceNbr, NA };

   /** This enumerated type describes the topological relation of an element to
       a face:
       - Coincident meaning that the element's face is topologically equal to
         the mesh face.
       - Superset meaning that the element's face is topologically coarser than
         the mesh face, i.e., the element's face contains the mesh face.
       - Subset meaning that the element's face is topologically finer than the
         mesh face, i.e., the element's face is contained in the mesh face.
       Superset and Subset are only relevant for nonconforming faces.
       Master nonconforming faces have a conforming element on one side, and a
       fine element on the other side. Slave nonconforming faces have a
       conforming element on one side, and a coarse element on the other side.
    */
   enum class ElementConformity { Coincident, Superset, Subset, NA };

   /** This enumerated type describes the corresponding FaceInfo internal
       representation (encoded cases), c.f. FaceInfo's documentation:
       Classification of a local (non-ghost) face based on its FaceInfo:
         - Elem2No >= 0 --> local interior face; can be either:
            - NCFace == -1 --> LocalConforming,
            - NCFace >= 0 --> LocalSlaveNonconforming,
         - Elem2No < 0 --> local "boundary" face; can be one of:
            - NCFace == -1 --> conforming face; can be either:
               - Elem2Inf < 0 --> Boundary,
               - Elem2Inf >= 0 --> SharedConforming,
            - NCFace >= 0 --> nonconforming face; can be one of:
               - Elem2Inf < 0 --> MasterNonconforming (shared or not shared),
               - Elem2Inf >= 0 --> SharedSlaveNonconforming.
       Classification of a ghost (non-local) face based on its FaceInfo:
         - Elem1No == -1 --> GhostMaster (includes other unused ghost faces),
         - Elem1No >= 0 --> GhostSlave.
    */
   enum class FaceInfoTag { Boundary,
                            LocalConforming,
                            LocalSlaveNonconforming,
                            SharedConforming,
                            SharedSlaveNonconforming,
                            MasterNonconforming,
                            GhostSlave,
                            GhostMaster
                          };

   /** @brief This structure is used as a human readable output format that
       decipheres the information contained in Mesh::FaceInfo when using the
       Mesh::GetFaceInformation() method.

       The element indices in this structure don't need further processing,
       contrary to the ones obtained through Mesh::GetFacesElements and can
       directly be used, e.g., Elem1 and Elem2 indices.
       Likewise the orientations for Elem1 and Elem2 already take into account
       special cases and can be used as is.
   */
   struct FaceInformation
   {
      FaceTopology topology;

      struct
      {
         ElementLocation location;
         ElementConformity conformity;
         int index;
         int local_face_id;
         int orientation;
      } element[2];

      FaceInfoTag tag;
      int ncface;
      const DenseMatrix* point_matrix;

      /** @brief Return true if the face is a local interior face which is NOT
          a master nonconforming face. */
      bool IsLocal() const
      {
         return element[1].location == Mesh::ElementLocation::Local;
      }

      /** @brief Return true if the face is a shared interior face which is NOT
          a master nonconforming face. */
      bool IsShared() const
      {
         return element[1].location == Mesh::ElementLocation::FaceNbr;
      }

      /** @brief return true if the face is an interior face to the computation
          domain, either a local or shared interior face (not a boundary face)
          which is NOT a master nonconforming face.
       */
      bool IsInterior() const
      {
         return topology == FaceTopology::Conforming ||
                topology == FaceTopology::Nonconforming;
      }

      /** @brief Return true if the face is a boundary face. */
      bool IsBoundary() const
      {
         return topology == FaceTopology::Boundary;
      }

      /// @brief Return true if the face is of the same type as @a type.
      bool IsOfFaceType(FaceType type) const
      {
         switch (type)
         {
            case FaceType::Interior:
               return IsInterior();
            case FaceType::Boundary:
               return IsBoundary();
            default:
               return false;
         }
      }

      /// @brief Return true if the face is a conforming face.
      bool IsConforming() const
      {
         return topology == FaceTopology::Conforming;
      }

      /// @brief Return true if the face is a nonconforming fine face.
      bool IsNonconformingFine() const
      {
         return topology == FaceTopology::Nonconforming &&
                (element[0].conformity == ElementConformity::Superset ||
                 element[1].conformity == ElementConformity::Superset);
      }

      /// @brief Return true if the face is a nonconforming coarse face.
      /** Note that ghost nonconforming master faces cannot be clearly
          identified as such with the currently available information, so this
          method will return false for such faces. */
      bool IsNonconformingCoarse() const
      {
         return topology == FaceTopology::Nonconforming &&
                element[1].conformity == ElementConformity::Subset;
      }

      /// @brief cast operator from FaceInformation to FaceInfo.
      operator Mesh::FaceInfo() const;
   };

   /// @name More advanced entity information access methods
   /// @{

   /* Return point matrix of element i of dimension Dim X #v, where for every
      vertex we give its coordinates in space of dimension Dim. */
   void GetPointMatrix(int i, DenseMatrix &pointmat) const;

   /* Return point matrix of boundary element i of dimension Dim X #v, where for
      every vertex we give its coordinates in space of dimension Dim. */
   void GetBdrPointMatrix(int i, DenseMatrix &pointmat) const;

   /** This method aims to provide face information in a deciphered format, i.e.
       Mesh::FaceInformation, compared to the raw encoded information returned
       by Mesh::GetFaceElements() and Mesh::GetFaceInfos(). */
   FaceInformation GetFaceInformation(int f) const;

   void GetFaceElements (int Face, int *Elem1, int *Elem2) const;
   void GetFaceInfos (int Face, int *Inf1, int *Inf2) const;
   void GetFaceInfos (int Face, int *Inf1, int *Inf2, int *NCFace) const;

   /// @}

   /// @name Methods related to mesh partitioning
   /// @{

   /// @note The returned array should be deleted by the caller.
   int *CartesianPartitioning(int nxyz[]);
   /// @note The returned array should be deleted by the caller.
   int *GeneratePartitioning(int nparts, int part_method = 1);
   /// @todo This method needs a proper description
   void CheckPartitioning(int *partitioning_);

   /// @}

   /// @anchor mfem_Mesh_trans
   /// @name Methods related to accessing/altering mesh coordinates
   ///
   /// See also @ref mfem_Mesh_gf_nodes "Coordinates as a GridFunction".
   /// @{

   // Vertices are only at the corners of elements, where you would expect them
   // in the lowest-order mesh.
   void MoveVertices(const Vector &displacements);
   void GetVertices(Vector &vert_coord) const;
   void SetVertices(const Vector &vert_coord);

   /** @brief Set the internal Vertex array to point to the given @a vertices
       array without assuming ownership of the pointer. */
   /** If @a zerocopy is `true`, the vertices must be given as an array of 3
       doubles per vertex. If @a zerocopy is `false` then the current Vertex
       data is first copied to the @a vertices array. */
   void ChangeVertexDataOwnership(double *vertices, int len_vertices,
                                  bool zerocopy = false);

   // Nodes are only active for higher order meshes, and share locations with
   // the vertices, plus all the higher- order control points within the element
   // and along the edges and on the faces.
   void GetNode(int i, double *coord) const;
   void SetNode(int i, const double *coord);

   // Node operations for curved mesh.
   // They call the corresponding '...Vertices' method if the
   // mesh is not curved (i.e. Nodes == NULL).
   void MoveNodes(const Vector &displacements);
   void GetNodes(Vector &node_coord) const;
   /// Updates the vertex/node locations. Invokes NodesUpdated().
   void SetNodes(const Vector &node_coord);

   void ScaleSubdomains (double sf);
   void ScaleElements (double sf);

   void Transform(void (*f)(const Vector&, Vector&));
   void Transform(VectorCoefficient &deformation);

   /** @brief This function should be called after the mesh node coordinates
       have been updated externally, e.g. by modifying the internal nodal
       GridFunction returned by GetNodes(). */
   /** It deletes internal quantities derived from the node coordinates,
       such as the (Face)GeometricFactors.

       @note Unlike the similarly named protected method UpdateNodes() this
       method does not modify the nodes. */
   void NodesUpdated() { DeleteGeometricFactors(); }

   /// @}

   /// @anchor mfem_Mesh_gf_nodes
   /// @name Methods related to nodal coordinates stored as a GridFunction
   ///
   /// See also @ref mfem_Mesh_trans "Mesh Transformations".
   /// @{

   /// @brief Return a pointer to the internal node GridFunction (may be NULL).
   ///
   /// If the mesh is straight-sided (low-order), it may not have a GridFunction
   /// for the nodes, in which case this function returns NULL. To ensure that
   /// the nodal GridFunction exists, first call EnsureNodes().
   /// @sa SetCurvature().
   ///
   /// @note The returned object should NOT be deleted by the caller.
   GridFunction *GetNodes() { return Nodes; }
   const GridFunction *GetNodes() const { return Nodes; }
   /// Return the mesh nodes ownership flag.
   bool OwnsNodes() const { return own_nodes; }
   /// Set the mesh nodes ownership flag.
   void SetNodesOwner(bool nodes_owner) { own_nodes = nodes_owner; }
   /// Replace the internal node GridFunction with the given GridFunction.
   /** Invokes NodesUpdated(). */
   void NewNodes(GridFunction &nodes, bool make_owner = false);
   /** @brief Swap the internal node GridFunction pointer and ownership flag
       members with the given ones. */
   /** Invokes NodesUpdated(). */
   void SwapNodes(GridFunction *&nodes, int &own_nodes_);

   /// Return the mesh nodes/vertices projected on the given GridFunction.
   void GetNodes(GridFunction &nodes) const;
   /** Replace the internal node GridFunction with a new GridFunction defined
       on the given FiniteElementSpace. The new node coordinates are projected
       (derived) from the current nodes/vertices. */
   virtual void SetNodalFESpace(FiniteElementSpace *nfes);
   /** Replace the internal node GridFunction with the given GridFunction. The
       given GridFunction is updated with node coordinates projected (derived)
       from the current nodes/vertices. */
   void SetNodalGridFunction(GridFunction *nodes, bool make_owner = false);
   /** Return the FiniteElementSpace on which the current mesh nodes are
       defined or NULL if the mesh does not have nodes. */
   const FiniteElementSpace *GetNodalFESpace() const;
   /** @brief Make sure that the mesh has valid nodes, i.e. its geometry is
       described by a vector finite element grid function (even if it is a
       low-order mesh with straight edges).

       @sa GetNodes(). */
   void EnsureNodes();

   /// Set the curvature of the mesh nodes using the given polynomial degree.
   /** Creates a nodal GridFunction if one doesn't already exist.

       @param[in]  order       Polynomial degree of the nodal FE space.
       @param[in]  discont     Whether to use a discontinuous or continuous
                               finite element space (continuous is default).
       @param[in]  space_dim   The space dimension (optional).
       @param[in]  ordering    The Ordering of the finite element space
                               (Ordering::byVDIM is the default). */
   virtual void SetCurvature(int order, bool discont = false, int space_dim = -1,
                             int ordering = 1);

   /// @}

   /// @name Methods related to mesh refinement
   /// @{

   /// Refine all mesh elements.
   /** @param[in] ref_algo %Refinement algorithm. Currently used only for pure
       tetrahedral meshes. If set to zero (default), a tet mesh will be refined
       using algorithm A, that produces elements with better quality compared to
       algorithm B used when the parameter is non-zero.

       For tetrahedral meshes, after using algorithm A, the mesh cannot be
       refined locally using methods like GeneralRefinement() unless it is
       re-finalized using Finalize() with the parameter @a refine set to true.
       Note that calling Finalize() in this way will generally invalidate any
       FiniteElementSpace%s and GridFunction%s defined on the mesh. */
   void UniformRefinement(int ref_algo = 0);

   /** Refine selected mesh elements. Refinement type can be specified for each
       element. The function can do conforming refinement of triangles and
       tetrahedra and nonconforming refinement (i.e., with hanging-nodes) of
       triangles, quadrilaterals and hexahedra. If 'nonconforming' = -1,
       suitable refinement method is selected automatically (namely, conforming
       refinement for triangles). Use nonconforming = 0/1 to force the method.
       For nonconforming refinements, nc_limit optionally specifies the maximum
       level of hanging nodes (unlimited by default). */
   void GeneralRefinement(const Array<Refinement> &refinements,
                          int nonconforming = -1, int nc_limit = 0);

   /** Simplified version of GeneralRefinement taking a simple list of elements
       to refine, without refinement types. */
   void GeneralRefinement(const Array<int> &el_to_refine,
                          int nonconforming = -1, int nc_limit = 0);

   /// Refine each element with given probability. Uses GeneralRefinement.
   void RandomRefinement(double prob, bool aniso = false,
                         int nonconforming = -1, int nc_limit = 0);

   /// Refine elements sharing the specified vertex. Uses GeneralRefinement.
   void RefineAtVertex(const Vertex& vert,
                       double eps = 0.0, int nonconforming = -1);

   /** Refine element i if elem_error[i] > threshold, for all i.
       Returns true if at least one element was refined, false otherwise. */
   bool RefineByError(const Array<double> &elem_error, double threshold,
                      int nonconforming = -1, int nc_limit = 0);

   /** Refine element i if elem_error(i) > threshold, for all i.
       Returns true if at least one element was refined, false otherwise. */
   bool RefineByError(const Vector &elem_error, double threshold,
                      int nonconforming = -1, int nc_limit = 0);

   /** Derefine the mesh based on an error measure associated with each
       element. A derefinement is performed if the sum of errors of its fine
       elements is smaller than 'threshold'. If 'nc_limit' > 0, derefinements
       that would increase the maximum level of hanging nodes of the mesh are
       skipped. Returns true if the mesh changed, false otherwise. */
   bool DerefineByError(Array<double> &elem_error, double threshold,
                        int nc_limit = 0, int op = 1);

   /// Same as DerefineByError for an error vector.
   bool DerefineByError(const Vector &elem_error, double threshold,
                        int nc_limit = 0, int op = 1);

   /** Make sure that a quad/hex mesh is considered to be nonconforming (i.e.,
       has an associated NCMesh object). Simplex meshes can be both conforming
       (default) or nonconforming. */
   void EnsureNCMesh(bool simplices_nonconforming = false);

   bool Conforming() const { return ncmesh == NULL; }
   bool Nonconforming() const { return ncmesh != NULL; }

   /** Return fine element transformations following a mesh refinement.
       Space uses this to construct a global interpolation matrix. */
   const CoarseFineTransformations &GetRefinementTransforms();

   /// Return type of last modification of the mesh.
   Operation GetLastOperation() const { return last_operation; }

   /** Return update counter. The counter starts at zero and is incremented
       each time refinement, derefinement, or rebalancing method is called.
       It is used for checking proper sequence of Space:: and GridFunction::
       Update() calls. */
   long GetSequence() const { return sequence; }

   /// @}

   ///@{ @name NURBS mesh refinement methods
   void KnotInsert(Array<KnotVector *> &kv);
   void KnotInsert(Array<Vector *> &kv);
   /* For each knot vector:
         new_degree = max(old_degree, min(old_degree + rel_degree, degree)). */
   void DegreeElevate(int rel_degree, int degree = 16);
   ///@}

   /// @name Print/Save/Export methods
   /// @{

   /// Print the mesh to the given stream using Netgen/Truegrid format.
   virtual void PrintXG(std::ostream &os = mfem::out) const;

   /// Print the mesh to the given stream using the default MFEM mesh format.
   /// \see mfem::ofgzstream() for on-the-fly compression of ascii outputs
   virtual void Print(std::ostream &os = mfem::out) const { Printer(os); }

   /// Save the mesh to a file using Mesh::Print. The given @a precision will be
   /// used for ASCII output.
   virtual void Save(const char *fname, int precision=16) const;

   /// Print the mesh to the given stream using the adios2 bp format
#ifdef MFEM_USE_ADIOS2
   virtual void Print(adios2stream &os) const;
#endif
   /// Print the mesh in VTK format (linear and quadratic meshes only).
   /// \see mfem::ofgzstream() for on-the-fly compression of ascii outputs
   void PrintVTK(std::ostream &os);
   /** Print the mesh in VTK format. The parameter ref > 0 specifies an element
       subdivision number (useful for high order fields and curved meshes).
       If the optional field_data is set, we also add a FIELD section in the
       beginning of the file with additional dataset information. */
   /// \see mfem::ofgzstream() for on-the-fly compression of ascii outputs
   void PrintVTK(std::ostream &os, int ref, int field_data=0);
   /** Print the mesh in VTU format. The parameter ref > 0 specifies an element
       subdivision number (useful for high order fields and curved meshes).
       If @a bdr_elements is true, then output (only) the boundary elements,
       otherwise output only the non-boundary elements. The parameter
       @a scale_factor sets a scale factor for the output mesh point
       coordinates. */
   void PrintVTU(std::ostream &os,
                 int ref=1,
                 VTKFormat format=VTKFormat::ASCII,
                 bool high_order_output=false,
                 int compression_level=0,
                 bool bdr_elements=false,
                 double scale_factor=1.0);
   /** Print the mesh in VTU format with file name fname. */
   virtual void PrintVTU(std::string fname,
                         VTKFormat format=VTKFormat::ASCII,
                         bool high_order_output=false,
                         int compression_level=0,
                         bool bdr_elements=false,
                         double scale_factor=1.0);
   /** Print the boundary elements of the mesh in VTU format, and output the
       boundary attributes as a data array (useful for boundary conditions). */
   void PrintBdrVTU(std::string fname,
                    VTKFormat format=VTKFormat::ASCII,
                    bool high_order_output=false,
                    int compression_level=0,
                    double scale_factor=1.0);

   /** @brief Prints the mesh with boundary elements given by the boundary of
       the subdomains, so that the boundary of subdomain i has boundary
       attribute i+1. */
   /// \see mfem::ofgzstream() for on-the-fly compression of ascii outputs
   void PrintWithPartitioning (int *partitioning,
                               std::ostream &os, int elem_attr = 0) const;

   void PrintElementsWithPartitioning (int *partitioning,
                                       std::ostream &out,
                                       int interior_faces = 0);

   /// Print set of disjoint surfaces:
   /*!
    * If Aface_face(i,j) != 0, print face j as a boundary
    * element with attribute i+1.
    */
   void PrintSurfaces(const Table &Aface_face, std::ostream &out) const;

<<<<<<< HEAD
   void ScaleSubdomains(double sf);
   void ScaleElements(double sf);

   void Transform(void (*f)(const Vector&, Vector&));
   void Transform(VectorCoefficient &deformation);

   /// Remove unused vertices and rebuild mesh connectivity.
   void RemoveUnusedVertices();

   /** Remove boundary elements that lie in the interior of the mesh, i.e. that
       have two adjacent faces in 3D, or edges in 2D. */
   void RemoveInternalBoundaries();

   /** @brief Get the size of the i-th element relative to the perfect
       reference element. */
   double GetElementSize(int i, int type = 0);

   double GetElementSize(int i, const Vector &dir);

   double GetElementVolume(int i);

   void GetElementCenter(int i, Vector &center);

   /// Returns the minimum and maximum corners of the mesh bounding box.
   /** For high-order meshes, the geometry is first refined @a ref times. */
   void GetBoundingBox(Vector &min, Vector &max, int ref = 2);

   void GetCharacteristics(double &h_min, double &h_max,
                           double &kappa_min, double &kappa_max,
                           Vector *Vh = NULL, Vector *Vk = NULL);

=======
>>>>>>> f97a770d
   /// Auxiliary method used by PrintCharacteristics().
   /** It is also used in the `mesh-explorer` miniapp. */
   static void PrintElementsByGeometry(int dim,
                                       const Array<int> &num_elems_by_geom,
                                       std::ostream &out);

   /** @brief Compute and print mesh characteristics such as number of vertices,
       number of elements, number of boundary elements, minimal and maximal
       element sizes, minimal and maximal element aspect ratios, etc. */
   /** If @a Vh or @a Vk are not NULL, return the element sizes and aspect
       ratios for all elements in the given Vector%s. */
   void PrintCharacteristics(Vector *Vh = NULL, Vector *Vk = NULL,
                             std::ostream &os = mfem::out);

   /** @brief In serial, this method calls PrintCharacteristics(). In parallel,
       additional information about the parallel decomposition is also printed.
   */
   virtual void PrintInfo(std::ostream &os = mfem::out)
   {
      PrintCharacteristics(NULL, NULL, os);
   }

#ifdef MFEM_DEBUG
   /// Output an NCMesh-compatible debug dump.
   void DebugDump(std::ostream &out) const;
#endif

   /// @}

   /// @name Miscellaneous or undocumented methods
   /// @{

   /// @brief Creates a mapping @a v2v from the vertex indices of the mesh such
   /// that coincident vertices under the given @a translations are identified.
   /** Each Vector in @a translations should be of size @a sdim (the spatial
       dimension of the mesh). Two vertices are considered coincident if the
       translated coordinates of one vertex are within the given tolerance (@a
       tol, relative to the mesh diameter) of the coordinates of the other
       vertex.
       @warning This algorithm does not scale well with the number of boundary
       vertices in the mesh, and may run slowly on very large meshes. */
   std::vector<int> CreatePeriodicVertexMapping(
      const std::vector<Vector> &translations, double tol = 1e-8) const;

   /** @brief Find the ids of the elements that contain the given points, and
       their corresponding reference coordinates.

       The DenseMatrix @a point_mat describes the given points - one point for
       each column; it should have SpaceDimension() rows.

       The InverseElementTransformation object, @a inv_trans, is used to attempt
       the element transformation inversion. If NULL pointer is given, the
       method will use a default constructed InverseElementTransformation. Note
       that the algorithms in the base class InverseElementTransformation can be
       completely overwritten by deriving custom classes that override the
       Transform() method.

       If no element is found for the i-th point, elem_ids[i] is set to -1.

       In the ParMesh implementation, the @a point_mat is expected to be the
       same on all ranks. If the i-th point is found by multiple ranks, only one
       of them will mark that point as found, i.e. set its elem_ids[i] to a
       non-negative number; the other ranks will set their elem_ids[i] to -2 to
       indicate that the point was found but assigned to another rank.

       @returns The total number of points that were found.

       @note This method is not 100 percent reliable, i.e. it is not guaranteed
       to find a point, even if it lies inside a mesh element. */
   virtual int FindPoints(DenseMatrix& point_mat, Array<int>& elem_ids,
                          Array<IntegrationPoint>& ips, bool warn = true,
                          InverseElementTransformation *inv_trans = NULL);

   /** @brief Computes geometric parameters associated with a Jacobian matrix
       in 2D/3D. These parameters are
       (1) Area/Volume,
       (2) Aspect-ratio (1 in 2D, and 2 non-dimensional and 2 dimensional
                         parameters in 3D. Dimensional parameters are used
                         for target construction in TMOP),
       (3) skewness (1 in 2D and 3 in 3D), and finally
       (4) orientation (1 in 2D and 3 in 3D).
    */
   void GetGeometricParametersFromJacobian(const DenseMatrix &J,
                                           double &volume,
                                           Vector &aspr,
                                           Vector &skew,
                                           Vector &ori) const;

   /// Utility function: sum integers from all processors (Allreduce).
   virtual long long ReduceInt(int value) const { return value; }

   /// @todo This method needs a proper description
   void GetElementColoring(Array<int> &colors, int el0 = 0);

   /// @todo This method needs a proper description
   void MesquiteSmooth(const int mesquite_option = 0);

   /// @todo This method needs a proper description
   void CheckDisplacements(const Vector &displacements, double &tmax);

   /// @}
};

/** Overload operator<< for std::ostream and Mesh; valid also for the derived
    class ParMesh */
std::ostream &operator<<(std::ostream &out, const Mesh &mesh);


/** @brief Structure for storing mesh geometric factors: coordinates, Jacobians,
    and determinants of the Jacobians. */
/** Typically objects of this type are constructed and owned by objects of class
    Mesh. See Mesh::GetGeometricFactors(). */
class GeometricFactors
{

private:
   void Compute(const GridFunction &nodes,
                MemoryType d_mt = MemoryType::DEFAULT);

public:
   const Mesh *mesh;
   const IntegrationRule *IntRule;
   int computed_factors;

   enum FactorFlags
   {
      COORDINATES  = 1 << 0,
      JACOBIANS    = 1 << 1,
      DETERMINANTS = 1 << 2,
   };

   GeometricFactors(const Mesh *mesh, const IntegrationRule &ir, int flags,
                    MemoryType d_mt = MemoryType::DEFAULT);

   GeometricFactors(const GridFunction &nodes, const IntegrationRule &ir,
                    int flags,
                    MemoryType d_mt = MemoryType::DEFAULT);

   /// Mapped (physical) coordinates of all quadrature points.
   /** This array uses a column-major layout with dimensions (NQ x SDIM x NE)
       where
       - NQ = number of quadrature points per element,
       - SDIM = space dimension of the mesh = mesh.SpaceDimension(), and
       - NE = number of elements in the mesh. */
   Vector X;

   /// Jacobians of the element transformations at all quadrature points.
   /** This array uses a column-major layout with dimensions (NQ x SDIM x DIM x
       NE) where
       - NQ = number of quadrature points per element,
       - SDIM = space dimension of the mesh = mesh.SpaceDimension(),
       - DIM = dimension of the mesh = mesh.Dimension(), and
       - NE = number of elements in the mesh. */
   Vector J;

   /// Determinants of the Jacobians at all quadrature points.
   /** This array uses a column-major layout with dimensions (NQ x NE) where
       - NQ = number of quadrature points per element, and
       - NE = number of elements in the mesh. */
   Vector detJ;
};

/** @brief Structure for storing face geometric factors: coordinates, Jacobians,
    determinants of the Jacobians, and normal vectors. */
/** Typically objects of this type are constructed and owned by objects of class
    Mesh. See Mesh::GetFaceGeometricFactors(). */
class FaceGeometricFactors
{
public:
   const Mesh *mesh;
   const IntegrationRule *IntRule;
   int computed_factors;
   FaceType type;

   enum FactorFlags
   {
      COORDINATES  = 1 << 0,
      JACOBIANS    = 1 << 1,
      DETERMINANTS = 1 << 2,
      NORMALS      = 1 << 3,
   };

   FaceGeometricFactors(const Mesh *mesh, const IntegrationRule &ir, int flags,
                        FaceType type, MemoryType d_mt = MemoryType::DEFAULT);

   /// Mapped (physical) coordinates of all quadrature points.
   /** This array uses a column-major layout with dimensions (NQ x SDIM x NF)
       where
       - NQ = number of quadrature points per face,
       - SDIM = space dimension of the mesh = mesh.SpaceDimension(), and
       - NF = number of faces in the mesh. */
   Vector X;

   /// Jacobians of the element transformations at all quadrature points.
   /** This array uses a column-major layout with dimensions (NQ x SDIM x DIM x
       NF) where
       - NQ = number of quadrature points per face,
       - SDIM = space dimension of the mesh = mesh.SpaceDimension(),
       - DIM = dimension of the mesh = mesh.Dimension(), and
       - NF = number of faces in the mesh. */
   Vector J;

   /// Determinants of the Jacobians at all quadrature points.
   /** This array uses a column-major layout with dimensions (NQ x NF) where
       - NQ = number of quadrature points per face, and
       - NF = number of faces in the mesh. */
   Vector detJ;

   /// Normals at all quadrature points.
   /** This array uses a column-major layout with dimensions (NQ x DIM x NF) where
       - NQ = number of quadrature points per face,
       - SDIM = space dimension of the mesh = mesh.SpaceDimension(), and
       - NF = number of faces in the mesh. */
   Vector normal;
};

/// Class used to extrude the nodes of a mesh
class NodeExtrudeCoefficient : public VectorCoefficient
{
private:
   int n, layer;
   double p[2], s;
   Vector tip;
public:
   NodeExtrudeCoefficient(const int dim, const int n_, const double s_);
   void SetLayer(const int l) { layer = l; }
   using VectorCoefficient::Eval;
   virtual void Eval(Vector &V, ElementTransformation &T,
                     const IntegrationPoint &ip);
   virtual ~NodeExtrudeCoefficient() { }
};


/// Extrude a 1D mesh
Mesh *Extrude1D(Mesh *mesh, const int ny, const double sy,
                const bool closed = false);

/// Extrude a 2D mesh
Mesh *Extrude2D(Mesh *mesh, const int nz, const double sz);

// shift cyclically 3 integers left-to-right
inline void ShiftRight(int &a, int &b, int &c)
{
   int t = a;
   a = c;  c = b;  b = t;
}

/// @brief Print function for Mesh::FaceInformation.
std::ostream& operator<<(std::ostream& os, const Mesh::FaceInformation& info);

}

#endif<|MERGE_RESOLUTION|>--- conflicted
+++ resolved
@@ -2042,40 +2042,6 @@
     */
    void PrintSurfaces(const Table &Aface_face, std::ostream &out) const;
 
-<<<<<<< HEAD
-   void ScaleSubdomains(double sf);
-   void ScaleElements(double sf);
-
-   void Transform(void (*f)(const Vector&, Vector&));
-   void Transform(VectorCoefficient &deformation);
-
-   /// Remove unused vertices and rebuild mesh connectivity.
-   void RemoveUnusedVertices();
-
-   /** Remove boundary elements that lie in the interior of the mesh, i.e. that
-       have two adjacent faces in 3D, or edges in 2D. */
-   void RemoveInternalBoundaries();
-
-   /** @brief Get the size of the i-th element relative to the perfect
-       reference element. */
-   double GetElementSize(int i, int type = 0);
-
-   double GetElementSize(int i, const Vector &dir);
-
-   double GetElementVolume(int i);
-
-   void GetElementCenter(int i, Vector &center);
-
-   /// Returns the minimum and maximum corners of the mesh bounding box.
-   /** For high-order meshes, the geometry is first refined @a ref times. */
-   void GetBoundingBox(Vector &min, Vector &max, int ref = 2);
-
-   void GetCharacteristics(double &h_min, double &h_max,
-                           double &kappa_min, double &kappa_max,
-                           Vector *Vh = NULL, Vector *Vk = NULL);
-
-=======
->>>>>>> f97a770d
    /// Auxiliary method used by PrintCharacteristics().
    /** It is also used in the `mesh-explorer` miniapp. */
    static void PrintElementsByGeometry(int dim,
