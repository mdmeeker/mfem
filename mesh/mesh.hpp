// Copyright (c) 2010-2023, Lawrence Livermore National Security, LLC. Produced
// at the Lawrence Livermore National Laboratory. All Rights reserved. See files
// LICENSE and NOTICE for details. LLNL-CODE-806117.
//
// This file is part of the MFEM library. For more information and source code
// availability visit https://mfem.org.
//
// MFEM is free software; you can redistribute it and/or modify it under the
// terms of the BSD-3 license. We welcome feedback and contributions, see file
// CONTRIBUTING.md for details.

#ifndef MFEM_MESH
#define MFEM_MESH

#include "../config/config.hpp"
#include "../general/stable3d.hpp"
#include "../general/globals.hpp"
#include "attribute_sets.hpp"
#include "triangle.hpp"
#include "tetrahedron.hpp"
#include "vertex.hpp"
#include "vtk.hpp"
#include "ncmesh.hpp"
#include "../fem/eltrans.hpp"
#include "../fem/coefficient.hpp"
#include "../general/zstr.hpp"
#ifdef MFEM_USE_ADIOS2
#include "../general/adios2stream.hpp"
#endif
#include <iostream>
#include <array>
#include <map>
<<<<<<< HEAD
#include <set>
#include <string>
=======
>>>>>>> 2b27d481

namespace mfem
{

class GeometricFactors;
class FaceGeometricFactors;
class KnotVector;
class NURBSExtension;
class FiniteElementSpace;
class GridFunction;
struct Refinement;

/** An enum type to specify if interior or boundary faces are desired. */
enum class FaceType : bool {Interior, Boundary};

#ifdef MFEM_USE_MPI
class ParMesh;
class ParNCMesh;
#endif

/// Mesh data type
class Mesh
{
   friend class NCMesh;
   friend class NURBSExtension;
#ifdef MFEM_USE_MPI
   friend class ParMesh;
   friend class ParNCMesh;
#endif
#ifdef MFEM_USE_ADIOS2
   friend class adios2stream;
#endif

protected:
   int Dim;
   int spaceDim;

   int NumOfVertices, NumOfElements, NumOfBdrElements;
   int NumOfEdges, NumOfFaces;
   /** These variables store the number of Interior and Boundary faces. Calling
       fes->GetMesh()->GetNBE() doesn't return the expected value in 3D because
       periodic meshes in 3D have some of their faces marked as boundary for
       visualization purpose in GLVis. */
   mutable int nbInteriorFaces, nbBoundaryFaces;

   int meshgen; // see MeshGenerator()
   int mesh_geoms; // sum of (1 << geom) for all geom of all dimensions

   // Counter for Mesh transformations: refinement, derefinement, rebalancing.
   // Used for checking during Update operations on objects depending on the
   // Mesh, such as FiniteElementSpace, GridFunction, etc.
   long sequence;

   Array<Element *> elements;
   // Vertices are only at the corners of elements, where you would expect them
   // in the lowest-order mesh. In some cases, e.g. in a Mesh that defines the
   // patch topology for a NURBS mesh (see LoadPatchTopo()) the vertices may be
   // empty while NumOfVertices is positive.
   Array<Vertex> vertices;
   Array<Element *> boundary;
   Array<Element *> faces;

   /** @brief This structure stores the low level information necessary to
       interpret the configuration of elements on a specific face. This
       information can be accessed using methods like GetFaceElements(),
       GetFaceInfos(), FaceIsInterior(), etc.

       For accessing higher level deciphered information look at
       Mesh::FaceInformation, and its accessor Mesh::GetFaceInformation().

       Each face contains information on the indices, local reference faces,
       orientations, and potential nonconformity for the two neighboring
       elements on a face.
       Each face can either be an interior, boundary, or shared interior face.
       Each interior face is shared by two elements referred as Elem1 and Elem2.
       For boundary faces only the information on Elem1 is relevant.
       Shared interior faces correspond to faces where Elem1 and Elem2 are
       distributed on different MPI ranks.
       Regarding conformity, three cases are distinguished, conforming faces,
       nonconforming slave faces, and nonconforming master faces. Master and
       slave referring to the coarse and fine elements respectively on a
       nonconforming face.
       Nonconforming slave faces always have the slave element as Elem1 and
       the master element as Elem2. On the other side, nonconforming master
       faces always have the master element as Elem1, and one of the slave
       element as Elem2. Except for ghost nonconforming slave faces, where
       Elem1 is the master side and Elem2 is the slave side.

       The indices of Elem1 and Elem2 can be indirectly extracted from
       FaceInfo::Elem1No and FaceInfo::Elem2No, read the note below for special
       cases on the index of Elem2.

       The local face identifiers are deciphered from FaceInfo::Elem1Inf and
       FaceInfo::Elem2Inf through the formula: LocalFaceIndex = ElemInf/64,
       the semantic of the computed local face identifier can be found in
       fem/geom.cpp. The local face identifier corresponds to an index
       in the Constants<Geometry>::Edges arrays for 2D element geometries, and
       to an index in the Constants<Geometry>::FaceVert arrays for 3D element
       geometries.

       The orientation of each element relative to a face is obtained through
       the formula: Orientation = ElemInf%64, the semantic of the orientation
       can also be found in fem/geom.cpp. The orientation corresponds to
       an index in the Constants<Geometry>::Orient arrays, providing the
       sequence of vertices identifying the orientation of an edge/face. By
       convention the orientation of Elem1 is always set to 0, serving as the
       reference orientation. The orientation of Elem2 relatively to Elem1 is
       therefore determined just by using the orientation of Elem2. An important
       special case is the one of nonconforming faces, the orientation should
       be composed with the PointMatrix, which also contains orientation
       information. A special treatment should be done for 2D, the orientation
       in the PointMatrix is not included, therefore when applying the
       PointMatrix transformation, the PointMatrix should be flipped, except for
       shared nonconforming slave faces where the transformation can be applied
       as is.

       Another special case is the case of shared nonconforming faces. Ghost
       faces use a different design based on so called "ghost" faces.
       Ghost faces, as their name suggest are very well hidden, and they
       usually have a separate interface from "standard" faces.
   */
   struct FaceInfo
   {
      // Inf = 64 * LocalFaceIndex + FaceOrientation
      int Elem1No, Elem2No, Elem1Inf, Elem2Inf;
      int NCFace; /* -1 if this is a regular conforming/boundary face;
                     index into 'nc_faces_info' if >= 0. */
   };
   // NOTE: in NC meshes, master faces have Elem2No == -1. Slave faces on the
   // other hand have Elem2No and Elem2Inf set to the master face's element and
   // its local face number.
   //
   // A local face is one generated from a local element and has index i in
   // faces_info such that i < GetNumFaces(). Also, Elem1No always refers to the
   // element (slave or master, in the nonconforming case) that generated the
   // face.
   // Classification of a local (non-ghost) face based on its FaceInfo:
   // - Elem2No >= 0 --> local interior face; can be either:
   //    - NCFace == -1 --> conforming face, or
   //    - NCFace >= 0 --> nonconforming slave face; Elem2No is the index of
   //      the master volume element; Elem2Inf%64 is 0, see the note in
   //      Mesh::GenerateNCFaceInfo().
   // - Elem2No < 0 --> local "boundary" face; can be one of:
   //    - NCFace == -1 --> conforming face; can be either:
   //       - Elem2Inf < 0 --> true boundary face (no element on side 2)
   //       - Elem2Inf >= 0 --> shared face where element 2 is a face-neighbor
   //         element with index -1-Elem2No. This state is initialized by
   //         ParMesh::ExchangeFaceNbrData().
   //    - NCFace >= 0 --> nonconforming face; can be one of:
   //       - Elem2Inf < 0 --> master nonconforming face, interior or shared;
   //         In this case, Elem2No is -1; see GenerateNCFaceInfo().
   //       - Elem2Inf >= 0 --> shared slave nonconforming face where element 2
   //         is the master face-neighbor element with index -1-Elem2No; see
   //         ParNCMesh::GetFaceNeighbors().
   //
   // A ghost face is a nonconforming face that is generated by a non-local,
   // i.e. ghost, element. A ghost face has index i in faces_info such that
   // i >= GetNumFaces().
   // Classification of a ghost (non-local) face based on its FaceInfo:
   // - Elem1No == -1 --> master ghost face? These ghost faces also have:
   //   Elem2No == -1, Elem1Inf == Elem2Inf == -1, and NCFace == -1.
   // - Elem1No >= 0 --> slave ghost face; Elem1No is the index of the local
   //   master side element, i.e. side 1 IS NOT the side that generated the
   //   face. Elem2No is < 0 and -1-Elem2No is the index of the ghost
   //   face-neighbor element that generated this slave ghost face. In this
   //   case, Elem2Inf >= 0 and NCFace >= 0.
   // Relevant methods: GenerateFaces(), GenerateNCFaceInfo(),
   //                   ParNCMesh::GetFaceNeighbors(),
   //                   ParMesh::ExchangeFaceNbrData()

   struct NCFaceInfo
   {
      bool Slave; // true if this is a slave face, false if master face
      int MasterFace; // if Slave, this is the index of the master face
      // If not Slave, 'MasterFace' is the local face index of this master face
      // as a face in the unique adjacent element.
      const DenseMatrix* PointMatrix; // if Slave, position within master face
      // (NOTE: PointMatrix points to a matrix owned by NCMesh.)

      NCFaceInfo() = default;

      NCFaceInfo(bool slave, int master, const DenseMatrix* pm)
         : Slave(slave), MasterFace(master), PointMatrix(pm) {}
   };

   Array<FaceInfo> faces_info;
   Array<NCFaceInfo> nc_faces_info;

   Table *el_to_edge;
   Table *el_to_face;
   Table *el_to_el;
   Array<int> be_to_face; // faces = vertices (1D), edges (2D), faces (3D)

   Table *bel_to_edge;    // for 3D only

   // Note that the following tables are owned by this class and should not be
   // deleted by the caller. Of these three tables, only face_edge and
   // edge_vertex are returned by access functions.
   mutable Table *face_to_elem;  // Used by FindFaceNeighbors, not returned.
   mutable Table *face_edge;     // Returned by GetFaceEdgeTable().
   mutable Table *edge_vertex;   // Returned by GetEdgeVertexTable().

   IsoparametricTransformation Transformation, Transformation2;
   IsoparametricTransformation BdrTransformation;
   IsoparametricTransformation FaceTransformation, EdgeTransformation;
   FaceElementTransformations FaceElemTr;

   // refinement embeddings for forward compatibility with NCMesh
   mutable CoarseFineTransformations CoarseFineTr;

   // Nodes are only active for higher order meshes, and share locations with
   // the vertices, plus all the higher- order control points within the
   // element and along the edges and on the faces.
   GridFunction *Nodes;
   int own_nodes;

   static const int vtk_quadratic_tet[10];
   static const int vtk_quadratic_pyramid[13];
   static const int vtk_quadratic_wedge[18];
   static const int vtk_quadratic_hex[27];

#ifdef MFEM_USE_MEMALLOC
   friend class Tetrahedron;
   MemAlloc <Tetrahedron, 1024> TetMemory;
#endif

   // used during NC mesh initialization only
   Array<Triple<int, int, int> > tmp_vertex_parents;

public:
   typedef Geometry::Constants<Geometry::SEGMENT>     seg_t;
   typedef Geometry::Constants<Geometry::TRIANGLE>    tri_t;
   typedef Geometry::Constants<Geometry::SQUARE>      quad_t;
   typedef Geometry::Constants<Geometry::TETRAHEDRON> tet_t;
   typedef Geometry::Constants<Geometry::CUBE>        hex_t;
   typedef Geometry::Constants<Geometry::PRISM>       pri_t;
   typedef Geometry::Constants<Geometry::PYRAMID>     pyr_t;

   enum Operation { NONE, REFINE, DEREFINE, REBALANCE };

   /// A list of all unique element attributes used by the Mesh.
   Array<int> attributes;
   /// A list of all unique boundary attributes used by the Mesh.
   Array<int> bdr_attributes;

   /// Named sets of element and boundary element attributes
   AttributeSets attribute_sets;

   NURBSExtension *NURBSext; ///< Optional NURBS mesh extension.
   NCMesh *ncmesh;           ///< Optional nonconforming mesh extension.
   Array<GeometricFactors*> geom_factors; ///< Optional geometric factors.
   Array<FaceGeometricFactors*> face_geom_factors; /**< Optional face geometric
                                                        factors. */

   // Global parameter that can be used to control the removal of unused
   // vertices performed when reading a mesh in MFEM format. The default value
   // (true) is set in mesh_readers.cpp.
   static bool remove_unused_vertices;

protected:
   Operation last_operation;

   void Init();
   void InitTables();
   void SetEmpty();  // Init all data members with empty values
   void DestroyTables();
   void DeleteTables() { DestroyTables(); InitTables(); }
   void DestroyPointers(); // Delete data specifically allocated by class Mesh.
   void Destroy();         // Delete all owned data.
   void ResetLazyData();

   Element *ReadElementWithoutAttr(std::istream &);
   static void PrintElementWithoutAttr(const Element *, std::ostream &);

   Element *ReadElement(std::istream &);
   static void PrintElement(const Element *, std::ostream &);

   // Readers for different mesh formats, used in the Load() method.
   // The implementations of these methods are in mesh_readers.cpp.
   void ReadMFEMMesh(std::istream &input, int version, int &curved);
   void ReadLineMesh(std::istream &input);
   void ReadNetgen2DMesh(std::istream &input, int &curved);
   void ReadNetgen3DMesh(std::istream &input);
   void ReadTrueGridMesh(std::istream &input);
   void CreateVTKMesh(const Vector &points, const Array<int> &cell_data,
                      const Array<int> &cell_offsets,
                      const Array<int> &cell_types,
                      const Array<int> &cell_attributes,
                      int &curved, int &read_gf, bool &finalize_topo);
   void ReadVTKMesh(std::istream &input, int &curved, int &read_gf,
                    bool &finalize_topo);
   void ReadXML_VTKMesh(std::istream &input, int &curved, int &read_gf,
                        bool &finalize_topo, const std::string &xml_prefix="");
   void ReadNURBSMesh(std::istream &input, int &curved, int &read_gf);
   void ReadInlineMesh(std::istream &input, bool generate_edges = false);
   void ReadGmshMesh(std::istream &input, int &curved, int &read_gf);

   /* Note NetCDF (optional library) is used for reading cubit files */
#ifdef MFEM_USE_NETCDF
   /// @brief Load a mesh from a Genesis file.
   void ReadCubit(const std::string &filename, int &curved, int &read_gf);
#endif

   /// Determine the mesh generator bitmask #meshgen, see MeshGenerator().
   /** Also, initializes #mesh_geoms. */
   void SetMeshGen();

   /// Return the length of the segment from node i to node j.
   double GetLength(int i, int j) const;

   void MarkForRefinement();
   void MarkTriMeshForRefinement();
   void GetEdgeOrdering(const DSTable &v_to_v, Array<int> &order);
   virtual void MarkTetMeshForRefinement(const DSTable &v_to_v);

   // Methods used to prepare and apply permutation of the mesh nodes assuming
   // that the mesh elements may be rotated (e.g. to mark triangle or tet edges
   // for refinement) between the two calls - PrepareNodeReorder() and
   // DoNodeReorder(). The latter method assumes that the 'faces' have not been
   // updated after the element rotations.
   void PrepareNodeReorder(DSTable **old_v_to_v, Table **old_elem_vert);
   void DoNodeReorder(DSTable *old_v_to_v, Table *old_elem_vert);

   STable3D *GetFacesTable();
   STable3D *GetElementToFaceTable(int ret_ftbl = 0);

   /** Red refinement. Element with index i is refined. The default
       red refinement for now is Uniform. */
   void RedRefinement(int i, const DSTable &v_to_v,
                      int *edge1, int *edge2, int *middle)
   { UniformRefinement(i, v_to_v, edge1, edge2, middle); }

   /** Green refinement. Element with index i is refined. The default
       refinement for now is Bisection. */
   void GreenRefinement(int i, const DSTable &v_to_v,
                        int *edge1, int *edge2, int *middle)
   { Bisection(i, v_to_v, edge1, edge2, middle); }

   /// Bisect a triangle: element with index @a i is bisected.
   void Bisection(int i, const DSTable &, int *, int *, int *);

   /// Bisect a tetrahedron: element with index @a i is bisected.
   void Bisection(int i, HashTable<Hashed2> &);

   /// Bisect a boundary triangle: boundary element with index @a i is bisected.
   void BdrBisection(int i, const HashTable<Hashed2> &);

   /** Uniform Refinement. Element with index i is refined uniformly. */
   void UniformRefinement(int i, const DSTable &, int *, int *, int *);

   /** @brief Averages the vertices with given @a indexes and saves the result
       in #vertices[result]. */
   void AverageVertices(const int *indexes, int n, int result);

   void InitRefinementTransforms();
   int FindCoarseElement(int i);

   /** @brief Update the nodes of a curved mesh after the topological part of a
       Mesh::Operation, such as refinement, has been performed. */
   /** If Nodes GridFunction is defined, i.e. not NULL, this method calls
       NodesUpdated().

       @note Unlike the similarly named public method NodesUpdated() this
       method modifies the mesh nodes (if they exist) and calls NodesUpdated().
   */
   void UpdateNodes();

   /// Helper to set vertex coordinates given a high-order curvature function.
   void SetVerticesFromNodes(const GridFunction *nodes);

   void UniformRefinement2D_base(bool update_nodes = true);

   /// Refine a mixed 2D mesh uniformly.
   virtual void UniformRefinement2D() { UniformRefinement2D_base(); }

   /* If @a f2qf is not NULL, adds all quadrilateral faces to @a f2qf which
      represents a "face-to-quad-face" index map. When all faces are quads, the
      array @a f2qf is kept empty since it is not needed. */
   void UniformRefinement3D_base(Array<int> *f2qf = NULL,
                                 DSTable *v_to_v_p = NULL,
                                 bool update_nodes = true);

   /// Refine a mixed 3D mesh uniformly.
   virtual void UniformRefinement3D() { UniformRefinement3D_base(); }

   /// Refine NURBS mesh.
   virtual void NURBSUniformRefinement();

   /// This function is not public anymore. Use GeneralRefinement instead.
   virtual void LocalRefinement(const Array<int> &marked_el, int type = 3);

   /// This function is not public anymore. Use GeneralRefinement instead.
   virtual void NonconformingRefinement(const Array<Refinement> &refinements,
                                        int nc_limit = 0);

   /// NC version of GeneralDerefinement.
   virtual bool NonconformingDerefinement(Array<double> &elem_error,
                                          double threshold, int nc_limit = 0,
                                          int op = 1);
   /// Derefinement helper.
   double AggregateError(const Array<double> &elem_error,
                         const int *fine, int nfine, int op);

   /// Read NURBS patch/macro-element mesh
   void LoadPatchTopo(std::istream &input, Array<int> &edge_to_knot);

   void UpdateNURBS();

   void PrintTopo(std::ostream &out, const Array<int> &e_to_k,
                  const std::string &comments = "") const;

   /// Used in GetFaceElementTransformations (...)
   void GetLocalPtToSegTransformation(IsoparametricTransformation &,
                                      int i) const;
   void GetLocalSegToTriTransformation(IsoparametricTransformation &loc,
                                       int i) const;
   void GetLocalSegToQuadTransformation(IsoparametricTransformation &loc,
                                        int i) const;
   void GetLocalTriToTetTransformation(IsoparametricTransformation &loc,
                                       int i) const;
   void GetLocalTriToWdgTransformation(IsoparametricTransformation &loc,
                                       int i) const;
   void GetLocalTriToPyrTransformation(IsoparametricTransformation &loc,
                                       int i) const;
   void GetLocalQuadToHexTransformation(IsoparametricTransformation &loc,
                                        int i) const;
   void GetLocalQuadToWdgTransformation(IsoparametricTransformation &loc,
                                        int i) const;
   void GetLocalQuadToPyrTransformation(IsoparametricTransformation &loc,
                                        int i) const;

   /** Used in GetFaceElementTransformations to account for the fact that a
       slave face occupies only a portion of its master face. */
   void ApplyLocalSlaveTransformation(FaceElementTransformations &FT,
                                      const FaceInfo &fi, bool is_ghost) const;

   bool IsSlaveFace(const FaceInfo &fi) const;

   /// Returns the orientation of "test" relative to "base"
   static int GetTriOrientation(const int *base, const int *test);

   /// Returns the orientation of "base" relative to "test"
   /// In other words: GetTriOrientation(test, base) should equal
   /// InvertTriOrientation(GetTriOrientation(base, test))
   static int InvertTriOrientation(int ori);

   /// Returns the orientation of "c" relative to "a" by composing
   /// previously computed orientations relative to an intermediate
   /// set "b".
   static int ComposeTriOrientations(int ori_a_b, int ori_b_c);

   /// Returns the orientation of "test" relative to "base"
   static int GetQuadOrientation(const int *base, const int *test);

   /// Returns the orientation of "base" relative to "test"
   /// In other words: GetQuadOrientation(test, base) should equal
   /// InvertQuadOrientation(GetQuadOrientation(base, test))
   static int InvertQuadOrientation(int ori);

   /// Returns the orientation of "c" relative to "a" by composing
   /// previously computed orientations relative to an intermediate
   /// set "b".
   static int ComposeQuadOrientations(int ori_a_b, int ori_b_c);

   /// Returns the orientation of "test" relative to "base"
   static int GetTetOrientation(const int *base, const int *test);

   static void GetElementArrayEdgeTable(const Array<Element*> &elem_array,
                                        const DSTable &v_to_v,
                                        Table &el_to_edge);

   /** Return element to edge table and the indices for the boundary edges.
       The entries in the table are ordered according to the order of the
       nodes in the elements. For example, if T is the element to edge table
       T(i, 0) gives the index of edge in element i that connects vertex 0
       to vertex 1, etc. Returns the number of the edges. */
   int GetElementToEdgeTable(Table &);

   /// Used in GenerateFaces()
   void AddPointFaceElement(int lf, int gf, int el);

   void AddSegmentFaceElement (int lf, int gf, int el, int v0, int v1);

   void AddTriangleFaceElement (int lf, int gf, int el,
                                int v0, int v1, int v2);

   void AddQuadFaceElement (int lf, int gf, int el,
                            int v0, int v1, int v2, int v3);
   /** For a serial Mesh, return true if the face is interior. For a parallel
       ParMesh return true if the face is interior or shared. In parallel, this
       method only works if the face neighbor data is exchanged. */
   bool FaceIsTrueInterior(int FaceNo) const
   {
      return FaceIsInterior(FaceNo) || (faces_info[FaceNo].Elem2Inf >= 0);
   }

   void FreeElement(Element *E);

   void GenerateFaces();
   void GenerateNCFaceInfo();

   /// Begin construction of a mesh
   void InitMesh(int Dim_, int spaceDim_, int NVert, int NElem, int NBdrElem);

   // Used in the methods FinalizeXXXMesh() and FinalizeTopology()
   void FinalizeCheck();

   void Loader(std::istream &input, int generate_edges = 0,
               std::string parse_tag = "");

   /** If NURBS mesh, write NURBS format. If NCMesh, write mfem v1.1 format.
       If section_delimiter is empty, write mfem v1.0 format. Otherwise, write
       mfem v1.2 format with the given section_delimiter at the end.
       If @a comments is non-empty, it will be printed after the first line of
       the file, and each line should begin with '#'. */
   void Printer(std::ostream &out = mfem::out,
                std::string section_delimiter = "",
                const std::string &comments = "") const;

   /// @brief Creates a mesh for the parallelepiped [0,sx]x[0,sy]x[0,sz],
   /// divided into nx*ny*nz hexahedra if @a type = HEXAHEDRON or into
   /// 6*nx*ny*nz tetrahedrons if @a type = TETRAHEDRON.
   ///
   /// The parameter @a sfc_ordering controls how the elements
   /// (when @a type = HEXAHEDRON) are ordered: true - use space-filling curve
   /// ordering, or false - use lexicographic ordering.
   void Make3D(int nx, int ny, int nz, Element::Type type,
               double sx, double sy, double sz, bool sfc_ordering);

   /// @brief Creates a mesh for the parallelepiped [0,sx]x[0,sy]x[0,sz],
   /// divided into nx*ny*nz*24 tetrahedrons.
   ///
   /// The mesh is generated by taking nx*ny*nz hexahedra and splitting each
   /// hexahedron into 24 tetrahedrons. Each face of the hexahedron is split
   /// into 4 triangles (face edges are connected to a face-centered point),
   /// and the triangles are connected to a hex-centered point.
   void Make3D24TetsFromHex(int nx, int ny, int nz,
                            double sx, double sy, double sz);

   /// @brief Creates mesh for the rectangle [0,sx]x[0,sy], divided into nx*ny*4
   /// triangles.
   ///
   /// The mesh is generated by taking nx*ny quadrilaterals and splitting each
   /// quadrilateral into 4 triangles by connecting the vertices to a
   /// quad-centered point.
   void Make2D4TrisFromQuad(int nx, int ny, double sx, double sy);

   /// @brief Creates mesh for the rectangle [0,sx]x[0,sy], divided into nx*ny*5
   /// quadrilaterals.
   ///
   /// The mesh is generated by taking nx*ny quadrilaterals and splitting
   /// each quadrilateral into 5 quadrilaterals. Each quadrilateral is projected
   /// inwards and connected to the original quadrilateral.
   void Make2D5QuadsFromQuad(int nx, int ny, double sx, double sy);

   /// @brief Creates mesh for the rectangle [0,sx]x[0,sy], divided into nx*ny
   /// quadrilaterals if @a type = QUADRILATERAL or into 2*nx*ny triangles if
   /// @a type = TRIANGLE.
   ///
   /// If generate_edges = 0 (default) edges are not generated, if 1 edges are
   /// generated. The parameter @a sfc_ordering controls how the elements (when
   /// @a type = QUADRILATERAL) are ordered: true - use space-filling curve
   /// ordering, or false - use lexicographic ordering.
   void Make2D(int nx, int ny, Element::Type type, double sx, double sy,
               bool generate_edges, bool sfc_ordering);

   /// @a brief Creates a 1D mesh for the interval [0,sx] divided into n equal
   /// intervals.
   void Make1D(int n, double sx = 1.0);

   /// Internal function used in Mesh::MakeRefined
   void MakeRefined_(Mesh &orig_mesh, const Array<int> &ref_factors,
                     int ref_type);

   /// Initialize vertices/elements/boundary/tables from a nonconforming mesh.
   void InitFromNCMesh(const NCMesh &ncmesh);

   /// Create from a nonconforming mesh.
   explicit Mesh(const NCMesh &ncmesh);

   // used in GetElementData() and GetBdrElementData()
   void GetElementData(const Array<Element*> &elem_array, int geom,
                       Array<int> &elem_vtx, Array<int> &attr) const;

   // Internal helper used in MakeSimplicial (and ParMesh::MakeSimplicial).
   void MakeSimplicial_(const Mesh &orig_mesh, int *vglobal);

public:

   /// @anchor mfem_Mesh_ctors
   /// @name Standard Mesh constructors and related methods
   ///
   /// These constructors and assignment operators accept mesh information in
   /// a variety of common forms. For more specialized constructors see
   /// @ref mfem_Mesh_named_ctors "Named mesh constructors".
   /// @{
   Mesh() { SetEmpty(); }

   /** Copy constructor. Performs a deep copy of (almost) all data, so that the
       source mesh can be modified (e.g. deleted, refined) without affecting the
       new mesh. If 'copy_nodes' is false, use a shallow (pointer) copy for the
       nodes, if present. */
   explicit Mesh(const Mesh &mesh, bool copy_nodes = true);

   /// Move constructor, useful for using a Mesh as a function return value.
   Mesh(Mesh &&mesh);

   /// Move assignment operator.
   Mesh& operator=(Mesh &&mesh);

   /// Explicitly delete the copy assignment operator.
   Mesh& operator=(const Mesh &mesh) = delete;

   /// Construct a Mesh from the given primary data.
   /** The array @a vertices is used as external data, i.e. the Mesh does not
       copy the data and will not delete the pointer.

       The data from the other arrays is copied into the internal Mesh data
       structures.

       This method calls the method FinalizeTopology(). The method Finalize()
       may be called after this constructor and after optionally setting the
       Mesh nodes. */
   Mesh(double *vertices, int num_vertices,
        int *element_indices, Geometry::Type element_type,
        int *element_attributes, int num_elements,
        int *boundary_indices, Geometry::Type boundary_type,
        int *boundary_attributes, int num_boundary_elements,
        int dimension, int space_dimension = -1);

   /** @anchor mfem_Mesh_init_ctor
       @brief _Init_ constructor: begin the construction of a Mesh object.

       Construct a shell of a mesh object allocating space to store pointers to
       the vertices, elements, and boundary elements. The vertices and elements
       themselves can later be added using methods from the
       @ref mfem_Mesh_construction "Mesh construction" group.
   */
   Mesh(int Dim_, int NVert, int NElem, int NBdrElem = 0, int spaceDim_ = -1)
   {
      if (spaceDim_ == -1) { spaceDim_ = Dim_; }
      InitMesh(Dim_, spaceDim_, NVert, NElem, NBdrElem);
   }

   /** Creates mesh by reading a file in MFEM, Netgen, or VTK format. If
       generate_edges = 0 (default) edges are not generated, if 1 edges are
       generated. See also @a Mesh::LoadFromFile. */
   explicit Mesh(const std::string &filename, int generate_edges = 0,
                 int refine = 1, bool fix_orientation = true);

   /** Creates mesh by reading data stream in MFEM, Netgen, or VTK format. If
       generate_edges = 0 (default) edges are not generated, if 1 edges are
       generated. */
   explicit Mesh(std::istream &input, int generate_edges = 0, int refine = 1,
                 bool fix_orientation = true);

   /// Create a disjoint mesh from the given mesh array
   ///
   /// @note Data is copied from the meshes in @a mesh_array.
   Mesh(Mesh *mesh_array[], int num_pieces);

   /** This is similar to the mesh constructor with the same arguments, but here
       the current mesh is destroyed and another one created based on the data
       stream again given in MFEM, Netgen, or VTK format. If generate_edges = 0
       (default) edges are not generated, if 1 edges are generated. */
   /// \see mfem::ifgzstream() for on-the-fly decompression of compressed ascii
   /// inputs.
   virtual void Load(std::istream &input, int generate_edges = 0,
                     int refine = 1, bool fix_orientation = true)
   {
      Loader(input, generate_edges);
      Finalize(refine, fix_orientation);
   }

   /// Swaps internal data with another mesh. By default, non-geometry members
   /// like 'ncmesh' and 'NURBSExt' are only swapped when 'non_geometry' is set.
   void Swap(Mesh& other, bool non_geometry);

   /// Clear the contents of the Mesh.
   void Clear() { Destroy(); SetEmpty(); }

   /// Destroys Mesh.
   virtual ~Mesh() { DestroyPointers(); }

   /// @}

   /** @anchor mfem_Mesh_named_ctors @name Named mesh constructors.

        Each of these constructors uses the move constructor, and can be used as
        the right-hand side of an assignment when creating new meshes. For more
        general mesh constructors see
        @ref mfem_Mesh_ctors "Standard mesh constructors".*/
   ///@{

   /** Creates mesh by reading a file in MFEM, Netgen, or VTK format. If
       generate_edges = 0 (default) edges are not generated, if 1 edges are
       generated.

       @note @a filename is not cached by the Mesh object and can be
       safely deleted following this function call.
   */
   static Mesh LoadFromFile(const std::string &filename,
                            int generate_edges = 0, int refine = 1,
                            bool fix_orientation = true);

   /// Creates 1D mesh , divided into n equal intervals.
   static Mesh MakeCartesian1D(int n, double sx = 1.0);

   /// @brief Creates mesh for the rectangle [0,sx]x[0,sy], divided into nx*ny
   /// quadrilaterals if @a type = QUADRILATERAL or into 2*nx*ny triangles if
   /// @a type = TRIANGLE.
   ///
   /// If generate_edges = 0 (default) edges are not generated, if 1 edges are
   /// generated. The parameter @a sfc_ordering controls how the elements (when
   /// @a type = QUADRILATERAL) are ordered: true - use space-filling curve
   /// ordering, or false - use lexicographic ordering.
   static Mesh MakeCartesian2D(
      int nx, int ny, Element::Type type, bool generate_edges = false,
      double sx = 1.0, double sy = 1.0, bool sfc_ordering = true);

   /// @brief Creates a mesh for the parallelepiped [0,sx]x[0,sy]x[0,sz],
   /// divided into nx*ny*nz hexahedra if @a type = HEXAHEDRON or into
   /// 6*nx*ny*nz tetrahedrons if @a type = TETRAHEDRON.
   ///
   /// The parameter @a sfc_ordering controls how the elements
   /// (when @a type = HEXAHEDRON) are ordered: true - use space-filling curve
   /// ordering, or false - use lexicographic ordering.
   static Mesh MakeCartesian3D(
      int nx, int ny, int nz, Element::Type type,
      double sx = 1.0, double sy = 1.0, double sz = 1.0,
      bool sfc_ordering = true);

   /// @brief Creates a mesh for the parallelepiped [0,sx]x[0,sy]x[0,sz],
   /// divided into nx*ny*nz*24 tetrahedrons.
   ///
   /// The mesh is generated by taking nx*ny*nz hexahedra and splitting each
   /// hexahedron into 24 tetrahedrons. Each face of the hexahedron is split
   /// into 4 triangles (face edges are connected to a face-centered point),
   /// and the triangles are connected to a hex-centered point.
   static Mesh MakeCartesian3DWith24TetsPerHex(int nx, int ny, int nz,
                                               double sx = 1.0, double sy = 1.0,
                                               double sz = 1.0);

   /// @brief Creates mesh for the rectangle [0,sx]x[0,sy], divided into nx*ny*4
   /// triangles.
   ///
   /// The mesh is generated by taking nx*ny quadrilaterals and splitting each
   /// quadrilateral into 4 triangles by connecting the vertices to a
   /// quad-centered point.
   static Mesh MakeCartesian2DWith4TrisPerQuad(int nx, int ny, double sx = 1.0,
                                               double sy = 1.0);

   /// @brief Creates mesh for the rectangle [0,sx]x[0,sy], divided into nx*ny*5
   /// quadrilaterals.
   ///
   /// The mesh is generated by taking nx*ny quadrilaterals and splitting
   /// each quadrilateral into 5 quadrilaterals. Each quadrilateral is projected
   /// inwards and connected to the original quadrilateral.
   static Mesh MakeCartesian2DWith5QuadsPerQuad(int nx, int ny, double sx = 1.0,
                                                double sy = 1.0);


   /// Create a refined (by any factor) version of @a orig_mesh.
   /** @param[in] orig_mesh  The starting coarse mesh.
       @param[in] ref_factor The refinement factor, an integer > 1.
       @param[in] ref_type   Specify the positions of the new vertices. The
                             options are BasisType::ClosedUniform or
                             BasisType::GaussLobatto.

       The refinement data which can be accessed with GetRefinementTransforms()
       is set to reflect the performed refinements.

       @note The constructed Mesh is straight-sided. */
   static Mesh MakeRefined(Mesh &orig_mesh, int ref_factor, int ref_type);

   /// Create a refined mesh, where each element of the original mesh may be
   /// refined by a different factor.
   /** @param[in] orig_mesh   The starting coarse mesh.
       @param[in] ref_factors An array of integers whose size is the number of
                              elements of @a orig_mesh. The @a ith element of
                              @a orig_mesh is refined by refinement factor
                              @a ref_factors[i].
       @param[in] ref_type    Specify the positions of the new vertices. The
                              options are BasisType::ClosedUniform or
                              BasisType::GaussLobatto.

       The refinement data which can be accessed with GetRefinementTransforms()
       is set to reflect the performed refinements.

       @note The constructed Mesh is straight-sided. */
   /// refined @a ref_factors[i] times in each dimension.
   static Mesh MakeRefined(Mesh &orig_mesh, const Array<int> &ref_factors,
                           int ref_type);

   /** Create a mesh by splitting each element of @a orig_mesh into simplices.
       Quadrilaterals are split into two triangles, prisms are split into
       3 tetrahedra, and hexahedra are split into either 5 or 6 tetrahedra
       depending on the configuration.
       @warning The curvature of the original mesh is not carried over to the
       new mesh. Periodic meshes are not supported. */
   static Mesh MakeSimplicial(const Mesh &orig_mesh);

   /// Create a periodic mesh by identifying vertices of @a orig_mesh.
   /** Each vertex @a i will be mapped to vertex @a v2v[i], such that all
       vertices that are coincident under the periodic mapping get mapped to
       the same index. The mapping @a v2v can be generated from translation
       vectors using Mesh::CreatePeriodicVertexMapping.
       @note MFEM requires that each edge of the resulting mesh be uniquely
       identifiable by a pair of distinct vertices. As a consequence, periodic
       boundaries must be connected by at least three edges. */
   static Mesh MakePeriodic(const Mesh &orig_mesh, const std::vector<int> &v2v);

   ///@}

   /** @anchor mfem_Mesh_construction
       @name Methods for piecewise Mesh construction.

       These methods are intended to be used with the @ref mfem_Mesh_init_ctor
       "init constructor". */
   ///@{

   /// @note The returned object should be deleted by the caller.
   Element *NewElement(int geom);

   int AddVertex(double x, double y = 0.0, double z = 0.0);
   int AddVertex(const double *coords);
   int AddVertex(const Vector &coords);
   /// Mark vertex @a i as nonconforming, with parent vertices @a p1 and @a p2.
   void AddVertexParents(int i, int p1, int p2);
   /// Adds a vertex at the mean center of the @a nverts vertex indices given
   /// by @a vi.
   int AddVertexAtMeanCenter(const int *vi, const int nverts, int dim = 3);

   /// Adds a segment to the mesh given by 2 vertices @a v1 and @a v2.
   int AddSegment(int v1, int v2, int attr = 1);
   /// Adds a segment to the mesh given by 2 vertices @a vi.
   int AddSegment(const int *vi, int attr = 1);

   /// Adds a triangle to the mesh given by 3 vertices @a v1 through @a v3.
   int AddTriangle(int v1, int v2, int v3, int attr = 1);
   /// Adds a triangle to the mesh given by 3 vertices @a vi.
   int AddTriangle(const int *vi, int attr = 1);
   /// Adds a triangle to the mesh given by 3 vertices @a vi.
   int AddTri(const int *vi, int attr = 1) { return AddTriangle(vi, attr); }

   /// Adds a quadrilateral to the mesh given by 4 vertices @a v1 through @a v4.
   int AddQuad(int v1, int v2, int v3, int v4, int attr = 1);
   /// Adds a quadrilateral to the mesh given by 4 vertices @a vi.
   int AddQuad(const int *vi, int attr = 1);

   /// Adds a tetrahedron to the mesh given by 4 vertices @a v1 through @a v4.
   int AddTet(int v1, int v2, int v3, int v4, int attr = 1);
   /// Adds a tetrahedron to the mesh given by 4 vertices @a vi.
   int AddTet(const int *vi, int attr = 1);

   /// Adds a wedge to the mesh given by 6 vertices @a v1 through @a v6.
   int AddWedge(int v1, int v2, int v3, int v4, int v5, int v6, int attr = 1);
   /// Adds a wedge to the mesh given by 6 vertices @a vi.
   int AddWedge(const int *vi, int attr = 1);

   /// Adds a pyramid to the mesh given by 5 vertices @a v1 through @a v5.
   int AddPyramid(int v1, int v2, int v3, int v4, int v5, int attr = 1);
   /// Adds a pyramid to the mesh given by 5 vertices @a vi.
   int AddPyramid(const int *vi, int attr = 1);

   /// Adds a hexahedron to the mesh given by 8 vertices @a v1 through @a v8.
   int AddHex(int v1, int v2, int v3, int v4, int v5, int v6, int v7, int v8,
              int attr = 1);
   /// Adds a hexahedron to the mesh given by 8 vertices @a vi.
   int AddHex(const int *vi, int attr = 1);
   /// @brief Adds 6 tetrahedrons to the mesh by splitting a hexahedron given by
   /// 8 vertices @a vi.
   void AddHexAsTets(const int *vi, int attr = 1);
   /// @brief Adds 2 wedges to the mesh by splitting a hexahedron given by
   /// 8 vertices @a vi.
   void AddHexAsWedges(const int *vi, int attr = 1);
   /// @brief Adds 6 pyramids to the mesh by splitting a hexahedron given by
   /// 8 vertices @a vi.
   void AddHexAsPyramids(const int *vi, int attr = 1);

   /// @brief Adds 24 tetrahedrons to the mesh by splitting a hexahedron.
   ///
   /// @a vi are the 8 vertices of the hexahedron, @a hex_face_verts has the
   /// map from the 4 vertices of each face of the hexahedron to the index
   /// of the point created at the center of the face, and @a attr is the
   /// attribute of the new elements. See @a Make3D24TetsFromHex for usage.
   void AddHexAs24TetsWithPoints(int *vi,
                                 std::map<std::array<int, 4>, int>
                                 &hex_face_verts,
                                 int attr = 1);

   /// @brief Adds 4 triangles to the mesh by splitting a quadrilateral given by
   /// 4 vertices @a vi.
   ///
   /// @a attr is the attribute of the new elements. See @a Make2D4TrisFromQuad
   /// for usage.
   void AddQuadAs4TrisWithPoints(int *vi, int attr = 1);

   /// @brief Adds 5 quadrilaterals to the mesh by splitting a quadrilateral
   /// given by 4 vertices @a vi.
   ///
   /// @a attr is the attribute of the new elements. See @a Make2D5QuadsFromQuad
   /// for usage.
   void AddQuadAs5QuadsWithPoints(int *vi, int attr = 1);

   /// The parameter @a elem should be allocated using the NewElement() method
   /// @note Ownership of @a elem will pass to the Mesh object
   int AddElement(Element *elem);
   /// The parameter @a elem should be allocated using the NewElement() method
   /// @note Ownership of @a elem will pass to the Mesh object
   int AddBdrElement(Element *elem);

   int AddBdrSegment(int v1, int v2, int attr = 1);
   int AddBdrSegment(const int *vi, int attr = 1);

   int AddBdrTriangle(int v1, int v2, int v3, int attr = 1);
   int AddBdrTriangle(const int *vi, int attr = 1);

   int AddBdrQuad(int v1, int v2, int v3, int v4, int attr = 1);
   int AddBdrQuad(const int *vi, int attr = 1);
   void AddBdrQuadAsTriangles(const int *vi, int attr = 1);

   int AddBdrPoint(int v, int attr = 1);

   void GenerateBoundaryElements();
   /// Finalize the construction of a triangular Mesh.
   void FinalizeTriMesh(int generate_edges = 0, int refine = 0,
                        bool fix_orientation = true);
   /// Finalize the construction of a quadrilateral Mesh.
   void FinalizeQuadMesh(int generate_edges = 0, int refine = 0,
                         bool fix_orientation = true);
   /// Finalize the construction of a tetrahedral Mesh.
   void FinalizeTetMesh(int generate_edges = 0, int refine = 0,
                        bool fix_orientation = true);
   /// Finalize the construction of a wedge Mesh.
   void FinalizeWedgeMesh(int generate_edges = 0, int refine = 0,
                          bool fix_orientation = true);
   /// Finalize the construction of a hexahedral Mesh.
   void FinalizeHexMesh(int generate_edges = 0, int refine = 0,
                        bool fix_orientation = true);
   /// Finalize the construction of any type of Mesh.
   /** This method calls FinalizeTopology() and Finalize(). */
   void FinalizeMesh(int refine = 0, bool fix_orientation = true);

   ///@}

   /// @name Mesh consistency methods
   /// @{

   /** @brief Finalize the construction of the secondary topology (connectivity)
       data of a Mesh. */
   /** This method does not require any actual coordinate data (either vertex
       coordinates for linear meshes or node coordinates for meshes with nodes)
       to be available. However, the data generated by this method is generally
       required by the FiniteElementSpace class.

       After calling this method, setting the Mesh vertices or nodes, it may be
       appropriate to call the method Finalize(). */
   void FinalizeTopology(bool generate_bdr = true);

   /// Finalize the construction of a general Mesh.
   /** This method will:
       - check and optionally fix the orientation of regular elements
       - check and fix the orientation of boundary elements
       - assume that #vertices are defined, if #Nodes == NULL
       - assume that #Nodes are defined, if #Nodes != NULL.
       @param[in] refine  If true, prepare the Mesh for conforming refinement of
                          triangular or tetrahedral meshes.
       @param[in] fix_orientation
                          If true, fix the orientation of inverted mesh elements
                          by permuting their vertices.

       Before calling this method, call FinalizeTopology() and ensure that the
       Mesh vertices or nodes are set. */
   virtual void Finalize(bool refine = false, bool fix_orientation = false);

   /// @brief Determine the sets of unique attribute values in domain and
   /// boundary elements.
   ///
   /// Separately scan the domain and boundary elements to generate unique,
   /// sorted sets of the element attribute values present in the mesh and
   /// store these in the Mesh::attributes and Mesh::bdr_attributes arrays.
   virtual void SetAttributes();

   /// @brief Prepares a marker array corresponding to an array of element
   /// attributes
   ///
   /// @param max_attr Number of entries to create in the @a marker array
   /// @param attrs    An array of attribute numbers which should be activated
   /// @param marker   Output array indicating active/inactive attributes
   ///
   /// The marker array will be of size max_attr and it will contain only zeroes
   /// and ones. Ones indicate which attribute numbers are present in the attrs
   /// array. In the special case when attrs has a single entry equal to -1 the
   /// marker array will contain all ones.
   void AttrToMarker(int max_attr, const Array<int> &attrs,
                     Array<int> &marker) const;

   /// @brief Prepares a marker array corresponding to an array of element
   /// attributes
   ///
   /// @param attrs  An array of attribute numbers which should be activated
   /// @param marker Output array indicating active/inactive attributes
   ///
   /// The marker array will be of size Mesh::attributes.Max() and it will
   /// contain only zeroes and ones. Ones indicate which attribute numbers are
   /// present in the attrs array. In the special case when attrs has a single
   /// entry equal to -1 the marker array will contain all ones.
   void AttrToMarker(const Array<int> &attrs, Array<int> &marker) const;

   /// @brief Prepares a marker array corresponding to an array of boundary
   /// attributes
   ///
   /// @param attrs  An array of attribute numbers which should be activated
   /// @param marker Output array indicating active/inactive attributes
   ///
   /// The marker array will be of size Mesh::bdr_attributes.Max() and it will
   /// contain only zeroes and ones. Ones indicate which boundary attribute
   /// numbers are present in the attrs array. In the special case when attrs
   /// has a single entry equal to -1 the marker array will contain all ones.
   void BdrAttrToMarker(const Array<int> &attrs, Array<int> &marker) const;

   /// Check (and optionally attempt to fix) the orientation of the elements
   /** @param[in] fix_it  If `true`, attempt to fix the orientations of some
                          elements: triangles, quads, and tets.
       @return The number of elements with wrong orientation.

       @note For meshes with nodes (e.g. high-order or periodic meshes), fixing
       the element orientations may require additional permutation of the nodal
       GridFunction of the mesh which is not performed by this method. Instead,
       the method Finalize() should be used with the parameter
       @a fix_orientation set to `true`.

       @note This method performs a simple check if an element is inverted, e.g.
       for most elements types, it checks if the Jacobian of the mapping from
       the reference element is non-negative at the center of the element. */
   int CheckElementOrientation(bool fix_it = true);

   /// Check the orientation of the boundary elements
   /** @return The number of boundary elements with wrong orientation. */
   int CheckBdrElementOrientation(bool fix_it = true);

   /** This method modifies a tetrahedral mesh so that Nedelec spaces of order
       greater than 1 can be defined on the mesh. Specifically, we
       1) rotate all tets in the mesh so that the vertices {v0, v1, v2, v3}
       satisfy: v0 < v1 < min(v2, v3).
       2) rotate all boundary triangles so that the vertices {v0, v1, v2}
       satisfy: v0 < min(v1, v2).

       @note Refinement does not work after a call to this method! */
   MFEM_DEPRECATED virtual void ReorientTetMesh();

   /// Remove unused vertices and rebuild mesh connectivity.
   void RemoveUnusedVertices();

   /** Remove boundary elements that lie in the interior of the mesh, i.e. that
       have two adjacent faces in 3D, or edges in 2D. */
   void RemoveInternalBoundaries();

   /// @}

   /// @name Element ordering methods
   /// @{

   /** This is our integration with the Gecko library. The method finds an
       element ordering that will increase memory coherency by putting elements
       that are in physical proximity closer in memory. It can also be used to
       obtain a space-filling curve ordering for ParNCMesh partitioning.
       @param[out] ordering Output element ordering.
       @param iterations Total number of V cycles. The ordering may improve with
       more iterations. The best iteration is returned at the end.
       @param window Initial window size. This determines the number of
       permutations tested at each multigrid level and strongly influences the
       quality of the result, but the cost of increasing 'window' is exponential.
       @param period The window size is incremented every 'period' iterations.
       @param seed Seed for initial random ordering (0 = skip random reorder).
       @param verbose Print the progress of the optimization to mfem::out.
       @param time_limit Optional time limit for the optimization, in seconds.
       When reached, ordering from the best iteration so far is returned
       (0 = no limit).
       @return The final edge product cost of the ordering. The function may be
       called in an external loop with different seeds, and the best ordering can
       then be retained. */
   double GetGeckoElementOrdering(Array<int> &ordering,
                                  int iterations = 4, int window = 4,
                                  int period = 2, int seed = 0,
                                  bool verbose = false, double time_limit = 0);

   /** Return an ordering of the elements that approximately follows the Hilbert
       curve. The method performs a spatial (Hilbert) sort on the centers of all
       elements and returns the resulting sequence, which can then be passed to
       ReorderElements. This is a cheap alternative to GetGeckoElementOrdering.*/
   void GetHilbertElementOrdering(Array<int> &ordering);

   /** Rebuilds the mesh with a different order of elements. For each element i,
       the array ordering[i] contains its desired new index. Note that the method
       reorders vertices, edges and faces along with the elements. */
   void ReorderElements(const Array<int> &ordering, bool reorder_vertices = true);

   /// @}

   /// @anchor mfem_Mesh_deprecated_ctors @name Deprecated mesh constructors
   ///
   /// These constructors have been deprecated in favor of
   /// @ref mfem_Mesh_named_ctors "Named mesh constructors".
   /// @{

   /// Deprecated: see @a MakeCartesian3D.
   MFEM_DEPRECATED
   Mesh(int nx, int ny, int nz, Element::Type type, bool generate_edges = false,
        double sx = 1.0, double sy = 1.0, double sz = 1.0,
        bool sfc_ordering = true)
   {
      Make3D(nx, ny, nz, type, sx, sy, sz, sfc_ordering);
      Finalize(true); // refine = true
   }

   /// Deprecated: see @a MakeCartesian2D.
   MFEM_DEPRECATED
   Mesh(int nx, int ny, Element::Type type, bool generate_edges = false,
        double sx = 1.0, double sy = 1.0, bool sfc_ordering = true)
   {
      Make2D(nx, ny, type, sx, sy, generate_edges, sfc_ordering);
      Finalize(true); // refine = true
   }

   /// Deprecated: see @a MakeCartesian1D.
   MFEM_DEPRECATED
   explicit Mesh(int n, double sx = 1.0)
   {
      Make1D(n, sx);
      // Finalize(); // reminder: not needed
   }

   /// Deprecated: see @a MakeRefined.
   MFEM_DEPRECATED
   Mesh(Mesh *orig_mesh, int ref_factor, int ref_type);

   /// @}

   /// @name Information about the mesh as a whole
   /// @{

   /// @brief Dimension of the reference space used within the elements
   int Dimension() const { return Dim; }

   /// @brief Dimension of the physical space containing the mesh
   int SpaceDimension() const { return spaceDim; }

   /// Equals 1 + num_holes - num_loops
   inline int EulerNumber() const
   { return NumOfVertices - NumOfEdges + NumOfFaces - NumOfElements; }
   /// Equals 1 - num_holes
   inline int EulerNumber2D() const
   { return NumOfVertices - NumOfEdges + NumOfElements; }

   /** @brief Get the mesh generator/type.

       The purpose of this is to be able to quickly tell what type of elements
       one has in the mesh. Examination of this bitmask along with knowledge
       of the mesh dimension can be used to identify which element types are
       present.

       @return A bitmask:
       - bit 0 - simplices are present in the mesh (triangles, tets),
       - bit 1 - tensor product elements are present in the mesh (quads, hexes),
       - bit 2 - the mesh has wedge elements.
       - bit 3 - the mesh has pyramid elements.

       In parallel, the result takes into account elements on all processors.
   */
   inline int MeshGenerator() const { return meshgen; }

   /// Checks if the mesh has boundary elements
   virtual bool HasBoundaryElements() const { return (NumOfBdrElements > 0); }

   /** @brief Return true iff the given @a geom is encountered in the mesh.
       Geometries of dimensions lower than Dimension() are counted as well. */
   bool HasGeometry(Geometry::Type geom) const
   { return mesh_geoms & (1 << geom); }

   /** @brief Return the number of geometries of the given dimension present in
       the mesh. */
   /** For a parallel mesh only the local geometries are counted. */
   int GetNumGeometries(int dim) const;

   /// Return all element geometries of the given dimension present in the mesh.
   /** For a parallel mesh only the local geometries are returned.

       The returned geometries are sorted. */
   void GetGeometries(int dim, Array<Geometry::Type> &el_geoms) const;

   /// Returns the minimum and maximum corners of the mesh bounding box.
   /** For high-order meshes, the geometry is first refined @a ref times. */
   void GetBoundingBox(Vector &min, Vector &max, int ref = 2);

   void GetCharacteristics(double &h_min, double &h_max,
                           double &kappa_min, double &kappa_max,
                           Vector *Vh = NULL, Vector *Vk = NULL);

   /// @}

   /// @name Information concerning numbers of mesh entities
   /// @{

   /** @brief Returns number of vertices.  Vertices are only at the corners of
       elements, where you would expect them in the lowest-order mesh. */
   inline int GetNV() const { return NumOfVertices; }

   /// Returns number of elements.
   inline int GetNE() const { return NumOfElements; }

   /// Returns number of boundary elements.
   inline int GetNBE() const { return NumOfBdrElements; }

   /// Return the number of edges.
   inline int GetNEdges() const { return NumOfEdges; }

   /// Return the number of faces in a 3D mesh.
   inline int GetNFaces() const { return NumOfFaces; }

   /// Return the number of faces (3D), edges (2D) or vertices (1D).
   int GetNumFaces() const;

   /** @brief Return the number of faces (3D), edges (2D) or vertices (1D)
       including ghost faces. */
   int GetNumFacesWithGhost() const;

   /** @brief Returns the number of faces according to the requested type, does
       not count master nonconforming faces.

       If type==Boundary returns only the number of true boundary faces
       contrary to GetNBE() that returns all "boundary" elements which may
       include actual interior faces.
       Similarly, if type==Interior, only the true interior faces are counted
       excluding all master nonconforming faces. */
   virtual int GetNFbyType(FaceType type) const;

   /// Return the total (global) number of elements.
   long long GetGlobalNE() const { return ReduceInt(NumOfElements); }

   /// @}

   /// @name Access to individual mesh entities
   /// @{

   /// @brief Return pointer to vertex i's coordinates.
   /// @warning For high-order meshes (when #Nodes != NULL) vertices may not be
   /// updated and should not be used!
   const double *GetVertex(int i) const { return vertices[i](); }

   /// @brief Return pointer to vertex i's coordinates.
   ///
   /// @warning For high-order meshes (when Nodes != NULL) vertices may not
   /// being updated and should not be used!
   ///
   /// @note The pointer returned by this function can be used to
   /// alter vertex locations but the pointer itself should not be
   /// changed by the caller.
   double *GetVertex(int i) { return vertices[i](); }

   /// @brief Return pointer to the i'th element object
   ///
   /// The index @a i should be in the range [0, Mesh::GetNE())
   ///
   /// In parallel, @a i is the local element index which is in the
   /// same range mentioned above.
   const Element *GetElement(int i) const { return elements[i]; }

   /// @brief Return pointer to the i'th element object
   ///
   /// @note Provides read/write access to the i'th element object so
   /// that element attributes or connectivity can be adjusted. However,
   /// the Element object itself should not be deleted by the caller.
   Element *GetElement(int i) { return elements[i]; }

   /// @brief Return pointer to the i'th boundary element object
   ///
   /// The index @a i should be in the range [0, Mesh::GetNBE())
   ///
   /// In parallel, @a i is the local boundary element index which is
   /// in the same range mentioned above.
   const Element *GetBdrElement(int i) const { return boundary[i]; }

   /// @brief Return pointer to the i'th boundary element object
   ///
   /// @note Provides read/write access to the i'th boundary element object so
   /// that boundary attributes or connectivity can be adjusted. However,
   /// the Element object itself should not be deleted by the caller.
   Element *GetBdrElement(int i) { return boundary[i]; }

   /// @brief Return pointer to the i'th face element object
   ///
   /// The index @a i should be in the range [0, Mesh::GetNFaces())
   const Element *GetFace(int i) const { return faces[i]; }

   /// @}

   /// @name Access to groups of mesh entities
   /// @{

   const Element* const *GetElementsArray() const
   { return elements.GetData(); }

   void GetElementData(int geom, Array<int> &elem_vtx, Array<int> &attr) const
   { GetElementData(elements, geom, elem_vtx, attr); }

   void GetBdrElementData(int geom, Array<int> &bdr_elem_vtx,
                          Array<int> &bdr_attr) const
   { GetElementData(boundary, geom, bdr_elem_vtx, bdr_attr); }

   /// @}

   /// @name Access information concerning individual mesh entites
   /// @{

   /// Return the attribute of element i.
   int GetAttribute(int i) const { return elements[i]->GetAttribute(); }

   /// Set the attribute of element i.
   void SetAttribute(int i, int attr) { elements[i]->SetAttribute(attr); }

   /// Return the attribute of boundary element i.
   int GetBdrAttribute(int i) const { return boundary[i]->GetAttribute(); }

   /// Set the attribute of boundary element i.
   void SetBdrAttribute(int i, int attr) { boundary[i]->SetAttribute(attr); }

   /// Return the attribute of patch i, for a NURBS mesh.
   int GetPatchAttribute(int i) const;

   /// Set the attribute of patch i, for a NURBS mesh.
   void SetPatchAttribute(int i, int attr);

   /// Return the attribute of patch boundary element i, for a NURBS mesh.
   int GetPatchBdrAttribute(int i) const;

   /// Set the attribute of patch boundary element i, for a NURBS mesh.
   void SetPatchBdrAttribute(int i, int attr);

   /// Returns the type of element i.
   Element::Type GetElementType(int i) const;

   /// Returns the type of boundary element i.
   Element::Type GetBdrElementType(int i) const;

   /// Deprecated in favor of Mesh::GetFaceGeometry
   MFEM_DEPRECATED Geometry::Type GetFaceGeometryType(int Face) const
   { return GetFaceGeometry(Face); }

   Element::Type  GetFaceElementType(int Face) const;

   /// Return the Geometry::Type associated with face @a i.
   Geometry::Type GetFaceGeometry(int i) const;

   Geometry::Type GetElementGeometry(int i) const
   {
      return elements[i]->GetGeometryType();
   }

   Geometry::Type GetBdrElementGeometry(int i) const
   {
      return boundary[i]->GetGeometryType();
   }

   /// Deprecated in favor of Mesh::GetFaceGeometry
   MFEM_DEPRECATED Geometry::Type GetFaceBaseGeometry(int i) const
   { return GetFaceGeometry(i); }

   Geometry::Type GetElementBaseGeometry(int i) const
   { return GetElementGeometry(i); }

   Geometry::Type GetBdrElementBaseGeometry(int i) const
   { return GetBdrElementGeometry(i); }

   /// Return true if the given face is interior. @sa FaceIsTrueInterior().
   bool FaceIsInterior(int FaceNo) const
   {
      return (faces_info[FaceNo].Elem2No >= 0);
   }

   /** @brief Get the size of the i-th element relative to the perfect
       reference element. */
   double GetElementSize(int i, int type = 0);

   double GetElementSize(int i, const Vector &dir);

   double GetElementSize(ElementTransformation *T, int type = 0) const;

   double GetElementVolume(int i);

   void GetElementCenter(int i, Vector &center);

   /** Compute the Jacobian of the transformation from the perfect
       reference element at the given integration point (defaults to the
       center of the element if no integration point is specified) */
   void GetElementJacobian(int i, DenseMatrix &J,
                           const IntegrationPoint *ip = NULL);

   /// @}

   /// List of mesh geometries stored as Array<Geometry::Type>.
   class GeometryList : public Array<Geometry::Type>
   {
   protected:
      Geometry::Type geom_buf[Geometry::NumGeom];
   public:
      /// Construct a GeometryList of all element geometries in @a mesh.
      GeometryList(const Mesh &mesh)
         : Array<Geometry::Type>(geom_buf, Geometry::NumGeom)
      { mesh.GetGeometries(mesh.Dimension(), *this); }
      /** @brief Construct a GeometryList of all geometries of dimension @a dim
          in @a mesh. */
      GeometryList(const Mesh &mesh, int dim)
         : Array<Geometry::Type>(geom_buf, Geometry::NumGeom)
      { mesh.GetGeometries(dim, *this); }
   };

   /// @name Access connectivity for individual mesh entites
   /// @{

   /// Returns the indices of the vertices of element i.
   void GetElementVertices(int i, Array<int> &v) const
   { elements[i]->GetVertices(v); }

   /// Returns the indices of the vertices of boundary element i.
   void GetBdrElementVertices(int i, Array<int> &v) const
   { boundary[i]->GetVertices(v); }

   /// Return the indices and the orientations of all edges of element i.
   void GetElementEdges(int i, Array<int> &edges, Array<int> &cor) const;

   /// Return the indices and the orientations of all edges of bdr element i.
   void GetBdrElementEdges(int i, Array<int> &edges, Array<int> &cor) const;

   /** Return the indices and the orientations of all edges of face i.
       Works for both 2D (face=edge) and 3D faces. */
   void GetFaceEdges(int i, Array<int> &edges, Array<int> &o) const;

   /// Returns the indices of the vertices of face i.
   void GetFaceVertices(int i, Array<int> &vert) const
   {
      if (Dim == 1)
      {
         vert.SetSize(1); vert[0] = i;
      }
      else
      {
         faces[i]->GetVertices(vert);
      }
   }

   /// Returns the indices of the vertices of edge i.
   void GetEdgeVertices(int i, Array<int> &vert) const;

   /// Return the indices and the orientations of all faces of element i.
   void GetElementFaces(int i, Array<int> &faces, Array<int> &ori) const;

   /** @brief Returns the sorted, unique indices of elements sharing a face with
       element @a elem, including @a elem. */
   Array<int> FindFaceNeighbors(const int elem) const;

   /** Return the index and the orientation of the vertex of bdr element i. (1D)
       Return the index and the orientation of the edge of bdr element i. (2D)
       Return the index and the orientation of the face of bdr element i. (3D)

       In 2D, the returned edge orientation is 0 or 1, not +/-1 as returned by
       GetElementEdges/GetBdrElementEdges. */
   void GetBdrElementFace(int i, int *f, int *o) const;

   /** @brief For the given boundary element, bdr_el, return its adjacent
       element and its info, i.e. 64*local_bdr_index+bdr_orientation.

       The returned bdr_orientation is that of the boundary element relative to
       the respective face element.

       @sa GetBdrElementAdjacentElement2() */
   void GetBdrElementAdjacentElement(int bdr_el, int &el, int &info) const;

   /** @brief For the given boundary element, bdr_el, return its adjacent
       element and its info, i.e. 64*local_bdr_index+inverse_bdr_orientation.

       The returned inverse_bdr_orientation is the inverse of the orientation of
       the boundary element relative to the respective face element. In other
       words this is the orientation of the face element relative to the
       boundary element.

       @sa GetBdrElementAdjacentElement() */
   void GetBdrElementAdjacentElement2(int bdr_el, int &el, int &info) const;

   /// @brief Return the local face (codimension-1) index for the given boundary
   /// element index.
   int GetBdrElementFaceIndex(int be_idx) const { return be_to_face[be_idx]; }

   /// Deprecated in favor of GetBdrElementFaceIndex().
   MFEM_DEPRECATED int GetBdrFace(int i) const { return GetBdrElementFaceIndex(i); }

   /** Return the vertex index of boundary element i. (1D)
       Return the edge index of boundary element i. (2D)
       Return the face index of boundary element i. (3D)

       Deprecated in favor of GetBdrElementFaceIndex(). */
   MFEM_DEPRECATED int GetBdrElementEdgeIndex(int i) const { return GetBdrElementFaceIndex(i); }

   /// @}

   /// @name Access connectivity data
   /// @{

   /// @note The returned Table should be deleted by the caller
   Table *GetVertexToElementTable();

   /// Return the "face"-element Table. Here "face" refers to face (3D),
   /// edge (2D), or vertex (1D).
   ///
   /// @note The returned Table should be deleted by the caller.
   Table *GetFaceToElementTable() const;

   /// Returns the face-to-edge Table (3D)
   ///
   /// @note The returned object should NOT be deleted by the caller.
   Table *GetFaceEdgeTable() const;

   /// Returns the edge-to-vertex Table (3D)
   ///
   /// @note The returned object should NOT be deleted by the caller.
   Table *GetEdgeVertexTable() const;

   /** Return vertex to vertex table. The connections stored in the table
    are from smaller to bigger vertex index, i.e. if i<j and (i, j) is
    in the table, then (j, i) is not stored.

    @note This data is not stored internally as a Table. The Table passed as
    an argument is populated using the EdgeVertex Table (see GetEdgeVertexTable)
    if available or the element connectivity.
   */
   void GetVertexToVertexTable(DSTable &) const;

   const Table &ElementToElementTable();

   const Table &ElementToFaceTable() const;

   const Table &ElementToEdgeTable() const;

   Array<int> GetFaceToBdrElMap() const;

   ///@}

   /// @brief Return FiniteElement for reference element of the specified type
   ///
   /// @note The returned object is a pointer to a global object and should not
   /// be deleted by the caller.
   static FiniteElement *GetTransformationFEforElementType(Element::Type);

   /** @brief For the vertex (1D), edge (2D), or face (3D) of a boundary element
       with the orientation @a o, return the transformation of the boundary
       element integration point @ ip to the face element. In 2D, the
       the orientation is 0 or 1 as returned by GetBdrElementFace, not +/-1.
       Supports both internal and external boundaries. */
   static IntegrationPoint TransformBdrElementToFace(Geometry::Type geom, int o,
                                                     const IntegrationPoint &ip);

   /// @anchor mfem_Mesh_elem_trans
   /// @name Access the coordinate transformation for individual elements
   ///
   /// See also the methods related to
   /// @ref mfem_Mesh_geom_factors "Geometric Factors" for accessing
   /// information cached at quadrature points.
   /// @{

   /// @brief Builds the transformation defining the i-th element in @a ElTr.
   /// @a ElTr must be allocated in advance and will be owned by the caller.
   ///
   /// @note The provided pointer must not be NULL. In the future this should be
   /// changed to a reference parameter consistent with
   /// GetFaceElementTransformations.
   void GetElementTransformation(int i,
                                 IsoparametricTransformation *ElTr) const;

   /// @brief Returns a pointer to the transformation defining the i-th element.
   ///
   /// @note The returned object is owned by the class and is shared, i.e.,
   /// calling this function resets pointers obtained from previous calls.
   /// Also, this pointer should NOT be deleted by the caller.
   ElementTransformation *GetElementTransformation(int i);

   /// @brief Builds the transformation defining the i-th element in @a ElTr
   /// assuming position of the vertices/nodes are given by @a nodes.
   /// @a ElTr must be allocated in advance and will be owned by the caller.
   ///
   /// @note The provided pointer must not be NULL. In the future this should be
   /// changed to a reference parameter consistent with
   /// GetFaceElementTransformations.
   void GetElementTransformation(int i, const Vector &nodes,
                                 IsoparametricTransformation *ElTr) const;

   /// @brief Returns a pointer to the transformation defining the i-th boundary
   /// element.
   ///
   /// @note The returned object is owned by the class and is shared, i.e.,
   /// calling this function resets pointers obtained from previous calls.
   /// Also, the returned object should NOT be deleted by the caller.
   ElementTransformation *GetBdrElementTransformation(int i);

   /// @brief Builds the transformation defining the i-th boundary element in
   /// @a ElTr. @a ElTr must be allocated in advance and will be owned by the
   /// caller.
   ///
   /// @note The provided pointer must not be NULL. In the future this should be
   /// changed to a reference parameter consistent with
   /// GetFaceElementTransformations.
   void GetBdrElementTransformation(int i,
                                    IsoparametricTransformation *ElTr) const;

   /// @brief Returns a pointer to the transformation defining the given face
   /// element.
   ///
   /// @note The returned object is owned by the class and is shared, i.e.,
   /// calling this function resets pointers obtained from previous calls. Also,
   /// the returned object should NOT be deleted by the caller.
   ElementTransformation *GetFaceTransformation(int FaceNo);

   /// @brief Builds the transformation defining the i-th face element in
   /// @a FTr. @a FTr must be allocated in advance and will be owned by the
   /// caller.
   ///
   /// @note The provided pointer must not be NULL. In the future this should be
   /// changed to a reference parameter consistent with
   /// GetFaceElementTransformations.
   void GetFaceTransformation(int i, IsoparametricTransformation *FTr) const;

   /** @brief A helper method that constructs a transformation from the
       reference space of a face to the reference space of an element. */
   /** The local index of the face as a face in the element and its orientation
       are given by the input parameter @a info, as @a info = 64*loc_face_idx +
       loc_face_orientation. */
   void GetLocalFaceTransformation(int face_type, int elem_type,
                                   IsoparametricTransformation &Transf,
                                   int info) const;

   /// @brief Builds the transformation defining the i-th edge element in
   /// @a EdTr. @a EdTr must be allocated in advance and will be owned by the
   /// caller.
   ///
   /// @note The provided pointer must not be NULL. In the future this should be
   /// changed to a reference parameter consistent with
   /// GetFaceElementTransformations.
   void GetEdgeTransformation(int i, IsoparametricTransformation *EdTr) const;

   /// @brief Returns a pointer to the transformation defining the given edge
   /// element.
   ///
   /// @note The returned object is owned by the class and is shared, i.e.,
   /// calling this function resets pointers obtained from previous calls.
   /// Also, the returned object should NOT be deleted by the caller.
   ElementTransformation *GetEdgeTransformation(int EdgeNo);

   /// Returns (a pointer to an object containing) the following data:
   ///
   /// 1) Elem1No - the index of the first element that contains this face this
   ///    is the element that has the same outward unit normal vector as the
   ///    face;
   ///
   /// 2) Elem2No - the index of the second element that contains this face this
   ///    element has outward unit normal vector as the face multiplied with -1;
   ///
   /// 3) Elem1, Elem2 - pointers to the ElementTransformation's of the first
   ///    and the second element respectively;
   ///
   /// 4) Face - pointer to the ElementTransformation of the face;
   ///
   /// 5) Loc1, Loc2 - IntegrationPointTransformation's mapping the face
   ///    coordinate system to the element coordinate system (both in their
   ///    reference elements). Used to transform IntegrationPoints from face to
   ///    element. More formally, let:
   ///       TL1, TL2 be the transformations represented by Loc1, Loc2,
   ///       TE1, TE2 - the transformations represented by Elem1, Elem2,
   ///       TF - the transformation represented by Face, then
   ///       TF(x) = TE1(TL1(x)) = TE2(TL2(x)) for all x in the reference face.
   ///
   /// 6) FaceGeom - the base geometry for the face.
   ///
   /// The mask specifies which fields in the structure to return:
   ///    mask & 1 - Elem1, mask & 2 - Elem2
   ///    mask & 4 - Loc1, mask & 8 - Loc2, mask & 16 - Face.
   /// These mask values are defined in the ConfigMasks enum type as part of the
   /// FaceElementTransformations class in fem/eltrans.hpp.
   ///
   /// @note The returned object is owned by the class and is shared, i.e.,
   /// calling this function resets pointers obtained from previous calls.
   /// Also, this pointer should NOT be deleted by the caller.
   virtual FaceElementTransformations *
   GetFaceElementTransformations(int FaceNo, int mask = 31);

   /// @brief Variant of GetFaceElementTransformations using a user allocated
   /// FaceElementTransformations object.
   virtual void GetFaceElementTransformations(int FaceNo,
                                              FaceElementTransformations &FElTr,
                                              IsoparametricTransformation &ElTr1,
                                              IsoparametricTransformation &ElTr2,
                                              int mask = 31) const;

   /// @brief See GetFaceElementTransformations().
   ///
   /// @note The returned object is owned by the class and is shared, i.e.,
   /// calling this function resets pointers obtained from previous calls.
   /// Also, this pointer should NOT be deleted by the caller.
   FaceElementTransformations *GetInteriorFaceTransformations(int FaceNo);

   /// @brief Variant of GetInteriorFaceTransformations using a user allocated
   /// FaceElementTransformations object.
   void GetInteriorFaceTransformations(int FaceNo,
                                       FaceElementTransformations &FElTr,
                                       IsoparametricTransformation &ElTr1,
                                       IsoparametricTransformation &ElTr2) const;

   /// @brief Builds the transformation defining the given boundary face.
   ///
   /// @note The returned object is owned by the class and is shared, i.e.,
   /// calling this function resets pointers obtained from previous calls.
   /// Also, this pointer should NOT be deleted by the caller.
   FaceElementTransformations *GetBdrFaceTransformations(int BdrElemNo);

   /// @brief Variant of GetBdrFaceTransformations using a user allocated
   /// FaceElementTransformations object.
   void GetBdrFaceTransformations(int BdrElemNo,
                                  FaceElementTransformations &FElTr,
                                  IsoparametricTransformation &ElTr1,
                                  IsoparametricTransformation &ElTr2) const;

   /// @}

   /// @anchor mfem_Mesh_geom_factors
   /// @name Access the coordinate transformation at quadrature points
   ///
   /// See also methods related to
   /// @ref mfem_Mesh_elem_trans "Element-wise coordinate transformation".
   /// @{

   /** @brief Return the mesh geometric factors corresponding to the given
       integration rule.

       The IntegrationRule used with GetGeometricFactors needs to remain valid
       until the internally stored GeometricFactors objects are destroyed (by
       calling Mesh::DeleteGeometricFactors(), Mesh::NodesUpdated(), or the Mesh
       destructor).

       If the device MemoryType parameter @a d_mt is specified, then the
       returned object will use that type unless it was previously allocated
       with a different type.

       The returned pointer points to an internal object that may be invalidated
       by mesh operations such as refinement, vertex/node movement, etc. Since
       not all such modifications can be tracked by the Mesh class (e.g. when
       using the pointer returned by GetNodes() to change the nodes) one needs
       to account for such changes by calling the method NodesUpdated() which,
       in particular, will call DeleteGeometricFactors(). */
   const GeometricFactors* GetGeometricFactors(
      const IntegrationRule& ir,
      const int flags,
      MemoryType d_mt = MemoryType::DEFAULT);

   /** @brief Return the mesh geometric factors for the faces corresponding
       to the given integration rule.

       The IntegrationRule used with GetFaceGeometricFactors needs to remain
       valid until the internally stored FaceGeometricFactors objects are
       destroyed (by either calling Mesh::DeleteGeometricFactors(),
       Mesh::NodesUpdated(), or the Mesh destructor).

       If the device MemoryType parameter @a d_mt is specified, then the
       returned object will use that type unless it was previously allocated
       with a different type.

       The returned pointer points to an internal object that may be invalidated
       by mesh operations such as refinement, vertex/node movement, etc. Since
       not all such modifications can be tracked by the Mesh class (e.g. when
       using the pointer returned by GetNodes() to change the nodes) one needs
       to account for such changes by calling the method NodesUpdated() which,
       in particular, will call DeleteGeometricFactors(). */
   const FaceGeometricFactors* GetFaceGeometricFactors(
      const IntegrationRule& ir,
      const int flags,
      FaceType type,
      MemoryType d_mt = MemoryType::DEFAULT);

   /// Destroy all GeometricFactors stored by the Mesh.
   /** This method can be used to force recomputation of the GeometricFactors,
       for example, after the mesh nodes are modified externally.

       @note In general, the preferred method for resetting the GeometricFactors
       should be to call NodesUpdated(). */
   void DeleteGeometricFactors();

   /// @}

   /** This enumerated type describes the three main face topologies:
       - Boundary, for faces on the boundary of the computational domain,
       - Conforming, for conforming faces interior to the computational domain,
       - Nonconforming, for nonconforming faces interior to the computational
         domain. */
   enum class FaceTopology { Boundary,
                             Conforming,
                             Nonconforming,
                             NA
                           };

   /** This enumerated type describes the location of the two elements sharing a
       face, Local meaning that the element is local to the MPI rank, FaceNbr
       meaning that the element is distributed on a different MPI rank, this
       typically means that methods with FaceNbr should be used to access the
       relevant information, e.g., ParFiniteElementSpace::GetFaceNbrElementVDofs.
    */
   enum class ElementLocation { Local, FaceNbr, NA };

   /** This enumerated type describes the topological relation of an element to
       a face:
       - Coincident meaning that the element's face is topologically equal to
         the mesh face.
       - Superset meaning that the element's face is topologically coarser than
         the mesh face, i.e., the element's face contains the mesh face.
       - Subset meaning that the element's face is topologically finer than the
         mesh face, i.e., the element's face is contained in the mesh face.
       Superset and Subset are only relevant for nonconforming faces.
       Master nonconforming faces have a conforming element on one side, and a
       fine element on the other side. Slave nonconforming faces have a
       conforming element on one side, and a coarse element on the other side.
    */
   enum class ElementConformity { Coincident, Superset, Subset, NA };

   /** This enumerated type describes the corresponding FaceInfo internal
       representation (encoded cases), c.f. FaceInfo's documentation:
       Classification of a local (non-ghost) face based on its FaceInfo:
         - Elem2No >= 0 --> local interior face; can be either:
            - NCFace == -1 --> LocalConforming,
            - NCFace >= 0 --> LocalSlaveNonconforming,
         - Elem2No < 0 --> local "boundary" face; can be one of:
            - NCFace == -1 --> conforming face; can be either:
               - Elem2Inf < 0 --> Boundary,
               - Elem2Inf >= 0 --> SharedConforming,
            - NCFace >= 0 --> nonconforming face; can be one of:
               - Elem2Inf < 0 --> MasterNonconforming (shared or not shared),
               - Elem2Inf >= 0 --> SharedSlaveNonconforming.
       Classification of a ghost (non-local) face based on its FaceInfo:
         - Elem1No == -1 --> GhostMaster (includes other unused ghost faces),
         - Elem1No >= 0 --> GhostSlave.
    */
   enum class FaceInfoTag { Boundary,
                            LocalConforming,
                            LocalSlaveNonconforming,
                            SharedConforming,
                            SharedSlaveNonconforming,
                            MasterNonconforming,
                            GhostSlave,
                            GhostMaster
                          };

   /** @brief This structure is used as a human readable output format that
       deciphers the information contained in Mesh::FaceInfo when using the
       Mesh::GetFaceInformation() method.

       The element indices in this structure don't need further processing,
       contrary to the ones obtained through Mesh::GetFacesElements and can
       directly be used, e.g., Elem1 and Elem2 indices.
       Likewise the orientations for Elem1 and Elem2 already take into account
       special cases and can be used as is.
   */
   struct FaceInformation
   {
      FaceTopology topology;

      struct
      {
         ElementLocation location;
         ElementConformity conformity;
         int index;
         int local_face_id;
         int orientation;
      } element[2];

      FaceInfoTag tag;
      int ncface;
      const DenseMatrix* point_matrix;

      /** @brief Return true if the face is a local interior face which is NOT
          a master nonconforming face. */
      bool IsLocal() const
      {
         return element[1].location == Mesh::ElementLocation::Local;
      }

      /** @brief Return true if the face is a shared interior face which is NOT
          a master nonconforming face. */
      bool IsShared() const
      {
         return element[1].location == Mesh::ElementLocation::FaceNbr;
      }

      /** @brief return true if the face is an interior face to the computation
          domain, either a local or shared interior face (not a boundary face)
          which is NOT a master nonconforming face.
       */
      bool IsInterior() const
      {
         return topology == FaceTopology::Conforming ||
                topology == FaceTopology::Nonconforming;
      }

      /** @brief Return true if the face is a boundary face. */
      bool IsBoundary() const
      {
         return topology == FaceTopology::Boundary;
      }

      /// @brief Return true if the face is of the same type as @a type.
      bool IsOfFaceType(FaceType type) const
      {
         switch (type)
         {
            case FaceType::Interior:
               return IsInterior();
            case FaceType::Boundary:
               return IsBoundary();
            default:
               return false;
         }
      }

      /// @brief Return true if the face is a conforming face.
      bool IsConforming() const
      {
         return topology == FaceTopology::Conforming;
      }

      /// @brief Return true if the face is a nonconforming fine face.
      bool IsNonconformingFine() const
      {
         return topology == FaceTopology::Nonconforming &&
                (element[0].conformity == ElementConformity::Superset ||
                 element[1].conformity == ElementConformity::Superset);
      }

      /// @brief Return true if the face is a nonconforming coarse face.
      /** Note that ghost nonconforming master faces cannot be clearly
          identified as such with the currently available information, so this
          method will return false for such faces. */
      bool IsNonconformingCoarse() const
      {
         return topology == FaceTopology::Nonconforming &&
                element[1].conformity == ElementConformity::Subset;
      }

      /// @brief cast operator from FaceInformation to FaceInfo.
      operator Mesh::FaceInfo() const;
   };

   /// @name More advanced entity information access methods
   /// @{

   /* Return point matrix of element i of dimension Dim X #v, where for every
      vertex we give its coordinates in space of dimension Dim. */
   void GetPointMatrix(int i, DenseMatrix &pointmat) const;

   /* Return point matrix of boundary element i of dimension Dim X #v, where for
      every vertex we give its coordinates in space of dimension Dim. */
   void GetBdrPointMatrix(int i, DenseMatrix &pointmat) const;

   /** This method aims to provide face information in a deciphered format, i.e.
       Mesh::FaceInformation, compared to the raw encoded information returned
       by Mesh::GetFaceElements() and Mesh::GetFaceInfos(). */
   FaceInformation GetFaceInformation(int f) const;

   void GetFaceElements (int Face, int *Elem1, int *Elem2) const;
   void GetFaceInfos (int Face, int *Inf1, int *Inf2) const;
   void GetFaceInfos (int Face, int *Inf1, int *Inf2, int *NCFace) const;

   /// @}

   /// @name Methods related to mesh partitioning
   /// @{

   /// @note The returned array should be deleted by the caller.
   int *CartesianPartitioning(int nxyz[]);
   /// @note The returned array should be deleted by the caller.
   int *GeneratePartitioning(int nparts, int part_method = 1);
   /// @todo This method needs a proper description
   void CheckPartitioning(int *partitioning_);

   /// @}

   /// @anchor mfem_Mesh_trans
   /// @name Methods related to accessing/altering mesh coordinates
   ///
   /// See also @ref mfem_Mesh_gf_nodes "Coordinates as a GridFunction".
   /// @{

   // Vertices are only at the corners of elements, where you would expect them
   // in the lowest-order mesh.
   void MoveVertices(const Vector &displacements);
   void GetVertices(Vector &vert_coord) const;
   void SetVertices(const Vector &vert_coord);

   /** @brief Set the internal Vertex array to point to the given @a vertices
       array without assuming ownership of the pointer. */
   /** If @a zerocopy is `true`, the vertices must be given as an array of 3
       doubles per vertex. If @a zerocopy is `false` then the current Vertex
       data is first copied to the @a vertices array. */
   void ChangeVertexDataOwnership(double *vertices, int len_vertices,
                                  bool zerocopy = false);

   // Nodes are only active for higher order meshes, and share locations with
   // the vertices, plus all the higher- order control points within the element
   // and along the edges and on the faces.
   void GetNode(int i, double *coord) const;
   void SetNode(int i, const double *coord);

   // Node operations for curved mesh.
   // They call the corresponding '...Vertices' method if the
   // mesh is not curved (i.e. Nodes == NULL).
   void MoveNodes(const Vector &displacements);
   void GetNodes(Vector &node_coord) const;
   /// Updates the vertex/node locations. Invokes NodesUpdated().
   void SetNodes(const Vector &node_coord);

   void ScaleSubdomains (double sf);
   void ScaleElements (double sf);

   void Transform(void (*f)(const Vector&, Vector&));
   void Transform(VectorCoefficient &deformation);

   /** @brief This function should be called after the mesh node coordinates
       have been updated externally, e.g. by modifying the internal nodal
       GridFunction returned by GetNodes(). */
   /** It deletes internal quantities derived from the node coordinates,
       such as the (Face)GeometricFactors.

       @note Unlike the similarly named protected method UpdateNodes() this
       method does not modify the nodes. */
   void NodesUpdated() { DeleteGeometricFactors(); }

   /// @}

   /// @anchor mfem_Mesh_gf_nodes
   /// @name Methods related to nodal coordinates stored as a GridFunction
   ///
   /// See also @ref mfem_Mesh_trans "Mesh Transformations".
   /// @{

   /// @brief Return a pointer to the internal node GridFunction (may be NULL).
   ///
   /// If the mesh is straight-sided (low-order), it may not have a GridFunction
   /// for the nodes, in which case this function returns NULL. To ensure that
   /// the nodal GridFunction exists, first call EnsureNodes().
   /// @sa SetCurvature().
   ///
   /// @note The returned object should NOT be deleted by the caller.
   GridFunction *GetNodes() { return Nodes; }
   const GridFunction *GetNodes() const { return Nodes; }
   /// Return the mesh nodes ownership flag.
   bool OwnsNodes() const { return own_nodes; }
   /// Set the mesh nodes ownership flag.
   void SetNodesOwner(bool nodes_owner) { own_nodes = nodes_owner; }
   /// Replace the internal node GridFunction with the given GridFunction.
   /** Invokes NodesUpdated(). */
   void NewNodes(GridFunction &nodes, bool make_owner = false);
   /** @brief Swap the internal node GridFunction pointer and ownership flag
       members with the given ones. */
   /** Invokes NodesUpdated(). */
   void SwapNodes(GridFunction *&nodes, int &own_nodes_);

   /// Return the mesh nodes/vertices projected on the given GridFunction.
   void GetNodes(GridFunction &nodes) const;
   /** Replace the internal node GridFunction with a new GridFunction defined
       on the given FiniteElementSpace. The new node coordinates are projected
       (derived) from the current nodes/vertices. */
   virtual void SetNodalFESpace(FiniteElementSpace *nfes);
   /** Replace the internal node GridFunction with the given GridFunction. The
       given GridFunction is updated with node coordinates projected (derived)
       from the current nodes/vertices. */
   void SetNodalGridFunction(GridFunction *nodes, bool make_owner = false);
   /** Return the FiniteElementSpace on which the current mesh nodes are
       defined or NULL if the mesh does not have nodes. */
   const FiniteElementSpace *GetNodalFESpace() const;
   /** @brief Make sure that the mesh has valid nodes, i.e. its geometry is
       described by a vector finite element grid function (even if it is a
       low-order mesh with straight edges).

       @sa GetNodes(). */
   void EnsureNodes();

   /// Set the curvature of the mesh nodes using the given polynomial degree.
   /** Creates a nodal GridFunction if one doesn't already exist.

       @param[in]  order       Polynomial degree of the nodal FE space.
       @param[in]  discont     Whether to use a discontinuous or continuous
                               finite element space (continuous is default).
       @param[in]  space_dim   The space dimension (optional).
       @param[in]  ordering    The Ordering of the finite element space
                               (Ordering::byVDIM is the default). */
   virtual void SetCurvature(int order, bool discont = false, int space_dim = -1,
                             int ordering = 1);

   /// @}

   /// @name Methods related to mesh refinement
   /// @{

   /// Refine all mesh elements.
   /** @param[in] ref_algo %Refinement algorithm. Currently used only for pure
       tetrahedral meshes. If set to zero (default), a tet mesh will be refined
       using algorithm A, that produces elements with better quality compared to
       algorithm B used when the parameter is non-zero.

       For tetrahedral meshes, after using algorithm A, the mesh cannot be
       refined locally using methods like GeneralRefinement() unless it is
       re-finalized using Finalize() with the parameter @a refine set to true.
       Note that calling Finalize() in this way will generally invalidate any
       FiniteElementSpace%s and GridFunction%s defined on the mesh. */
   void UniformRefinement(int ref_algo = 0);

   /** Refine selected mesh elements. Refinement type can be specified for each
       element. The function can do conforming refinement of triangles and
       tetrahedra and nonconforming refinement (i.e., with hanging-nodes) of
       triangles, quadrilaterals and hexahedra. If 'nonconforming' = -1,
       suitable refinement method is selected automatically (namely, conforming
       refinement for triangles). Use nonconforming = 0/1 to force the method.
       For nonconforming refinements, nc_limit optionally specifies the maximum
       level of hanging nodes (unlimited by default). */
   void GeneralRefinement(const Array<Refinement> &refinements,
                          int nonconforming = -1, int nc_limit = 0);

   /** Simplified version of GeneralRefinement taking a simple list of elements
       to refine, without refinement types. */
   void GeneralRefinement(const Array<int> &el_to_refine,
                          int nonconforming = -1, int nc_limit = 0);

   /// Refine each element with given probability. Uses GeneralRefinement.
   void RandomRefinement(double prob, bool aniso = false,
                         int nonconforming = -1, int nc_limit = 0);

   /// Refine elements sharing the specified vertex. Uses GeneralRefinement.
   void RefineAtVertex(const Vertex& vert,
                       double eps = 0.0, int nonconforming = -1);

   /** Refine element i if elem_error[i] > threshold, for all i.
       Returns true if at least one element was refined, false otherwise. */
   bool RefineByError(const Array<double> &elem_error, double threshold,
                      int nonconforming = -1, int nc_limit = 0);

   /** Refine element i if elem_error(i) > threshold, for all i.
       Returns true if at least one element was refined, false otherwise. */
   bool RefineByError(const Vector &elem_error, double threshold,
                      int nonconforming = -1, int nc_limit = 0);

   /** Derefine the mesh based on an error measure associated with each
       element. A derefinement is performed if the sum of errors of its fine
       elements is smaller than 'threshold'. If 'nc_limit' > 0, derefinements
       that would increase the maximum level of hanging nodes of the mesh are
       skipped. Returns true if the mesh changed, false otherwise. */
   bool DerefineByError(Array<double> &elem_error, double threshold,
                        int nc_limit = 0, int op = 1);

   /// Same as DerefineByError for an error vector.
   bool DerefineByError(const Vector &elem_error, double threshold,
                        int nc_limit = 0, int op = 1);

   /** Make sure that a quad/hex mesh is considered to be nonconforming (i.e.,
       has an associated NCMesh object). Simplex meshes can be both conforming
       (default) or nonconforming. */
   void EnsureNCMesh(bool simplices_nonconforming = false);

   bool Conforming() const { return ncmesh == NULL; }
   bool Nonconforming() const { return ncmesh != NULL; }

   /** Return fine element transformations following a mesh refinement.
       Space uses this to construct a global interpolation matrix. */
   const CoarseFineTransformations &GetRefinementTransforms() const;

   /// Return type of last modification of the mesh.
   Operation GetLastOperation() const { return last_operation; }

   /** Return update counter. The counter starts at zero and is incremented
       each time refinement, derefinement, or rebalancing method is called.
       It is used for checking proper sequence of Space:: and GridFunction::
       Update() calls. */
   long GetSequence() const { return sequence; }

   /// @}

   ///@{ @name NURBS mesh refinement methods
   /** Refine a NURBS mesh with the knots specified in the file named @a ref_file.
       The file has the number of knot vectors on the first line. It is the same
       number of knot vectors specified in the NURBS mesh in the section edges. Then
       for each knot vector specified in the section edges (with the same ordering),
       a line describes (in this order): 1) an integer giving the number of knots
       inserted, 2) the knots inserted as a double. The advantage of this method
       is that it is possible to specifically refine a coarse NURBS mesh without
       changing the mesh file itself. Examples in miniapps/nurbs/meshes. */
   void RefineNURBSFromFile(std::string ref_file);
   void KnotInsert(Array<KnotVector *> &kv);
   void KnotInsert(Array<Vector *> &kv);
   /* For each knot vector:
         new_degree = max(old_degree, min(old_degree + rel_degree, degree)). */
   void DegreeElevate(int rel_degree, int degree = 16);
   ///@}

   /// @name Print/Save/Export methods
   /// @{

   /// Print the mesh to the given stream using Netgen/Truegrid format.
   virtual void PrintXG(std::ostream &os = mfem::out) const;

   /// Print the mesh to the given stream using the default MFEM mesh format.
   /// \see mfem::ofgzstream() for on-the-fly compression of ascii outputs. If
   /// @a comments is non-empty, it will be printed after the first line of the
   /// file, and each line should begin with '#'.
   virtual void Print(std::ostream &os = mfem::out,
                      const std::string &comments = "") const
   { Printer(os, "", comments); }

   /// Save the mesh to a file using Mesh::Print. The given @a precision will be
   /// used for ASCII output.
   virtual void Save(const std::string &fname, int precision=16) const;

   /// Print the mesh to the given stream using the adios2 bp format
#ifdef MFEM_USE_ADIOS2
   virtual void Print(adios2stream &os) const;
#endif
   /// Print the mesh in VTK format (linear and quadratic meshes only).
   /// \see mfem::ofgzstream() for on-the-fly compression of ascii outputs
   void PrintVTK(std::ostream &os);
   /** Print the mesh in VTK format. The parameter ref > 0 specifies an element
       subdivision number (useful for high order fields and curved meshes).
       If the optional field_data is set, we also add a FIELD section in the
       beginning of the file with additional dataset information. */
   /// \see mfem::ofgzstream() for on-the-fly compression of ascii outputs
   void PrintVTK(std::ostream &os, int ref, int field_data=0);
   /** Print the mesh in VTU format. The parameter ref > 0 specifies an element
       subdivision number (useful for high order fields and curved meshes).
       If @a bdr_elements is true, then output (only) the boundary elements,
       otherwise output only the non-boundary elements. */
   void PrintVTU(std::ostream &os,
                 int ref=1,
                 VTKFormat format=VTKFormat::ASCII,
                 bool high_order_output=false,
                 int compression_level=0,
                 bool bdr_elements=false);
   /** Print the mesh in VTU format with file name fname. */
   virtual void PrintVTU(std::string fname,
                         VTKFormat format=VTKFormat::ASCII,
                         bool high_order_output=false,
                         int compression_level=0,
                         bool bdr=false);
   /** Print the boundary elements of the mesh in VTU format, and output the
       boundary attributes as a data array (useful for boundary conditions). */
   void PrintBdrVTU(std::string fname,
                    VTKFormat format=VTKFormat::ASCII,
                    bool high_order_output=false,
                    int compression_level=0);

   /** @brief Prints the mesh with boundary elements given by the boundary of
       the subdomains, so that the boundary of subdomain i has boundary
       attribute i+1. */
   /// \see mfem::ofgzstream() for on-the-fly compression of ascii outputs
   void PrintWithPartitioning (int *partitioning,
                               std::ostream &os, int elem_attr = 0) const;

   void PrintElementsWithPartitioning (int *partitioning,
                                       std::ostream &out,
                                       int interior_faces = 0);

   /// Print set of disjoint surfaces:
   /*!
    * If Aface_face(i,j) != 0, print face j as a boundary
    * element with attribute i+1.
    */
   void PrintSurfaces(const Table &Aface_face, std::ostream &out) const;

   /// Auxiliary method used by PrintCharacteristics().
   /** It is also used in the `mesh-explorer` miniapp. */
   static void PrintElementsByGeometry(int dim,
                                       const Array<int> &num_elems_by_geom,
                                       std::ostream &out);

   /** @brief Compute and print mesh characteristics such as number of vertices,
       number of elements, number of boundary elements, minimal and maximal
       element sizes, minimal and maximal element aspect ratios, etc. */
   /** If @a Vh or @a Vk are not NULL, return the element sizes and aspect
       ratios for all elements in the given Vector%s. */
   void PrintCharacteristics(Vector *Vh = NULL, Vector *Vk = NULL,
                             std::ostream &os = mfem::out);

   /** @brief In serial, this method calls PrintCharacteristics(). In parallel,
       additional information about the parallel decomposition is also printed.
   */
   virtual void PrintInfo(std::ostream &os = mfem::out)
   {
      PrintCharacteristics(NULL, NULL, os);
   }

#ifdef MFEM_DEBUG
   /// Output an NCMesh-compatible debug dump.
   void DebugDump(std::ostream &out) const;
#endif

   /// @}

   /// @name Miscellaneous or undocumented methods
   /// @{

   /// @brief Creates a mapping @a v2v from the vertex indices of the mesh such
   /// that coincident vertices under the given @a translations are identified.
   /** Each Vector in @a translations should be of size @a sdim (the spatial
       dimension of the mesh). Two vertices are considered coincident if the
       translated coordinates of one vertex are within the given tolerance (@a
       tol, relative to the mesh diameter) of the coordinates of the other
       vertex.
       @warning This algorithm does not scale well with the number of boundary
       vertices in the mesh, and may run slowly on very large meshes. */
   std::vector<int> CreatePeriodicVertexMapping(
      const std::vector<Vector> &translations, double tol = 1e-8) const;

   /** @brief Find the ids of the elements that contain the given points, and
       their corresponding reference coordinates.

       The DenseMatrix @a point_mat describes the given points - one point for
       each column; it should have SpaceDimension() rows.

       The InverseElementTransformation object, @a inv_trans, is used to attempt
       the element transformation inversion. If NULL pointer is given, the
       method will use a default constructed InverseElementTransformation. Note
       that the algorithms in the base class InverseElementTransformation can be
       completely overwritten by deriving custom classes that override the
       Transform() method.

       If no element is found for the i-th point, elem_ids[i] is set to -1.

       In the ParMesh implementation, the @a point_mat is expected to be the
       same on all ranks. If the i-th point is found by multiple ranks, only one
       of them will mark that point as found, i.e. set its elem_ids[i] to a
       non-negative number; the other ranks will set their elem_ids[i] to -2 to
       indicate that the point was found but assigned to another rank.

       @returns The total number of points that were found.

       @note This method is not 100 percent reliable, i.e. it is not guaranteed
       to find a point, even if it lies inside a mesh element. */
   virtual int FindPoints(DenseMatrix& point_mat, Array<int>& elem_ids,
                          Array<IntegrationPoint>& ips, bool warn = true,
                          InverseElementTransformation *inv_trans = NULL);

   /** @brief Computes geometric parameters associated with a Jacobian matrix
       in 2D/3D. These parameters are
       (1) Area/Volume,
       (2) Aspect-ratio (1 in 2D, and 2 non-dimensional and 2 dimensional
                         parameters in 3D. Dimensional parameters are used
                         for target construction in TMOP),
       (3) skewness (1 in 2D and 3 in 3D), and finally
       (4) orientation (1 in 2D and 3 in 3D).
    */
   void GetGeometricParametersFromJacobian(const DenseMatrix &J,
                                           double &volume,
                                           Vector &aspr,
                                           Vector &skew,
                                           Vector &ori) const;

   /// Utility function: sum integers from all processors (Allreduce).
   virtual long long ReduceInt(int value) const { return value; }

   /// @todo This method needs a proper description
   void GetElementColoring(Array<int> &colors, int el0 = 0);

   /// @todo This method needs a proper description
   void MesquiteSmooth(const int mesquite_option = 0);

   /// @todo This method needs a proper description
   void CheckDisplacements(const Vector &displacements, double &tmax);

   /// @}
};

/** Overload operator<< for std::ostream and Mesh; valid also for the derived
    class ParMesh */
std::ostream &operator<<(std::ostream &out, const Mesh &mesh);


/** @brief Structure for storing mesh geometric factors: coordinates, Jacobians,
    and determinants of the Jacobians. */
/** Typically objects of this type are constructed and owned by objects of class
    Mesh. See Mesh::GetGeometricFactors(). */
class GeometricFactors
{

private:
   void Compute(const GridFunction &nodes,
                MemoryType d_mt = MemoryType::DEFAULT);

public:
   const Mesh *mesh;
   const IntegrationRule *IntRule;
   int computed_factors;

   enum FactorFlags
   {
      COORDINATES  = 1 << 0,
      JACOBIANS    = 1 << 1,
      DETERMINANTS = 1 << 2,
   };

   GeometricFactors(const Mesh *mesh, const IntegrationRule &ir, int flags,
                    MemoryType d_mt = MemoryType::DEFAULT);

   GeometricFactors(const GridFunction &nodes, const IntegrationRule &ir,
                    int flags,
                    MemoryType d_mt = MemoryType::DEFAULT);

   /// Mapped (physical) coordinates of all quadrature points.
   /** This array uses a column-major layout with dimensions (NQ x SDIM x NE)
       where
       - NQ = number of quadrature points per element,
       - SDIM = space dimension of the mesh = mesh.SpaceDimension(), and
       - NE = number of elements in the mesh. */
   Vector X;

   /// Jacobians of the element transformations at all quadrature points.
   /** This array uses a column-major layout with dimensions (NQ x SDIM x DIM x
       NE) where
       - NQ = number of quadrature points per element,
       - SDIM = space dimension of the mesh = mesh.SpaceDimension(),
       - DIM = dimension of the mesh = mesh.Dimension(), and
       - NE = number of elements in the mesh. */
   Vector J;

   /// Determinants of the Jacobians at all quadrature points.
   /** This array uses a column-major layout with dimensions (NQ x NE) where
       - NQ = number of quadrature points per element, and
       - NE = number of elements in the mesh. */
   Vector detJ;
};

/** @brief Structure for storing face geometric factors: coordinates, Jacobians,
    determinants of the Jacobians, and normal vectors. */
/** Typically objects of this type are constructed and owned by objects of class
    Mesh. See Mesh::GetFaceGeometricFactors(). */
class FaceGeometricFactors
{
public:
   const Mesh *mesh;
   const IntegrationRule *IntRule;
   int computed_factors;
   FaceType type;

   enum FactorFlags
   {
      COORDINATES  = 1 << 0,
      JACOBIANS    = 1 << 1,
      DETERMINANTS = 1 << 2,
      NORMALS      = 1 << 3,
   };

   FaceGeometricFactors(const Mesh *mesh, const IntegrationRule &ir, int flags,
                        FaceType type, MemoryType d_mt = MemoryType::DEFAULT);

   /// Mapped (physical) coordinates of all quadrature points.
   /** This array uses a column-major layout with dimensions (NQ x SDIM x NF)
       where
       - NQ = number of quadrature points per face,
       - SDIM = space dimension of the mesh = mesh.SpaceDimension(), and
       - NF = number of faces in the mesh. */
   Vector X;

   /// Jacobians of the element transformations at all quadrature points.
   /** This array uses a column-major layout with dimensions (NQ x SDIM x DIM x
       NF) where
       - NQ = number of quadrature points per face,
       - SDIM = space dimension of the mesh = mesh.SpaceDimension(),
       - DIM = dimension of the mesh = mesh.Dimension(), and
       - NF = number of faces in the mesh. */
   Vector J;

   /// Determinants of the Jacobians at all quadrature points.
   /** This array uses a column-major layout with dimensions (NQ x NF) where
       - NQ = number of quadrature points per face, and
       - NF = number of faces in the mesh. */
   Vector detJ;

   /// Normals at all quadrature points.
   /** This array uses a column-major layout with dimensions (NQ x DIM x NF) where
       - NQ = number of quadrature points per face,
       - SDIM = space dimension of the mesh = mesh.SpaceDimension(), and
       - NF = number of faces in the mesh. */
   Vector normal;
};

/// Class used to extrude the nodes of a mesh
class NodeExtrudeCoefficient : public VectorCoefficient
{
private:
   int n, layer;
   double p[2], s;
   Vector tip;
public:
   NodeExtrudeCoefficient(const int dim, const int n_, const double s_);
   void SetLayer(const int l) { layer = l; }
   using VectorCoefficient::Eval;
   virtual void Eval(Vector &V, ElementTransformation &T,
                     const IntegrationPoint &ip);
   virtual ~NodeExtrudeCoefficient() { }
};


/// Extrude a 1D mesh
Mesh *Extrude1D(Mesh *mesh, const int ny, const double sy,
                const bool closed = false);

/// Extrude a 2D mesh
Mesh *Extrude2D(Mesh *mesh, const int nz, const double sz);

// shift cyclically 3 integers left-to-right
inline void ShiftRight(int &a, int &b, int &c)
{
   int t = a;
   a = c;  c = b;  b = t;
}

/// @brief Print function for Mesh::FaceInformation.
std::ostream& operator<<(std::ostream& os, const Mesh::FaceInformation& info);

}

#endif<|MERGE_RESOLUTION|>--- conflicted
+++ resolved
@@ -30,11 +30,6 @@
 #include <iostream>
 #include <array>
 #include <map>
-<<<<<<< HEAD
-#include <set>
-#include <string>
-=======
->>>>>>> 2b27d481
 
 namespace mfem
 {
