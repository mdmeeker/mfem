--- conflicted
+++ resolved
@@ -52,21 +52,17 @@
 
 // child ordering tables
 
-<<<<<<< HEAD
-static char tri_sfc_child_order[6][4] =
+const char tri_sfc_child_order[6][4] =
 {
    {0,2,3,1}, {0,1,3,2}, {1,0,3,2}, {1,2,3,0}, {2,1,3,0}, {2,0,3,1}
 };
 
-static char tri_sfc_child_state[6][4] =
+const char tri_sfc_child_state[6][4] =
 {
    {1,0,1,0}, {0,1,0,1}, {3,2,3,2}, {2,3,2,3}, {5,4,5,4}, {4,5,4,5}
 };
 
-static char quad_hilbert_child_order[8][4] =
-=======
 const char quad_hilbert_child_order[8][4] =
->>>>>>> 9f7d5736
 {
    {0,1,2,3}, {0,3,2,1}, {1,2,3,0}, {1,0,3,2},
    {2,3,0,1}, {2,1,0,3}, {3,0,1,2}, {3,2,1,0}
