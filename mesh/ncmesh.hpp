// Copyright (c) 2010-2021, Lawrence Livermore National Security, LLC. Produced
// at the Lawrence Livermore National Laboratory. All Rights reserved. See files
// LICENSE and NOTICE for details. LLNL-CODE-806117.
//
// This file is part of the MFEM library. For more information and source code
// availability visit https://mfem.org.
//
// MFEM is free software; you can redistribute it and/or modify it under the
// terms of the BSD-3 license. We welcome feedback and contributions, see file
// CONTRIBUTING.md for details.

#ifndef MFEM_NCMESH
#define MFEM_NCMESH

#include "../config/config.hpp"
#include "../general/hash.hpp"
#include "../general/globals.hpp"
#include "../general/sort_pairs.hpp"
#include "../linalg/densemat.hpp"
#include "element.hpp"
#include "vertex.hpp"
#include "../fem/geom.hpp"

#include <vector>
#include <map>
#include <iostream>

namespace mfem
{

/** Represents the index of an element to refine, plus a refinement type.
    The refinement type is needed for anisotropic refinement of quads and hexes.
    Bits 0,1 and 2 of 'ref_type' specify whether the element should be split
    in the X, Y and Z directions, respectively (Z is ignored for quads). */
struct Refinement
{
   int index; ///< Mesh element number
   char ref_type; ///< refinement XYZ bit mask (7 = full isotropic)

   Refinement() = default;

   Refinement(int index, int type = 7) : index(index), ref_type(type) {}
};

/// Defines the position of a fine element within a coarse element.
struct Embedding
{
   /// %Element index in the coarse mesh.
   int parent;
   /** @brief Index into the DenseTensor corresponding to the parent
       Geometry::Type stored in CoarseFineTransformations::point_matrices. */
   int matrix;

   Embedding() = default;

   Embedding(int elem, int matrix = 0) : parent(elem), matrix(matrix) {}
};

/// Defines the coarse-fine transformations of all fine elements.
struct CoarseFineTransformations
{
   /// Matrices for IsoparametricTransformation organized by Geometry::Type
   DenseTensor point_matrices[Geometry::NumGeom];
   /// Fine element positions in their parents.
   Array<Embedding> embeddings;

   void GetCoarseToFineMap(const Mesh &fine_mesh,
                           Table &coarse_to_fine,
                           Array<int> &coarse_to_ref_type,
                           Table &ref_type_to_matrix,
                           Array<Geometry::Type> &ref_type_to_geom) const;

   void GetCoarseToFineMap(const Mesh &fine_mesh,
                           Table &coarse_to_fine, int NGhost=0) const;

   void Clear();
   bool IsInitialized() const;
   long MemoryUsage() const;
};

void Swap(CoarseFineTransformations &a, CoarseFineTransformations &b);

struct MatrixMap; // for internal use


/** \brief A class for non-conforming AMR. The class is not used directly
 *  by the user, rather it is an extension of the Mesh class.
 *
 *  In general, the class is used by MFEM as follows:
 *
 *  1. NCMesh is constructed from elements of an existing Mesh. The elements
 *     are copied and become roots of the refinement hierarchy.
 *
 *  2. Some elements are refined with the Refine() method. Both isotropic and
 *     anisotropic refinements of quads/hexes are supported.
 *
 *  3. A new Mesh is created from NCMesh containing the leaf elements.
 *     This new Mesh may have non-conforming (hanging) edges and faces and
 *     is the one seen by the user.
 *
 *  4. FiniteElementSpace asks NCMesh for a list of conforming, master and
 *     slave edges/faces and creates the conforming interpolation matrix P.
 *
 *  5. A continuous/conforming solution is obtained by solving P'*A*P x = P'*b.
 *
 *  6. Repeat from step 2.
 */
class NCMesh
{
public:
   //// Initialize with elements from an existing 'mesh'.
   explicit NCMesh(const Mesh *mesh);

   /** Load from a stream. The id header is assumed to have been read already
       from \param[in] input . \param[in] version is 10 for the v1.0 NC format,
       or 1 for the legacy v1.1 format. \param[out] curved is set to 1 if the
       curvature GridFunction follows after mesh data. \param[out] is_nc (again
       treated as a boolean) is set to 0 if the legacy v1.1 format in fact
       defines a conforming mesh. See Mesh::Loader for details. */
   NCMesh(std::istream &input, int version, int &curved, int &is_nc);

   /// Deep copy of another instance.
   NCMesh(const NCMesh &other);

   virtual ~NCMesh();

   int Dimension() const { return Dim; }
   int SpaceDimension() const { return spaceDim; }

   int GetNVertices() const { return NVertices; }
   int GetNEdges() const { return NEdges; }
   int GetNFaces() const { return NFaces; }
   virtual int GetNGhostElements() const { return 0; }

   /** Perform the given batch of refinements. Please note that in the presence
       of anisotropic splits additional refinements may be necessary to keep
       the mesh consistent. However, the function always performs at least the
       requested refinements. */
   virtual void Refine(const Array<Refinement> &refinements);

   /** Check the mesh and potentially refine some elements so that the maximum
       difference of refinement levels between adjacent elements is not greater
       than 'max_nc_level'. */
   virtual void LimitNCLevel(int max_nc_level);

   /** Return a list of derefinement opportunities. Each row of the table
       contains Mesh indices of existing elements that can be derefined to form
       a single new coarse element. Row numbers are then passed to Derefine.
       This function works both in serial and parallel. */
   const Table &GetDerefinementTable();

   /** Check derefinements returned by GetDerefinementTable and mark those that
       can be done safely so that the maximum NC level condition is not violated.
       On return, level_ok.Size() == deref_table.Size() and contains 0/1s. */
   virtual void CheckDerefinementNCLevel(const Table &deref_table,
                                         Array<int> &level_ok, int max_nc_level);

   /** Perform a subset of the possible derefinements (see GetDerefinementTable).
       Note that if anisotropic refinements are present in the mesh, some of the
       derefinements may have to be skipped to preserve mesh consistency. */
   virtual void Derefine(const Array<int> &derefs);

   // master/slave lists

   /// Identifies a vertex/edge/face in both Mesh and NCMesh.
   struct MeshId
   {
      int index;   ///< Mesh number
      int element; ///< NCMesh::Element containing this vertex/edge/face
      signed char local; ///< local number within 'element'
      signed char geom;  ///< Geometry::Type (faces only) (char to save RAM)

      Geometry::Type Geom() const { return Geometry::Type(geom); }

      MeshId() = default;
      MeshId(int index, int element, int local, int geom = -1)
         : index(index), element(element), local(local), geom(geom) {}
   };

   /** Nonconforming edge/face that has more than one neighbor. The neighbors
       are stored in NCList::slaves[i], slaves_begin <= i < slaves_end. */
   struct Master : public MeshId
   {
      int slaves_begin, slaves_end; ///< slave faces

      Master() = default;
      Master(int index, int element, int local, int geom, int sb, int se)
         : MeshId(index, element, local, geom)
         , slaves_begin(sb), slaves_end(se) {}
   };

   /// Nonconforming edge/face within a bigger edge/face.
   struct Slave : public MeshId
   {
      int master; ///< master number (in Mesh numbering)
      unsigned matrix : 24;    ///< index into NCList::point_matrices[geom]
      unsigned edge_flags : 8; ///< orientation flags, see OrientedPointMatrix

      Slave() = default;
      Slave(int index, int element, int local, int geom)
         : MeshId(index, element, local, geom)
         , master(-1), matrix(0), edge_flags(0) {}
   };

   /// Lists all edges/faces in the nonconforming mesh.
   struct NCList
   {
      Array<MeshId> conforming;
      Array<Master> masters;
      Array<Slave> slaves;

      /// List of unique point matrices for each slave geometry.
      Array<DenseMatrix*> point_matrices[Geometry::NumGeom];

      /// Return the point matrix oriented according to the master and slave edges
      void OrientedPointMatrix(const Slave &slave,
                               DenseMatrix &oriented_matrix) const;

      void Clear();
      bool Empty() const { return !conforming.Size() && !masters.Size(); }
      long TotalSize() const;
      long MemoryUsage() const;

      const MeshId& LookUp(int index, int *type = NULL) const;

      ~NCList() { Clear(); }
   private:
      mutable Array<int> inv_index;
   };

   /// Return the current list of conforming and nonconforming faces.
   const NCList& GetFaceList()
   {
      if (face_list.Empty()) { BuildFaceList(); }
      return face_list;
   }

   /// Return the current list of conforming and nonconforming edges.
   const NCList& GetEdgeList()
   {
      if (edge_list.Empty()) { BuildEdgeList(); }
      return edge_list;
   }

   /** Return a list of vertices (in 'conforming'); this function is provided
       for uniformity/completeness. Needed in ParNCMesh/ParFESpace. */
   const NCList& GetVertexList()
   {
      if (vertex_list.Empty()) { BuildVertexList(); }
      return vertex_list;
   }

   /// Return vertex/edge/face list (entity = 0/1/2, respectively).
   const NCList& GetNCList(int entity)
   {
      switch (entity)
      {
         case 0: return GetVertexList();
         case 1: return GetEdgeList();
         default: return GetFaceList();
      }
   }


   // coarse/fine transforms

   /** Remember the current layer of leaf elements before the mesh is refined.
       Needed by GetRefinementTransforms(), must be called before Refine(). */
   void MarkCoarseLevel();

   /** After refinement, calculate the relation of each fine element to its
       parent coarse element. Note that Refine() or LimitNCLevel() can be called
       multiple times between MarkCoarseLevel() and this function. */
   const CoarseFineTransformations& GetRefinementTransforms();

   /** After derefinement, calculate the relations of previous fine elements
       (some of which may no longer exist) to the current leaf elements.
       Unlike for refinement, Derefine() may only be called once before this
       function so there is no MarkFineLevel(). */
   const CoarseFineTransformations& GetDerefinementTransforms();

   /// Free all internal data created by the above three functions.
   void ClearTransforms();


   // grid ordering

   /** Return a space filling curve for a rectangular grid of elements.
       Implemented is a generalized Hilbert curve for arbitrary grid dimensions.
       If the width is odd, height should be odd too, otherwise one diagonal
       (vertex-neighbor) step cannot be avoided in the curve. Even dimensions
       are recommended. */
   static void GridSfcOrdering2D(int width, int height,
                                 Array<int> &coords);

   /** Return a space filling curve for a 3D rectangular grid of elements.
       The Hilbert-curve-like algorithm works well for even dimensions. For odd
       width/height/depth it tends to produce some diagonal (edge-neighbor)
       steps. Even dimensions are recommended. */
   static void GridSfcOrdering3D(int width, int height, int depth,
                                 Array<int> &coords);


   // utility

   /// Return Mesh vertex indices of an edge identified by 'edge_id'.
   void GetEdgeVertices(const MeshId &edge_id, int vert_index[2],
                        bool oriented = true) const;

   /** Return "NC" orientation of an edge. As opposed to standard Mesh edge
       orientation based on vertex IDs, "NC" edge orientation follows the local
       edge orientation within the element 'edge_id.element' and is thus
       processor independent. TODO: this seems only partially true? */
   int GetEdgeNCOrientation(const MeshId &edge_id) const;

   /** Return Mesh vertex and edge indices of a face identified by 'face_id'.
       The return value is the number of face vertices. */
   int GetFaceVerticesEdges(const MeshId &face_id,
                            int vert_index[4], int edge_index[4],
                            int edge_orientation[4]) const;

   /** Given an edge (by its vertex indices v1 and v2) return the first
       (geometric) parent edge that exists in the Mesh or -1 if there is no such
       parent. */
   int GetEdgeMaster(int v1, int v2) const;

   /** Get a list of vertices (2D/3D) and edges (3D) that coincide with boundary
       elements with the specified attributes (marked in 'bdr_attr_is_ess').
       In 3D this function also reveals "hidden" boundary edges. In parallel it
       helps identifying boundary vertices/edges affected by non-local boundary
       elements. */
   virtual void GetBoundaryClosure(const Array<int> &bdr_attr_is_ess,
                                   Array<int> &bdr_vertices,
                                   Array<int> &bdr_edges);

   /// Return element geometry type. @a index is the Mesh element number.
   Geometry::Type GetElementGeometry(int index) const
   { return elements[leaf_elements[index]].Geom(); }

   /// Return face geometry type. @a index is the Mesh face number.
   Geometry::Type GetFaceGeometry(int index) const
   { return Geometry::Type(face_geom[index]); }

   /// Return the number of root elements.
   int GetNumRootElements() { return root_state.Size(); }

   /// Return the distance of leaf 'i' from the root.
   int GetElementDepth(int i) const;

   /** Return the size reduction compared to the root element (ignoring local
       stretching and curvature). */
   int GetElementSizeReduction(int i) const;

   /// Return the faces and face attributes of leaf element 'i'.
   void GetElementFacesAttributes(int i, Array<int> &faces,
                                  Array<int> &fattr) const;


   /// I/O: Print the mesh in "MFEM NC mesh v1.0" format.
   void Print(std::ostream &out) const;

   /// I/O: Return true if the mesh was loaded from the legacy v1.1 format.
   bool IsLegacyLoaded() const { return Legacy; }

   /// I/O: Return a map from old (v1.1) vertex indices to new vertex indices.
   void LegacyToNewVertexOrdering(Array<int> &order) const;

   /// Save memory by releasing all non-essential and cached data.
   virtual void Trim();

   /// Return total number of bytes allocated.
   long MemoryUsage() const;

   int PrintMemoryDetail() const;

   typedef std::int64_t RefCoord;


protected: // non-public interface for the Mesh class

   friend class Mesh;

   /// Fill Mesh::{vertices,elements,boundary} for the current finest level.
   void GetMeshComponents(Mesh &mesh) const;

   /** Get edge and face numbering from 'mesh' (i.e., set all Edge::index and
       Face::index) after a new mesh was created from us. */
   void OnMeshUpdated(Mesh *mesh);

   /** Delete top-level vertex coordinates if the Mesh became curved, e.g.,
       by calling Mesh::SetCurvature or otherwise setting the Nodes. */
   void MakeTopologyOnly() { coordinates.DeleteAll(); }


protected: // implementation

   int Dim, spaceDim; ///< dimensions of the elements and the vertex coordinates
   int MyRank; ///< used in parallel, or when loading a parallel file in serial
   bool Iso; ///< true if the mesh only contains isotropic refinements
   int Geoms; ///< bit mask of element geometries present, see InitGeomFlags()
   bool Legacy; ///< true if the mesh was loaded from the legacy v1.1 format

   /** A Node can hold a vertex, an edge, or both. Elements directly point to
       their corner nodes, but edge nodes also exist and can be accessed using
       a hash-table given their two end-point node IDs. All nodes can be
       accessed in this way, with the exception of top-level vertex nodes.
       When an element is being refined, the mid-edge nodes are readily
       available with this mechanism. The new elements "sign in" to the nodes
       by increasing the reference counts of their vertices and edges. The
       parent element "signs off" its nodes by decrementing the ref counts. */
   struct Node : public Hashed2
   {
      char vert_refc, edge_refc;
      int vert_index, edge_index;

      Node() : vert_refc(0), edge_refc(0), vert_index(-1), edge_index(-1) {}
      ~Node();

      bool HasVertex() const { return vert_refc > 0; }
      bool HasEdge()   const { return edge_refc > 0; }

      // decrease vertex/edge ref count, return false if Node should be deleted
      bool UnrefVertex() { --vert_refc; return vert_refc || edge_refc; }
      bool UnrefEdge()   { --edge_refc; return vert_refc || edge_refc; }
   };

   /** Similarly to nodes, faces can be accessed by hashing their four vertex
       node IDs. A face knows about the one or two elements that are using it.
       A face that is not on the boundary and only has one element referencing
       it is either a master or a slave face. */
   struct Face : public Hashed4
   {
      int attribute; ///< boundary element attribute, -1 if internal face
      int index;     ///< face number in the Mesh
      int elem[2];   ///< up to 2 elements sharing the face

      Face() : attribute(-1), index(-1) { elem[0] = elem[1] = -1; }

      bool Boundary() const { return attribute >= 0; }
      bool Unused() const { return elem[0] < 0 && elem[1] < 0; }

      // add or remove an element from the 'elem[2]' array
      void RegisterElement(int e);
      void ForgetElement(int e);

      /// Return one of elem[0] or elem[1] and make sure the other is -1.
      int GetSingleElement() const;
   };

   /** This is an element in the refinement hierarchy. Each element has
       either been refined and points to its children, or is a leaf and points
       to its vertex nodes. */
   struct Element
   {
      char geom;     ///< Geometry::Type of the element (char for storage only)
      char ref_type; ///< bit mask of X,Y,Z refinements (bits 0,1,2 respectively)
      char tet_type; ///< tetrahedron split type, currently always 0
      char flag;     ///< generic flag/marker, can be used by algorithms
      int index;     ///< element number in the Mesh, -1 if refined
      int rank;      ///< processor number (ParNCMesh), -1 if undefined/unknown
      int attribute;
      union
      {
         int node[8];  ///< element corners (if ref_type == 0)
         int child[8]; ///< 2-8 children (if ref_type != 0)
      };
      int parent; ///< parent element, -1 if this is a root element, -2 if free'd

      Element(Geometry::Type geom, int attr);

      Geometry::Type Geom() const { return Geometry::Type(geom); }
      bool IsLeaf() const { return !ref_type && (parent != -2); }
   };


   // primary data

   HashTable<Node> nodes; // associative container holding all Nodes
   HashTable<Face> faces; // associative container holding all Faces

   BlockArray<Element> elements; // storage for all Elements
   Array<int> free_element_ids;  // unused element ids - indices into 'elements'

   /** Initial traversal state (~ element orientation) for each root element
       NOTE: M = root_state.Size() is the number of root elements.
       NOTE: the first M items of 'elements' is the coarse mesh. */
   Array<int> root_state;

   /** Coordinates of top-level vertices (organized as triples). If empty,
       the Mesh is curved (Nodes != NULL) and NCMesh is topology-only. */
   Array<double> coordinates;


   // secondary data

   /** Apart from the primary data structure, which is the element/node/face
       hierarchy, there is secondary data that is derived from the primary
       data and needs to be updated when the primary data changes. Update()
       takes care of that and needs to be called after each refinement and
       derefinement. */
   virtual void Update();

   // set by UpdateLeafElements, UpdateVertices and OnMeshUpdated
   int NElements, NVertices, NEdges, NFaces;

   // NOTE: the serial code understands the bare minimum about ghost elements and
   // other ghost entities in order to be able to load parallel partial meshes
   int NGhostElements, NGhostVertices, NGhostEdges, NGhostFaces;

   Array<int> leaf_elements; ///< finest elements, in Mesh ordering (+ ghosts)
   Array<int> leaf_sfc_index; ///< natural tree ordering of leaf elements
   Array<int> vertex_nodeId; ///< vertex-index to node-id map, see UpdateVertices

   NCList face_list; ///< lazy-initialized list of faces, see GetFaceList
   NCList edge_list; ///< lazy-initialized list of edges, see GetEdgeList
   NCList vertex_list; ///< lazy-initialized list of vertices, see GetVertexList

   Array<int> boundary_faces; ///< subset of all faces, set by BuildFaceList
   Array<char> face_geom; ///< face geometry by face index, set by OnMeshUpdated

   Table element_vertex; ///< leaf-element to vertex table, see FindSetNeighbors


   void UpdateLeafElements();
   void UpdateVertices(); ///< update Vertex::index and vertex_nodeId
   void CollectLeafElements(int elem, int state, Array<int> &ghosts,
                            int &counter);

   /** Try to find a space-filling curve friendly orientation of the root
       elements: set 'root_state' based on the ordering of coarse elements.
       Note that the coarse mesh itself must be ordered as an SFC by e.g.
       Mesh::GetGeckoElementOrdering. */
   void InitRootState(int root_count);

<<<<<<< HEAD
   virtual bool IsGhost(const Element &el) const { return false; }
   virtual int GetNumGhostVertices() const { return 0; }

=======
>>>>>>> c4d3610c
   void InitGeomFlags();

   bool HavePrisms() const { return Geoms & (1 << Geometry::PRISM); }
   bool HaveTets() const   { return Geoms & (1 << Geometry::TETRAHEDRON); }

   bool IsGhost(const Element &el) const { return el.rank != MyRank; }


   // refinement/derefinement

   Array<Refinement> ref_stack; ///< stack of scheduled refinements (temporary)
   HashTable<Node> shadow; ///< temporary storage for reparented nodes
   Array<Triple<int, int, int> > reparents; ///< scheduled node reparents (tmp)

   Table derefinements; ///< possible derefinements, see GetDerefinementTable

   void RefineElement(int elem, char ref_type);
   void DerefineElement(int elem);

   int AddElement(const Element &el)
   {
      if (free_element_ids.Size())
      {
         int idx = free_element_ids.Last();
         free_element_ids.DeleteLast();
         elements[idx] = el;
         return idx;
      }
      return elements.Append(el);
   }
   void FreeElement(int id)
   {
      free_element_ids.Append(id);
      elements[id].ref_type = 0;
      elements[id].parent = -2; // mark the element as free
   }

   int NewHexahedron(int n0, int n1, int n2, int n3,
                     int n4, int n5, int n6, int n7, int attr,
                     int fattr0, int fattr1, int fattr2,
                     int fattr3, int fattr4, int fattr5);

   int NewWedge(int n0, int n1, int n2,
                int n3, int n4, int n5, int attr,
                int fattr0, int fattr1,
                int fattr2, int fattr3, int fattr4);

   int NewTetrahedron(int n0, int n1, int n2, int n3, int attr,
                      int fattr0, int fattr1, int fattr2, int fattr3);

   int NewQuadrilateral(int n0, int n1, int n2, int n3, int attr,
                        int eattr0, int eattr1, int eattr2, int eattr3);

   int NewTriangle(int n0, int n1, int n2,
                   int attr, int eattr0, int eattr1, int eattr2);

   int NewSegment(int n0, int n1, int attr, int vattr1, int vattr2);

   mfem::Element* NewMeshElement(int geom) const;

   int QuadFaceSplitType(int v1, int v2, int v3, int v4, int mid[5]
                         = NULL /*optional output of mid-edge nodes*/) const;

   bool TriFaceSplit(int v1, int v2, int v3, int mid[3] = NULL) const;

   void ForceRefinement(int vn1, int vn2, int vn3, int vn4);

   void FindEdgeElements(int vn1, int vn2, int vn3, int vn4,
                         Array<MeshId> &prisms) const;

   void CheckAnisoPrism(int vn1, int vn2, int vn3, int vn4,
                        const Refinement *refs, int nref);

   void CheckAnisoFace(int vn1, int vn2, int vn3, int vn4,
                       int mid12, int mid34, int level = 0);

   void CheckIsoFace(int vn1, int vn2, int vn3, int vn4,
                     int en1, int en2, int en3, int en4, int midf);

   void ReparentNode(int node, int new_p1, int new_p2);

   int FindMidEdgeNode(int node1, int node2) const;
   int GetMidEdgeNode(int node1, int node2);

   int GetMidFaceNode(int en1, int en2, int en3, int en4);

   void ReferenceElement(int elem);
   void UnreferenceElement(int elem, Array<int> &elemFaces);

   Face* GetFace(Element &elem, int face_no);
   void RegisterFaces(int elem, int *fattr = NULL);
   void DeleteUnusedFaces(const Array<int> &elemFaces);

   void CollectDerefinements(int elem, Array<Connection> &list);

   /// Return el.node[index] correctly, even if the element is refined.
   int RetrieveNode(const Element &el, int index);

   /// Extended version of find_node: works if 'el' is refined.
   int FindNodeExt(const Element &el, int node, bool abort = true);


   // face/edge lists

   static int find_node(const Element &el, int node);
   static int find_element_edge(const Element &el, int vn0, int vn1,
                                bool abort = true);
   static int find_local_face(int geom, int a, int b, int c);

   struct Point;
   struct PointMatrix;

   int ReorderFacePointMat(int v0, int v1, int v2, int v3,
                           int elem, const PointMatrix &pm,
                           PointMatrix &reordered) const;

   void TraverseQuadFace(int vn0, int vn1, int vn2, int vn3,
                         const PointMatrix& pm, int level, Face* eface[4],
                         MatrixMap &matrix_map);
   bool TraverseTriFace(int vn0, int vn1, int vn2,
                        const PointMatrix& pm, int level,
                        MatrixMap &matrix_map);
   void TraverseTetEdge(int vn0, int vn1, const Point &p0, const Point &p1,
                        MatrixMap &matrix_map);
   void TraverseEdge(int vn0, int vn1, double t0, double t1, int flags,
                     int level, MatrixMap &matrix_map);

   virtual void BuildFaceList();
   virtual void BuildEdgeList();
   virtual void BuildVertexList();

   virtual void ElementSharesFace(int elem, int local, int face) {} // ParNCMesh
   virtual void ElementSharesEdge(int elem, int local, int enode) {} // ParNCMesh
   virtual void ElementSharesVertex(int elem, int local, int vnode) {} // ParNCMesh


   // neighbors / element_vertex table

   /** Return all vertex-, edge- and face-neighbors of a set of elements.
       The neighbors are returned as a list (neighbors != NULL), as a set
       (neighbor_set != NULL), or both. The sizes of the set arrays must match
       that of leaf_elements. The function is intended to be used for large
       sets of elements and its complexity is linear in the number of leaf
       elements in the mesh. */
   void FindSetNeighbors(const Array<char> &elem_set,
                         Array<int> *neighbors, /* append */
                         Array<char> *neighbor_set = NULL);

   /** Return all vertex-, edge- and face-neighbors of a single element.
       You can limit the number of elements being checked using 'search_set'.
       The complexity of the function is linear in the size of the search set.*/
   void FindNeighbors(int elem,
                      Array<int> &neighbors, /* append */
                      const Array<int> *search_set = NULL);

   /** Expand a set of elements by all vertex-, edge- and face-neighbors.
       The output array 'expanded' will contain all items from 'elems'
       (provided they are in 'search_set') plus their neighbors. The neighbor
       search can be limited to the optional search set. The complexity is
       linear in the sum of the sizes of 'elems' and 'search_set'. */
   void NeighborExpand(const Array<int> &elems,
                       Array<int> &expanded,
                       const Array<int> *search_set = NULL);


   void CollectEdgeVertices(int v0, int v1, Array<int> &indices);
   void CollectTriFaceVertices(int v0, int v1, int v2, Array<int> &indices);
   void CollectQuadFaceVertices(int v0, int v1, int v2, int v3,
                                Array<int> &indices);
   void BuildElementToVertexTable();

   void UpdateElementToVertexTable()
   {
      if (element_vertex.Size() < 0) { BuildElementToVertexTable(); }
   }

   int GetVertexRootCoord(int elem, RefCoord coord[3]) const;
   void CollectIncidentElements(int elem, const RefCoord coord[3],
                                Array<int> &list) const;

   /** Return elements neighboring to a local vertex of element 'elem'. Only
       elements from within the same refinement tree ('cousins') are returned.
       Complexity is proportional to the depth of elem's refinement tree. */
   void FindVertexCousins(int elem, int local, Array<int> &cousins) const;


   // coarse/fine transformations

   struct Point
   {
      int dim;
      double coord[3];

      Point() { dim = 0; }

      Point(double x)
      { dim = 1; coord[0] = x; }

      Point(double x, double y)
      { dim = 2; coord[0] = x; coord[1] = y; }

      Point(double x, double y, double z)
      { dim = 3; coord[0] = x; coord[1] = y; coord[2] = z; }

      Point(const Point& p0, const Point& p1)
      {
         dim = p0.dim;
         for (int i = 0; i < dim; i++)
         {
            coord[i] = (p0.coord[i] + p1.coord[i]) * 0.5;
         }
      }

      Point(const Point& p0, const Point& p1, const Point& p2, const Point& p3)
      {
         dim = p0.dim;
         MFEM_ASSERT(p1.dim == dim && p2.dim == dim && p3.dim == dim, "");
         for (int i = 0; i < dim; i++)
         {
            coord[i] = (p0.coord[i] + p1.coord[i] + p2.coord[i] + p3.coord[i])
                       * 0.25;
         }
      }

      Point& operator=(const Point& src)
      {
         dim = src.dim;
         for (int i = 0; i < dim; i++) { coord[i] = src.coord[i]; }
         return *this;
      }
   };

   struct PointMatrix
   {
      int np;
      Point points[8];

      PointMatrix() : np(0) {}

      PointMatrix(const Point& p0, const Point& p1)
      { np = 2; points[0] = p0; points[1] = p1; }

      PointMatrix(const Point& p0, const Point& p1, const Point& p2)
      { np = 3; points[0] = p0; points[1] = p1; points[2] = p2; }

      PointMatrix(const Point& p0, const Point& p1, const Point& p2, const Point& p3)
      { np = 4; points[0] = p0; points[1] = p1; points[2] = p2; points[3] = p3; }

      PointMatrix(const Point& p0, const Point& p1, const Point& p2,
                  const Point& p3, const Point& p4, const Point& p5)
      {
         np = 6;
         points[0] = p0; points[1] = p1; points[2] = p2;
         points[3] = p3; points[4] = p4; points[5] = p5;
      }
      PointMatrix(const Point& p0, const Point& p1, const Point& p2,
                  const Point& p3, const Point& p4, const Point& p5,
                  const Point& p6, const Point& p7)
      {
         np = 8;
         points[0] = p0; points[1] = p1; points[2] = p2; points[3] = p3;
         points[4] = p4; points[5] = p5; points[6] = p6; points[7] = p7;
      }

      Point& operator()(int i) { return points[i]; }
      const Point& operator()(int i) const { return points[i]; }

      bool operator==(const PointMatrix &pm) const;

      void GetMatrix(DenseMatrix& point_matrix) const;
   };

   static PointMatrix pm_seg_identity;
   static PointMatrix pm_tri_identity;
   static PointMatrix pm_quad_identity;
   static PointMatrix pm_tet_identity;
   static PointMatrix pm_prism_identity;
   static PointMatrix pm_hex_identity;

   static const PointMatrix& GetGeomIdentity(Geometry::Type geom);

   void GetPointMatrix(Geometry::Type geom, const char* ref_path,
                       DenseMatrix& matrix);

   typedef std::map<std::string, int> RefPathMap;

   void TraverseRefinements(int elem, int coarse_index,
                            std::string &ref_path, RefPathMap &map);

   /// storage for data returned by Get[De]RefinementTransforms()
   CoarseFineTransformations transforms;

   /// state of leaf_elements before Refine(), set by MarkCoarseLevel()
   Array<int> coarse_elements;

   void InitDerefTransforms();
   void SetDerefMatrixCodes(int parent, Array<int> &fine_coarse);


   // vertex temporary data, used by GetMeshComponents

   struct TmpVertex
   {
      bool valid, visited;
      double pos[3];
      TmpVertex() : valid(false), visited(false) {}
   };

   mutable TmpVertex* tmp_vertex;

   const double *CalcVertexPos(int node) const;


   // utility

   int GetEdgeMaster(int node) const;

   void FindFaceNodes(int face, int node[4]);

   int EdgeSplitLevel(int vn1, int vn2) const;
   int TriFaceSplitLevel(int vn1, int vn2, int vn3) const;
   void QuadFaceSplitLevel(int vn1, int vn2, int vn3, int vn4,
                           int& h_level, int& v_level) const;

   void CountSplits(int elem, int splits[3]) const;
   void GetLimitRefinements(Array<Refinement> &refinements, int max_level);


   // I/O

   /// Print the "vertex_parents" section of the mesh file.
   int PrintVertexParents(std::ostream *out) const;
   /// Load the vertex parent hierarchy from a mesh file.
   void LoadVertexParents(std::istream &input);

   /** Print the "boundary" section of the mesh file.
       If out == NULL, only return the number of boundary elements. */
   int PrintBoundary(std::ostream *out) const;
   /// Load the "boundary" section of the mesh file.
   void LoadBoundary(std::istream &input);

   /// Print the "coordinates" section of the mesh file.
   void PrintCoordinates(std::ostream &out) const;
   /// Load the "coordinates" section of the mesh file.
   void LoadCoordinates(std::istream &input);

   /// Count root elements and initialize root_state.
   void InitRootElements();
   /// Return the index of the last top-level node plus one.
   int CountTopLevelNodes() const;
   /// Return true if all root_states are zero.
   bool ZeroRootStates() const;

   /// Load the element refinement hierarchy from a legacy mesh file.
   void LoadCoarseElements(std::istream &input);
   void CopyElements(int elem, const BlockArray<Element> &tmp_elements);
   /// Load the deprecated MFEM mesh v1.1 format for backward compatibility.
   void LoadLegacyFormat(std::istream &input, int &curved, int &is_nc);


   // geometry

   /// This holds in one place the constants about the geometries we support
   struct GeomInfo
   {
      int nv, ne, nf;   // number of: vertices, edges, faces
      int edges[12][2]; // edge vertices (up to 12 edges)
      int faces[6][4];  // face vertices (up to 6 faces)
      int nfv[6];       // number of face vertices

      bool initialized;
      GeomInfo() : initialized(false) {}
      void InitGeom(Geometry::Type geom);
   };

   static GeomInfo GI[Geometry::NumGeom];

#ifdef MFEM_DEBUG
public:
   void DebugLeafOrder(std::ostream &out) const;
   void DebugDump(std::ostream &out) const;
#endif

   friend class ParNCMesh; // for ParNCMesh::ElementSet
   friend struct MatrixMap;
   friend struct PointMatrixHash;
};

}

#endif<|MERGE_RESOLUTION|>--- conflicted
+++ resolved
@@ -532,12 +532,6 @@
        Mesh::GetGeckoElementOrdering. */
    void InitRootState(int root_count);
 
-<<<<<<< HEAD
-   virtual bool IsGhost(const Element &el) const { return false; }
-   virtual int GetNumGhostVertices() const { return 0; }
-
-=======
->>>>>>> c4d3610c
    void InitGeomFlags();
 
    bool HavePrisms() const { return Geoms & (1 << Geometry::PRISM); }
