<p align="center">
<a href="http://mfem.org/"><img alt="mfem" src="http://mfem.org/img/logo-300.png"></a>
</p>

<p align="center">
<a href="https://github.com/mfem/mfem/blob/master/LICENSE"><img alt="License" src="https://img.shields.io/badge/License-BSD-brightgreen.svg"></a>
<a href="https://travis-ci.org/mfem/mfem"><img alt="Build Status" src="https://travis-ci.org/mfem/mfem.svg?branch=master"></a>
<a href="https://ci.appveyor.com/project/mfem/mfem"><img alt="Build Status" src="https://ci.appveyor.com/api/projects/status/19non9sqm6msi2wy?svg=true"></a>
<a href="http://mfem.github.io/doxygen/html/index.html"><img alt="Doxygen" src="https://img.shields.io/badge/code-documented-brightgreen.svg"></a>
</p>


# How to Contribute

The MFEM team welcomes contributions at all levels: bugfixes; code improvements;
simplifications; new mesh, discretization or solver capabilities; improved
documentation; new examples and miniapps; HPC performance improvements; etc.

MFEM is distributed under the terms of the BSD-3 license. All new contributions
must be made under this license.

If you plan on contributing to MFEM, consider reviewing the
[issue tracker](https://github.com/mfem/mfem/issues) first to check if a thread
already exists for your desired feature or the bug you ran into. Use a pull
request (PR) toward the `mfem:master` branch to propose your contribution. If
you are planning significant code changes or have questions, you may want to
open an [issue](https://github.com/mfem/mfem/issues) before issuing a PR. In
addition to technical contributions, we are also interested in your results and
[simulation images](http://mfem.org/gallery/), which you can share via a pull
request in the [mfem/web](https://github.com/mfem/web) repo.

See the [Quick Summary](#quick-summary) section for the main highlights of our
GitHub workflow. For more details, consult the following sections and refer
back to them before issuing pull requests:

- [Quick Summary](#quick-summary)
- [Code Overview](#code-overview)
- [GitHub Workflow](#github-workflow)
  - [MFEM Organization](#mfem-organization)
  - [New Feature Development](#new-feature-development)
  - [Developer Guidelines](#developer-guidelines)
  - [Pull Requests](#pull-requests)
  - [Pull Request Checklist](#pull-request-checklist)
  - [Master/Next Workflow](#masternext-workflow)
  - [Releases](#releases)
  - [Release Checklist](#release-checklist)
- [LLNL Workflow](#llnl-workflow)
- [Automated Testing](#automated-testing)
- [Contact Information](#contact-information)

Contributing to MFEM requires knowledge of Git and, likely, finite elements. If
you are new to Git, see the [GitHub learning
resources](https://help.github.com/articles/git-and-github-learning-resources/).
To learn more about the finite element method, see our [FEM page](http://mfem.org/fem).

*By submitting a pull request, you are affirming the [Developer's Certificate of
Origin](#developers-certificate-of-origin-11) at the end of this file.*


## Quick Summary

- We encourage you to [join the MFEM organization](#mfem-organization) and create
  development branches off `mfem:master`.
- Please follow the [developer guidelines](#developer-guidelines), in particular
  with regards to documentation and code styling.
- Pull requests  should be issued toward `mfem:master`. Make sure
  to check the items off the [Pull Request Checklist](#pull-request-checklist).
- When your contribution is fully working and ready to be reviewed, add
  the `ready-for-review` label.
- PRs are treated similarly to journal submission with an "editor" assigning two
  reviewers to evaluate the changes.
- The reviewers have 3 weeks to evaluate the PR and work with the author to
  fix issues and implement improvements.
- After approval, MFEM developers merge the PR manually in the [mfem:next branch](#masternext-workflow).
- After a week of testing in `mfem:next`, the original PR is merged in `mfem:master`.
- We use [milestones](https://github.com/mfem/mfem/milestones) to coordinate the
  work on different PRs toward a release.
- Don't hesitate to [contact us](#contact-information) if you have any questions.


### Code Overview

#### Source code structure:

The MFEM library uses object-oriented design principles which reflect, in code,
the independent mathematical concepts of meshing, linear algebra and finite
element spaces and operators.

The MFEM source code has the following structure:

```
  .
  ├── config
  │   └── cmake
  │       └── modules
  ├── data
  ├── doc
  │   └── web
  │       └── examples
  ├── examples
  │   ├── ginkgo
  │   ├── hiop
  │   ├── petsc
  │   ├── pumi
  │   └── sundials
  ├── fem
  │   └── libceed
  ├── general
  ├── linalg
  ├── mesh
  ├── miniapps
  │   ├── common
  │   ├── electromagnetics
  │   ├── gslib
  │   ├── meshing
  │   ├── nurbs
  │   ├── performance
  │   ├── tools
  │   └── toys
  └── tests
      ├── scripts
      ├── unit
      │   ├── ...
      └── ...
```

#### Main directories and classes

The main directories are `fem/`, `mesh/` and `linalg/` containing the C++
classes implementing the finite element, mesh and linear algebra concepts
respectively.

- The main mesh classes are:
  + [`Mesh`](http://mfem.github.io/doxygen/html/classmfem_1_1Mesh.html)
  + [`NCMesh`](http://mfem.github.io/doxygen/html/classmfem_1_1NCMesh.html)
  + [`Element`](http://mfem.github.io/doxygen/html/classmfem_1_1Element.html)
  + [`ElementTransformation`](http://mfem.github.io/doxygen/html/classmfem_1_1ElementTransformation.html)

- The main finite element classes are:
  + [`FiniteElement`](http://mfem.github.io/doxygen/html/classmfem_1_1FiniteElement.html)
  + [`FiniteElementCollection`](http://mfem.github.io/doxygen/html/classmfem_1_1FiniteElement.html)
  + [`FiniteElementSpace`](http://mfem.github.io/doxygen/html/classmfem_1_1FiniteElementSpace.html)
  + [`GridFunction`](http://mfem.github.io/doxygen/html/classmfem_1_1GridFunction.html)
  + [`BilinearFormIntegrator`](http://mfem.github.io/doxygen/html/classmfem_1_1BilinearFormIntegrator.html) and [`LinearFormIntegrator`](http://mfem.github.io/doxygen/html/classmfem_1_1LinearFormIntegrator.html)
  + [`LinearForm`](http://mfem.github.io/doxygen/html/classmfem_1_1LinearFormIntegrator.html), [`BilinearForm`](http://mfem.github.io/doxygen/html/classmfem_1_1BilinearForm.html) and [`MixedBilinearForm`](http://mfem.github.io/doxygen/html/classmfem_1_1MixedBilinearForm.html)

- The main linear algebra classes and sources are
  + [`Operator`](http://mfem.github.io/doxygen/html/classmfem_1_1Operator.html) and [`BilinearForm`](http://mfem.github.io/doxygen/html/classmfem_1_1BilinearForm.html)
  + [`Vector`](http://mfem.github.io/doxygen/html/classmfem_1_1BilinearForm.html) and [`LinearForm`](http://mfem.github.io/doxygen/html/classmfem_1_1LinearForm.html)
  + [`DenseMatrix`](http://mfem.github.io/doxygen/html/classmfem_1_1DenseMatrix.html) and [`SparseMatrix`](http://mfem.github.io/doxygen/html/classmfem_1_1SparseMatrix.html)
  + Sparse [smoothers](http://mfem.github.io/doxygen/html/sparsesmoothers_8hpp.html) and linear [solvers](http://mfem.github.io/doxygen/html/solvers_8hpp.html)

#### Parallel implementation

Parallel MPI objects in MFEM inherit their serial counterparts, so a parallel
mesh for example is just a serial mesh on each task plus the information on
shared geometric entities between different tasks. The parallel source files
have a `p` prefix, e.g. `pmesh.cpp` vs. the serial `mesh.cpp`.

- The main parallel classes are
  + [`ParMesh`](http://mfem.github.io/doxygen/html/solvers_8hpp.html)
  + [`ParNCMesh`](http://mfem.github.io/doxygen/html/classmfem_1_1ParMesh.html)
  + [`ParFiniteElementSpace`](http://mfem.github.io/doxygen/html/classmfem_1_1ParFiniteElementSpace.html)
  + [`ParGridFunction`](http://mfem.github.io/doxygen/html/classmfem_1_1ParGridFunction.html)
  + [`ParBilinearForm`](http://mfem.github.io/doxygen/html/classmfem_1_1ParBilinearForm.html) and [`ParLinearForm`](http://mfem.github.io/doxygen/html/classmfem_1_1ParLinearForm.html)
  + [`HypreParMatrix`](http://mfem.github.io/doxygen/html/classmfem_1_1HypreParMatrix.html) and [`HypreParVector`](http://mfem.github.io/doxygen/html/classmfem_1_1HypreParVector.html)
  + [`HypreSolver`](http://mfem.github.io/doxygen/html/classmfem_1_1HypreSolver.html) and other [hypre classes](http://mfem.github.io/doxygen/html/hypre_8hpp.html)

#### GPU and general device support

GPU and multi-core CPU support is based on device kernels supporting different
backends (CUDA, OCCA, RAJA, OpenMP, etc.) and an internal lightweight
device/host memory manager.

- The main device-relevant classes and sources are:
  + [`Device`](http://mfem.github.io/doxygen/html/device_8hpp.html)
  + [`MemoryManager`](http://mfem.github.io/doxygen/html/mem_manager_8hpp.html)
  + the [`MFEM_FORALL`](http://mfem.github.io/doxygen/html/forall_8hpp.html) macro
  + the [`cuda.hpp`](http://mfem.github.io/doxygen/html/cuda_8hpp.html) and [`occa.hpp`](http://mfem.github.io/doxygen/html/occa_8hpp.html) files

#### Utilities, building and documentation
- The `general/` directory contains C++ classes that serve as utilities for
  communication, error handling, arrays, (Boolean) tables, timing, etc.
- The `config/` directory contains build-related files, both for the plain
  Makefile and the CMake build options.
- The `doc/` directory contains configuration for the Doxygen code documentation
  that can either be built locally or browsed online at
  http://mfem.github.io/doxygen/html/index.html.

#### Examples and tests
- `examples` and `miniapps` respectively gather simple and more fully-featured
  demonstrations of the usage on MFEM. They both rely on `data/` for the
  collection of meshes.
- The `tests/` directory contains a unit test suite and will later contain more
  tests that run example codes.

See also the [code overview](http://mfem.org/code-overview/) section on the MFEM
website.

## GitHub Workflow

The MFEM GitHub organization: https://github.com/mfem, is the main developer hub
for the MFEM project.

If you plan to make contributions or would like to stay up-to-date with changes
in the code, *we strongly encourage you to [join the MFEM organization](#mfem-organization)*.

This will simplify the workflow (by providing you additional permissions), and
will allow us to reach you directly with project announcements.


### MFEM Organization

#### Getting started (GitHub)
Before you can start, you need a GitHub account, here are a few suggestions:
  + Create the account at: [github.com/join](https://github.com/join).
  + For easy identification, please add your full name and maybe a picture of you at:
    https://github.com/settings/profile.
  + To receive notification, set a primary email at: https://github.com/settings/emails.
  + For password-less pull/push over SSH, add your SSH keys at: https://github.com/settings/keys.

#### Joining
- [Contact us](#contact-information) for an invitation to join the MFEM GitHub
  organization. You will receive an invitation email, which you can directly accept.
  Alternatively, *after logging into GitHub*, you can accept the invitation at
  the top of https://github.com/mfem.
- Consider making your membership public by going to https://github.com/orgs/mfem/people
  and clicking on the organization visibility drop box next to your name.
- Project discussions and announcements will be posted at
  https://github.com/orgs/mfem/teams/everyone.

#### Structure
- The MFEM source code is in the [mfem](https://github.com/mfem/mfem)
  repository.
- The website and corresponding documentation are in the
  [web](https://github.com/mfem/web) repository.
- The [PyMFEM](https://github.com/mfem/PyMFEM) repository contains a Python
  wrapper for MFEM.
- The [data](https://github.com/mfem/data) repository contains additional
  (large) datafiles for MFEM.


### New Feature Development

- A new feature should be important enough that at least one person, the
  author, is willing to work on it and be its champion.

- The author creates a branch for the new feature (with suffix `-dev`), off
  the `master` branch, or another existing feature branch, for example:

  ```
  # Clone assuming you have setup your ssh keys on GitHub:
  git clone git@github.com:mfem/mfem.git

  # Alternatively, clone using the "https" protocol:
  git clone https://github.com/mfem/mfem.git

  # Create a new feature branch starting from "master":
  git checkout master
  git pull
  git checkout -b feature-dev

  # Work on "feature-dev", add local commits
  # ...

  # (One time only) push the branch to github and setup your local
  # branch to track the github branch (for "git pull"):
  git push -u origin feature-dev

  ```

- **We prefer that you create the new feature branch inside the MFEM organization
  as opposed to in a fork.** This allows everyone in the community to collaborate
  in one central place.

  - If you prefer to work in your fork, please [enable upstream edits](https://help.github.com/articles/allowing-changes-to-a-pull-request-branch-created-from-a-fork/).

  - Never use the `next` branch to start a new feature branch!

- The typical feature branch name is `new-feature-dev`, e.g. `pumi-dev`. While
  not frequent in MFEM, other suffixes are possible, e.g. `-fix`, `-doc`, etc.


### Developer Guidelines

- *Keep the code lean and as simple as possible*
  - Well-designed simple code is frequently more general and powerful.
  - Lean code base is easier to understand by new collaborators.
  - New features should be added only if they are necessary or generally useful.
  - Introduction of language constructions not currently used in MFEM should be
    justified and generally avoided (to maintain portability to various systems
    and compilers, including early access hardware).
  - We prefer basic C++ and the C++03 standard, to keep the code readable by
    a large audience and to make sure it compiles anywhere.

- *Keep the code general and reasonably efficient*
  - The main goal is fast prototyping for research and application development.
  - When in doubt, generality wins over efficiency.
  - Respect the needs of different users (current and/or future).

- *Keep things separate and logically organized*
  - General usage features go in MFEM (implemented in as much generality as
    possible), non-general features go into external apps.
  - Inside MFEM, compartmentalize between linalg, fem, mesh, GLVis, etc.
  - Contributions that are project-specific or have external dependencies are
    allowed (if they are of broader interest), but should be `#ifdef`-ed and not
    change the code by default.

- Code specifics
  - All significant new classes, methods and functions have Doxygen-style
    documentation in source comments.
  - Consistent code styling is enforced with `make style` in the top-level
    directory. This requires [Artistic Style](http://astyle.sourceforge.net) (we
    specifically use version 2.05.1). See also the file `config/mfem.astylerc`.
  - Use `mfem::out` and `mfem::err` instead of `std::cout` and `std::cerr` in
    internal library code. (You can use `std` in examples and miniapps.)
  - When manually resolving conflicts during a merge, make sure to mention the
    conflicted files in the commit message.

### Pull Requests

- When your branch is ready for other developers to review / comment on
  the code, create a pull request towards `mfem:master`.

- Pull request typically have titles like:

     `Description [new-feature-dev]`

  for example:

     `Parallel Unstructured Mesh Infrastructure (PUMI) integration [pumi-dev]`

  Note the branch name suffix (in square brackets).

- Titles may contain a prefix in square brackets to emphasize the type of PR.
  Common choices are: `[DON'T MERGE]`, `[WIP]` and `[DISCUSS]`, for example:

     `[DISCUSS] Hybridized DG [hdg-dev]`

- If the PR is still a work in progress, add the `WIP` label to it and
  optionally the `[WIP]` prefix in the title.

- Add a description, appropriate labels and assign yourself to the PR. The MFEM
  team will add reviewers as appropriate.

- List outstanding TODO items in the description, see PR #222 for an example.

- When your contribution is fully working and ready to be reviewed, add
  the `ready-for-review` label.

- PRs are treated similarly to journal submission with an "editor" assigning
  two reviewers to evaluate the changes. The reviewers have 3 weeks to evaluate
  the PR and work with the author to implement improvements and fix issues.

- After approval, the PR is [tested](#masternext-workflow) for a week with
  other approved PRs in the `mfem:next` branch.

- Consider manually running the tests in `tests/scripts` before merging in
  `mfem:next`, see the [README](tests/scripts/README) file in that directory
  for more details.

- Track the Travis CI and Appveyor [continuous integration](#automated-testing)
  builds at the end of the PR. These should generally run clean, so address any
  errors as soon as possible. Please ask if you are unsure how to do that.

- Note that some tests, such as the `branch-history` check in Travis are
  safeguards that are allowed to fail in certain cases.

- Other tests, such as the `code-style`, `documentation` and `gitignore`
  checks in Travis enforce MFEM-specific rules which are explained in the
  error messages and the `tests/scripts` directory.

- If triggered, track the status of the LLNL GitLab tests. If failing, ask
  one of the _LLNL developers_ for details.

### Pull Request Checklist

Before a PR can be merged, it should satisfy the following:

- [ ] Code builds.
- [ ] Code passes `make style`.
- [ ] Update `CHANGELOG`:
    - [ ] Is this a new feature users need to be aware of? New or updated example or miniapp?
    - [ ] Does it make sense to create a new section in the `CHANGELOG` to group with other related features?
- [ ] Update `INSTALL`:
<<<<<<< HEAD
    - [ ] Had a new optional library been added? (*Make sure the external library is compatible with our BSD license, e.g. it is not licensed under GPL!*)
=======
    - [ ] Had a new optional library been added? If so, what range of
          versions of this library are required? (*Make sure the
          external library is licensed under LGPL, not GPL!*)
    - [ ] Have the version ranges for any required or optional libraries changed?
>>>>>>> ba72856e
    - [ ] Does `make` or `cmake` have a new target?
    - [ ] Did the requirements or the installation process change? *(rare)*
- [ ] Update `.travis.yml` and `.appveyor.yml`:
    - [ ] Had a new optional library (with required versions) been
          added to `INSTALL`?
    - [ ] Have version ranges for any required or optional libraries changed?
- [ ] Update `.gitignore`:
    - [ ] Check if `make distclean; git status` shows any files that were generated from the source by the project (not an IDE) but we don't want to track in the repository.
    - [ ] Add new patterns (just for the new files above) and re-run the above test.
- [ ] New examples:
    - [ ] All sample runs at the top of the example source file work.
    - [ ] Update `examples/makefile`:
      - [ ] Add the example code to the appropriate `SEQ_EXAMPLES` and `PAR_EXAMPLES` variables.
      - [ ] Add any files generated by it to the `clean` target.
      - [ ] Add the example binary and any files generated by it to the top-level `.gitignore` file.
    - [ ] Update `examples/CMakeLists.txt`:
      - [ ] Add the example code to the `ALL_EXE_SRCS` variable.
      - [ ] Make sure `THIS_TEST_OPTIONS` is set correctly for the new example.
   - [ ] List the new example in `doc/CodeDocumentation.dox`.
   - [ ] If new examples directory (e.g.`examples/pumi`), list it in `doc/CodeDocumentation.conf.in`
   - [ ] Companion pull request for documentation in [mfem/web](https://github.com/mfem/web) repo:
      - [ ] Update or add example-specific documentation, see e.g. the `src/examples.md`.
      - [ ] Add the description, labels and screenshots in `src/examples.md` and `src/img`.
      - [ ] In `examples.md`, list the example under the appropriate categories, add new categories if necessary.
      - [ ] Add a short description of the example in the "Extensive Examples" section of `features.md`.
- [ ] New miniapps:
   - [ ] All sample runs at the top of the miniapp source file work.
   - [ ] Update top-level `makefile` and `makefile` in corresponding miniapp directory.
   - [ ] Add the miniapp binary and any files generated by it to the top-level `.gitignore` file.
   - [ ] Update CMake build system:
      - [ ] Update the `CMakeLists.txt` file in the `miniapps` directory, if the new miniapp is in a new directory.
      - [ ] Add/update the `CMakeLists.txt` file in the new miniapp directory.
      - [ ] Consider adding a new test for the new miniapp.
   - [ ] List the new miniapp in `doc/CodeDocumentation.dox`
   - [ ] If new miniapps directory (e.g.`miniapps/nurbs`), list it in `doc/CodeDocumentation.conf.in`
   - [ ] Companion pull request for documentation in [mfem/web](https://github.com/mfem/web) repo:
     - [ ] Update or add miniapp-specific documentation, see e.g. the `src/meshing.md` and `src/electromagnetics.md` files.
     - [ ] Add the description, labels and screenshots in `src/examples.md` and `src/img`.
     - [ ] The miniapps go at the end of the page, and are usually listed only under a specific "Application (PDE)" category.
     - [ ] Add a short description of the miniapp in the "Extensive Examples" section of `features.md`.
- [ ] New capability:
   - [ ] All significant new classes, methods and functions have Doxygen-style documentation in source comments.
   - [ ] Consider adding new sample runs in existing examples to highlight the new capability.
   - [ ] Consider saving cool simulation pictures with the new capability in the Confluence gallery (LLNL only) or submitting them, via pull request, to the gallery section of the `mfem/web` repo.
   - [ ] If this is a major new feature, consider mentioning it in the short summary inside `README` *(rare)*.
   - [ ] List major new classes in `doc/CodeDocumentation.dox` *(rare)*.
- [ ] Update this checklist, if the new pull request affects it.
- [ ] Run `make unittest` to make sure all unit tests pass.
- [ ] Run the tests in `tests/scripts`.
- [ ] (LLNL only) After merging:
   - [ ] Regenerate `README.html` files from companion documentation pull requests.
   - [ ] Update internal tests to include the new features.

### Master/Next Workflow

MFEM uses a `master`/`next`-branch workflow as described below:

- The `master` branch should always be of release quality and changes should not
  be merged until they have been fully tested. This branch is protected, and
  changes can only be made through pull requests.

- After approval, a pull request is merged manually (by MFEM developers) in the
  `next` branch for testing and the `in-next` label is added to the PR.
  This can be done as follows:

  ```
  # Pull the latest version of the "feature-dev" branch
  git checkout feature-dev
  git pull

  # Pull the latest version of the "next" branch
  git checkout next
  git pull

  # Merge "feature-dev" into "next", resolving conflicts, if necessary.
  # Use the "--no-ff" flag to create a new commit with merge message.
  git merge --no-ff feature-dev

  # Push the "next" branch to the server
  git push
  ```

- After a week of testing in `next` (excluding bugfixes), both on GitHub, as
  well as [internally](#tests-at-llnl) at LLNL, the original PR is merged into
  `master` (provided there are no issues).

- After the merge, the feature branch is deleted (unless it is a long-term
  project with periodic PRs).

- The `next` branch is used just for integrated testing of all PRs approved for
  merging into `master` to verify that each works individually and that all of
  them work as a group. This branch can be discarded at any time, though we
  typically do that only at the end of a [release cycle](#releases).


### Releases

- Releases are just tags in the `master` branch, e.g. https://github.com/mfem/mfem/releases/tag/v3.3.2,
  and have a version that ends in an even "patch" number, e.g. `v3.2.2` or
  `v3.4` (by convention `v3.4` is the same as `v3.4.0`.)  Between releases, the
  version ends in an odd "patch" number, e.g. `v3.3.3`.

- We use [milestones](https://github.com/mfem/mfem/milestones) to coordinate the
  work on different PRs toward a release, see for example the
  [v3.3.2 release](https://github.com/mfem/mfem/milestone/1?closed=1).

- After a release is complete, the `next` branch is recreated, e.g. as follows
  (replace `3.3.2` with current release):
  - Rename the current `next` branch to `next-pre-v3.3.2`.
  - Create a new `next` branch starting from the `v3.3.2` release.
  - Local copies of `next` can then be updated with `git fetch origin next && git checkout -B next origin/next`.

### Release Checklist

- [ ] Update the MFEM version in the following files:
    - [ ] `CHANGELOG`
    - [ ] `makefile`
    - [ ] `CMakeLists.txt`
    - [ ] `doc/CodeDocumentation.conf.in`
- [ ] Check that version requirements for each of MFEM's dependencies
      are documented in `INSTALL` and up-to-date
- [ ] Check that continuous integration server configurations reflect
      the dependency version requirements of the new release
    - [ ] `.travis.yml`
    - [ ] `.appveyor.yml`
- [ ] (LLNL only) Make sure all `README.html` files in the source repo are up to date.
- [ ] Tag the repository:

  ```
  git tag -a v3.1 -m "Official release v3.1"
  git push origin v3.1
  ```
- [ ] Create the release tarball and push to `mfem/releases`.
- [ ] Recreate the `next` branch as described in previous section.
- [ ] Update and push documentation  to `mfem/doxygen`.
- [ ] Update URL shortlinks:
    - [ ] Create a shortlink at [http://bit.ly/](http://bit.ly/) for the release tarball, e.g. http://mfem.github.io/releases/mfem-3.1.tgz.
    - [ ] (LLNL only) Add and commit the new shortlink in the `links` and `links-mfem` files of the internal `mfem/downloads` repo.
    - [ ] Add the new shortlinks to the MFEM packages in `spack`, `homebrew/science`, `VisIt`, etc.
- [ ] Update website in `mfem/web` repo:
    - Update version and shortlinks in `src/index.md` and `src/download.md`.
    -  Use [cloc-1.62.pl](http://cloc.sourceforge.net/) and `ls -lh` to estimate the SLOC and the tarball size in `src/download.md`.


## LLNL Workflow

### Mirroring on Bitbucket

- The GitHub `master` and `next` branches are mirrored to the LLNL institutional
  Bitbucket repository as `gh-master` and `gh-next`.

- `gh-master` is merged into LLNL's internal `master` through pull requests; write
  permissions to `master` are restricted to ensure this is the only way in which it
  gets updated.

- We never push directly from LLNL to GitHub.

- Versions of the code on LLNL's internal server, from most to least stable:
  - MFEM official release on mfem.org -- Most stable, tested in many apps.
  - `mfem:master` -- Recent development version, guaranteed to work.
  - `mfem:gh-master` -- Stable development version, passed testing, you can use
     it to build your code between releases.
  - `mfem:gh-next` -- Bleeding-edge development version, may be broken, use at
     your own risk.

### Mirroring on GitLab

- MFEM repository is also mirrored on the LLNL GitLab instance, in a
  semi-automated manner.

- This instance is meant to complete CI testing with tests on Livermore
  Computing systems. Gitlab pipeline status is reported in the corresponding
  GitHub pull request.

- No change can be made on this instance.

## Automated Testing

MFEM has several levels of automated testing running on GitHub, as well as on
local Mac and Linux workstations, and Livermore Computing clusters at LLNL.

### Linux and Mac smoke tests
We use Travis CI to drive the default tests on the `master` and `next`
branches. See the `.travis` file and the logs at
[https://travis-ci.org/mfem/mfem](https://travis-ci.org/mfem/mfem).

Testing using Travis CI should be kept lightweight, as there is a 50 minute time
constraint on jobs. Two virtual machines are configured - Mac (OS X) and Linux.

- Tests on the `master` branch are triggered whenever a PR is issued on this branch.
- Tests on the `next` branch are currently scheduled to run each night.

### Windows smoke test
We use Appveyor to test building with the MS Visual C++ compiler in a Windows
environment, as well as to test the CMake build. See the `.appveyor` file and the
build logs at
[https://ci.appveyor.com/project/mfem/mfem](https://ci.appveyor.com/project/mfem/mfem).

CMake is used to generate the MSVC Project files and drive the build.  A release
and debug build is performed with a simple run of `ex1` to verify the executable.

### Tests at LLNL

- We mirror the `master` and `next` branches internally (to `gh-master` and
  `gh-next`) and run longer nightly tests via cron. On the weekends, a more
  extensive test is run which extracts and executes all the different sample
  runs from each example.

- We also mirror PRs on the LLNL GitLab instance. PR mirroring can only be
  triggered by _LLNL developers_, but test status is publicly available. Only
  _LLNL developers_ can access the detailed test report.

## Contact Information

- Contact the MFEM team by posting to the [GitHub issue tracker](https://github.com/mfem/mfem).
  Please perform a search to make sure your question has not been answered already.

- Email communications should be sent to the MFEM developers mailing list,
  mfem-dev@llnl.gov.


## [Developer's Certificate of Origin 1.1](https://developercertificate.org/)

By making a contribution to this project, I certify that:

(a) The contribution was created in whole or in part by me and I have the right
    to submit it under the open source license indicated in the file; or

(b) The contribution is based upon previous work that, to the best of my
    knowledge, is covered under an appropriate open source license and I have
    the right under that license to submit that work with modifications, whether
    created in whole or in part by me, under the same open source license
    (unless I am permitted to submit under a different license), as indicated in
    the file; or

(c) The contribution was provided directly to me by some other person who
    certified (a), (b) or (c) and I have not modified it.

(d) I understand and agree that this project and the contribution are public and
    that a record of the contribution (including all personal information I
    submit with it, including my sign-off) is maintained indefinitely and may be
    redistributed consistent with this project or the open source license(s)
    involved.<|MERGE_RESOLUTION|>--- conflicted
+++ resolved
@@ -383,14 +383,8 @@
     - [ ] Is this a new feature users need to be aware of? New or updated example or miniapp?
     - [ ] Does it make sense to create a new section in the `CHANGELOG` to group with other related features?
 - [ ] Update `INSTALL`:
-<<<<<<< HEAD
-    - [ ] Had a new optional library been added? (*Make sure the external library is compatible with our BSD license, e.g. it is not licensed under GPL!*)
-=======
-    - [ ] Had a new optional library been added? If so, what range of
-          versions of this library are required? (*Make sure the
-          external library is licensed under LGPL, not GPL!*)
+    - [ ] Had a new optional library been added? If so, what range of versions of this library are required? (*Make sure the external library is compatible with our BSD license, e.g. it is not licensed under GPL!*)
     - [ ] Have the version ranges for any required or optional libraries changed?
->>>>>>> ba72856e
     - [ ] Does `make` or `cmake` have a new target?
     - [ ] Did the requirements or the installation process change? *(rare)*
 - [ ] Update `.travis.yml` and `.appveyor.yml`:
