# Copyright (c) 2010, Lawrence Livermore National Security, LLC. Produced at the
# Lawrence Livermore National Laboratory. LLNL-CODE-443211. All Rights reserved.
# See file COPYRIGHT for details.
#
# This file is part of the MFEM library. For more information and source code
# availability see http://mfem.org.
#
# MFEM is free software; you can redistribute it and/or modify it under the
# terms of the GNU Lesser General Public License (as published by the Free
# Software Foundation) version 2.1 dated February 1999.

cmake_minimum_required(VERSION 2.8.11)
set(USER_CONFIG "${CMAKE_CURRENT_SOURCE_DIR}/config/user.cmake" CACHE PATH
  "Path to optional user configuration file.")

# Load user settings before the defaults - this way the defaults will not
# overwrite the user set options. If the user has not set all options, we still
# have the defaults.
message(STATUS "(optional) USER_CONFIG = ${USER_CONFIG}")
include("${USER_CONFIG}" OPTIONAL)
include("${CMAKE_CURRENT_SOURCE_DIR}/config/defaults.cmake")

# Allow overwriting of the compiler by setting CXX/MPICXX on the command line or
# in user.cmake.
if (NOT CMAKE_CXX_COMPILER)
  if (CXX)
    set(CMAKE_CXX_COMPILER ${CXX})
    # Avoid some issues when CXX is defined
    unset(CXX)
    unset(CXX CACHE)
  endif()
  if (MFEM_USE_MPI AND MPICXX)
    # In parallel MPICXX takes precedence, if defined.
    set(CMAKE_CXX_COMPILER ${MPICXX})
    # Setting the variables below circumvents autodetection, see FindMPI.cmake.
    set(MPI_CXX_INCLUDE_PATH "")
    set(MPI_CXX_LIBRARIES "")
  endif()
endif()

#-------------------------------------------------------------------------------
# Project name and version
#-------------------------------------------------------------------------------
project(mfem CXX)
# Current version of MFEM, see also `makefile`.
#   mfem_VERSION = (string)
#   MFEM_VERSION = (int)   [automatically derived from mfem_VERSION]
set(${PROJECT_NAME}_VERSION 3.3.1)

# Prohibit in-source build
if (${PROJECT_SOURCE_DIR} STREQUAL ${PROJECT_BINARY_DIR})
  message(FATAL_ERROR
    "MFEM does not support in-source CMake builds at this time.")
endif (${PROJECT_SOURCE_DIR} STREQUAL ${PROJECT_BINARY_DIR})

if (CMAKE_VERSION VERSION_LESS 3.2 OR MFEM_USE_SIDRE OR MFEM_USE_PETSC)
   # This seems to be needed by:
   #  * find_package(BLAS REQUIRED) and
   #  * find_package(HDF5 REQUIRED) needed, in turn, by:
   #    - find_package(AXOM REQUIRED)
   #  * find_package(PETSc REQUIRED)
   enable_language(C)
endif()

# CMake needs to know where to find things
set(MFEM_CMAKE_PATH ${PROJECT_SOURCE_DIR}/config)
set(CMAKE_MODULE_PATH ${MFEM_CMAKE_PATH}/cmake/modules)

# Load MFEM CMake utilities.
include(MfemCmakeUtilities)

string(TOUPPER "${PROJECT_NAME}" PROJECT_NAME_UC)
mfem_version_to_int(${${PROJECT_NAME}_VERSION} ${PROJECT_NAME_UC}_VERSION)

#-------------------------------------------------------------------------------
# Process configuration options
#-------------------------------------------------------------------------------

# MFEM_DEBUG
if (CMAKE_BUILD_TYPE MATCHES "Debug|debug|DEBUG")
  set(MFEM_DEBUG ON)
else()
  set(MFEM_DEBUG OFF)
endif()

# MPI -> hypre, METIS
if (MFEM_USE_MPI)
  find_package(MPI REQUIRED)
  include_directories(${MPI_CXX_INCLUDE_PATH})
  # Parallel MFEM depends on hypre and METIS
  find_package(HYPRE REQUIRED)
  set(MFEM_HYPRE_VERSION ${HYPRE_VERSION})
  include_directories(${HYPRE_INCLUDE_DIRS})
  find_package(METIS REQUIRED)
  include_directories(${METIS_INCLUDE_DIRS})
  if (MFEM_USE_PETSC)
    find_package(PETSc REQUIRED)
    message(STATUS "Found PETSc version ${PETSC_VERSION}")
    if (PETSC_VERSION AND (PETSC_VERSION VERSION_LESS 3.7.5.99))
      message(FATAL_ERROR "PETSc version >= 3.7.5.99 is required")
    endif()
    include_directories(${PETSC_INCLUDES})
  endif()
else()
  set(PKGS_NEED_MPI SUPERLU PETSC STRUMPACK)
  foreach(PKG IN LISTS PKGS_NEED_MPI)
    if (MFEM_USE_${PKG})
      message(STATUS "Disabling package ${PKG} - requires MPI")
      set(MFEM_USE_${PKG} OFF CACHE BOOL "Disabled - requires MPI" FORCE)
    endif()
  endforeach()
endif()

# GZSTREAM -> zlib
if (MFEM_USE_GZSTREAM)
  find_package(ZLIB REQUIRED)
  include_directories(${ZLIB_INCLUDE_DIRS})
endif()

# Backtrace with libunwind
if (MFEM_USE_LIBUNWIND)
  set(MFEMBacktrace_REQUIRED_PACKAGES "Libunwind" "LIBDL" "CXXABIDemangle")
  find_package(MFEMBacktrace REQUIRED)
  include_directories(${LIBUNWIND_INCLUDE_DIRS})
endif()

# BLAS, LAPACK
if (MFEM_USE_LAPACK)
  find_package(BLAS REQUIRED)
  find_package(LAPACK REQUIRED)
endif()

# OpenMP
if (MFEM_USE_OPENMP)
  if (MFEM_THREAD_SAFE)
    find_package(OpenMP REQUIRED)
  else()
    message(FATAL_ERROR " *** MFEM_USE_OPENMP requires MFEM_THREAD_SAFE=ON.")
  endif()
endif()

# SuiteSparse (before SUNDIALS which may depend on KLU)
if (MFEM_USE_SUITESPARSE)
  find_package(SuiteSparse REQUIRED
    UMFPACK KLU AMD BTF CHOLMOD COLAMD CAMD CCOLAMD config)
  include_directories(${SuiteSparse_INCLUDE_DIRS})
endif()

# SUNDIALS
if (MFEM_USE_SUNDIALS)
  if (NOT MFEM_USE_MPI)
    find_package(SUNDIALS REQUIRED NVector_Serial CVODE ARKODE KINSOL)
  else()
    find_package(SUNDIALS REQUIRED
      NVector_Serial NVector_Parallel NVector_ParHyp CVODE ARKODE KINSOL)
  endif()
  include_directories(${SUNDIALS_INCLUDE_DIRS})
endif()

# Mesquite
if (MFEM_USE_MESQUITE)
  find_package(Mesquite REQUIRED)
  include_directories(${MESQUITE_INCLUDE_DIRS})
endif()

# SuperLU_DIST can only be enabled if parallel
if (MFEM_USE_SUPERLU)
  if (MFEM_USE_MPI)
    find_package(SuperLUDist REQUIRED)
    include_directories(${SuperLUDist_INCLUDE_DIRS})
  else()
    message(FATAL_ERROR " *** SuperLU_DIST requires that MPI be enabled.")
  endif()
endif()

# STRUMPACK can only be enabled if parallel
if (MFEM_USE_STRUMPACK)
  if (MFEM_USE_MPI)
    find_package(STRUMPACK REQUIRED)
    include_directories(${STRUMPACK_INCLUDE_DIRS})
  else()
    message(FATAL_ERROR " *** STRUMPACK requires that MPI be enabled.")
  endif()
endif()

# Gecko
if (MFEM_USE_GECKO)
  find_package(Gecko REQUIRED)
  include_directories(${GECKO_INCLUDE_DIRS})
endif()

# GnuTLS
if (MFEM_USE_GNUTLS)
  find_package(_GnuTLS REQUIRED)
  include_directories(${GNUTLS_INCLUDE_DIRS})
endif()

# NetCDF
if (MFEM_USE_NETCDF)
  find_package(NetCDF REQUIRED)
  include_directories(${NETCDF_INCLUDE_DIRS})
endif()

# MPFR
if (MFEM_USE_MPFR)
  find_package(MPFR REQUIRED)
  include_directories(${MPFR_INCLUDE_DIRS})
endif()

# Axom/Sidre
if (MFEM_USE_SIDRE)
  if (NOT MFEM_USE_MPI)
    find_package(Axom REQUIRED Sidre SLIC axom_utils)
  else()
    find_package(Axom REQUIRED Sidre SPIO SLIC axom_utils)
  endif()
  include_directories(${AXOM_INCLUDE_DIRS})
endif()

# MFEM_TIMER_TYPE
if (NOT DEFINED MFEM_TIMER_TYPE)
  if (APPLE)
    # use std::clock from <ctime> for UserTime and
    # use mach_absolute_time from <mach/mach_time.h> for RealTime
    set(MFEM_TIMER_TYPE 4)
  elseif (WIN32)
    set(MFEM_TIMER_TYPE 3) # QueryPerformanceCounter from <windows.h>
  else()
    find_package(POSIXClocks)
    if (POSIXCLOCKS_FOUND)
      set(MFEM_TIMER_TYPE 2) # use high-resolution POSIX clocks
    else()
      set(MFEM_TIMER_TYPE 0) # use std::clock from <ctime>
    endif()
  endif()
endif()

# List all possible libraries in order of dependencies.
set(MFEM_TPLS HYPRE OPENMP SUNDIALS MESQUITE SuiteSparse SuperLUDist
<<<<<<< HEAD
    ParMETIS METIS LAPACK BLAS GECKO GNUTLS NETCDF PETSC MPFR ATK POSIXCLOCKS
    MFEMBacktrace ZLIB STRUMPACK)
=======
    ParMETIS METIS LAPACK BLAS GECKO GNUTLS NETCDF PETSC MPFR AXOM POSIXCLOCKS
    MFEMBacktrace ZLIB)
>>>>>>> 2f1ab15a
# Add all *_FOUND libraries in the variable TPL_LIBRARIES.
set(TPL_LIBRARIES "")
foreach(TPL IN LISTS MFEM_TPLS)
  if (${TPL}_FOUND)
    message(STATUS "MFEM: using package ${TPL}")
    list(APPEND TPL_LIBRARIES ${${TPL}_LIBRARIES})
  endif()
endforeach(TPL)

if (OPENMP_FOUND)
  message(STATUS "MFEM: using package OpenMP")
  set(CMAKE_CXX_FLAGS "${CMAKE_CXX_FLAGS} ${OpenMP_CXX_FLAGS}")
endif()

message(STATUS "MFEM build type: CMAKE_BUILD_TYPE = ${CMAKE_BUILD_TYPE}")

# Windows specific
set(_USE_MATH_DEFINES ${WIN32})

#-------------------------------------------------------------------------------
# Define and configure the MFEM library
#-------------------------------------------------------------------------------

# Headers and sources
set(SOURCES "")
set(HEADERS "")
set(MFEM_SOURCE_DIRS general linalg mesh fem)
foreach(DIR IN LISTS MFEM_SOURCE_DIRS)
  add_subdirectory(${DIR})
endforeach()
add_subdirectory(config)
set(MASTER_HEADERS
  ${PROJECT_SOURCE_DIR}/mfem.hpp
  ${PROJECT_SOURCE_DIR}/mfem-performance.hpp)

# Declaring the library
add_library(mfem ${SOURCES} ${HEADERS} ${MASTER_HEADERS})
list(REMOVE_DUPLICATES TPL_LIBRARIES)
# message(STATUS " TPL_LIBRARIES = ${TPL_LIBRARIES}")
if (CMAKE_VERSION VERSION_GREATER 2.8.11)
  target_link_libraries(mfem PUBLIC ${TPL_LIBRARIES})
else()
  target_link_libraries(mfem ${TPL_LIBRARIES})
endif()
if (MINGW)
  target_link_libraries(mfem ws2_32)
endif()

# If building out-of-source, define MFEM_BUILD_DIR to point to the build
# directory.
if (NOT ("${PROJECT_SOURCE_DIR}" STREQUAL "${PROJECT_BINARY_DIR}"))
  target_compile_definitions(mfem PRIVATE
    "-DMFEM_BUILD_DIR=${PROJECT_BINARY_DIR}")
endif()

# Generate configuration file in the build directory: config/_config.hpp.
configure_file(
  "${PROJECT_SOURCE_DIR}/config/cmake/config.hpp.in"
  "${PROJECT_BINARY_DIR}/config/_config.hpp")

# Create substitute mfem.hpp and mfem-performance.hpp in the build directory,
# if it is different from the source directory.
if (NOT ("${PROJECT_SOURCE_DIR}" STREQUAL "${PROJECT_BINARY_DIR}"))
  foreach(Header mfem.hpp mfem-performance.hpp)
    message(STATUS
      "Writing substitute header --> \"${Header}\"")
    file(WRITE "${PROJECT_BINARY_DIR}/${Header}"
"// Auto-generated file.
#define MFEM_BUILD_DIR ${PROJECT_BINARY_DIR}
#include \"${PROJECT_SOURCE_DIR}/${Header}\"
")
  endforeach()
endif()

#-------------------------------------------------------------------------------
# Examples, miniapps, and testing
#-------------------------------------------------------------------------------

# Enable testing if required
if (MFEM_ENABLE_TESTING)
  enable_testing()
endif()

# Define a target that all examples and miniapps will depend on.
set(MFEM_EXEC_PREREQUISITES_TARGET_NAME exec_prerequisites)
add_custom_target(${MFEM_EXEC_PREREQUISITES_TARGET_NAME})

# Create a target for all examples and, optionally, enable it.
set(MFEM_ALL_EXAMPLES_TARGET_NAME examples)
add_mfem_target(${MFEM_ALL_EXAMPLES_TARGET_NAME} ${MFEM_ENABLE_EXAMPLES})
add_subdirectory(examples EXCLUDE_FROM_ALL)

# Create a target for all miniapps and, optionally, enable it.
set(MFEM_ALL_MINIAPPS_TARGET_NAME miniapps)
add_mfem_target(${MFEM_ALL_MINIAPPS_TARGET_NAME} ${MFEM_ENABLE_MINIAPPS})
add_subdirectory(miniapps EXCLUDE_FROM_ALL)

# Target to build all executables, i.e. everything.
add_custom_target(exec)
add_dependencies(exec
  ${MFEM_ALL_EXAMPLES_TARGET_NAME} ${MFEM_ALL_MINIAPPS_TARGET_NAME})
# Here, we want to "add_dependencies(test exec)". However, dependencies for
# 'test' (and other built-in targets) can not be added with add_dependencies():
#  - https://gitlab.kitware.com/cmake/cmake/issues/8438
#  - https://cmake.org/Bug/view.php?id=8438

# Add a target to copy the mfem data directory to the build directory
add_custom_command(OUTPUT data_is_copied
  COMMAND ${CMAKE_COMMAND} -E copy_directory ${PROJECT_SOURCE_DIR}/data data
  COMMAND ${CMAKE_COMMAND} -E touch data_is_copied
  COMMENT "Copying the data directory ...")
add_custom_target(copy_data DEPENDS data_is_copied)
# Add 'copy_data' as a prerequisite for all executables, if the source and the
# build directories are not the same.
if (NOT ("${PROJECT_SOURCE_DIR}" STREQUAL "${PROJECT_BINARY_DIR}"))
  add_dependencies(${MFEM_EXEC_PREREQUISITES_TARGET_NAME} copy_data)
endif()

# Add 'check' target - quick test
if (NOT MFEM_USE_MPI)
  add_custom_target(check
    ${CMAKE_CTEST_COMMAND} -R ex1_ser -E performance -C ${CMAKE_CFG_INTDIR}
    USES_TERMINAL)
  add_dependencies(check ex1)
else()
  add_custom_target(check
    ${CMAKE_CTEST_COMMAND} -R ex1p -E performance -C ${CMAKE_CFG_INTDIR}
    USES_TERMINAL)
  add_dependencies(check ex1p)
endif()

#-------------------------------------------------------------------------------
# Documentation
#-------------------------------------------------------------------------------
add_subdirectory(doc)

#-------------------------------------------------------------------------------
# Installation
#-------------------------------------------------------------------------------

message(STATUS "CMAKE_INSTALL_PREFIX = ${CMAKE_INSTALL_PREFIX}")
set(INSTALL_INCLUDE_DIR include
  CACHE PATH "Relative path for installing header files.")
set(INSTALL_LIB_DIR lib
  CACHE PATH "Relative path for installing the library.")
# other options: "share/mfem/cmake", "lib/mfem/cmake"
set(INSTALL_CMAKE_DIR lib/cmake/mfem
  CACHE PATH "Relative path for installing cmake config files.")

# The 'install' target will not depend on 'all'.
# set(CMAKE_SKIP_INSTALL_ALL_DEPENDENCY TRUE)

set(CMAKE_INSTALL_DEFAULT_COMPONENT_NAME Development)

# Install the library
install(TARGETS ${PROJECT_NAME}
  EXPORT ${PROJECT_NAME_UC}Targets
  DESTINATION ${INSTALL_LIB_DIR})

# Install the master headers
install(FILES ${MASTER_HEADERS} DESTINATION ${INSTALL_INCLUDE_DIR})

# Install the headers; currently, the miniapps headers are excluded
install(DIRECTORY ${MFEM_SOURCE_DIRS}
  DESTINATION ${INSTALL_INCLUDE_DIR}
  FILES_MATCHING PATTERN "*.hpp")

# Install ${HEADERS}
# ---
# foreach (HDR ${HEADERS})
#   file(RELATIVE_PATH REL_HDR ${PROJECT_SOURCE_DIR} ${HDR})
#   get_filename_component(DIR ${REL_HDR} PATH)
#   install(FILES ${REL_HDR} DESTINATION ${INSTALL_INCLUDE_DIR}/${DIR})
# endforeach()

# Install the configuration header files
install(FILES ${PROJECT_BINARY_DIR}/config/_config.hpp
  DESTINATION ${INSTALL_INCLUDE_DIR}/config
  RENAME config.hpp)

install(FILES ${PROJECT_SOURCE_DIR}/config/tconfig.hpp
  DESTINATION ${INSTALL_INCLUDE_DIR}/config)

# Package the whole thing up nicely
include(CMakePackageConfigHelpers)

# Add all targets to the build-tree export set
export(TARGETS ${PROJECT_NAME}
  FILE "${PROJECT_BINARY_DIR}/MFEMTargets.cmake")

# Export the package for use from the build-tree (this registers the build-tree
# with a global CMake-registry)
export(PACKAGE ${PROJECT_NAME})

# Extract the include directories required to use MFEM
get_target_property(MFEM_TPL_INCLUDE_DIRS mfem INCLUDE_DIRECTORIES)
if (NOT MFEM_TPL_INCLUDE_DIRS)
  set(MFEM_TPL_INCLUDE_DIRS "")
endif()

# This is the build-tree version
set(INCLUDE_INSTALL_DIRS ${PROJECT_BINARY_DIR} ${MFEM_TPL_INCLUDE_DIRS})
set(LIB_INSTALL_DIR ${PROJECT_BINARY_DIR})
configure_package_config_file(config/cmake/MFEMConfig.cmake.in
  ${CMAKE_CURRENT_BINARY_DIR}/MFEMConfig.cmake
  INSTALL_DESTINATION ${CMAKE_CURRENT_BINARY_DIR}
  PATH_VARS INCLUDE_INSTALL_DIRS LIB_INSTALL_DIR)

# This is the version that will be installed
set(INCLUDE_INSTALL_DIRS ${INSTALL_INCLUDE_DIR}  ${MFEM_TPL_INCLUDE_DIRS})
set(LIB_INSTALL_DIR ${INSTALL_LIB_DIR})
configure_package_config_file(config/cmake/MFEMConfig.cmake.in
  ${CMAKE_CURRENT_BINARY_DIR}${CMAKE_FILES_DIRECTORY}/MFEMConfig.cmake
  INSTALL_DESTINATION ${INSTALL_CMAKE_DIR}
  PATH_VARS INCLUDE_INSTALL_DIRS LIB_INSTALL_DIR)

# Write the version file (same for build and install tree)
write_basic_package_version_file(
  ${CMAKE_CURRENT_BINARY_DIR}/MFEMConfigVersion.cmake
  VERSION ${${PROJECT_NAME}_VERSION}
  COMPATIBILITY SameMajorVersion )

# Install the config files
install(FILES
  ${CMAKE_CURRENT_BINARY_DIR}${CMAKE_FILES_DIRECTORY}/MFEMConfig.cmake
  ${CMAKE_CURRENT_BINARY_DIR}/MFEMConfigVersion.cmake
  DESTINATION ${INSTALL_CMAKE_DIR})

# Install the export set for use with the install-tree
install(EXPORT ${PROJECT_NAME_UC}Targets
    DESTINATION ${INSTALL_CMAKE_DIR})<|MERGE_RESOLUTION|>--- conflicted
+++ resolved
@@ -237,13 +237,8 @@
 
 # List all possible libraries in order of dependencies.
 set(MFEM_TPLS HYPRE OPENMP SUNDIALS MESQUITE SuiteSparse SuperLUDist
-<<<<<<< HEAD
-    ParMETIS METIS LAPACK BLAS GECKO GNUTLS NETCDF PETSC MPFR ATK POSIXCLOCKS
+    ParMETIS METIS LAPACK BLAS GECKO GNUTLS NETCDF PETSC MPFR AXOM POSIXCLOCKS
     MFEMBacktrace ZLIB STRUMPACK)
-=======
-    ParMETIS METIS LAPACK BLAS GECKO GNUTLS NETCDF PETSC MPFR AXOM POSIXCLOCKS
-    MFEMBacktrace ZLIB)
->>>>>>> 2f1ab15a
 # Add all *_FOUND libraries in the variable TPL_LIBRARIES.
 set(TPL_LIBRARIES "")
 foreach(TPL IN LISTS MFEM_TPLS)
