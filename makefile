--- conflicted
+++ resolved
@@ -419,11 +419,8 @@
 DIRS = general linalg linalg/simd mesh mesh/submesh fem fem/ceed/interface \
        fem/ceed/integrators/mass fem/ceed/integrators/convection \
        fem/ceed/integrators/diffusion fem/ceed/integrators/nlconvection \
-<<<<<<< HEAD
-       fem/ceed/solvers fem/fe fem/lor fem/qinterp fem/tmop fem/tmop/metrics
-=======
-       fem/ceed/solvers fem/fe fem/lor fem/qinterp fem/integ fem/tmop
->>>>>>> 1ccb31fd
+       fem/ceed/solvers fem/fe fem/lor fem/qinterp fem/integ fem/tmop \
+		 fem/tmop/metrics
 
 ifeq ($(MFEM_USE_MOONOLITH),YES)
    MFEM_CXXFLAGS += $(MOONOLITH_CXX_FLAGS)
