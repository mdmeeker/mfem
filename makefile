# Copyright (c) 2010-2024, Lawrence Livermore National Security, LLC. Produced
# at the Lawrence Livermore National Laboratory. All Rights reserved. See files
# LICENSE and NOTICE for details. LLNL-CODE-806117.
#
# This file is part of the MFEM library. For more information and source code
# availability visit https://mfem.org.
#
# MFEM is free software; you can redistribute it and/or modify it under the
# terms of the BSD-3 license. We welcome feedback and contributions, see file
# CONTRIBUTING.md for details.

# The current MFEM version as an integer, see also `CMakeLists.txt`.
MFEM_VERSION = 40701
MFEM_VERSION_STRING = $(shell printf "%06d" $(MFEM_VERSION) | \
  sed -e 's/^0*\(.*.\)\(..\)\(..\)$$/\1.\2.\3/' -e 's/\.0/./g' -e 's/\.0$$//')

define MFEM_HELP_MSG

MFEM makefile targets:

   make config
   make
   make all
   make status/info
   make serial
   make parallel
   make debug
   make pdebug
   make cuda
   make hip
   make pcuda
   make cudebug
   make pcudebug
   make test/check
   make install
   make clean
   make distclean
   make style
   make tags
   make hooks

Examples:

make config MFEM_USE_MPI=YES MFEM_DEBUG=YES MPICXX=mpiCC
   Configure the make system for subsequent runs (analogous to a configure script).
   The available options are documented in the INSTALL file.
make config BUILD_DIR=<dir>
   Configure an out-of-source-tree build in the given directory.
make config -f <mfem-dir>/makefile
   Configure an out-of-source-tree build in the current directory.
make -j 4
   Build the library (in parallel) using the current configuration options.
make all
   Build the library, the examples and the miniapps using the current configuration.
make status
   Display information about the current configuration.
make serial
   A shortcut to configure and build the serial optimized version of the library.
make parallel
   A shortcut to configure and build the parallel optimized version of the library.
make debug
   A shortcut to configure and build the serial debug version of the library.
make pdebug
   A shortcut to configure and build the parallel debug version of the library.
make cuda
   A shortcut to configure and build the serial GPU/CUDA optimized version of the library.
make pcuda
   A shortcut to configure and build the parallel GPU/CUDA optimized version of the library.
make cudebug
   A shortcut to configure and build the serial GPU/CUDA debug version of the library.
make pcudebug
   A shortcut to configure and build the parallel GPU/CUDA debug version of the library.
make hip
   A shortcut to configure and build the serial GPU/HIP optimized version of the library.
make phip
   A shortcut to configure and build the parallel GPU/HIP optimized version of the library.
make hipdebug
   A shortcut to configure and build the serial GPU/HIP debug version of the library.
make phipdebug
   A shortcut to configure and build the parallel GPU/HIP debug version of the library.
make test
   Verify the build by checking the results from running all examples, miniapps,
   and tests.
make check
   Quick-check the build by compiling and running Example 1/1p.
make unittest
   Verify the build against the unit tests.
make install PREFIX=<dir>
   Install the library and headers in <dir>/lib and <dir>/include.
make clean
   Clean the library and object files, but keep the configuration.
make distclean
   In addition to "make clean", clean the configuration and remove the local
   installation directory.
make style
   Format the MFEM C++ source files using Artistic Style (astyle).
make tags
   Generate a vi or Emacs compatible TAGS file in ${MFEM_DIR}/TAGS. Requires
   functional "etags" and "egrep" in the user ${PATH}.
make hooks
   Creates symlinks to the hooks in the `.git/hooks` directory.
endef

# Save the MAKEOVERRIDES for cases where we explicitly want to pass the command
# line overrides to sub-make:
override MAKEOVERRIDES_SAVE := $(MAKEOVERRIDES)
# Do not pass down variables from the command-line to sub-make:
MAKEOVERRIDES =

# Path to the mfem source directory, defaults to this makefile's directory:
THIS_MK := $(lastword $(MAKEFILE_LIST))
$(if $(wildcard $(THIS_MK)),,$(error Makefile not found "$(THIS_MK)"))
MFEM_DIR ?= $(patsubst %/,%,$(dir $(THIS_MK)))
MFEM_REAL_DIR := $(realpath $(MFEM_DIR))
$(if $(MFEM_REAL_DIR),,$(error Source directory "$(MFEM_DIR)" is not valid))
SRC := $(if $(MFEM_REAL_DIR:$(CURDIR)=),$(MFEM_DIR)/,)
$(if $(word 2,$(SRC)),$(error Spaces in SRC = "$(SRC)" are not supported))

MFEM_GIT_STRING = $(shell [ -d $(MFEM_DIR)/.git ] && git -C $(MFEM_DIR) \
   describe --all --long --abbrev=40 --dirty --always 2> /dev/null)

EXAMPLE_SUBDIRS = amgx caliper ginkgo hiop petsc pumi sundials superlu moonolith
EXAMPLE_DIRS := examples $(addprefix examples/,$(EXAMPLE_SUBDIRS))
EXAMPLE_TEST_DIRS := examples

MINIAPP_SUBDIRS = common electromagnetics meshing navier performance tools \
 toys nurbs gslib adjoint solvers shifted mtop parelag tribol autodiff hooke \
 multidomain dpg hdiv-linear-solver spde
MINIAPP_DIRS := $(addprefix miniapps/,$(MINIAPP_SUBDIRS))
MINIAPP_TEST_DIRS := $(filter-out %/common,$(MINIAPP_DIRS))
MINIAPP_USE_COMMON := $(addprefix miniapps/,electromagnetics meshing tools \
 toys shifted dpg)

EM_DIRS = $(EXAMPLE_DIRS) $(MINIAPP_DIRS)

TEST_SUBDIRS = unit
TEST_DIRS := $(addprefix tests/,$(TEST_SUBDIRS))

ALL_TEST_DIRS = $(filter-out\
   $(SKIP_TEST_DIRS),$(TEST_DIRS) $(EXAMPLE_TEST_DIRS) $(MINIAPP_TEST_DIRS))

# Use BUILD_DIR on the command line; set MFEM_BUILD_DIR before including this
# makefile or config/config.mk from a separate $(BUILD_DIR).
MFEM_BUILD_DIR ?= .
BUILD_DIR := $(MFEM_BUILD_DIR)
BUILD_REAL_DIR := $(abspath $(BUILD_DIR))
ifneq ($(BUILD_REAL_DIR),$(MFEM_REAL_DIR))
   BUILD_SUBDIRS = $(DIRS) config $(EM_DIRS) doc $(TEST_DIRS)
   CONFIG_FILE_DEF = -DMFEM_CONFIG_FILE='"$(BUILD_REAL_DIR)/config/_config.hpp"'
   BLD := $(if $(BUILD_REAL_DIR:$(CURDIR)=),$(BUILD_DIR)/,)
   $(if $(word 2,$(BLD)),$(error Spaces in BLD = "$(BLD)" are not supported))
else
   BUILD_DIR = $(MFEM_DIR)
   BLD := $(SRC)
endif
MFEM_BUILD_DIR := $(BUILD_DIR)

CONFIG_MK = $(BLD)config/config.mk

DEFAULTS_MK = $(SRC)config/defaults.mk
include $(DEFAULTS_MK)

# Optional user config file, see config/defaults.mk
USER_CONFIG = $(BLD)config/user.mk
-include $(USER_CONFIG)

# Helper print-info function
mfem-info = $(if $(filter YES,$(VERBOSE)),$(info *** [info]$(1)),)
export VERBOSE

$(call mfem-info, MAKECMDGOALS = $(MAKECMDGOALS))
$(call mfem-info, MAKEFLAGS    = $(MAKEFLAGS))
$(call mfem-info, MFEM_DIR  = $(MFEM_DIR))
$(call mfem-info, BUILD_DIR = $(BUILD_DIR))
$(call mfem-info, SRC       = $(SRC))
$(call mfem-info, BLD       = $(BLD))

# Include $(CONFIG_MK) unless some of the $(SKIP_INCLUDE_TARGETS) are given
SKIP_INCLUDE_TARGETS = help config clean distclean serial parallel debug pdebug\
 cuda hip pcuda phip cudebug hipdebug pcudebug phipdebug hpc style
HAVE_SKIP_INCLUDE_TARGET = $(filter $(SKIP_INCLUDE_TARGETS),$(MAKECMDGOALS))
ifeq (,$(HAVE_SKIP_INCLUDE_TARGET))
   $(call mfem-info, Including $(CONFIG_MK))
   -include $(CONFIG_MK)
else
   # Do not allow skip-include targets to be combined with other targets
   ifneq (1,$(words $(MAKECMDGOALS)))
      $(error Target '$(firstword $(HAVE_SKIP_INCLUDE_TARGET))' can not be\
      combined with other targets)
   endif
   $(call mfem-info, NOT including $(CONFIG_MK))
endif

# Compile flags used by MFEM: CPPFLAGS, CXXFLAGS, plus library flags
INCFLAGS =
# Link flags used by MFEM: library link flags plus LDFLAGS and LDFLAGS_INTERNAL
# (added at the end)
ALL_LIBS =

# Building static and/or shared libraries:
MFEM_STATIC ?= $(STATIC)
MFEM_SHARED ?= $(SHARED)
MFEM_SHARED_BUILD = $(MFEM_SHARED)

# Internal shortcuts
override static = $(if $(MFEM_STATIC:YES=),,YES)
override shared = $(if $(MFEM_SHARED:YES=),,YES)

# Error for package integrations that currently don't support single precision
ifeq ($(MFEM_USE_SINGLE),YES)
   PKGS_NO_SINGLE = SUNDIALS SUITESPARSE SUPERLU STRUMPACK GINKGO AMGX SLEPC\
	 PUMI GSLIB ALGOIM CEED MOONOLITH TRIBOL
   $(foreach pkg,$(PKGS_NO_SINGLE),$(if $(MFEM_USE_$(pkg):NO=),\
     $(error Package $(pkg) is NOT supported with single precision)))
endif

# The default value of CXXFLAGS is based on the value of MFEM_DEBUG
ifeq ($(MFEM_DEBUG),YES)
   CXXFLAGS ?= $(DEBUG_FLAGS)
endif
CXXFLAGS ?= $(OPTIM_FLAGS)

# MPI configuration
ifneq ($(MFEM_USE_MPI),YES)
   HOST_CXX = $(CXX)
   PKGS_NEED_MPI = SUPERLU MUMPS STRUMPACK PETSC PUMI SLEPC MKL_CPARDISO
   $(foreach mpidep,$(PKGS_NEED_MPI),$(if $(MFEM_USE_$(mpidep):NO=),\
     $(warning *** [MPI is OFF] setting MFEM_USE_$(mpidep) = NO)\
     $(eval override MFEM_USE_$(mpidep)=NO),))
else
   HOST_CXX = $(MPICXX)
   INCFLAGS += $(HYPRE_OPT)
   ALL_LIBS += $(HYPRE_LIB)
endif

# Default configuration
ifeq ($(MFEM_USE_CUDA)$(MFEM_USE_HIP),NONO)
   MFEM_CXX ?= $(HOST_CXX)
   MFEM_HOST_CXX ?= $(MFEM_CXX)
   XCOMPILER = $(CXX_XCOMPILER)
   XLINKER   = $(CXX_XLINKER)
endif

ifeq ($(MFEM_USE_CUDA),YES)
   MFEM_CXX ?= $(CUDA_CXX)
   MFEM_HOST_CXX ?= $(HOST_CXX)
   CXXFLAGS += $(CUDA_FLAGS) -ccbin $(MFEM_HOST_CXX)
   XCOMPILER = $(CUDA_XCOMPILER)
   XLINKER   = $(CUDA_XLINKER)
   # CUDA_OPT and CUDA_LIB are added below
   # Compatibility test against MFEM_USE_HIP
   ifeq ($(MFEM_USE_HIP),YES)
      $(error Incompatible config: MFEM_USE_CUDA can not be combined with MFEM_USE_HIP)
   endif
endif

# HIP configuration
ifeq ($(MFEM_USE_HIP),YES)
   ifeq ($(MFEM_USE_MPI),YES)
      INCFLAGS += $(MPI_OPT)
      ALL_LIBS += $(MPI_LIB)
   endif
   MFEM_CXX ?= $(HIP_CXX)
   MFEM_HOST_CXX ?= $(MFEM_CXX)
   CXXFLAGS += $(HIP_FLAGS)
   XLINKER   = $(HIP_XLINKER)
   XCOMPILER = $(HIP_XCOMPILER)
   # HIP_OPT and HIP_LIB are added below
   # Compatibility test against MFEM_USE_CUDA
   ifeq ($(MFEM_USE_CUDA),YES)
      $(error Incompatible config: MFEM_USE_HIP can not be combined with MFEM_USE_CUDA)
   endif
endif

DEP_CXX ?= $(MFEM_CXX)

# Check legacy OpenMP configuration
ifeq ($(MFEM_USE_LEGACY_OPENMP),YES)
   MFEM_THREAD_SAFE ?= YES
   ifneq ($(MFEM_THREAD_SAFE),YES)
      $(error Incompatible config: MFEM_USE_LEGACY_OPENMP requires MFEM_THREAD_SAFE)
   endif
   # NOTE: MFEM_USE_LEGACY_OPENMP cannot be combined with any of:
   # MFEM_USE_OPENMP, MFEM_USE_CUDA, MFEM_USE_RAJA, MFEM_USE_OCCA
endif

# List of MFEM dependencies, that require the *_LIB variable to be non-empty
MFEM_REQ_LIB_DEPS = ENZYME SUPERLU MUMPS METIS FMS CONDUIT SIDRE LAPACK SUNDIALS\
 SUITESPARSE STRUMPACK GINKGO GNUTLS NETCDF SLEPC PETSC MPFR PUMI HIOP\
 GSLIB OCCA CEED RAJA UMPIRE MKL_CPARDISO MKL_PARDISO AMGX MAGMA CALIPER PARELAG\
 TRIBOL BENCHMARK MOONOLITH ALGOIM


PETSC_ERROR_MSG = $(if $(PETSC_FOUND),,. PETSC config not found: $(PETSC_VARS))
SLEPC_ERROR_MSG = $(if $(SLEPC_FOUND),,. SLEPC config not found: $(SLEPC_VARS))

define mfem_check_dependency
ifeq ($$(MFEM_USE_$(1)),YES)
   $$(if $$($(1)_LIB),,$$(error $(1)_LIB is empty$$($(1)_ERROR_MSG)))
endif
endef

# During configuration, check dependencies from MFEM_REQ_LIB_DEPS
ifeq ($(MAKECMDGOALS),config)
   $(foreach dep,$(MFEM_REQ_LIB_DEPS),\
      $(eval $(call mfem_check_dependency,$(dep))))
endif

# List of MFEM dependencies, processed below
MFEM_DEPENDENCIES = $(MFEM_REQ_LIB_DEPS) LIBUNWIND OPENMP CUDA HIP

# List of deprecated MFEM dependencies, processed below
MFEM_LEGACY_DEPENDENCIES = OPENMP

# Macro for adding dependencies
define mfem_add_dependency
ifeq ($(MFEM_USE_$(1)),YES)
   INCFLAGS += $($(1)_OPT)
   ALL_LIBS += $($(1)_LIB)
endif
endef

# Macro for adding legacy dependencies
define mfem_add_legacy_dependency
ifeq ($(MFEM_USE_LEGACY_$(1)),YES)
   INCFLAGS += $($(1)_OPT)
   ALL_LIBS += $($(1)_LIB)
endif
endef

# Process dependencies
$(foreach dep,$(MFEM_DEPENDENCIES),$(eval $(call mfem_add_dependency,$(dep))))
$(foreach dep,$(MFEM_LEGACY_DEPENDENCIES),$(eval $(call \
   mfem_add_legacy_dependency,$(dep))))

# Timer option
ifeq ($(MFEM_TIMER_TYPE),2)
   ALL_LIBS += $(POSIX_CLOCKS_LIB)
endif

# zlib configuration
ifeq ($(MFEM_USE_ZLIB),YES)
   INCFLAGS += $(ZLIB_OPT)
   ALL_LIBS += $(ZLIB_LIB)
endif

# List of all defines that may be enabled in config.hpp and config.mk:
MFEM_DEFINES = MFEM_VERSION MFEM_VERSION_STRING MFEM_GIT_STRING MFEM_USE_MPI\
 MFEM_USE_METIS MFEM_USE_METIS_5 MFEM_DEBUG MFEM_USE_EXCEPTIONS MFEM_USE_ZLIB\
 MFEM_USE_LIBUNWIND MFEM_USE_LAPACK MFEM_THREAD_SAFE MFEM_USE_OPENMP\
 MFEM_USE_LEGACY_OPENMP MFEM_USE_MEMALLOC MFEM_TIMER_TYPE MFEM_USE_SUNDIALS\
 MFEM_USE_SUITESPARSE MFEM_USE_GINKGO MFEM_USE_SUPERLU MFEM_USE_SUPERLU5\
 MFEM_USE_STRUMPACK MFEM_USE_GNUTLS MFEM_USE_NETCDF MFEM_USE_PETSC\
 MFEM_USE_SLEPC MFEM_USE_MPFR MFEM_USE_SIDRE MFEM_USE_FMS MFEM_USE_CONDUIT\
 MFEM_USE_PUMI MFEM_USE_HIOP MFEM_USE_GSLIB MFEM_USE_CUDA MFEM_USE_HIP\
 MFEM_USE_OCCA MFEM_USE_MOONOLITH MFEM_USE_CEED MFEM_USE_RAJA MFEM_USE_UMPIRE\
 MFEM_USE_SIMD MFEM_USE_ADIOS2 MFEM_USE_MKL_CPARDISO MFEM_USE_MKL_PARDISO MFEM_USE_AMGX\
 MFEM_USE_MAGMA MFEM_USE_MUMPS MFEM_USE_ADFORWARD MFEM_USE_CODIPACK MFEM_USE_CALIPER\
 MFEM_USE_BENCHMARK MFEM_USE_PARELAG MFEM_USE_TRIBOL MFEM_USE_ALGOIM MFEM_USE_ENZYME\
 MFEM_SOURCE_DIR MFEM_INSTALL_DIR MFEM_SHARED_BUILD MFEM_USE_DOUBLE MFEM_USE_SINGLE

# List of makefile variables that will be written to config.mk:
MFEM_CONFIG_VARS = MFEM_CXX MFEM_HOST_CXX MFEM_CPPFLAGS MFEM_CXXFLAGS\
 MFEM_INC_DIR MFEM_TPLFLAGS MFEM_INCFLAGS MFEM_PICFLAG MFEM_FLAGS MFEM_LIB_DIR\
 MFEM_EXT_LIBS MFEM_LIBS MFEM_LIB_FILE MFEM_STATIC MFEM_SHARED MFEM_BUILD_TAG\
 MFEM_PREFIX MFEM_CONFIG_EXTRA MFEM_MPIEXEC MFEM_MPIEXEC_NP MFEM_MPI_NP\
 MFEM_TEST_MK

# Config vars: values of the form @VAL@ are replaced by $(VAL) in config.mk
MFEM_CPPFLAGS  ?= $(CPPFLAGS)
MFEM_CXXFLAGS  ?= $(CXXFLAGS)
MFEM_TPLFLAGS  ?= $(INCFLAGS)
MFEM_INCFLAGS  ?= -I@MFEM_INC_DIR@ @MFEM_TPLFLAGS@
MFEM_PICFLAG   ?= $(if $(shared),$(PICFLAG))
MFEM_FLAGS     ?= @MFEM_CPPFLAGS@ @MFEM_CXXFLAGS@ @MFEM_INCFLAGS@
MFEM_EXT_LIBS  ?= $(ALL_LIBS) $(LDFLAGS) $(LDFLAGS_INTERNAL)
MFEM_LIBS      ?= $(if $(shared),$(BUILD_RPATH)) -L@MFEM_LIB_DIR@ -lmfem\
   @MFEM_EXT_LIBS@
MFEM_LIB_FILE  ?= @MFEM_LIB_DIR@/libmfem.$(if $(shared),$(SO_VER),a)
MFEM_BUILD_TAG ?= $(shell uname -snm)
MFEM_PREFIX    ?= $(PREFIX)
MFEM_INC_DIR   ?= $(if $(CONFIG_FILE_DEF),@MFEM_BUILD_DIR@,@MFEM_DIR@)
MFEM_LIB_DIR   ?= $(if $(CONFIG_FILE_DEF),@MFEM_BUILD_DIR@,@MFEM_DIR@)
MFEM_TEST_MK   ?= @MFEM_DIR@/config/test.mk
# Use "\n" (interpreted by sed) to add a newline.
MFEM_CONFIG_EXTRA ?= $(if $(CONFIG_FILE_DEF),MFEM_BUILD_DIR ?= @MFEM_DIR@,)

MFEM_SOURCE_DIR  = $(MFEM_REAL_DIR)
MFEM_INSTALL_DIR = $(abspath $(MFEM_PREFIX))

# If we have 'config' target, export variables used by config/makefile
ifneq (,$(filter config,$(MAKECMDGOALS)))
   export $(MFEM_DEFINES) MFEM_DEFINES $(MFEM_CONFIG_VARS) MFEM_CONFIG_VARS
   export VERBOSE HYPRE_OPT PUMI_DIR MUMPS_OPT GSLIB_OPT
endif

# If we have 'install' target, export variables used by config/makefile
ifneq (,$(filter install,$(MAKECMDGOALS)))
   ifneq (install,$(MAKECMDGOALS))
      $(error Target 'install' can not be combined with other targets)
   endif
   # Allow changing the PREFIX during install with: make install PREFIX=<dir>
   PREFIX := $(MFEM_PREFIX)
   PREFIX_INC   := $(PREFIX)/include
   PREFIX_LIB   := $(PREFIX)/lib
   PREFIX_SHARE := $(PREFIX)/share/mfem
   override MFEM_DIR := $(MFEM_REAL_DIR)
   MFEM_INCFLAGS = -I@MFEM_INC_DIR@ @MFEM_TPLFLAGS@
   MFEM_FLAGS    = @MFEM_CPPFLAGS@ @MFEM_CXXFLAGS@ @MFEM_INCFLAGS@
   MFEM_LIBS     = $(if $(shared),$(INSTALL_RPATH)) -L@MFEM_LIB_DIR@ -lmfem\
      @MFEM_EXT_LIBS@
   MFEM_LIB_FILE = @MFEM_LIB_DIR@/libmfem.$(if $(shared),$(SO_VER),a)
   ifeq ($(MFEM_USE_OCCA),YES)
      ifneq ($(MFEM_INSTALL_DIR),$(abspath $(PREFIX)))
         $(error OCCA is enabled: PREFIX must be set during configuration!)
      endif
   endif
   MFEM_PREFIX := $(abspath $(PREFIX))
   MFEM_INC_DIR = $(abspath $(PREFIX_INC))
   MFEM_LIB_DIR = $(abspath $(PREFIX_LIB))
   MFEM_TEST_MK = $(abspath $(PREFIX_SHARE)/test.mk)
   MFEM_CONFIG_EXTRA =
   export $(MFEM_DEFINES) MFEM_DEFINES $(MFEM_CONFIG_VARS) MFEM_CONFIG_VARS
   export VERBOSE
endif

# Source dirs in logical order
DIRS = general linalg linalg/simd linalg/batched mesh mesh/submesh fem \
       fem/ceed/interface fem/ceed/integrators/mass \
       fem/ceed/integrators/convection fem/ceed/integrators/diffusion \
       fem/ceed/integrators/nlconvection fem/ceed/solvers fem/fe fem/lor \
<<<<<<< HEAD
       fem/qinterp fem/integ \
	   fem/tmop fem/tmop/mult fem/tmop/setup fem/tmop fem/gslib/tools
=======
       fem/qinterp fem/integ fem/gslib fem/tmopfem/tmop/assemble \
	   fem/tmop/metrics fem/tmop/mult fem/tmop/tools
>>>>>>> c1d1e491

ifeq ($(MFEM_USE_MOONOLITH),YES)
   MFEM_CXXFLAGS += $(MOONOLITH_CXX_FLAGS)
   MFEM_INCFLAGS += -I$(MFEM_DIR)/fem/moonolith $(MOONOLITH_INCLUDES)
   MFEM_TPLFLAGS += $(MOONOLITH_INCLUDES)
   DIRS += fem/moonolith
endif

SOURCE_FILES = $(foreach dir,$(DIRS),$(wildcard $(SRC)$(dir)/*.cpp))
RELSRC_FILES = $(patsubst $(SRC)%,%,$(SOURCE_FILES))
OBJECT_FILES = $(patsubst $(SRC)%,$(BLD)%,$(SOURCE_FILES:.cpp=.o))
OKL_DIRS = fem

.PHONY: lib all clean distclean install config status info deps serial parallel	\
	debug pdebug cuda hip pcuda cudebug pcudebug hpc style check test unittest \
	deprecation-warnings

.SUFFIXES:
.SUFFIXES: .cpp .o
# Remove some default implicit rules
%:	%.o
%.o:	%.cpp
%:	%.cpp

# Default rule.
lib: $(if $(static),$(BLD)libmfem.a) $(if $(shared),$(BLD)libmfem.$(SO_EXT))

# Flags used for compiling all source files.
MFEM_BUILD_FLAGS = $(MFEM_PICFLAG) $(MFEM_CPPFLAGS) $(MFEM_CXXFLAGS)\
 $(MFEM_TPLFLAGS) $(CONFIG_FILE_DEF)

# Rules for compiling all source files.
$(OBJECT_FILES): $(BLD)%.o: $(SRC)%.cpp $(CONFIG_MK)
	$(MFEM_CXX) $(MFEM_BUILD_FLAGS) -c $(<) -o $(@)

all: examples miniapps $(TEST_DIRS)

.PHONY: miniapps $(EM_DIRS) $(TEST_DIRS)
miniapps: $(MINIAPP_DIRS)
$(MINIAPP_USE_COMMON): miniapps/common
$(EM_DIRS) $(TEST_DIRS): lib
	$(MAKE) -C $(BLD)$(@)

.PHONY: doc
doc:
	$(MAKE) -C $(BLD)$(@)

-include $(BLD)deps.mk

$(BLD)libmfem.a: $(OBJECT_FILES)
	$(AR) $(ARFLAGS) $(@) $(OBJECT_FILES)
	$(RANLIB) $(@)
	@$(MAKE) deprecation-warnings

$(BLD)libmfem.$(SO_EXT): $(BLD)libmfem.$(SO_VER)
	cd $(@D) && ln -sf $(<F) $(@F)
	@$(MAKE) deprecation-warnings

# If some of the external libraries are build without -fPIC, linking shared MFEM
# library may fail. In such cases, one may set EXT_LIBS on the command line.
EXT_LIBS = $(MFEM_EXT_LIBS)
$(BLD)libmfem.$(SO_VER): $(OBJECT_FILES)
	$(MFEM_CXX) $(MFEM_LINK_FLAGS) $(BUILD_SOFLAGS) $(OBJECT_FILES) \
	   $(EXT_LIBS) -o $(@)

# Shortcut targets options
serial debug cuda hip cudebug hipdebug:           M_MPI=NO
parallel pdebug pcuda pcudebug phip phipdebug:    M_MPI=YES
serial parallel cuda pcuda hip phip:              M_DBG=NO
debug pdebug cudebug pcudebug hipdebug phipdebug: M_DBG=YES
cuda pcuda cudebug pcudebug:                      M_CUDA=YES
hip phip hipdebug phipdebug:                      M_HIP=YES

serial parallel debug pdebug:
	$(MAKE) -f $(THIS_MK) config MFEM_USE_MPI=$(M_MPI) MFEM_DEBUG=$(M_DBG) \
	   $(MAKEOVERRIDES_SAVE)
	$(MAKE) $(MAKEOVERRIDES_SAVE)

cuda pcuda cudebug pcudebug:
	$(MAKE) -f $(THIS_MK) config MFEM_USE_MPI=$(M_MPI) MFEM_DEBUG=$(M_DBG) \
	   MFEM_USE_CUDA=$(M_CUDA) $(MAKEOVERRIDES_SAVE)
	$(MAKE) $(MAKEOVERRIDES_SAVE)

hip phip hipdebug phipdebug:
	$(MAKE) -f $(THIS_MK) config MFEM_USE_MPI=$(M_MPI) MFEM_DEBUG=$(M_DBG) \
	MFEM_USE_HIP=$(M_HIP) $(MAKEOVERRIDES_SAVE)
	$(MAKE) $(MAKEOVERRIDES_SAVE)

# Build with MPI and all Device backends enabled (requires OCCA and RAJA)
hpc:
	$(MAKE) -f $(THIS_MK) config MFEM_USE_MPI=YES MFEM_USE_CUDA=YES \
	  MFEM_USE_OPENMP=YES MFEM_USE_OCCA=YES MFEM_USE_RAJA=YES \
	  $(MAKEOVERRIDES_SAVE)
	$(MAKE) $(MAKEOVERRIDES_SAVE)

deps:
	rm -f $(BLD)deps.mk
	for i in $(RELSRC_FILES:.cpp=); do \
	   $(DEP_CXX) $(MFEM_BUILD_FLAGS) $(DEP_FLAGS) $(BLD)$${i}.o $(SRC)$${i}.cpp\
	      >> $(BLD)deps.mk; done

check: lib
	@printf "Quick-checking the MFEM library."
	@printf " Use 'make test' for more extensive tests.\n"
	@$(MAKE) -C $(BLD)examples \
	$(if $(findstring YES,$(MFEM_USE_MPI)),ex1p-test-par,ex1-test-seq)

test test-noclean:
	@echo "Testing the MFEM library. This may take a while..."
	@echo "Building all examples, miniapps, and tests..."
	@$(MAKE) $(MAKEOVERRIDES_SAVE) all
	@echo "Running tests in: [ $(ALL_TEST_DIRS) ] ..."
	@ERR=0; for dir in $(ALL_TEST_DIRS); do \
	   echo "Running tests in $${dir} ..."; \
	   if ! $(MAKE) -j1 -C $(BLD)$${dir} $@; then \
	   ERR=1; fi; done; \
	   if [ 0 -ne $${ERR} ]; then echo "Some tests failed."; exit 1; \
	   else echo "All tests passed."; fi

.PHONY: test-miniapps
test-miniapps:
	@echo "Building all miniapps ..."
	@$(MAKE) $(MAKEOVERRIDES_SAVE) miniapps
	@ERR=0; for dir in $(MINIAPP_TEST_DIRS); do \
	   echo "Running tests in $${dir} ..."; \
	   if ! $(MAKE) -j1 -C $(BLD)$${dir} test; then \
	   ERR=1; fi; done; \
	   if [ 0 -ne $${ERR} ]; then echo "Some miniapp tests failed."; \
	   exit 1; else echo "All miniapp tests passed."; fi

unittest: lib
	$(MAKE) -C $(BLD)tests/unit test

.PHONY: test-print
test-print:
	@echo "Printing tests in: [ $(ALL_TEST_DIRS) ] ..."
	@for dir in $(ALL_TEST_DIRS); do \
	   $(MAKE) -j1 -C $(BLD)$${dir} test-print; done

ALL_CLEAN_SUBDIRS = $(addsuffix /clean,config $(EM_DIRS) doc $(TEST_DIRS))
.PHONY: $(ALL_CLEAN_SUBDIRS) miniapps/clean
miniapps/clean: $(addsuffix /clean,$(MINIAPP_DIRS))
$(ALL_CLEAN_SUBDIRS):
	$(MAKE) -C $(BLD)$(@D) $(@F)

clean: $(addsuffix /clean,$(EM_DIRS) $(TEST_DIRS))
	rm -f $(addprefix $(BLD),$(foreach d,$(DIRS),$(d)/*.o))
	rm -f $(addprefix $(BLD),$(foreach d,$(DIRS),$(d)/*~))
	rm -rf $(addprefix $(BLD),*~ libmfem.* deps.mk)

distclean: clean config/clean doc/clean
	rm -rf mfem/

# User-definable install permissions.
# Install permissions for everything except directories and binaries:
INSTALL_DEF_PERM ?= 644
# Install permissions for binaries:
INSTALL_BIN_PERM ?= 755
# Install permissions for directories (and symlinks on macOS/BSD):
INSTALL_DIR_PERM ?= 755

# Shortcuts, not to be modified by the user on the command line.
# We use 'umask' because 'mkdir -p' (and 'install -d') do not use the mode
# specified with the '-m' flag when creating non-existent parent directories.
# WARNING: $(MKINSTALLDIR) changes the umask for commands following it as part
#          of the same shell expression unless it is placed inside '()' to be
#          executed in a sub-shell.
override INSTALLDEF   = $(INSTALL) -m $(INSTALL_DEF_PERM)
override INSTALLMASK  = $(shell printf "%o" $$((~0$(INSTALL_DIR_PERM) & 0777)))
override MKINSTALLDIR = umask $(INSTALLMASK) && mkdir -p

INSTALL_SHARED_LIB = $(MFEM_CXX) $(MFEM_LINK_FLAGS) $(INSTALL_SOFLAGS)\
   $(OBJECT_FILES) $(EXT_LIBS) -o $(PREFIX_LIB)/libmfem.$(SO_VER) && \
   cd $(PREFIX_LIB) && chmod $(INSTALL_BIN_PERM) libmfem.$(SO_VER) && \
   ( umask $(INSTALLMASK) && ln -sf libmfem.$(SO_VER) libmfem.$(SO_EXT) )

install: $(if $(static),$(BLD)libmfem.a) $(if $(shared),$(BLD)libmfem.$(SO_EXT))
	$(MKINSTALLDIR) $(PREFIX_LIB)
# install static and/or shared library
	$(if $(static),$(INSTALLDEF) $(BLD)libmfem.a $(PREFIX_LIB))
	$(if $(shared),$(INSTALL_SHARED_LIB))
# install top level includes
	$(MKINSTALLDIR) $(PREFIX_INC)/mfem
	$(INSTALLDEF) $(SRC)mfem.hpp $(SRC)mfem-performance.hpp \
	   $(PREFIX_INC)/mfem
	for hdr in mfem.hpp mfem-performance.hpp; do \
	   printf '// Auto-generated file.\n#include "mfem/'$$hdr'"\n' \
	      > $(PREFIX_INC)/$$hdr && \
	   chmod $(INSTALL_DEF_PERM) $(PREFIX_INC)/$$hdr; done
# install config include
	$(MKINSTALLDIR) $(PREFIX_INC)/mfem/config
	$(INSTALLDEF) $(BLD)config/_config.hpp $(PREFIX_INC)/mfem/config
	$(INSTALLDEF) $(SRC)config/config.hpp $(PREFIX_INC)/mfem/config
	$(INSTALLDEF) $(SRC)config/tconfig.hpp $(PREFIX_INC)/mfem/config
# install remaining includes in each subdirectory
	for dir in $(DIRS); do \
	   if ls $(SRC)$$dir/*.hpp > /dev/null 2>&1; then \
	      ( $(MKINSTALLDIR) $(PREFIX_INC)/mfem/$$dir ) && \
	      $(INSTALLDEF) $(SRC)$$dir/*.hpp $(PREFIX_INC)/mfem/$$dir; \
	   fi; \
	done
# install *.okl files
	for dir in $(OKL_DIRS); do \
	   ( $(MKINSTALLDIR) $(PREFIX_INC)/mfem/$$dir ) && \
	   $(INSTALLDEF) $(SRC)$$dir/*.okl $(PREFIX_INC)/mfem/$$dir; \
	done
# install libCEED q-function headers
	$(MKINSTALLDIR) $(PREFIX_INC)/mfem/fem/ceed/integrators/mass
	$(INSTALLDEF) $(SRC)fem/ceed/integrators/mass/*.h \
	   $(PREFIX_INC)/mfem/fem/ceed/integrators/mass
	$(MKINSTALLDIR) $(PREFIX_INC)/mfem/fem/ceed/integrators/convection
	$(INSTALLDEF) $(SRC)fem/ceed/integrators/convection/*.h \
	   $(PREFIX_INC)/mfem/fem/ceed/integrators/convection
	$(MKINSTALLDIR) $(PREFIX_INC)/mfem/fem/ceed/integrators/diffusion
	$(INSTALLDEF) $(SRC)fem/ceed/integrators/diffusion/*.h \
	   $(PREFIX_INC)/mfem/fem/ceed/integrators/diffusion
	$(MKINSTALLDIR) $(PREFIX_INC)/mfem/fem/ceed/integrators/nlconvection
	$(INSTALLDEF) $(SRC)fem/ceed/integrators/nlconvection/*.h \
	   $(PREFIX_INC)/mfem/fem/ceed/integrators/nlconvection
# install config.mk in $(PREFIX_SHARE)
	$(MKINSTALLDIR) $(PREFIX_SHARE)
	$(MAKE) -C $(BLD)config config-mk CONFIG_MK=config-install.mk
	$(INSTALLDEF) $(BLD)config/config-install.mk $(PREFIX_SHARE)/config.mk
	rm -f $(BLD)config/config-install.mk
# install test.mk in $(PREFIX_SHARE)
	$(INSTALLDEF) $(SRC)config/test.mk $(PREFIX_SHARE)

$(CONFIG_MK):
# Skip the error message when '-B' make flag is used (unconditionally
# make all targets), but still check for the $(CONFIG_MK) file
ifeq (,$(and $(findstring B,$(MAKEFLAGS)),$(wildcard $(CONFIG_MK))))
	$(info )
	$(info MFEM is not configured.)
	$(info Run "make config" first, or see "make help".)
	$(info )
	$(error )
endif

config: $(if $(CONFIG_FILE_DEF),build-config,local-config)

.PHONY: local-config
local-config:
	$(MAKE) -C config all
	@printf "\nBuild destination: <source> [$(BUILD_REAL_DIR)]\n\n"

.PHONY: build-config
build-config:
	for d in $(BUILD_SUBDIRS); do mkdir -p $(BLD)$${d}; done
	for dir in "" $(addsuffix /,config $(EM_DIRS) doc $(TEST_DIRS)); do \
	   printf "# Auto-generated file.\n%s\n%s\n" \
	      "MFEM_DIR = $(MFEM_REAL_DIR)" \
	      "include \$$(MFEM_DIR)/$${dir}makefile" \
	      > $(BLD)$${dir}GNUmakefile; done
	$(MAKE) -C $(BLD)config all
	cd "$(BUILD_DIR)" && ln -sf "$(MFEM_REAL_DIR)/data" .
	for hdr in mfem.hpp mfem-performance.hpp; do \
	   printf "// Auto-generated file.\n%s\n%s\n" \
	   "#define MFEM_CONFIG_FILE \"$(BUILD_REAL_DIR)/config/_config.hpp\"" \
	   "#include \"$(MFEM_REAL_DIR)/$${hdr}\"" > $(BLD)$${hdr}; done
	@printf "\nBuild destination: $(BUILD_DIR) [$(BUILD_REAL_DIR)]\n\n"

help:
	$(info $(value MFEM_HELP_MSG))
	@true

status info:
	$(info MFEM_VERSION           = $(MFEM_VERSION) [v$(MFEM_VERSION_STRING)])
	$(info MFEM_GIT_STRING        = $(MFEM_GIT_STRING))
	$(info MFEM_USE_MPI           = $(MFEM_USE_MPI))
	$(info MFEM_USE_METIS         = $(MFEM_USE_METIS))
	$(info MFEM_USE_METIS_5       = $(MFEM_USE_METIS_5))
	$(info MFEM_PRECISION         = \
	   $(if $(MFEM_USE_SINGLE:NO=),single,double))
	$(info MFEM_USE_DOUBLE        = $(MFEM_USE_DOUBLE))
	$(info MFEM_USE_SINGLE        = $(MFEM_USE_SINGLE))
	$(info MFEM_DEBUG             = $(MFEM_DEBUG))
	$(info MFEM_USE_EXCEPTIONS    = $(MFEM_USE_EXCEPTIONS))
	$(info MFEM_USE_ZLIB          = $(MFEM_USE_ZLIB))
	$(info MFEM_USE_LIBUNWIND     = $(MFEM_USE_LIBUNWIND))
	$(info MFEM_USE_LAPACK        = $(MFEM_USE_LAPACK))
	$(info MFEM_THREAD_SAFE       = $(MFEM_THREAD_SAFE))
	$(info MFEM_USE_OPENMP        = $(MFEM_USE_OPENMP))
	$(info MFEM_USE_LEGACY_OPENMP = $(MFEM_USE_LEGACY_OPENMP))
	$(info MFEM_USE_MEMALLOC      = $(MFEM_USE_MEMALLOC))
	$(info MFEM_TIMER_TYPE        = $(MFEM_TIMER_TYPE))
	$(info MFEM_USE_SUNDIALS      = $(MFEM_USE_SUNDIALS))
	$(info MFEM_USE_SUITESPARSE   = $(MFEM_USE_SUITESPARSE))
	$(info MFEM_USE_SUPERLU       = $(MFEM_USE_SUPERLU))
	$(info MFEM_USE_SUPERLU5      = $(MFEM_USE_SUPERLU5))
	$(info MFEM_USE_MUMPS         = $(MFEM_USE_MUMPS))
	$(info MFEM_USE_STRUMPACK     = $(MFEM_USE_STRUMPACK))
	$(info MFEM_USE_GINKGO        = $(MFEM_USE_GINKGO))
	$(info MFEM_USE_AMGX          = $(MFEM_USE_AMGX))
	$(info MFEM_USE_MAGMA         = $(MFEM_USE_MAGMA))
	$(info MFEM_USE_GNUTLS        = $(MFEM_USE_GNUTLS))
	$(info MFEM_USE_NETCDF        = $(MFEM_USE_NETCDF))
	$(info MFEM_USE_PETSC         = $(MFEM_USE_PETSC))
	$(info MFEM_USE_SLEPC         = $(MFEM_USE_SLEPC))
	$(info MFEM_USE_MPFR          = $(MFEM_USE_MPFR))
	$(info MFEM_USE_SIDRE         = $(MFEM_USE_SIDRE))
	$(info MFEM_USE_FMS           = $(MFEM_USE_FMS))
	$(info MFEM_USE_CONDUIT       = $(MFEM_USE_CONDUIT))
	$(info MFEM_USE_PUMI          = $(MFEM_USE_PUMI))
	$(info MFEM_USE_HIOP          = $(MFEM_USE_HIOP))
	$(info MFEM_USE_GSLIB         = $(MFEM_USE_GSLIB))
	$(info MFEM_USE_CUDA          = $(MFEM_USE_CUDA))
	$(info MFEM_USE_HIP           = $(MFEM_USE_HIP))
	$(info MFEM_USE_RAJA          = $(MFEM_USE_RAJA))
	$(info MFEM_USE_OCCA          = $(MFEM_USE_OCCA))
	$(info MFEM_USE_CALIPER       = $(MFEM_USE_CALIPER))
	$(info MFEM_USE_ALGOIM        = $(MFEM_USE_ALGOIM))
	$(info MFEM_USE_CEED          = $(MFEM_USE_CEED))
	$(info MFEM_USE_UMPIRE        = $(MFEM_USE_UMPIRE))
	$(info MFEM_USE_SIMD          = $(MFEM_USE_SIMD))
	$(info MFEM_USE_ADIOS2        = $(MFEM_USE_ADIOS2))
	$(info MFEM_USE_MKL_CPARDISO  = $(MFEM_USE_MKL_CPARDISO))
	$(info MFEM_USE_MKL_PARDISO   = $(MFEM_USE_MKL_PARDISO))
	$(info MFEM_USE_MOONOLITH     = $(MFEM_USE_MOONOLITH))
	$(info MFEM_USE_ADFORWARD     = $(MFEM_USE_ADFORWARD))
	$(info MFEM_USE_CODIPACK      = $(MFEM_USE_CODIPACK))
	$(info MFEM_USE_BENCHMARK     = $(MFEM_USE_BENCHMARK))
	$(info MFEM_USE_PARELAG       = $(MFEM_USE_PARELAG))
	$(info MFEM_USE_TRIBOL        = $(MFEM_USE_TRIBOL))
	$(info MFEM_USE_ENZYME        = $(MFEM_USE_ENZYME))
	$(info MFEM_CXX               = $(value MFEM_CXX))
	$(info MFEM_HOST_CXX          = $(value MFEM_HOST_CXX))
	$(info MFEM_CPPFLAGS          = $(value MFEM_CPPFLAGS))
	$(info MFEM_CXXFLAGS          = $(value MFEM_CXXFLAGS))
	$(info MFEM_TPLFLAGS          = $(value MFEM_TPLFLAGS))
	$(info MFEM_INCFLAGS          = $(value MFEM_INCFLAGS))
	$(info MFEM_FLAGS             = $(value MFEM_FLAGS))
	$(info MFEM_LINK_FLAGS        = $(value MFEM_LINK_FLAGS))
	$(info MFEM_EXT_LIBS          = $(value MFEM_EXT_LIBS))
	$(info MFEM_LIBS              = $(value MFEM_LIBS))
	$(info MFEM_LIB_FILE          = $(value MFEM_LIB_FILE))
	$(info MFEM_BUILD_TAG         = $(value MFEM_BUILD_TAG))
	$(info MFEM_PREFIX            = $(value MFEM_PREFIX))
	$(info MFEM_INC_DIR           = $(value MFEM_INC_DIR))
	$(info MFEM_LIB_DIR           = $(value MFEM_LIB_DIR))
	$(info MFEM_STATIC            = $(MFEM_STATIC))
	$(info MFEM_SHARED            = $(MFEM_SHARED))
	$(info MFEM_BUILD_DIR         = $(MFEM_BUILD_DIR))
	$(info MFEM_MPIEXEC           = $(MFEM_MPIEXEC))
	$(info MFEM_MPIEXEC_NP        = $(MFEM_MPIEXEC_NP))
	$(info MFEM_MPI_NP            = $(MFEM_MPI_NP))
	@true

ASTYLE_BIN = astyle
ASTYLE = $(ASTYLE_BIN) --options=$(SRC)config/mfem.astylerc
ASTYLE_VER = "Artistic Style Version 3.1"
FORMAT_FILES = $(foreach dir,$(DIRS) $(EM_DIRS) config,$(dir)/*.?pp)
FORMAT_FILES += tests/unit/*.?pp
UNIT_TESTS_SUBDIRS = general linalg mesh fem miniapps ceed
MINIAPPS_SUBDIRS = dpg/util hooke/operators hooke/preconditioners hooke/materials hooke/kernels
FORMAT_FILES += $(foreach dir,$(UNIT_TESTS_SUBDIRS),tests/unit/$(dir)/*.?pp)
FORMAT_FILES += $(foreach dir,$(MINIAPPS_SUBDIRS),miniapps/$(dir)/*.?pp)
FORMAT_EXCLUDE = general/tinyxml2.cpp tests/unit/catch.hpp
FORMAT_LIST = $(filter-out $(FORMAT_EXCLUDE),$(wildcard $(FORMAT_FILES)))

COUT_CERR_FILES = $(foreach dir,$(DIRS),$(dir)/*.[ch]pp)
COUT_CERR_EXCLUDE = '^general/error\.cpp' '^general/globals\.[ch]pp' \
'^general/debug\.hpp' '^fem/kernel_dispatchT\.hpp'

DEPRECATION_WARNING := \
"This feature is planned for removal in the next release."\
"Please open an issue at github.com/mfem/mfem/issues if you depend on it."
deprecation-warnings:
	@if [ -t 1 ]; then\
	   red="\033[0;31m"; yellow="\033[0;33m"; end="\033[0m";\
	 fi;\
	if [ $(MFEM_USE_LEGACY_OPENMP) = YES ]; then\
	  printf $$red"[MFEM_USE_LEGACY_OPENMP]"$$end": "$$yellow"%s"$$end"\n"\
	  $(DEPRECATION_WARNING);\
	fi

# $(call mfem_check_command, command-to-execute, success_msg, failed_msg)
mfem_check_command = \
  if [ -t 1 ]; then red="\033[0;31m"; green="\033[0;32m"; end="\033[0m"; fi;\
  if ! $(1); then\
    printf $$green"%s"$$end"\n" "[  OK  ] "$(strip $(2));\
  else\
    printf $$red"%s"$$end"\n"   "[FAILED] "$(strip $(3)); err_code=1;\
  fi

# Verify the C++ code styling in MFEM and check that std::cout and std::cerr are
# not used in the library (use mfem::out and mfem::err instead).
style:
	@echo "Applying C++ code style..."
	@astyle_version="$$($(ASTYLE_BIN) --version)";\
	 if [ "$$astyle_version" != $(ASTYLE_VER) ]; then\
	    printf "%s\n" "Invalid astyle version: '$$astyle_version'"\
	           "Please use: '"$(ASTYLE_VER)"'";\
	    exit 1;\
	 fi
	@err_code=0;\
	$(call mfem_check_command,\
	    $(ASTYLE) $(FORMAT_LIST) | grep Formatted,\
	    "No source files were changed",\
	    "Please make sure the changes are committed");\
	echo "Checking for use of std::cout...";\
	$(call mfem_check_command,\
	   grep cout $(COUT_CERR_FILES) | grep -v $(COUT_CERR_EXCLUDE:%=-e %),\
	   "No use of std::cout found", "Use mfem::out instead of std::cout");\
	echo "Checking for use of std::cerr...";\
	$(call mfem_check_command,\
	   grep cerr $(COUT_CERR_FILES) |\
	      grep -v $(COUT_CERR_EXCLUDE:%=-e %) -e cerrno,\
	   "No use of std::cerr found", "Use mfem::err instead of std::cerr");\
	exit $$err_code

# Generate a TAGS table in $MFEM_DIR from all the tracked files
.PHONY: tags
tags:
ifndef ETAGS_BIN
	$(error Error could not find suitable 'etags', please install one \
	using your package manager)
else ifndef EGREP_BIN
	$(error Error could not find suitable 'egrep', please install one \
	using your package manager)
endif
	$(eval MFEM_TRACKED_SOURCE = $(shell git -C $(MFEM_REAL_DIR) ls-files |\
	$(EGREP_BIN) '(\.[hc](pp)?)$$'))
	@cd $(MFEM_REAL_DIR) && $(ETAGS_BIN) --class-qualify \
	--declarations -o $(MFEM_REAL_DIR)/TAGS $(MFEM_TRACKED_SOURCE)

# Creates symlinks to the hooks in the `.git/hooks` directory. Individual
# hooks can be enabled by manually creating symlinks. Hooks can be customized
# using hard copies (trading off with automated updates).
.PHONY: hooks
hooks:
	@cd $(MFEM_DIR)/.git/hooks && \
	ln -s ../../config/githooks/pre-commit pre-commit; \
	ln -s ../../config/githooks/pre-push pre-push;

# Print the contents of a makefile variable, e.g.: 'make print-MFEM_LIBS'.
print-%:
	$(info [ variable name]: $*)
	$(info [        origin]: $(origin $*))
	$(info [         value]: $(value $*))
	$(info [expanded value]: $($*))
	$(info )
	@true

# Print the contents of all makefile variables.
.PHONY: printall
printall: $(subst :,\:,$(foreach var,$(.VARIABLES),print-$(var)))
	@true<|MERGE_RESOLUTION|>--- conflicted
+++ resolved
@@ -429,13 +429,8 @@
        fem/ceed/interface fem/ceed/integrators/mass \
        fem/ceed/integrators/convection fem/ceed/integrators/diffusion \
        fem/ceed/integrators/nlconvection fem/ceed/solvers fem/fe fem/lor \
-<<<<<<< HEAD
-       fem/qinterp fem/integ \
-	   fem/tmop fem/tmop/mult fem/tmop/setup fem/tmop fem/gslib/tools
-=======
        fem/qinterp fem/integ fem/gslib fem/tmopfem/tmop/assemble \
 	   fem/tmop/metrics fem/tmop/mult fem/tmop/tools
->>>>>>> c1d1e491
 
 ifeq ($(MFEM_USE_MOONOLITH),YES)
    MFEM_CXXFLAGS += $(MOONOLITH_CXX_FLAGS)
