--- conflicted
+++ resolved
@@ -1293,12 +1293,8 @@
    {
       auto &m = res.first->second;
       MFEM_VERIFY(m.bytes >= bytes && m.h_mt == h_mt &&
-<<<<<<< HEAD
-                  (m.d_mt == d_mt || d_mt == MemoryType::DEFAULT),
-=======
                   (m.d_mt == d_mt || (d_mt == MemoryType::DEFAULT &&
                                       m.d_mt == GetDualMemoryType(h_mt))),
->>>>>>> 9a73c2d9
                   "Address already present with different attributes!");
 #ifdef MFEM_TRACK_MEM_MANAGER
       mfem::out << "[mfem memory manager]: repeated registration of h_ptr: "
