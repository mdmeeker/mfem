// Copyright (c) 2010-2025, Lawrence Livermore National Security, LLC. Produced
// at the Lawrence Livermore National Laboratory. All Rights reserved. See files
// LICENSE and NOTICE for details. LLNL-CODE-806117.
//
// This file is part of the MFEM library. For more information and source code
// availability visit https://mfem.org.
//
// MFEM is free software; you can redistribute it and/or modify it under the
// terms of the BSD-3 license. We welcome feedback and contributions, see file
// CONTRIBUTING.md for details.

#include "device.hpp"
#include "forall.hpp"
#include "occa.hpp"
#ifdef MFEM_USE_CEED
#include "../fem/ceed/interface/util.hpp"
#endif
#ifdef MFEM_USE_MPI
#include "../linalg/hypre.hpp"
#endif

#include <unordered_map>
#include <map>

namespace mfem
{

// Place the following variables in the mfem::internal namespace, so that they
// will not be included in the doxygen documentation.
namespace internal
{

#ifdef MFEM_USE_OCCA
// Default occa::device used by MFEM.
occa::device occaDevice;
#endif

#ifdef MFEM_USE_CEED
Ceed ceed = NULL;

ceed::BasisMap ceed_basis_map;
ceed::RestrMap ceed_restr_map;
#endif

// Backends listed by priority, high to low:
static const Backend::Id backend_list[Backend::NUM_BACKENDS] =
{
   Backend::CEED_CUDA, Backend::OCCA_CUDA, Backend::RAJA_CUDA, Backend::CUDA,
   Backend::CEED_HIP, Backend::RAJA_HIP, Backend::HIP, Backend::DEBUG_DEVICE,
   Backend::OCCA_OMP, Backend::RAJA_OMP, Backend::OMP,
   Backend::CEED_CPU, Backend::OCCA_CPU, Backend::RAJA_CPU, Backend::CPU
};

// Backend names listed by priority, high to low:
static const char *backend_name[Backend::NUM_BACKENDS] =
{
   "ceed-cuda", "occa-cuda", "raja-cuda", "cuda",
   "ceed-hip", "raja-hip", "hip", "debug",
   "occa-omp", "raja-omp", "omp",
   "ceed-cpu", "occa-cpu", "raja-cpu", "cpu"
};

} // namespace mfem::internal


// Initialize the unique global Device variable.
Device Device::device_singleton;
bool Device::device_env = false;
bool Device::mem_host_env = false;
bool Device::mem_device_env = false;
bool Device::mem_types_set = false;

Device::Device()
{
   if (GetEnv("MFEM_MEMORY") && !mem_host_env && !mem_device_env)
   {
      std::string mem_backend(GetEnv("MFEM_MEMORY"));
      if (mem_backend == "host")
      {
         mem_host_env = true;
         host_mem_type = MemoryType::HOST;
         device_mem_type = MemoryType::HOST;
      }
      else if (mem_backend == "host32")
      {
         mem_host_env = true;
         host_mem_type = MemoryType::HOST_32;
         device_mem_type = MemoryType::HOST_32;
      }
      else if (mem_backend == "host64")
      {
         mem_host_env = true;
         host_mem_type = MemoryType::HOST_64;
         device_mem_type = MemoryType::HOST_64;
      }
      else if (mem_backend == "umpire")
      {
         mem_host_env = true;
         host_mem_type = MemoryType::HOST_UMPIRE;
         // Note: device_mem_type will be set to MemoryType::DEVICE_UMPIRE only
         // when an actual device is configured -- this is done later in
         // Device::UpdateMemoryTypeAndClass().
         device_mem_type = MemoryType::HOST_UMPIRE;
      }
      else if (mem_backend == "debug")
      {
         mem_host_env = true;
         host_mem_type = MemoryType::HOST_DEBUG;
         // Note: device_mem_type will be set to MemoryType::DEVICE_DEBUG only
         // when an actual device is configured -- this is done later in
         // Device::UpdateMemoryTypeAndClass().
         device_mem_type = MemoryType::HOST_DEBUG;
      }
      else if (false
#ifdef MFEM_USE_CUDA
               || mem_backend == "cuda"
#endif
#ifdef MFEM_USE_HIP
               || mem_backend == "hip"
#endif
              )
      {
         mem_host_env = true;
         host_mem_type = MemoryType::HOST;
         mem_device_env = true;
         device_mem_type = MemoryType::DEVICE;
      }
      else if (mem_backend == "uvm")
      {
         mem_host_env = true;
         mem_device_env = true;
         host_mem_type = MemoryType::MANAGED;
         device_mem_type = MemoryType::MANAGED;
      }
      else
      {
         MFEM_ABORT("Unknown memory backend!");
      }
      mm.Configure(host_mem_type, device_mem_type);
   }

   if (GetEnv("MFEM_DEVICE"))
   {
      std::string device(GetEnv("MFEM_DEVICE"));
      Configure(device);
      device_env = true;
   }
}

Device::~Device()
{
#ifdef MFEM_USE_MPI
   Hypre::Finalize();
#endif
   if ( device_env && !destroy_mm) { return; }
   if (!device_env &&  destroy_mm && !mem_host_env)
   {
#ifdef MFEM_USE_CEED
      // Destroy FES -> CeedBasis, CeedElemRestriction hash table contents
      for (auto entry : internal::ceed_basis_map)
      {
         CeedBasisDestroy(&entry.second);
      }
      internal::ceed_basis_map.clear();
      for (auto entry : internal::ceed_restr_map)
      {
         CeedElemRestrictionDestroy(&entry.second);
      }
      internal::ceed_restr_map.clear();
      // Destroy Ceed context
      CeedDestroy(&internal::ceed);
#endif
      mm.Destroy();
   }
   Get().ngpu = -1;
   Get().backends = Backend::CPU;
   Get().host_mem_type = MemoryType::HOST;
   Get().host_mem_class = MemoryClass::HOST;
   Get().device_mem_type = MemoryType::HOST;
   Get().device_mem_class = MemoryClass::HOST;
}

void Device::Configure(const std::string &device, const int device_id)
{
   // If a device was configured via the environment, skip the configuration,
   // and avoid the 'singleton_device' to destroy the mm.
   if (device_env)
   {
      std::memcpy(this, &Get(), sizeof(Device));
      Get().destroy_mm = false;
      return;
   }

   std::map<std::string, Backend::Id> bmap;
   for (int i = 0; i < Backend::NUM_BACKENDS; i++)
   {
      bmap[internal::backend_name[i]] = internal::backend_list[i];
   }
   std::string device_option;
   std::string::size_type beg = 0, end;
   while (1)
   {
      end = device.find(',', beg);
      end = (end != std::string::npos) ? end : device.size();
      const std::string bname = device.substr(beg, end - beg);
      const auto option = bname.find(':');
      const std::string backend = (option != std::string::npos) ?
                                  bname.substr(0, option) : bname;
      const auto it = bmap.find(backend);
      MFEM_VERIFY(it != bmap.end(), "Invalid backend name: '" << backend << '\'');
      Get().MarkBackend(it->second);
      if (option != std::string::npos)
      {
         device_option += bname.substr(option);
      }
      if (end == device.size()) { break; }
      beg = end + 1;
   }

   // OCCA_CUDA and CEED_CUDA need CUDA or RAJA_CUDA:
   if (Allows(Backend::OCCA_CUDA|Backend::CEED_CUDA) &&
       !Allows(Backend::RAJA_CUDA))
   {
      Get().MarkBackend(Backend::CUDA);
   }
   // CEED_HIP needs HIP:
   if (Allows(Backend::CEED_HIP))
   {
      Get().MarkBackend(Backend::HIP);
   }
   // OCCA_OMP will use OMP or RAJA_OMP unless MFEM_USE_OPENMP=NO:
#ifdef MFEM_USE_OPENMP
   if (Allows(Backend::OCCA_OMP) && !Allows(Backend::RAJA_OMP))
   {
      Get().MarkBackend(Backend::OMP);
   }
#endif

   // Perform setup.
   Get().Setup(device_option, device_id);

   // Configure the host/device MemoryType/MemoryClass.
   Get().UpdateMemoryTypeAndClass(device_option);

   // Copy all data members from the global 'singleton_device' into '*this'.
   if (this != &Get()) { std::memcpy(this, &Get(), sizeof(Device)); }

   // Only '*this' will call the MemoryManager::Destroy() method.
   destroy_mm = true;

#ifdef MFEM_USE_MPI
#if defined(HYPRE_USING_GPU) && (MFEM_HYPRE_VERSION >= 23100)
   // Skip the call to Hypre::InitDevice() if HYPRE is not initialized, e.g.
   // * if running a serial code
   // * if running with the environment variable MFEM_DEVICE set.
   if (HYPRE_Initialized())
   {
      Hypre::InitDevice();
   }
#endif
#endif
}

// static method
void Device::SetMemoryTypes(MemoryType h_mt, MemoryType d_mt)
{
   // If the device and/or the MemoryTypes are configured through the
   // environment (variables 'MFEM_DEVICE', 'MFEM_MEMORY'), ignore calls to this
   // method.
   if (mem_host_env || mem_device_env || device_env) { return; }

   MFEM_VERIFY(!IsConfigured(), "the default MemoryTypes can only be set before"
               " Device construction and configuration");
   MFEM_VERIFY(IsHostMemory(h_mt),
               "invalid host MemoryType, h_mt = " << (int)h_mt);
   MFEM_VERIFY(IsDeviceMemory(d_mt) || d_mt == h_mt,
               "invalid device MemoryType, d_mt = " << (int)d_mt
               << " (h_mt = " << (int)h_mt << ')');

   Get().host_mem_type = h_mt;
   Get().device_mem_type = d_mt;
   mem_types_set = true;

   // h_mt and d_mt will be set as dual to each other during configuration by
   // the call mm.Configure(...) in UpdateMemoryTypeAndClass()
}

void Device::Print(std::ostream &os)
{
   os << "Device configuration: ";
   bool add_comma = false;
   for (int i = 0; i < Backend::NUM_BACKENDS; i++)
   {
      if (backends & internal::backend_list[i])
      {
         if (add_comma) { os << ','; }
         add_comma = true;
         os << internal::backend_name[i];
      }
   }
   os << '\n';
#ifdef MFEM_USE_CEED
   if (Allows(Backend::CEED_MASK))
   {
      const char *ceed_backend;
      CeedGetResource(internal::ceed, &ceed_backend);
      os << "libCEED backend: " << ceed_backend << '\n';
   }
#endif
   os << "Memory configuration: "
      << MemoryTypeName[static_cast<int>(host_mem_type)];
   if (Device::Allows(Backend::DEVICE_MASK))
   {
      os << ',' << MemoryTypeName[static_cast<int>(device_mem_type)];
   }
   os << std::endl;
}

void Device::UpdateMemoryTypeAndClass(const std::string &device_option)
{
   const bool debug = Device::Allows(Backend::DEBUG_DEVICE);
   const bool device = Device::Allows(Backend::DEVICE_MASK);

#ifdef MFEM_USE_UMPIRE
   // If MFEM has been compiled with Umpire support, use it as the default
   if (!mem_host_env && !mem_types_set)
   {
      host_mem_type = MemoryType::HOST_UMPIRE;
      if (!mem_device_env)
      {
         device_mem_type = MemoryType::HOST_UMPIRE;
      }
   }
#endif

   // Enable the device memory type
   if (device)
   {
      if (!mem_device_env)
      {
         if (mem_host_env)
         {
            switch (host_mem_type)
            {
               case MemoryType::HOST_UMPIRE:
                  device_mem_type = MemoryType::DEVICE_UMPIRE;
                  break;
               case MemoryType::HOST_DEBUG:
                  device_mem_type = MemoryType::DEVICE_DEBUG;
                  break;
               default:
                  device_mem_type = MemoryType::DEVICE;
            }
         }
         else if (!mem_types_set)
         {
#ifndef MFEM_USE_UMPIRE
            device_mem_type = MemoryType::DEVICE;
#else
            device_mem_type = MemoryType::DEVICE_UMPIRE;
#endif
         }
      }
      device_mem_class = MemoryClass::DEVICE;
   }

   // Enable the UVM shortcut when requested
   if (device && device_option.find(":uvm") != std::string::npos)
   {
      host_mem_type = MemoryType::MANAGED;
      device_mem_type = MemoryType::MANAGED;
   }

   // Enable the DEBUG mode when requested
   if (debug)
   {
      host_mem_type = MemoryType::HOST_DEBUG;
      device_mem_type = MemoryType::DEVICE_DEBUG;
   }

   MFEM_VERIFY(!device || IsDeviceMemory(device_mem_type),
               "invalid device memory configuration!");

   // Update the memory manager with the new settings
   mm.Configure(host_mem_type, device_mem_type);
}

// static method
int Device::GetDeviceCount()
{
   if (Get().ngpu >= 0) { return Get().ngpu; }
#if defined(MFEM_USE_CUDA)
   return CuGetDeviceCount();
#elif defined(MFEM_USE_HIP)
   int ngpu;
   MFEM_GPU_CHECK(hipGetDeviceCount(&ngpu));
   return ngpu;
#else
   MFEM_ABORT("Unable to query number of available devices without"
              " MFEM_USE_CUDA or MFEM_USE_HIP!");
   return -1;
#endif
}

static void CudaDeviceSetup(const int dev, int &ngpu)
{
#ifdef MFEM_USE_CUDA
   ngpu = CuGetDeviceCount();
   MFEM_VERIFY(ngpu > 0, "No CUDA device found!");
   MFEM_GPU_CHECK(cudaSetDevice(dev));
#else
   MFEM_CONTRACT_VAR(dev);
   MFEM_CONTRACT_VAR(ngpu);
#endif
}

static void HipDeviceSetup(const int dev, int &ngpu)
{
#ifdef MFEM_USE_HIP
   MFEM_GPU_CHECK(hipGetDeviceCount(&ngpu));
   MFEM_VERIFY(ngpu > 0, "No HIP device found!");
   MFEM_GPU_CHECK(hipSetDevice(dev));
#else
   MFEM_CONTRACT_VAR(dev);
   MFEM_CONTRACT_VAR(ngpu);
#endif
}

static void RajaDeviceSetup(const int dev, int &ngpu)
{
#ifdef MFEM_USE_CUDA
   CudaDeviceSetup(dev, ngpu);
#elif defined(MFEM_USE_HIP)
   HipDeviceSetup(dev, ngpu);
#else
   MFEM_CONTRACT_VAR(dev);
   MFEM_CONTRACT_VAR(ngpu);
#endif
}

static void OccaDeviceSetup(const int dev)
{
#ifdef MFEM_USE_OCCA
   const int cpu  = Device::Allows(Backend::OCCA_CPU);
   const int omp  = Device::Allows(Backend::OCCA_OMP);
   const int cuda = Device::Allows(Backend::OCCA_CUDA);
   if (cpu + omp + cuda > 1)
   {
      MFEM_ABORT("Only one OCCA backend can be configured at a time!");
   }
   if (cuda)
   {
#if OCCA_CUDA_ENABLED
      std::string mode("mode: 'CUDA', device_id : ");
      internal::occaDevice.setup(mode.append(1,'0'+dev));
#else
      MFEM_ABORT("the OCCA CUDA backend requires OCCA built with CUDA!");
#endif
   }
   else if (omp)
   {
#if OCCA_OPENMP_ENABLED
      internal::occaDevice.setup("mode: 'OpenMP'");
#else
      MFEM_ABORT("the OCCA OpenMP backend requires OCCA built with OpenMP!");
#endif
   }
   else
   {
      internal::occaDevice.setup("mode: 'Serial'");
   }

   std::string mfemDir;
   if (occa::io::exists(MFEM_INSTALL_DIR "/include/mfem/"))
   {
      mfemDir = MFEM_INSTALL_DIR "/include/mfem/";
   }
   else if (occa::io::exists(MFEM_SOURCE_DIR))
   {
      mfemDir = MFEM_SOURCE_DIR;
   }
   else
   {
      MFEM_ABORT("Cannot find OCCA kernels in MFEM_INSTALL_DIR or MFEM_SOURCE_DIR");
   }

   occa::io::addLibraryPath("mfem", mfemDir);
   occa::loadKernels("mfem");
#else
   MFEM_CONTRACT_VAR(dev);
   MFEM_ABORT("the OCCA backends require MFEM built with MFEM_USE_OCCA=YES");
#endif
}

static void CeedDeviceSetup(const char* ceed_spec)
{
#ifdef MFEM_USE_CEED
   CeedInit(ceed_spec, &internal::ceed);
   const char *ceed_backend;
   CeedGetResource(internal::ceed, &ceed_backend);
   if (strcmp(ceed_spec, ceed_backend) && strcmp(ceed_spec, "/cpu/self") &&
       strcmp(ceed_spec, "/gpu/hip"))
   {
      mfem::out << std::endl << "WARNING!!!\n"
                "libCEED is not using the requested backend!!!\n"
                "WARNING!!!\n" << std::endl;
   }
#ifdef MFEM_DEBUG
   CeedSetErrorHandler(internal::ceed, CeedErrorStore);
#endif
#else
   MFEM_CONTRACT_VAR(ceed_spec);
#endif
}

void Device::Setup(const std::string &device_option, const int device_id)
{
   MFEM_VERIFY(ngpu == -1, "the mfem::Device is already configured!");

   ngpu = 0;
   dev = device_id;
#ifndef MFEM_USE_CUDA
   MFEM_VERIFY(!Allows(Backend::CUDA_MASK),
               "the CUDA backends require MFEM built with MFEM_USE_CUDA=YES");
#endif
#ifndef MFEM_USE_HIP
   MFEM_VERIFY(!Allows(Backend::HIP_MASK),
               "the HIP backends require MFEM built with MFEM_USE_HIP=YES");
#endif
#ifndef MFEM_USE_RAJA
   MFEM_VERIFY(!Allows(Backend::RAJA_MASK),
               "the RAJA backends require MFEM built with MFEM_USE_RAJA=YES");
#endif
#ifndef MFEM_USE_OPENMP
   MFEM_VERIFY(!Allows(Backend::OMP|Backend::RAJA_OMP),
               "the OpenMP and RAJA OpenMP backends require MFEM built with"
               " MFEM_USE_OPENMP=YES");
#endif
#ifndef MFEM_USE_CEED
   MFEM_VERIFY(!Allows(Backend::CEED_MASK),
               "the CEED backends require MFEM built with MFEM_USE_CEED=YES");
#endif
   if (Allows(Backend::CUDA)) { CudaDeviceSetup(dev, ngpu); }
   if (Allows(Backend::HIP)) { HipDeviceSetup(dev, ngpu); }
   if (Allows(Backend::RAJA_CUDA) || Allows(Backend::RAJA_HIP))
   { RajaDeviceSetup(dev, ngpu); }
   // The check for MFEM_USE_OCCA is in the function OccaDeviceSetup().
   if (Allows(Backend::OCCA_MASK)) { OccaDeviceSetup(dev); }
   if (Allows(Backend::CEED_MASK))
   {
      int ceed_cpu  = Allows(Backend::CEED_CPU);
      int ceed_cuda = Allows(Backend::CEED_CUDA);
      int ceed_hip  = Allows(Backend::CEED_HIP);
      MFEM_VERIFY(ceed_cpu + ceed_cuda + ceed_hip == 1,
                  "Only one CEED backend can be enabled at a time!");

      // NOTE: libCEED's /gpu/cuda/gen and /gpu/hip/gen backends are non-
      // deterministic!
      const char *ceed_spec_search =
         Allows(Backend::CEED_CPU) ? ":/cpu/self" :
         (Allows(Backend::CEED_CUDA) ? ":/gpu/cuda" :
          (Allows(Backend::CEED_HIP) ? ":/gpu/hip" : ""));
      const char *ceed_spec_default =
         Allows(Backend::CEED_CPU) ? "/cpu/self" :
         (Allows(Backend::CEED_CUDA) ? "/gpu/cuda/gen" :
          (Allows(Backend::CEED_HIP) ? "/gpu/hip/gen" : ""));
      std::string::size_type beg = device_option.find(ceed_spec_search), end;
      if (beg == std::string::npos)
      {
         CeedDeviceSetup(ceed_spec_default);
      }
      else
      {
         end = device_option.find(':', beg + 1);
         end = (end != std::string::npos) ? end : device_option.size();
         CeedDeviceSetup(device_option.substr(beg + 1, end - beg - 1).c_str());
      }
   }
   if (Allows(Backend::DEBUG_DEVICE)) { ngpu = 1; }
}

<<<<<<< HEAD
MemoryType Device::QueryMemoryType(const void* ptr)
=======
MemoryType Device::QueryMemoryType(void *ptr)
>>>>>>> e4337d10
{
   // from HYPRE's hypre_GetPointerLocation
   MemoryType res = MemoryType::HOST;
#if defined(MFEM_USE_CUDA)
   struct cudaPointerAttributes attr;

#if (CUDART_VERSION >= 11000)
   MFEM_GPU_CHECK(cudaPointerGetAttributes(&attr, ptr));
#else
   cudaPointerGetAttributes(&attr, ptr);
   if (err != cudaSuccess)
   {
      /* clear the error */
      cudaGetLastError();
   }
#endif
   switch (attr.type)
   {
      case cudaMemoryTypeUnregistered:
         // host
         break;
      case cudaMemoryTypeHost:
         res = MemoryType::HOST_PINNED;
         break;
      case cudaMemoryTypeDevice:
         res = MemoryType::DEVICE;
         break;
      case cudaMemoryTypeManaged:
         res = MemoryType::MANAGED;
         break;
   }

#elif defined(MFEM_USE_HIP)
   struct hipPointerAttribute_t attr;

   hipError_t err = hipPointerGetAttributes(&attr, ptr);
   if (err != hipSuccess)
   {
      if (err == hipErrorInvalidValue)
      {
         // host memory
         /* clear the error */
         hipGetLastError();
      }
      else
      {
         MFEM_GPU_CHECK(err);
      }
   }
   else if (attr.isManaged)
   {
      res = MemoryType::MANAGED;
   }
#if (HIP_VERSION_MAJOR >= 6)
   else if (attr.type == hipMemoryTypeDevice)
#else  // (HIP_VERSION_MAJOR < 6)
   else if (attr.memoryType == hipMemoryTypeDevice)
#endif // (HIP_VERSION_MAJOR >= 6)
   {
      res = MemoryType::DEVICE;
   }
#if (HIP_VERSION_MAJOR >= 6)
   else if (attr.type == hipMemoryTypeHost)
#else  // (HIP_VERSION_MAJOR < 6)
   else if (attr.memoryType == hipMemoryTypeHost)
#endif // (HIP_VERSION_MAJOR >= 6)
   {
      res = MemoryType::HOST_PINNED;
   }
#if (HIP_VERSION_MAJOR >= 6)
   else if (attr.type == hipMemoryTypeUnregistered)
   {
      // host memory
   }
#endif
#else
   MFEM_CONTRACT_VAR(ptr);
#endif
   return res;
}

void Device::DeviceMem(size_t *free, size_t *total)
{
#if defined(MFEM_USE_CUDA)
   cudaMemGetInfo(free, total);
#elif defined(MFEM_USE_HIP)
   hipMemGetInfo(free, total);
#else
   // not compiled with GPU support
   if (free)
   {
      *free = 0;
   }
   if (*total)
   {
      *total = 0;
   }
#endif
}

int Device::NumMultiprocessors(int dev)
{
#if defined(MFEM_USE_CUDA)
   int res;
   cudaDeviceGetAttribute(&res, cudaDevAttrMultiProcessorCount, dev);
   return res;
#elif defined(MFEM_USE_HIP)
   int res;
   hipDeviceGetAttribute(&res, hipDeviceAttributeMultiprocessorCount, dev);
   return res;
#else
   // not compiled with GPU support
   MFEM_CONTRACT_VAR(dev);
   return 0;
#endif
}

int Device::NumMultiprocessors()
{
   int dev = 0;
#if defined(MFEM_USE_CUDA)
   cudaGetDevice(&dev);
#elif defined(MFEM_USE_HIP)
   hipGetDevice(&dev);
#endif
   return NumMultiprocessors(dev);
}

int Device::WarpSize(int dev)
{
#if defined(MFEM_USE_CUDA)
   int res;
   cudaDeviceGetAttribute(&res, cudaDevAttrWarpSize, dev);
   return res;
#elif defined(MFEM_USE_HIP)
   int res;
   hipDeviceGetAttribute(&res, hipDeviceAttributeWarpSize, dev);
   return res;
#else
   // not compiled with GPU support
   MFEM_CONTRACT_VAR(dev);
   return 0;
#endif
}

int Device::WarpSize()
{
   int dev = 0;
#if defined(MFEM_USE_CUDA)
   cudaGetDevice(&dev);
#elif defined(MFEM_USE_HIP)
   hipGetDevice(&dev);
#endif
   return WarpSize(dev);
}

} // namespace mfem<|MERGE_RESOLUTION|>--- conflicted
+++ resolved
@@ -579,11 +579,7 @@
    if (Allows(Backend::DEBUG_DEVICE)) { ngpu = 1; }
 }
 
-<<<<<<< HEAD
 MemoryType Device::QueryMemoryType(const void* ptr)
-=======
-MemoryType Device::QueryMemoryType(void *ptr)
->>>>>>> e4337d10
 {
    // from HYPRE's hypre_GetPointerLocation
    MemoryType res = MemoryType::HOST;
