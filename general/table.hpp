// Copyright (c) 2010-2024, Lawrence Livermore National Security, LLC. Produced
// at the Lawrence Livermore National Laboratory. All Rights reserved. See files
// LICENSE and NOTICE for details. LLNL-CODE-806117.
//
// This file is part of the MFEM library. For more information and source code
// availability visit https://mfem.org.
//
// MFEM is free software; you can redistribute it and/or modify it under the
// terms of the BSD-3 license. We welcome feedback and contributions, see file
// CONTRIBUTING.md for details.

#ifndef MFEM_TABLE
#define MFEM_TABLE

// Data types for Table.

#include "mem_alloc.hpp"
#include "array.hpp"
#include "globals.hpp"
#include <ostream>
#include <istream>

namespace mfem
{

/// Helper struct for defining a connectivity table, see Table::MakeFromList.
struct Connection
{
   int from, to;
   Connection() = default;
   Connection(int from, int to) : from(from), to(to) { }

   bool operator==(const Connection &rhs) const
   { return (from == rhs.from) && (to == rhs.to); }
   bool operator<(const Connection &rhs) const
   { return (from == rhs.from) ? (to < rhs.to) : (from < rhs.from); }
};


/** @brief Table stores the connectivity of elements of TYPE I to elements of
    TYPE II. For example, it may be the element-to-face connectivity table. */
class Table
{
protected:
   int size; ///< The number of TYPE I elements.

   /// @name Arrays for the connectivity information in the CSR storage.
   /// @{

   /// The length of the I array is 'size + 1',
   Array<int> I;

   /// @brief The length of the J array is equal to the number of connections
   /// between TYPE I and TYPE II elements.
   Array<int> J;

   /// @}

public:
   /// Creates an empty table
   Table() { size = -1; }

   /// Create a table with an upper limit for the number of connections.
   explicit Table(int dim, int connections_per_row = 3);

   /// Create a table from a list of connections, see MakeFromList().
   Table(int nrows, Array<Connection> &list) : size(-1)
   { MakeFromList(nrows, list); }

   /// @brief Create a table with one entry per row with column indices given by
   /// @a partitioning.
   Table(int nrows, int *partitioning);

   /// @name Used together with the default constructor
   /// @{
   void MakeI(int nrows);
   void AddAColumnInRow(int r) { I[r]++; }
   void AddColumnsInRow(int r, int ncol) { I[r] += ncol; }
   void MakeJ();
   void AddConnection(int r, int c) { J[I[r]++] = c; }
   void AddConnections(int r, const int *c, int nc);
   void ShiftUpI();
   /// @}

   /// Set the size and the number of connections for the table.
   void SetSize(int dim, int connections_per_row);

   /// @brief Set the rows and the number of all connections for the table.
   ///
   /// Does NOT initialize the whole array I ! (I[0]=0 and I[rows]=nnz only)
   void SetDims(int rows, int nnz);

   /// Returns the number of TYPE I elements.
   inline int Size() const { return size; }

<<<<<<< HEAD
   /// @brief Returns the number of connections in the table.
   ///
   /// If Finalize() is not called, it returns the number of possible
   /// connections established by the used constructor. Otherwise, it is exactly
   /// the number of established connections before calling Finalize(). */
   inline int Size_of_connections() const { return I[size]; }
=======
   /** Returns the number of connections in the table. If Finalize() is
       not called, it returns the number of possible connections established
       by the used constructor. Otherwise, it is exactly the number of
       established connections before calling Finalize(). */
   inline int Size_of_connections() const { HostReadI(); return I[size]; }
>>>>>>> 7e8fc14b

   /// @brief Returns index of the connection between element i of TYPE I and
   /// element j of TYPE II.
   ///
   /// If there is no connection between element i and element j established in
   /// the table, then the return value is -1.
   int operator() (int i, int j) const;

   /// Return row i in array row (the Table must be finalized)
   void GetRow(int i, Array<int> &row) const;

   int RowSize(int i) const { return I[i+1] - I[i]; }

   const int *GetRow(int i) const { return J.GetMemory() + I[i]; }
   int *GetRow(int i) { return J.GetMemory() + I[i]; }

   int *GetI() { return I.GetData(); }
   int *GetJ() { return J.GetData(); }
   const int *GetI() const { return I.GetData(); }
   const int *GetJ() const { return J.GetData(); }

   Memory<int> &GetIMemory() { return I.GetMemory(); }
   Memory<int> &GetJMemory() { return J.GetMemory(); }
   const Memory<int> &GetIMemory() const { return I.GetMemory(); }
   const Memory<int> &GetJMemory() const { return J.GetMemory(); }

   const int *ReadI(bool on_dev = true) const { return I.Read(); }
   int *WriteI(bool on_dev = true) { return I.Write(on_dev); }
   int *ReadWriteI(bool on_dev = true) { return I.ReadWrite(on_dev); }
   const int *HostReadI() const { return I.HostRead(); }
   int *HostWriteI() { return I.HostWrite(); }
   int *HostReadWriteI() { return I.HostReadWrite(); }

   const int *ReadJ(bool on_dev = true) const { return J.Read(); }
   int *WriteJ(bool on_dev = true) { return J.Write(on_dev); }
   int *ReadWriteJ(bool on_dev = true) { return J.ReadWrite(on_dev); }
   const int *HostReadJ() const { return J.HostRead(); }
   int *HostWriteJ() { return J.HostWrite(); }
   int *ReadWriteJ() { return J.HostReadWrite(); }

   /// Sort the column (TYPE II) indices in each row.
   void SortRows();

   /// Replace the #I and #J arrays with the given @a newI and @a newJ arrays.
   /** If @a newsize < 0, then the size of the Table is not modified. */
   void SetIJ(int *newI, int *newJ, int newsize = -1);

   /// Establish connection between element i and element j in the table.
   /** The return value is the index of the connection. It returns -1 if it
       fails to establish the connection. Possibilities are there is not enough
       memory on row i to establish connection to j, an attempt to establish new
       connection after calling Finalize(). */
   int Push( int i, int j );

   /// Finalize the table initialization.
   /** The function may be called only once, after the table has been
       initialized, in order to compress array J (by getting rid of -1's in
       array J). Calling this function will "freeze" the table and function Push
       will work no more. Note: The table is functional even without calling
       Finalize(). */
   void Finalize();

   /// @brief Create the table from a list of connections {(from, to)}, where
   /// 'from' is a TYPE I index and 'to' is a TYPE II index.
   ///
   /// The list is assumed to be sorted and free of duplicities, i.e., you need
   /// to call Array::Sort and Array::Unique before calling this method. */
   void MakeFromList(int nrows, const Array<Connection> &list);

   /// Returns the number of TYPE II elements (after Finalize() is called).
   int Width() const;

   /// Releases ownership of and null-ifies the data.
   void LoseData() { size = -1; I.LoseData(); J.LoseData(); }

   /// Prints the table to the stream @a out.
   void Print(std::ostream & out = mfem::out, int width = 4) const;
   void PrintMatlab(std::ostream & out) const;

   void Save(std::ostream &out) const;
   void Load(std::istream &in);

   void Copy(Table & copy) const;
   void Swap(Table & other);

   void Clear();

   std::size_t MemoryUsage() const;
};

///  Transpose a Table
void Transpose (const Table &A, Table &At, int ncols_A_ = -1);
Table * Transpose (const Table &A);

///  @brief Transpose an Array<int>.
///
/// The array @a A represents a table where each row @a i has exactly one
/// connection to the column (TYPE II) index specified by @a A[i].
///
/// @note The column (TYPE II) indices in each row of @a At will be sorted.
void Transpose(const Array<int> &A, Table &At, int ncols_A_ = -1);

///  C = A * B  (as boolean matrices)
void Mult (const Table &A, const Table &B, Table &C);
Table * Mult (const Table &A, const Table &B);


/** Data type STable. STable is similar to Table, but it's for symmetric
    connectivity, i.e. TYPE I is equivalent to TYPE II. In the first
    dimension we put the elements with smaller index. */
class STable : public Table
{
public:
   /// Creates table with fixed number of connections.
   STable (int dim, int connections_per_row = 3);

   /** Returns index of the connection between element i of TYPE I and
       element j of TYPE II. If there is no connection between element i
       and element j established in the table, then the return value is -1. */
   int operator() (int i, int j) const;

   /** Establish connection between element i and element j in the table.
       The return value is the index of the connection. It returns -1 if it
       fails to establish the connection. Possibilities are there is not
       enough memory on row i to establish connection to j, an attempt to
       establish new connection after calling Finalize(). */
   int Push( int i, int j );

   /// Destroys STable.
   ~STable() {}
};


class DSTable
{
private:
   class Node
   {
   public:
      Node *Prev;
      int  Column, Index;
   };

   int  NumRows, NumEntries;
   Node **Rows;
#ifdef MFEM_USE_MEMALLOC
   MemAlloc <Node, 1024> NodesMem;
#endif

   int Push_(int r, int c);
   int Index(int r, int c) const;

public:
   DSTable(int nrows);
   int NumberOfRows() const { return (NumRows); }
   int NumberOfEntries() const { return (NumEntries); }
   int Push(int a, int b)
   { return ((a <= b) ? Push_(a, b) : Push_(b, a)); }
   int operator()(int a, int b) const
   { return ((a <= b) ? Index(a, b) : Index(b, a)); }
   ~DSTable();

   class RowIterator
   {
   private:
      Node *n;
   public:
      RowIterator (const DSTable &t, int r) { n = t.Rows[r]; }
      int operator!() { return (n != NULL); }
      void operator++() { n = n->Prev; }
      int Column() { return (n->Column); }
      int Index() { return (n->Index); }
      void SetIndex(int new_idx) { n->Index = new_idx; }
   };
};

}

#endif<|MERGE_RESOLUTION|>--- conflicted
+++ resolved
@@ -93,20 +93,12 @@
    /// Returns the number of TYPE I elements.
    inline int Size() const { return size; }
 
-<<<<<<< HEAD
    /// @brief Returns the number of connections in the table.
    ///
    /// If Finalize() is not called, it returns the number of possible
    /// connections established by the used constructor. Otherwise, it is exactly
    /// the number of established connections before calling Finalize(). */
-   inline int Size_of_connections() const { return I[size]; }
-=======
-   /** Returns the number of connections in the table. If Finalize() is
-       not called, it returns the number of possible connections established
-       by the used constructor. Otherwise, it is exactly the number of
-       established connections before calling Finalize(). */
    inline int Size_of_connections() const { HostReadI(); return I[size]; }
->>>>>>> 7e8fc14b
 
    /// @brief Returns index of the connection between element i of TYPE I and
    /// element j of TYPE II.
