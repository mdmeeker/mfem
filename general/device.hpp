// Copyright (c) 2010-2020, Lawrence Livermore National Security, LLC. Produced
// at the Lawrence Livermore National Laboratory. All Rights reserved. See files
// LICENSE and NOTICE for details. LLNL-CODE-806117.
//
// This file is part of the MFEM library. For more information and source code
// availability visit https://mfem.org.
//
// MFEM is free software; you can redistribute it and/or modify it under the
// terms of the BSD-3 license. We welcome feedback and contributions, see file
// CONTRIBUTING.md for details.

#ifndef MFEM_DEVICE_HPP
#define MFEM_DEVICE_HPP

#include "globals.hpp"
#include "mem_manager.hpp"

namespace mfem
{

/// MFEM backends.
/** Individual backends will generally implement only a subset of the kernels
    implemented by the default CPU backend. The goal of the backends is to
    accelerate data-parallel portions of the code and they can use a device
    memory space (e.g. GPUs) or share the memory space of the host (OpenMP). */
struct Backend
{
   /** @brief In the documentation below, we use square brackets to indicate the
       type of the backend: host or device. */
   enum Id: unsigned long
   {
      /// [host] Default CPU backend: sequential execution on each MPI rank.
      CPU = 1 << 0,
      /// [host] OpenMP backend. Enabled when MFEM_USE_OPENMP = YES.
      OMP = 1 << 1,
      /// [device] CUDA backend. Enabled when MFEM_USE_CUDA = YES.
      CUDA = 1 << 2,
      /// [device] HIP backend. Enabled when MFEM_USE_HIP = YES.
      HIP = 1 << 3,
      /** @brief [host] RAJA CPU backend: sequential execution on each MPI rank.
          Enabled when MFEM_USE_RAJA = YES. */
      RAJA_CPU = 1 << 4,
      /** @brief [host] RAJA OpenMP backend. Enabled when MFEM_USE_RAJA = YES
          and MFEM_USE_OPENMP = YES. */
      RAJA_OMP = 1 << 5,
      /** @brief [device] RAJA CUDA backend. Enabled when MFEM_USE_RAJA = YES
          and MFEM_USE_CUDA = YES. */
      RAJA_CUDA = 1 << 6,
      /** @brief [device] RAJA HIP backend. Enabled when MFEM_USE_RAJA = YES
          and MFEM_USE_HIP = YES. */
      RAJA_HIP = 1 << 7,
      /** @brief [host] OCCA CPU backend: sequential execution on each MPI rank.
          Enabled when MFEM_USE_OCCA = YES. */
      OCCA_CPU = 1 << 8,
      /// [host] OCCA OpenMP backend. Enabled when MFEM_USE_OCCA = YES.
      OCCA_OMP = 1 << 9,
      /** @brief [device] OCCA CUDA backend. Enabled when MFEM_USE_OCCA = YES
          and MFEM_USE_CUDA = YES. */
      OCCA_CUDA = 1 << 10,
      /** @brief [host] CEED CPU backend. GPU backends can still be used, but
          with expensive memory transfers. Enabled when MFEM_USE_CEED = YES. */
      CEED_CPU  = 1 << 11,
      /** @brief [device] CEED CUDA backend working together with the CUDA
          backend. Enabled when MFEM_USE_CEED = YES and MFEM_USE_CUDA = YES.
<<<<<<< HEAD
          NOTE: The current default libCEED GPU backend is non-deterministic! */
      CEED_CUDA = 1 << 12,
=======
          NOTE: The current default libCEED CUDA backend is non-deterministic! */
      CEED_CUDA = 1 << 11,
      /** @brief [device] CEED HIP backend working together with the HIP
          backend. Enabled when MFEM_USE_CEED = YES and MFEM_USE_HIP = YES. */
      CEED_HIP = 1 << 12,
>>>>>>> ed5604e0
      /** @brief [device] Debug backend: host memory is READ/WRITE protected
          while a device is in use. It allows to test the "device" code-path
          (using separate host/device memory pools and host <-> device
          transfers) without any GPU hardware. As 'DEBUG' is sometimes used
          as a macro, `_DEVICE` has been added to avoid conflicts. */
      DEBUG_DEVICE = 1 << 13
   };

   /** @brief Additional useful constants. For example, the *_MASK constants can
       be used with Device::Allows(). */
   enum
   {
      /// Number of backends: from (1 << 0) to (1 << (NUM_BACKENDS-1)).
      NUM_BACKENDS = 14,

      /// Biwise-OR of all CPU backends
      CPU_MASK = CPU | RAJA_CPU | OCCA_CPU | CEED_CPU,
      /// Biwise-OR of all CUDA backends
      CUDA_MASK = CUDA | RAJA_CUDA | OCCA_CUDA | CEED_CUDA,
      /// Biwise-OR of all HIP backends
<<<<<<< HEAD
      HIP_MASK = HIP | RAJA_HIP,
=======
      HIP_MASK = HIP | CEED_HIP,
>>>>>>> ed5604e0
      /// Biwise-OR of all OpenMP backends
      OMP_MASK = OMP | RAJA_OMP | OCCA_OMP,
      /// Bitwise-OR of all CEED backends
      CEED_MASK = CEED_CPU | CEED_CUDA | CEED_HIP,
      /// Biwise-OR of all device backends
      DEVICE_MASK = CUDA_MASK | HIP_MASK | DEBUG_DEVICE,

      /// Biwise-OR of all RAJA backends
      RAJA_MASK = RAJA_CPU | RAJA_OMP | RAJA_CUDA | RAJA_HIP,
      /// Biwise-OR of all OCCA backends
      OCCA_MASK = OCCA_CPU | OCCA_OMP | OCCA_CUDA
   };
};


/** @brief The MFEM Device class abstracts hardware devices such as GPUs, as
    well as programming models such as CUDA, OCCA, RAJA and OpenMP. */
/** This class represents a "virtual device" with the following properties:
    - At most one object of this class can be constructed and that object is
      controlled by its static methods.
    - If no Device object is constructed, the static methods will use a default
      global object which is never configured and always uses Backend::CPU.
    - Once configured, the object cannot be re-configured during the program
      lifetime.
    - MFEM classes use this object to determine where (host or device) to
      perform an operation and which backend implementation to use.
    - Multiple backends can be configured at the same time; currently, a fixed
      priority order is used to select a specific backend from the list of
      configured backends. See the Backend class and the Configure() method in
      this class for details. */
class Device
{
private:
   friend class MemoryManager;
   enum MODES {SEQUENTIAL, ACCELERATED};

   static bool device_env, mem_host_env, mem_device_env;
   static Device device_singleton;

   MODES mode;
   int dev = 0; ///< Device ID of the configured device.
   int ngpu = -1; ///< Number of detected devices; -1: not initialized.
   unsigned long backends; ///< Bitwise-OR of all configured backends.
   /// Set to true during configuration, except in 'device_singleton'.
   bool destroy_mm;
   bool mpi_gpu_aware;

   MemoryType host_mem_type;      ///< Current Host MemoryType
   MemoryClass host_mem_class;    ///< Current Host MemoryClass

   MemoryType device_mem_type;    ///< Current Device MemoryType
   MemoryClass device_mem_class;  ///< Current Device MemoryClass

   char *device_option = NULL;
   Device(Device const&);
   void operator=(Device const&);
   static Device& Get() { return device_singleton; }

   /// Setup switcher based on configuration settings
   void Setup(const int dev = 0);

   void MarkBackend(Backend::Id b) { backends |= b; }

   void UpdateMemoryTypeAndClass();

   /// Enable the use of the configured device in the code that follows.
   /** After this call MFEM classes will use the backend kernels whenever
       possible, transferring data automatically to the device, if necessary.

       If the only configured backend is the default host CPU one, the device
       will remain disabled.

       If the device is actually enabled, this method will also update the
       current host/device MemoryType and MemoryClass. */
   static void Enable();

public:
   /** @brief Default constructor. Unless Configure() is called later, the
       default Backend::CPU will be used. */
   /** @note At most one Device object can be constructed during the lifetime of
       a program.
       @note This object should be destroyed after all other MFEM objects that
       use the Device are destroyed. */
   Device();

   /** @brief Construct a Device and configure it based on the @a device string.
       See Configure() for more details. */
   /** @note At most one Device object can be constructed during the lifetime of
       a program.
       @note This object should be destroyed after all other MFEM objects that
       use the Device are destroyed. */
   Device(const std::string &device, const int dev = 0)
      : mode(Device::SEQUENTIAL),
        backends(Backend::CPU),
        destroy_mm(false),
        mpi_gpu_aware(false),
        host_mem_type(MemoryType::HOST),
        host_mem_class(MemoryClass::HOST),
        device_mem_type(MemoryType::HOST),
        device_mem_class(MemoryClass::HOST)
   { Configure(device, dev); }

   /// Destructor.
   ~Device();

   /// Configure the Device backends.
   /** The string parameter @a device must be a comma-separated list of backend
       string names (see below). The @a dev argument specifies the ID of the
       actual devices (e.g. GPU) to use.
       * The available backends are described by the Backend class.
       * The string name of a backend is the lowercase version of the
         Backend::Id enumeration constant with '_' replaced by '-', e.g. the
         string name of 'RAJA_CPU' is 'raja-cpu'. The string name of the debug
         backend (Backend::Id 'DEBUG_DEVICE') is exceptionally set to 'debug'.
       * The 'cpu' backend is always enabled with lowest priority.
       * The current backend priority from highest to lowest is:
         'ceed-cuda', 'occa-cuda', 'raja-cuda', 'cuda',
         'ceed-hip', 'hip', 'debug',
         'occa-omp', 'raja-omp', 'omp',
         'ceed-cpu', 'occa-cpu', 'raja-cpu', 'cpu'.
       * Multiple backends can be configured at the same time.
       * Only one 'occa-*' backend can be configured at a time.
       * The backend 'occa-cuda' enables the 'cuda' backend unless 'raja-cuda'
         is already enabled.
       * The backend 'occa-omp' enables the 'omp' backend (if MFEM was built
         with MFEM_USE_OPENMP=YES) unless 'raja-omp' is already enabled.
       * Only one 'ceed-*' backend can be configured at a time.
       * The backend 'ceed-cpu' delegates to a libCEED CPU backend the setup and
         evaluation of the operator.
       * The backend 'ceed-cuda' delegates to a libCEED CUDA backend the setup
         and evaluation of operators and enables the 'cuda' backend to avoid
         transfers between host and device.
       * The backend 'ceed-hip' delegates to a libCEED HIP backend the setup
         and evaluation of operators and enables the 'hip' backend to avoid
         transfers between host and device.
       * The 'debug' backend should not be combined with other device backends.
   */
   void Configure(const std::string &device, const int dev = 0);

   /// Print the configuration of the MFEM virtual device object.
   void Print(std::ostream &out = mfem::out);

   /// Return true if Configure() has been called previously.
   static inline bool IsConfigured() { return Get().ngpu >= 0; }

   /// Return true if an actual device (e.g. GPU) has been configured.
   static inline bool IsAvailable() { return Get().ngpu > 0; }

   /// Return true if any backend other than Backend::CPU is enabled.
   static inline bool IsEnabled() { return Get().mode == ACCELERATED; }

   /// The opposite of IsEnabled().
   static inline bool IsDisabled() { return !IsEnabled(); }

   /** @brief Return true if any of the backends in the backend mask, @a b_mask,
       are allowed. */
   /** This method can be used with any of the Backend::Id constants, the
       Backend::*_MASK, or combinations of those. */
   static inline bool Allows(unsigned long b_mask)
   { return Get().backends & b_mask; }

   /** @brief Get the current Host MemoryType. This is the MemoryType used by
       most MFEM classes when allocating memory used on the host.
   */
   static inline MemoryType GetHostMemoryType() { return Get().host_mem_type; }

   /** @brief Get the current Host MemoryClass. This is the MemoryClass used
       by most MFEM host Memory objects. */
   static inline MemoryClass GetHostMemoryClass() { return Get().host_mem_class; }

   /** @brief Get the current Device MemoryType. This is the MemoryType used by
       most MFEM classes when allocating memory to be used with device kernels.
   */
   static inline MemoryType GetDeviceMemoryType() { return Get().device_mem_type; }

   /// (DEPRECATED) Equivalent to GetDeviceMemoryType().
   /** @deprecated Use GetDeviceMemoryType() instead. */
   static inline MemoryType GetMemoryType() { return Get().device_mem_type; }

   /** @brief Get the current Device MemoryClass. This is the MemoryClass used
       by most MFEM device kernels to access Memory objects. */
   static inline MemoryClass GetDeviceMemoryClass() { return Get().device_mem_class; }

   /// (DEPRECATED) Equivalent to GetDeviceMemoryClass().
   /** @deprecated Use GetDeviceMemoryClass() instead. */
   static inline MemoryClass GetMemoryClass() { return Get().device_mem_class; }

   static void SetGPUAwareMPI(const bool force = true)
   { Get().mpi_gpu_aware = force; }

   static bool GetGPUAwareMPI() { return Get().mpi_gpu_aware; }
};


// Inline Memory access functions using the mfem::Device DeviceMemoryClass or
// the mfem::Device HostMemoryClass.

/** @brief Return the memory class to be used by the functions Read(), Write(),
    and ReadWrite(), while setting the device use flag in @a mem, if @a on_dev
    is true. */
template <typename T>
MemoryClass GetMemoryClass(const Memory<T> &mem, bool on_dev)
{
   if (!on_dev)
   {
      return Device::GetHostMemoryClass();
   }
   else
   {
      mem.UseDevice(true);
      return Device::GetDeviceMemoryClass();
   }
}

/** @brief Get a pointer for read access to @a mem with the mfem::Device's
    DeviceMemoryClass, if @a on_dev = true, or the mfem::Device's
    HostMemoryClass, otherwise. */
/** Also, if @a on_dev = true, the device flag of @a mem will be set. */
template <typename T>
inline const T *Read(const Memory<T> &mem, int size, bool on_dev = true)
{
   return mem.Read(GetMemoryClass(mem, on_dev), size);
}

/** @brief Shortcut to Read(const Memory<T> &mem, int size, false) */
template <typename T>
inline const T *HostRead(const Memory<T> &mem, int size)
{
   return mfem::Read(mem, size, false);
}

/** @brief Get a pointer for write access to @a mem with the mfem::Device's
    DeviceMemoryClass, if @a on_dev = true, or the mfem::Device's
    HostMemoryClass, otherwise. */
/** Also, if @a on_dev = true, the device flag of @a mem will be set. */
template <typename T>
inline T *Write(Memory<T> &mem, int size, bool on_dev = true)
{
   return mem.Write(GetMemoryClass(mem, on_dev), size);
}

/** @brief Shortcut to Write(const Memory<T> &mem, int size, false) */
template <typename T>
inline T *HostWrite(Memory<T> &mem, int size)
{
   return mfem::Write(mem, size, false);
}

/** @brief Get a pointer for read+write access to @a mem with the mfem::Device's
    DeviceMemoryClass, if @a on_dev = true, or the mfem::Device's
    HostMemoryClass, otherwise. */
/** Also, if @a on_dev = true, the device flag of @a mem will be set. */
template <typename T>
inline T *ReadWrite(Memory<T> &mem, int size, bool on_dev = true)
{
   return mem.ReadWrite(GetMemoryClass(mem, on_dev), size);
}

/** @brief Shortcut to ReadWrite(Memory<T> &mem, int size, false) */
template <typename T>
inline T *HostReadWrite(Memory<T> &mem, int size)
{
   return mfem::ReadWrite(mem, size, false);
}

} // mfem

#endif // MFEM_DEVICE_HPP<|MERGE_RESOLUTION|>--- conflicted
+++ resolved
@@ -62,16 +62,11 @@
       CEED_CPU  = 1 << 11,
       /** @brief [device] CEED CUDA backend working together with the CUDA
           backend. Enabled when MFEM_USE_CEED = YES and MFEM_USE_CUDA = YES.
-<<<<<<< HEAD
-          NOTE: The current default libCEED GPU backend is non-deterministic! */
+          NOTE: The current default libCEED CUDA backend is non-deterministic! */
       CEED_CUDA = 1 << 12,
-=======
-          NOTE: The current default libCEED CUDA backend is non-deterministic! */
-      CEED_CUDA = 1 << 11,
       /** @brief [device] CEED HIP backend working together with the HIP
           backend. Enabled when MFEM_USE_CEED = YES and MFEM_USE_HIP = YES. */
-      CEED_HIP = 1 << 12,
->>>>>>> ed5604e0
+      CEED_HIP = 1 << 13,
       /** @brief [device] Debug backend: host memory is READ/WRITE protected
           while a device is in use. It allows to test the "device" code-path
           (using separate host/device memory pools and host <-> device
@@ -85,18 +80,14 @@
    enum
    {
       /// Number of backends: from (1 << 0) to (1 << (NUM_BACKENDS-1)).
-      NUM_BACKENDS = 14,
+      NUM_BACKENDS = 15,
 
       /// Biwise-OR of all CPU backends
       CPU_MASK = CPU | RAJA_CPU | OCCA_CPU | CEED_CPU,
       /// Biwise-OR of all CUDA backends
       CUDA_MASK = CUDA | RAJA_CUDA | OCCA_CUDA | CEED_CUDA,
       /// Biwise-OR of all HIP backends
-<<<<<<< HEAD
-      HIP_MASK = HIP | RAJA_HIP,
-=======
-      HIP_MASK = HIP | CEED_HIP,
->>>>>>> ed5604e0
+      HIP_MASK = HIP | RAJA_HIP | CEED_HIP,
       /// Biwise-OR of all OpenMP backends
       OMP_MASK = OMP | RAJA_OMP | OCCA_OMP,
       /// Bitwise-OR of all CEED backends
