--- conflicted
+++ resolved
@@ -348,12 +348,9 @@
    }
 
    // 10. Free the used memory.
-<<<<<<< HEAD
    delete ode_solver;
    delete fe_coll;
    delete w_fec;
-=======
->>>>>>> f690d395
    delete mesh;
 
    return 0;
