//                       MFEM Example 26 - Parallel Version
//
// Compile with: make ex26p
//
// Sample runs:  mpirun -np 4 ex26p -m ../data/star.mesh
//               mpirun -np 4 ex26p -m ../data/fichera.mesh
//               mpirun -np 4 ex26p -m ../data/beam-hex.mesh
//
// Device sample runs:
//               mpirun -np 4 ex26p -d cuda
//               mpirun -np 4 ex26p -d occa-cuda
//               mpirun -np 4 ex26p -d raja-omp
//               mpirun -np 4 ex26p -d ceed-cpu
//               mpirun -np 4 ex26p -d ceed-cuda
//
// Description:  This example code demonstrates the use of MFEM to define a
//               simple finite element discretization of the Laplace problem
//               -Delta u = 1 with homogeneous Dirichlet boundary conditions
//               as in Example 1.
//
//               It highlights on the creation of a hierarchy of discretization
//               spaces with partial assembly and the construction of an
//               efficient multigrid preconditioner for the iterative solver.
//
//               We recommend viewing Example 1 before viewing this example.

#include "mfem.hpp"
#include <fstream>
#include <iostream>

using namespace std;
using namespace mfem;

// Class for constructing a multigrid preconditioner for the diffusion operator.
// This example multigrid preconditioner class demonstrates the creation of the
// parallel diffusion bilinear forms and operators using partial assembly for
// all spaces except the coarsest one in the ParFiniteElementSpaceHierarchy.
// The multigrid uses a PCG solver preconditioned with AMG on the coarsest level
// and second order Chebyshev accelerated smoothers on the other levels.
class DiffusionMultigrid : public GeometricMultigrid
{
private:
   ConstantCoefficient coeff;
   HypreBoomerAMG* amg;

public:
   // Constructs a diffusion multigrid for the ParFiniteElementSpaceHierarchy
   // and the array of essential boundaries
   DiffusionMultigrid(ParFiniteElementSpaceHierarchy& fespaces,
                      Array<int>& ess_bdr)
      : GeometricMultigrid(fespaces, ess_bdr), coeff(1.0)
   {
      ConstructCoarseOperatorAndSolver(fespaces.GetFESpaceAtLevel(0));

      for (int level = 1; level < fespaces.GetNumLevels(); ++level)
      {
         ConstructOperatorAndSmoother(fespaces.GetFESpaceAtLevel(level), level);
      }
   }

   ~DiffusionMultigrid() override
   {
      delete amg;
   }

private:
   void ConstructBilinearForm(ParFiniteElementSpace& fespace,
                              bool partial_assembly)
   {
      ParBilinearForm* form = new ParBilinearForm(&fespace);
      if (partial_assembly)
      {
         form->SetAssemblyLevel(AssemblyLevel::PARTIAL);
      }
      form->AddDomainIntegrator(new DiffusionIntegrator(coeff));
      form->Assemble();
      bfs.Append(form);
   }

   void ConstructCoarseOperatorAndSolver(ParFiniteElementSpace& coarse_fespace)
   {
      ConstructBilinearForm(coarse_fespace, false);

      HypreParMatrix* hypreCoarseMat = new HypreParMatrix();
      bfs[0]->FormSystemMatrix(*essentialTrueDofs[0], *hypreCoarseMat);

      amg = new HypreBoomerAMG(*hypreCoarseMat);
      amg->SetPrintLevel(-1);

      CGSolver* pcg = new CGSolver(MPI_COMM_WORLD);
      // pcg->iterative_mode = false; // the multigrid algorithm does this
      pcg->SetPrintLevel(-1);
      pcg->SetMaxIter(10);
      pcg->SetRelTol(sqrt(1e-4));
      pcg->SetAbsTol(0.0);
      pcg->SetOperator(*hypreCoarseMat);
      pcg->SetPreconditioner(*amg);

      AddLevel(hypreCoarseMat, pcg, true, true);
   }

   void ConstructOperatorAndSmoother(ParFiniteElementSpace& fespace, int level)
   {
      const Array<int> &ess_tdof_list = *essentialTrueDofs[level];
      ConstructBilinearForm(fespace, true);

      OperatorPtr opr;
      opr.SetType(Operator::ANY_TYPE);
      bfs.Last()->FormSystemMatrix(ess_tdof_list, opr);
      opr.SetOperatorOwner(false);

      Vector diag(fespace.GetTrueVSize());
      bfs.Last()->AssembleDiagonal(diag);

      Solver* smoother = new OperatorChebyshevSmoother(
<<<<<<< HEAD
         *opr, diag, *essentialTrueDofs.Last(), 2,
         fespace.GetParMesh()->GetComm());
=======
         *opr, diag, ess_tdof_list, 2, fespace.GetParMesh()->GetComm());
>>>>>>> d17f75a8

      AddLevel(opr.Ptr(), smoother, true, true);
   }
};


int main(int argc, char *argv[])
{
   // 1. Initialize MPI and HYPRE.
   Mpi::Init(argc, argv);
   int num_procs = Mpi::WorldSize();
   int myid = Mpi::WorldRank();
   Hypre::Init();

   // 2. Parse command-line options.
   const char *mesh_file = "../data/star.mesh";
   int geometric_refinements = 0;
   int order_refinements = 2;
   const char *device_config = "cpu";
   bool visualization = true;

   OptionsParser args(argc, argv);
   args.AddOption(&mesh_file, "-m", "--mesh",
                  "Mesh file to use.");
   args.AddOption(&geometric_refinements, "-gr", "--geometric-refinements",
                  "Number of geometric refinements done prior to order refinements.");
   args.AddOption(&order_refinements, "-or", "--order-refinements",
                  "Number of order refinements. Finest level in the hierarchy has order 2^{or}.");
   args.AddOption(&device_config, "-d", "--device",
                  "Device configuration string, see Device::Configure().");
   args.AddOption(&visualization, "-vis", "--visualization", "-no-vis",
                  "--no-visualization",
                  "Enable or disable GLVis visualization.");
   args.Parse();
   if (!args.Good())
   {
      if (myid == 0)
      {
         args.PrintUsage(cout);
      }
      return 1;
   }
   if (myid == 0)
   {
      args.PrintOptions(cout);
   }

   // 3. Enable hardware devices such as GPUs, and programming models such as
   //    CUDA, OCCA, RAJA and OpenMP based on command line options.
   Device device(device_config);
   if (myid == 0) { device.Print(); }

   // 4. Read the (serial) mesh from the given mesh file on all processors.  We
   //    can handle triangular, quadrilateral, tetrahedral, hexahedral, surface
   //    and volume meshes with the same code.
   Mesh *mesh = new Mesh(mesh_file, 1, 1);
   int dim = mesh->Dimension();

   // 5. Refine the serial mesh on all processors to increase the resolution. In
   //    this example we do 'ref_levels' of uniform refinement. We choose
   //    'ref_levels' to be the largest number that gives a final mesh with no
   //    more than 1,000 elements.
   {
      int ref_levels =
         (int)floor(log(1000./mesh->GetNE())/log(2.)/dim);
      for (int l = 0; l < ref_levels; l++)
      {
         mesh->UniformRefinement();
      }
   }

   // 6. Define a parallel mesh by a partitioning of the serial mesh. Refine
   //    this mesh further in parallel to increase the resolution. Once the
   //    parallel mesh is defined, the serial mesh can be deleted.
   ParMesh *pmesh = new ParMesh(MPI_COMM_WORLD, *mesh);
   delete mesh;
   {
      int par_ref_levels = 2;
      for (int l = 0; l < par_ref_levels; l++)
      {
         pmesh->UniformRefinement();
      }
   }

   // 7. Define a parallel finite element space hierarchy on the parallel mesh.
   //    Here we use continuous Lagrange finite elements. We start with order 1
   //    on the coarse level and geometrically refine the spaces by the specified
   //    amount. Afterwards, we increase the order of the finite elements by a
   //    factor of 2 for each additional level.
   FiniteElementCollection *fec = new H1_FECollection(1, dim);
   ParFiniteElementSpace *coarse_fespace = new ParFiniteElementSpace(pmesh, fec);

   Array<FiniteElementCollection*> collections;
   collections.Append(fec);
   ParFiniteElementSpaceHierarchy* fespaces = new ParFiniteElementSpaceHierarchy(
      pmesh, coarse_fespace, true, true);
   for (int level = 0; level < geometric_refinements; ++level)
   {
      fespaces->AddUniformlyRefinedLevel();
   }
   for (int level = 0; level < order_refinements; ++level)
   {
      collections.Append(new H1_FECollection((int)std::pow(2, level+1), dim));
      fespaces->AddOrderRefinedLevel(collections.Last());
   }

   HYPRE_BigInt size = fespaces->GetFinestFESpace().GlobalTrueVSize();
   if (myid == 0)
   {
      cout << "Number of finite element unknowns: " << size << endl;
   }

   // 8. Set up the parallel linear form b(.) which corresponds to the
   //    right-hand side of the FEM linear system, which in this case is
   //    (1,phi_i) where phi_i are the basis functions in fespace.
   ParLinearForm *b = new ParLinearForm(&fespaces->GetFinestFESpace());
   ConstantCoefficient one(1.0);
   b->AddDomainIntegrator(new DomainLFIntegrator(one));
   b->Assemble();

   // 9. Define the solution vector x as a parallel finite element grid function
   //    corresponding to fespace. Initialize x with initial guess of zero,
   //    which satisfies the boundary conditions.
   ParGridFunction x(&fespaces->GetFinestFESpace());
   x = 0.0;

   // 10. Create the multigrid operator using the previously created parallel
   //     FiniteElementSpaceHierarchy and additional boundary information. This
   //     operator is then used to create the MultigridSolver as preconditioner
   //     in the iterative solver.
   Array<int> ess_bdr(pmesh->bdr_attributes.Max());
   if (pmesh->bdr_attributes.Size())
   {
      ess_bdr = 1;
   }

   DiffusionMultigrid* M = new DiffusionMultigrid(*fespaces, ess_bdr);
   M->SetCycleType(Multigrid::CycleType::VCYCLE, 1, 1);

   OperatorPtr A;
   Vector X, B;
   M->FormFineLinearSystem(x, *b, A, X, B);

   // 11. Solve the linear system A X = B.
   CGSolver cg(MPI_COMM_WORLD);
   cg.SetRelTol(1e-12);
   cg.SetMaxIter(2000);
   cg.SetPrintLevel(1);
   cg.SetOperator(*A);
   cg.SetPreconditioner(*M);
   cg.Mult(B, X);

   // 12. Recover the parallel grid function corresponding to X. This is the
   //     local finite element solution on each processor.
   M->RecoverFineFEMSolution(X, *b, x);

   // 13. Save the refined mesh and the solution in parallel. This output can be
   //     viewed later using GLVis: "glvis -np <np> -m mesh -g sol".
   {
      ostringstream mesh_name, sol_name;
      mesh_name << "mesh." << setfill('0') << setw(6) << myid;
      sol_name << "sol." << setfill('0') << setw(6) << myid;

      ofstream mesh_ofs(mesh_name.str().c_str());
      mesh_ofs.precision(8);
      fespaces->GetFinestFESpace().GetParMesh()->Print(mesh_ofs);

      ofstream sol_ofs(sol_name.str().c_str());
      sol_ofs.precision(8);
      x.Save(sol_ofs);
   }

   // 14. Send the solution by socket to a GLVis server.
   if (visualization)
   {
      char vishost[] = "localhost";
      int  visport   = 19916;
      socketstream sol_sock(vishost, visport);
      sol_sock << "parallel " << num_procs << " " << myid << "\n";
      sol_sock.precision(8);
      sol_sock << "solution\n" << *fespaces->GetFinestFESpace().GetParMesh()
               << x << flush;
   }

   // 15. Free the used memory.
   delete M;
   delete b;
   delete fespaces;
   for (int level = 0; level < collections.Size(); ++level)
   {
      delete collections[level];
   }

   return 0;
}<|MERGE_RESOLUTION|>--- conflicted
+++ resolved
@@ -113,12 +113,7 @@
       bfs.Last()->AssembleDiagonal(diag);
 
       Solver* smoother = new OperatorChebyshevSmoother(
-<<<<<<< HEAD
-         *opr, diag, *essentialTrueDofs.Last(), 2,
-         fespace.GetParMesh()->GetComm());
-=======
          *opr, diag, ess_tdof_list, 2, fespace.GetParMesh()->GetComm());
->>>>>>> d17f75a8
 
       AddLevel(opr.Ptr(), smoother, true, true);
    }
