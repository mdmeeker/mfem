//                       MFEM Example 1 - Parallel Version
//
// Compile with: make ex1p
//
// Sample runs:  mpirun -np 4 ex1p -m ../data/square-disc.mesh
//               mpirun -np 4 ex1p -m ../data/star.mesh
//               mpirun -np 4 ex1p -m ../data/star-mixed.mesh
//               mpirun -np 4 ex1p -m ../data/escher.mesh
//               mpirun -np 4 ex1p -m ../data/fichera.mesh
//               mpirun -np 4 ex1p -m ../data/fichera-mixed.mesh
//               mpirun -np 4 ex1p -m ../data/toroid-wedge.mesh
//               mpirun -np 4 ex1p -m ../data/square-disc-p2.vtk -o 2
//               mpirun -np 4 ex1p -m ../data/square-disc-p3.mesh -o 3
//               mpirun -np 4 ex1p -m ../data/square-disc-nurbs.mesh -o -1
//               mpirun -np 4 ex1p -m ../data/star-mixed-p2.mesh -o 2
//               mpirun -np 4 ex1p -m ../data/disc-nurbs.mesh -o -1
//               mpirun -np 4 ex1p -m ../data/pipe-nurbs.mesh -o -1
//               mpirun -np 4 ex1p -m ../data/ball-nurbs.mesh -o 2
//               mpirun -np 4 ex1p -m ../data/fichera-mixed-p2.mesh -o 2
//               mpirun -np 4 ex1p -m ../data/star-surf.mesh
//               mpirun -np 4 ex1p -m ../data/square-disc-surf.mesh
//               mpirun -np 4 ex1p -m ../data/inline-segment.mesh
//               mpirun -np 4 ex1p -m ../data/amr-quad.mesh
//               mpirun -np 4 ex1p -m ../data/amr-hex.mesh
//               mpirun -np 4 ex1p -m ../data/mobius-strip.mesh
//               mpirun -np 4 ex1p -m ../data/mobius-strip.mesh -o -1 -sc
//
// Device sample runs:
//               mpirun -np 4 ex1p -pa -d cuda
//               mpirun -np 4 ex1p -pa -d occa-cuda
//               mpirun -np 4 ex1p -pa -d raja-omp
//
// Description:  This example code demonstrates the use of MFEM to define a
//               simple finite element discretization of the Laplace problem
//               -Delta u = 1 with homogeneous Dirichlet boundary conditions.
//               Specifically, we discretize using a FE space of the specified
//               order, or if order < 1 using an isoparametric/isogeometric
//               space (i.e. quadratic for quadratic curvilinear mesh, NURBS for
//               NURBS mesh, etc.)
//
//               The example highlights the use of mesh refinement, finite
//               element grid functions, as well as linear and bilinear forms
//               corresponding to the left-hand side and right-hand side of the
//               discrete linear system. We also cover the explicit elimination
//               of essential boundary conditions, static condensation, and the
//               optional connection to the GLVis tool for visualization.

#include "mfem.hpp"
#include <fstream>
#include <iostream>

using namespace std;
using namespace mfem;

int main(int argc, char *argv[])
{
   // 1. Initialize MPI.
   int num_procs, myid;
   MPI_Init(&argc, &argv);
   MPI_Comm_size(MPI_COMM_WORLD, &num_procs);
   MPI_Comm_rank(MPI_COMM_WORLD, &myid);

   // 2. Parse command-line options.
   const char *mesh_file = "../data/star.mesh";
   int order = 1;
   bool static_cond = false;
<<<<<<< HEAD
   bool visualization = 1;
   int ref_levels = 3;
   int seed = 1;
=======
   bool pa = false;
   const char *device_config = "cpu";
   bool visualization = true;
>>>>>>> 369fc7c9

   OptionsParser args(argc, argv);
   args.AddOption(&mesh_file, "-m", "--mesh",
                  "Mesh file to use.");
   args.AddOption(&order, "-o", "--order",
                  "Finite element order (polynomial degree) or -1 for"
                  " isoparametric space.");
   args.AddOption(&ref_levels, "-r", "--refine",
                  "Number of times to refine the mesh.");
   args.AddOption(&seed, "-s", "--seed",
                  "Random seed.");
   args.AddOption(&static_cond, "-sc", "--static-condensation", "-no-sc",
                  "--no-static-condensation", "Enable static condensation.");
   args.AddOption(&pa, "-pa", "--partial-assembly", "-no-pa",
                  "--no-partial-assembly", "Enable Partial Assembly.");
   args.AddOption(&device_config, "-d", "--device",
                  "Device configuration string, see Device::Configure().");
   args.AddOption(&visualization, "-vis", "--visualization", "-no-vis",
                  "--no-visualization",
                  "Enable or disable GLVis visualization.");
   args.Parse();
   if (!args.Good())
   {
      if (myid == 0)
      {
         args.PrintUsage(cout);
      }
      MPI_Finalize();
      return 1;
   }
   if (myid == 0)
   {
      args.PrintOptions(cout);
   }

   // 3. Enable hardware devices such as GPUs, and programming models such as
   //    CUDA, OCCA, RAJA and OpenMP based on command line options.
   Device device(device_config);
   if (myid == 0) { device.Print(); }

   // 4. Read the (serial) mesh from the given mesh file on all processors.  We
   //    can handle triangular, quadrilateral, tetrahedral, hexahedral, surface
   //    and volume meshes with the same code.
   Mesh *mesh = new Mesh(mesh_file, 1, 1);
   int dim = mesh->Dimension();

<<<<<<< HEAD
   mesh->EnsureNCMesh(true);
   mesh->UniformRefinement();

   // 4. Refine the serial mesh on all processors to increase the resolution. In
=======
   // 5. Refine the serial mesh on all processors to increase the resolution. In
>>>>>>> 369fc7c9
   //    this example we do 'ref_levels' of uniform refinement. We choose
   //    'ref_levels' to be the largest number that gives a final mesh with no
   //    more than 10,000 elements.
//   {
//      int ref_levels =
//         (int)floor(log(10000./mesh->GetNE())/log(2.)/dim);
//      for (int l = 0; l < ref_levels; l++)
//      {
//         mesh->UniformRefinement();
//      }
//   }

   // 6. Define a parallel mesh by a partitioning of the serial mesh. Refine
   //    this mesh further in parallel to increase the resolution. Once the
   //    parallel mesh is defined, the serial mesh can be deleted.
   ParMesh *pmesh = new ParMesh(MPI_COMM_WORLD, *mesh);
   delete mesh;
   {
#if 1
      srand(seed+myid);
      for (int l = 0; l < ref_levels; l++)
      {
         //pmesh->UniformRefinement();
         pmesh->RandomRefinement(0.5, true);
         /*Array<Refinement> refs;
         refs.Append(Refinement(rand() % pmesh->GetNE(), rand() % 7 + 1));
         pmesh->GeneralRefinement(refs);*/

         /*{
            Mesh debug;
            pmesh->pncmesh->GetDebugMesh(debug);
            char fname[100];
            sprintf(fname, "debug%03d-%02d.mesh", myid, l);
            ofstream f(fname);
            debug.Print(f);
         }*/
      }
#else
      Array<Refinement> refs;
      refs.Append(Refinement(0, myid == 0 ? 4 : 2));
      pmesh->GeneralRefinement(refs);
#endif
   }
   //pmesh->Rebalance();

   /*{
      Mesh debug;
      pmesh->pncmesh->GetDebugMesh(debug);
      char fname[100];
      sprintf(fname, "debug%03d.mesh", myid);
      ofstream f(fname);
      debug.Print(f);
   }*/

   /*{
      Array<Refinement> refs;
      if (myid == 0) { refs.Append(Refinement(0, 4)); }
      pmesh->GeneralRefinement(refs);
   }
   {
      Array<Refinement> refs;
      if (myid == 1) { refs.Append(Refinement(0, 2)); }
      pmesh->GeneralRefinement(refs);
   }*/

   // 7. Define a parallel finite element space on the parallel mesh. Here we
   //    use continuous Lagrange finite elements of the specified order. If
   //    order < 1, we instead use an isoparametric/isogeometric space.
   FiniteElementCollection *fec;
   if (order > 0)
   {
      fec = new H1_FECollection(order, dim);
   }
   else if (pmesh->GetNodes())
   {
      fec = pmesh->GetNodes()->OwnFEC();
      if (myid == 0)
      {
         cout << "Using isoparametric FEs: " << fec->Name() << endl;
      }
   }
   else
   {
      fec = new H1_FECollection(order = 1, dim);
   }
   ParFiniteElementSpace *fespace = new ParFiniteElementSpace(pmesh, fec);
   HYPRE_Int size = fespace->GlobalTrueVSize();
   if (myid == 0)
   {
      cout << "Number of finite element unknowns: " << size << endl;
   }

   // 8. Determine the list of true (i.e. parallel conforming) essential
   //    boundary dofs. In this example, the boundary conditions are defined
   //    by marking all the boundary attributes from the mesh as essential
   //    (Dirichlet) and converting them to a list of true dofs.
   Array<int> ess_tdof_list;
   if (pmesh->bdr_attributes.Size())
   {
      Array<int> ess_bdr(pmesh->bdr_attributes.Max());
      ess_bdr = 1;
      fespace->GetEssentialTrueDofs(ess_bdr, ess_tdof_list);
   }

   // 9. Set up the parallel linear form b(.) which corresponds to the
   //    right-hand side of the FEM linear system, which in this case is
   //    (1,phi_i) where phi_i are the basis functions in fespace.
   ParLinearForm *b = new ParLinearForm(fespace);
   ConstantCoefficient one(1.0);
   b->AddDomainIntegrator(new DomainLFIntegrator(one));
   b->Assemble();

   // 10. Define the solution vector x as a parallel finite element grid function
   //     corresponding to fespace. Initialize x with initial guess of zero,
   //     which satisfies the boundary conditions.
   ParGridFunction x(fespace);
   x = 0.0;

   // 11. Set up the parallel bilinear form a(.,.) on the finite element space
   //     corresponding to the Laplacian operator -Delta, by adding the Diffusion
   //     domain integrator.
   ParBilinearForm *a = new ParBilinearForm(fespace);
   if (pa) { a->SetAssemblyLevel(AssemblyLevel::PARTIAL); }
   a->AddDomainIntegrator(new DiffusionIntegrator(one));

   // 12. Assemble the parallel bilinear form and the corresponding linear
   //     system, applying any necessary transformations such as: parallel
   //     assembly, eliminating boundary conditions, applying conforming
   //     constraints for non-conforming AMR, static condensation, etc.
   if (static_cond) { a->EnableStaticCondensation(); }
   a->Assemble();

   OperatorPtr A;
   Vector B, X;
   a->FormLinearSystem(ess_tdof_list, x, *b, A, X, B);

   // 13. Solve the linear system A X = B.
   //     * With full assembly, use the BoomerAMG preconditioner from hypre.
   //     * With partial assembly, use no preconditioner, for now.
   Solver *prec = NULL;
   if (!pa) { prec = new HypreBoomerAMG; }
   CGSolver cg(MPI_COMM_WORLD);
   cg.SetRelTol(1e-12);
   cg.SetMaxIter(2000);
   cg.SetPrintLevel(1);
   if (prec) { cg.SetPreconditioner(*prec); }
   cg.SetOperator(*A);
   cg.Mult(B, X);
   delete prec;

<<<<<<< HEAD
   // 12. Define and apply a parallel PCG solver for AX=B with the BoomerAMG
   //     preconditioner from hypre.
   HypreSolver *amg = new HypreBoomerAMG(A);
   HyprePCG *pcg = new HyprePCG(A);
   pcg->SetTol(1e-12);
   pcg->SetMaxIter(200);
   pcg->SetPrintLevel(0);
   pcg->SetPreconditioner(*amg);
   pcg->Mult(B, X);

   // 13. Recover the parallel grid function corresponding to X. This is the
=======
   // 14. Recover the parallel grid function corresponding to X. This is the
>>>>>>> 369fc7c9
   //     local finite element solution on each processor.
   a->RecoverFEMSolution(X, *b, x);

   // 15. Save the refined mesh and the solution in parallel. This output can
   //     be viewed later using GLVis: "glvis -np <np> -m mesh -g sol".
   /*{
      ostringstream mesh_name, sol_name;
      mesh_name << "mesh." << setfill('0') << setw(6) << myid;
      sol_name << "sol." << setfill('0') << setw(6) << myid;

      ofstream mesh_ofs(mesh_name.str().c_str());
      mesh_ofs.precision(8);
      pmesh->Print(mesh_ofs);

      ofstream sol_ofs(sol_name.str().c_str());
      sol_ofs.precision(8);
      x.Save(sol_ofs);
   }*/

   // 16. Send the solution by socket to a GLVis server.
   if (visualization)
   {
      char vishost[] = "localhost";
      int  visport   = 19916;
      socketstream sol_sock(vishost, visport);
      sol_sock << "parallel " << num_procs << " " << myid << "\n";
      sol_sock.precision(8);
      sol_sock << "solution\n" << *pmesh << x << flush;
   }

   // 17. Free the used memory.
   delete a;
   delete b;
   delete fespace;
   if (order > 0) { delete fec; }
   delete pmesh;

   MPI_Finalize();

   return 0;
}<|MERGE_RESOLUTION|>--- conflicted
+++ resolved
@@ -64,15 +64,11 @@
    const char *mesh_file = "../data/star.mesh";
    int order = 1;
    bool static_cond = false;
-<<<<<<< HEAD
-   bool visualization = 1;
    int ref_levels = 3;
    int seed = 1;
-=======
    bool pa = false;
    const char *device_config = "cpu";
    bool visualization = true;
->>>>>>> 369fc7c9
 
    OptionsParser args(argc, argv);
    args.AddOption(&mesh_file, "-m", "--mesh",
@@ -119,14 +115,10 @@
    Mesh *mesh = new Mesh(mesh_file, 1, 1);
    int dim = mesh->Dimension();
 
-<<<<<<< HEAD
    mesh->EnsureNCMesh(true);
    mesh->UniformRefinement();
 
-   // 4. Refine the serial mesh on all processors to increase the resolution. In
-=======
    // 5. Refine the serial mesh on all processors to increase the resolution. In
->>>>>>> 369fc7c9
    //    this example we do 'ref_levels' of uniform refinement. We choose
    //    'ref_levels' to be the largest number that gives a final mesh with no
    //    more than 10,000 elements.
@@ -277,21 +269,7 @@
    cg.Mult(B, X);
    delete prec;
 
-<<<<<<< HEAD
-   // 12. Define and apply a parallel PCG solver for AX=B with the BoomerAMG
-   //     preconditioner from hypre.
-   HypreSolver *amg = new HypreBoomerAMG(A);
-   HyprePCG *pcg = new HyprePCG(A);
-   pcg->SetTol(1e-12);
-   pcg->SetMaxIter(200);
-   pcg->SetPrintLevel(0);
-   pcg->SetPreconditioner(*amg);
-   pcg->Mult(B, X);
-
-   // 13. Recover the parallel grid function corresponding to X. This is the
-=======
    // 14. Recover the parallel grid function corresponding to X. This is the
->>>>>>> 369fc7c9
    //     local finite element solution on each processor.
    a->RecoverFEMSolution(X, *b, x);
 
