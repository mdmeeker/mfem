//                       MFEM Example 3 - Parallel Version
//
// Compile with: make ex3p
//
// Sample runs:  mpirun -np 4 ex3p -m ../data/star.mesh
//               mpirun -np 4 ex3p -m ../data/square-disc.mesh -o 2
//               mpirun -np 4 ex3p -m ../data/beam-tet.mesh
//               mpirun -np 4 ex3p -m ../data/beam-hex.mesh
//               mpirun -np 4 ex3p -m ../data/beam-hex.mesh -o 2 -pa
//               mpirun -np 4 ex3p -m ../data/escher.mesh
//               mpirun -np 4 ex3p -m ../data/escher.mesh -o 2
//               mpirun -np 4 ex3p -m ../data/fichera.mesh
//               mpirun -np 4 ex3p -m ../data/fichera-q2.vtk
//               mpirun -np 4 ex3p -m ../data/fichera-q3.mesh
//               mpirun -np 4 ex3p -m ../data/square-disc-nurbs.mesh
//               mpirun -np 4 ex3p -m ../data/beam-hex-nurbs.mesh
//               mpirun -np 4 ex3p -m ../data/amr-quad.mesh -o 2
//               mpirun -np 4 ex3p -m ../data/amr-hex.mesh
//               mpirun -np 4 ex3p -m ../data/star-surf.mesh -o 2
//               mpirun -np 4 ex3p -m ../data/mobius-strip.mesh -o 2 -f 0.1
//               mpirun -np 4 ex3p -m ../data/klein-bottle.mesh -o 2 -f 0.1
//
// Device sample runs:
//               mpirun -np 4 ex3p -m ../data/star.mesh -pa -d cuda
//               mpirun -np 4 ex3p -m ../data/star.mesh -no-pa -d cuda
//               mpirun -np 4 ex3p -m ../data/star.mesh -pa -d raja-cuda
//               mpirun -np 4 ex3p -m ../data/star.mesh -pa -d raja-omp
//               mpirun -np 4 ex3p -m ../data/beam-hex.mesh -pa -d cuda
//
// Description:  This example code solves a simple electromagnetic diffusion
//               problem corresponding to the second order definite Maxwell
//               equation curl curl E + E = f with boundary condition
//               E x n = <given tangential field>. Here, we use a given exact
//               solution E and compute the corresponding r.h.s. f.
//               We discretize with Nedelec finite elements in 2D or 3D.
//
//               The example demonstrates the use of H(curl) finite element
//               spaces with the curl-curl and the (vector finite element) mass
//               bilinear form, as well as the computation of discretization
//               error when the exact solution is known. Static condensation is
//               also illustrated.
//
//               We recommend viewing examples 1-2 before viewing this example.

#include "mfem.hpp"
#include <fstream>
#include <iostream>

using namespace std;
using namespace mfem;

// Exact solution, E, and r.h.s., f. See below for implementation.
void E_exact(const Vector &, Vector &);
void f_exact(const Vector &, Vector &);
double freq = 1.0, kappa;
int dim;

class Curl4dPrec : public Solver
{

private:
   HypreParMatrix *A;
   ParFiniteElementSpace *fespace;

   HypreParMatrix *idMat;
   HypreParMatrix *H1VecLaplaceMat;
   HypreBoomerAMG *amgVecH1;


   HypreParMatrix *gradMat;
   HypreParMatrix *H1LaplaceMat;
   HypreBoomerAMG *amgH1;

   HypreSmoother * smoother;
   CGSolver *pcgGrad;
   CGSolver *pcgH1Vec;

   Vector *f;
   Vector *fGrad, *uGrad;
   Vector *fH1Vec, *uH1Vec;

   bool exactSolves;

public:
   Curl4dPrec(HypreParMatrix *AUser, ParFiniteElementSpace *fespaceUser,
              const Array<int> &essBnd, int orderKernel=1, bool exactSolvesUser=false)
   {
      A = AUser;
      fespace = fespaceUser;
      ParMesh *pmesh = fespace->GetParMesh();
      int dim = pmesh->Dimension();

      exactSolves = exactSolvesUser;

      int orderIm=1;  //vecH1  --> H(curl)
      int orderKer=orderKernel; //grad V --> H(curl)

      smoother = new HypreSmoother(*A, 16, 3);

      //    //for the pure dirichlet case
      //    Array<int> essBnd(pmesh->bdr_attributes.Max()); essBnd = 1;

      Array<int> HCurl_essDof(fespace->GetVSize()); HCurl_essDof = 0;
      fespace->GetEssentialVDofs(essBnd, HCurl_essDof);

      //setup the H1 FESpace
      FiniteElementCollection* fecH1;
      if (orderKer==1) { fecH1 = new LinearFECollection; }
      else { fecH1 = new QuadraticFECollection; }

      ParFiniteElementSpace *H1FESpace = new ParFiniteElementSpace(pmesh, fecH1);
      Array<int> H1_essDof(H1FESpace->GetVSize()); H1_essDof = 0;
      H1FESpace->GetEssentialVDofs(essBnd, H1_essDof);

      //setup the discrete gradient
      ParDiscreteLinearOperator *disGrad = new ParDiscreteLinearOperator(H1FESpace,
                                                                         fespace);
      disGrad->AddDomainInterpolator(new GradientInterpolator);
      disGrad->Assemble();
      disGrad->Finalize();
      SparseMatrix* smat = &(disGrad->SpMat());
      smat->EliminateCols(H1_essDof);
      for (int dof=0; dof<HCurl_essDof.Size(); dof++) if (HCurl_essDof[dof]<0) { smat->EliminateRow(dof); }
      gradMat = disGrad->ParallelAssemble();
      delete disGrad;

      //setup the H1 preconditioner
      ParBilinearForm* H1Varf = new ParBilinearForm(H1FESpace);
      H1Varf->AddDomainIntegrator(new DiffusionIntegrator);
      H1Varf->AddDomainIntegrator(new MassIntegrator);
      H1Varf->Assemble();
      H1Varf->Finalize();

      SparseMatrix &matH1(H1Varf->SpMat());
      for (int dof=0; dof<H1_essDof.Size(); dof++) if (H1_essDof[dof]<0) { matH1.EliminateRowCol(dof); }
      H1LaplaceMat = H1Varf->ParallelAssemble();
      delete H1Varf;
      amgH1 = new HypreBoomerAMG(*H1LaplaceMat);


      //setup the H1 injection
      FiniteElementCollection* fecH1Vec;
      if (orderIm==1) { fecH1Vec = new LinearFECollection; }
      else { fecH1Vec = new QuadraticFECollection; }
      ParFiniteElementSpace *H1VecFESpace = new ParFiniteElementSpace(pmesh, fecH1Vec,
                                                                      dim, Ordering::byVDIM);
      Array<int> H1Vec_essDof(H1VecFESpace->GetVSize()); H1Vec_essDof = 0;
      H1VecFESpace->GetEssentialVDofs(essBnd, H1Vec_essDof);

      //setup the discrete gradient
      ParDiscreteLinearOperator *disInterpol = new ParDiscreteLinearOperator(
         H1VecFESpace, fespace);
      disInterpol->AddDomainInterpolator(new IdentityInterpolator);
      disInterpol->Assemble();
      disInterpol->Finalize();
      SparseMatrix* smatID = &(disInterpol->SpMat());
      smatID->EliminateCols(H1Vec_essDof);
      for (int dof=0; dof<HCurl_essDof.Size(); dof++) if (HCurl_essDof[dof]<0) { smatID->EliminateRow(dof); }
      idMat = disInterpol->ParallelAssemble();
      delete disInterpol;

      //setup the H1-vec preconditioner
      ParBilinearForm* H1VecVarf = new ParBilinearForm(H1VecFESpace);
      H1VecVarf->AddDomainIntegrator(new VectorDiffusionIntegrator);
      H1VecVarf->AddDomainIntegrator(new VectorMassIntegrator);
      H1VecVarf->Assemble();
      H1VecVarf->Finalize();

      SparseMatrix &matH1Vec(H1VecVarf->SpMat());
      for (int dof=0; dof<H1Vec_essDof.Size(); dof++) if (H1Vec_essDof[dof]<0) { matH1Vec.EliminateRowCol(dof); }
      H1VecLaplaceMat = H1VecVarf->ParallelAssemble();
      delete H1VecVarf;
      amgVecH1 = new HypreBoomerAMG(*H1VecLaplaceMat);
      amgVecH1->SetSystemsOptions(dim);


      f = new Vector(fespace->GetTrueVSize());

      fGrad = new Vector(H1FESpace->GetTrueVSize());
      uGrad = new Vector(H1FESpace->GetTrueVSize());

      fH1Vec = new Vector(H1VecFESpace->GetTrueVSize());
      uH1Vec = new Vector(H1VecFESpace->GetTrueVSize());;


      amgH1->Mult(*fGrad, *uGrad);
      amgVecH1->Mult(*fH1Vec, *uH1Vec);

      pcgGrad = new CGSolver(MPI_COMM_WORLD);
      pcgGrad->SetOperator(*H1LaplaceMat);
      pcgGrad->SetPreconditioner(*amgH1);
      pcgGrad->SetRelTol(1e-16);
      pcgGrad->SetMaxIter(100000000);
      pcgGrad->SetPrintLevel(-2);

      pcgH1Vec = new CGSolver(MPI_COMM_WORLD);
      pcgH1Vec->SetOperator(*H1VecLaplaceMat);
      pcgH1Vec->SetPreconditioner(*amgVecH1);
      pcgH1Vec->SetRelTol(1e-16);
      pcgH1Vec->SetMaxIter(100000000);
      pcgH1Vec->SetPrintLevel(-2);

   }

   void setExactSolve(bool exSol)
   {
      exactSolves = exSol;
   }

   virtual void Mult(const Vector &x, Vector &y) const
   {
      smoother->Mult(x,y);

      idMat->MultTranspose(x,*fH1Vec);
      *uH1Vec = 0.0;
      if (exactSolves) { pcgH1Vec->Mult(*fH1Vec, *uH1Vec); }
      else { amgVecH1->Mult(*fH1Vec, *uH1Vec); }
      idMat->Mult(1.0, *uH1Vec, 1.0, y);

      gradMat->MultTranspose(x,*fGrad);
      *uGrad = 0.0;
      if (exactSolves) { pcgGrad->Mult(*fGrad, *uGrad); }
      else { amgH1->Mult(*fGrad, *uGrad); }
      gradMat->Mult(1.0, *uGrad, 1.0, y);

   }

   virtual void SetOperator(const Operator &op) {};

};

int main(int argc, char *argv[])
{
   // 1. Initialize MPI.
   int num_procs, myid;
   MPI_Init(&argc, &argv);
   MPI_Comm_size(MPI_COMM_WORLD, &num_procs);
   MPI_Comm_rank(MPI_COMM_WORLD, &myid);

   // 2. Parse command-line options.
   const char *mesh_file = "../data/beam-tet.mesh";
   int order = 1;
   bool static_cond = false;
   bool pa = false;
   const char *device_config = "cpu";
   bool visualization = true;
#ifdef MFEM_USE_AMGX
   bool useAmgX = false;
#endif

   OptionsParser args(argc, argv);
   args.AddOption(&mesh_file, "-m", "--mesh",
                  "Mesh file to use.");
   args.AddOption(&order, "-o", "--order",
                  "Finite element order (polynomial degree).");
   args.AddOption(&freq, "-f", "--frequency", "Set the frequency for the exact"
                  " solution.");
   args.AddOption(&static_cond, "-sc", "--static-condensation", "-no-sc",
                  "--no-static-condensation", "Enable static condensation.");
   args.AddOption(&pa, "-pa", "--partial-assembly", "-no-pa",
                  "--no-partial-assembly", "Enable Partial Assembly.");
   args.AddOption(&device_config, "-d", "--device",
                  "Device configuration string, see Device::Configure().");
   args.AddOption(&visualization, "-vis", "--visualization", "-no-vis",
                  "--no-visualization",
                  "Enable or disable GLVis visualization.");
#ifdef MFEM_USE_AMGX
   args.AddOption(&useAmgX, "-amgx", "--useAmgX", "-no-amgx",
                  "--no-useAmgX",
                  "Enable or disable AmgX in MatrixFreeAMS.");
#endif

   args.Parse();
   if (!args.Good())
   {
      if (myid == 0)
      {
         args.PrintUsage(cout);
      }
      MPI_Finalize();
      return 1;
   }
   if (myid == 0)
   {
      args.PrintOptions(cout);
   }
   kappa = freq * M_PI;

   // 3. Enable hardware devices such as GPUs, and programming models such as
   //    CUDA, OCCA, RAJA and OpenMP based on command line options.
   Device device(device_config);
   if (myid == 0) { device.Print(); }

   // 4. Read the (serial) mesh from the given mesh file on all processors.  We
   //    can handle triangular, quadrilateral, tetrahedral, hexahedral, surface
   //    and volume meshes with the same code.
   Mesh *mesh = new Mesh(mesh_file, 1, 1);
   dim = mesh->Dimension();
   int sdim = mesh->SpaceDimension();

   // 5. Refine the serial mesh on all processors to increase the resolution. In
   //    this example we do 'ref_levels' of uniform refinement. We choose
   //    'ref_levels' to be the largest number that gives a final mesh with no
   //    more than 1,000 elements.
   {
      int ref_levels = (int)floor(log(1000./mesh->GetNE())/log(2.)/dim);
      for (int l = 0; l < ref_levels; l++)
      {
         mesh->UniformRefinement();
      }
   }

   // 6. Define a parallel mesh by a partitioning of the serial mesh. Refine
   //    this mesh further in parallel to increase the resolution. Once the
   //    parallel mesh is defined, the serial mesh can be deleted. Tetrahedral
   //    meshes need to be reoriented before we can define high-order Nedelec
   //    spaces on them.
   ParMesh *pmesh = new ParMesh(MPI_COMM_WORLD, *mesh);
   delete mesh;
   {
      int par_ref_levels = 2;
      for (int l = 0; l < par_ref_levels; l++)
      {
         pmesh->UniformRefinement();
      }
   }
   pmesh->ReorientTetMesh();

<<<<<<< HEAD
   pmesh->PrintInfo(std::cout);

   // 6. Define a parallel finite element space on the parallel mesh. Here we
=======
   // 7. Define a parallel finite element space on the parallel mesh. Here we
>>>>>>> 35a79116
   //    use the Nedelec finite elements of the specified order.
   FiniteElementCollection *fec;
   if (dim==4)
   {
      if (order==1) { fec = new ND1_4DFECollection; }
      else { fec = new ND2_4DFECollection; }
   }
   else { fec = new ND_FECollection(order, dim); }
   ParFiniteElementSpace *fespace = new ParFiniteElementSpace(pmesh, fec);
   HYPRE_Int size = fespace->GlobalTrueVSize();
   if (myid == 0)
   {
      cout << "Number of finite element unknowns: " << size << endl;
   }

   // 8. Determine the list of true (i.e. parallel conforming) essential
   //    boundary dofs. In this example, the boundary conditions are defined
   //    by marking all the boundary attributes from the mesh as essential
   //    (Dirichlet) and converting them to a list of true dofs.
   Array<int> ess_tdof_list;
<<<<<<< HEAD
   Array<int> ess_bdr(pmesh->bdr_attributes.Max());
   ess_bdr = 1;
   if (pmesh->bdr_attributes.Size())
   {
=======
   Array<int> ess_bdr;
   if (pmesh->bdr_attributes.Size())
   {
      ess_bdr.SetSize(pmesh->bdr_attributes.Max());
      ess_bdr = 1;
>>>>>>> 35a79116
      fespace->GetEssentialTrueDofs(ess_bdr, ess_tdof_list);
   }

   // 9. Set up the parallel linear form b(.) which corresponds to the
   //    right-hand side of the FEM linear system, which in this case is
   //    (f,phi_i) where f is given by the function f_exact and phi_i are the
   //    basis functions in the finite element fespace.
   VectorFunctionCoefficient f(sdim, f_exact);
   ParLinearForm *b = new ParLinearForm(fespace);
   b->AddDomainIntegrator(new VectorFEDomainLFIntegrator(f));
   b->Assemble();

   // 10. Define the solution vector x as a parallel finite element grid function
   //     corresponding to fespace. Initialize x by projecting the exact
   //     solution. Note that only values from the boundary edges will be used
   //     when eliminating the non-homogeneous boundary condition to modify the
   //     r.h.s. vector b.
   ParGridFunction x(fespace);
   VectorFunctionCoefficient E(sdim, E_exact);
   x.ProjectCoefficient(E);

   // 11. Set up the parallel bilinear form corresponding to the EM diffusion
   //     operator curl muinv curl + sigma I, by adding the curl-curl and the
   //     mass domain integrators.
   Coefficient *muinv = new ConstantCoefficient(1.0);
   Coefficient *sigma = new ConstantCoefficient(1.0);
   ParBilinearForm *a = new ParBilinearForm(fespace);
   if (pa) { a->SetAssemblyLevel(AssemblyLevel::PARTIAL); }
   a->AddDomainIntegrator(new CurlCurlIntegrator(*muinv));
   a->AddDomainIntegrator(new VectorFEMassIntegrator(*sigma));

   // 12. Assemble the parallel bilinear form and the corresponding linear
   //     system, applying any necessary transformations such as: parallel
   //     assembly, eliminating boundary conditions, applying conforming
   //     constraints for non-conforming AMR, static condensation, etc.
   if (static_cond) { a->EnableStaticCondensation(); }
   a->Assemble();

   OperatorPtr A;
   Vector B, X;
   a->FormLinearSystem(ess_tdof_list, x, *b, A, X, B);

   // 13. Solve the system AX=B using PCG with an AMS preconditioner.
   if (pa)
   {
#ifdef MFEM_USE_AMGX
      MatrixFreeAMS ams(*a, *A, *fespace, muinv, sigma, NULL, ess_bdr, useAmgX);
#else
      MatrixFreeAMS ams(*a, *A, *fespace, muinv, sigma, NULL, ess_bdr);
#endif
      CGSolver cg(MPI_COMM_WORLD);
      cg.SetRelTol(1e-12);
      cg.SetMaxIter(1000);
      cg.SetPrintLevel(1);
      cg.SetOperator(*A);
      cg.SetPreconditioner(ams);
      cg.Mult(B, X);
   }
   else
   {
      if (myid == 0)
      {
         cout << "Size of linear system: "
              << A.As<HypreParMatrix>()->GetGlobalNumRows() << endl;
      }

      ParFiniteElementSpace *prec_fespace =
         (a->StaticCondensationIsEnabled() ? a->SCParFESpace() : fespace);
      HypreAMS ams(*A.As<HypreParMatrix>(), prec_fespace);
      HyprePCG pcg(*A.As<HypreParMatrix>());
      pcg.SetTol(1e-12);
      pcg.SetMaxIter(500);
      pcg.SetPrintLevel(2);
      pcg.SetPreconditioner(ams);
      pcg.Mult(B, X);
   }

<<<<<<< HEAD
   // 12. Define and apply a parallel PCG solver for AX=B with the AMS
   //     preconditioner from hypre.
   ParFiniteElementSpace *prec_fespace =
      (a->StaticCondensationIsEnabled() ? a->SCParFESpace() : fespace);
   Solver *prec;
   if (dim<=3) { prec = new HypreAMS(A, prec_fespace); }
   else if (dim==4) { prec = new Curl4dPrec(&A, fespace, ess_bdr, order, false); }
   IterativeSolver *pcg = new CGSolver(MPI_COMM_WORLD);
   pcg->SetOperator(A);
   pcg->SetRelTol(1e-12);
   pcg->SetMaxIter(500);
   pcg->SetPrintLevel(1);
   pcg->SetPreconditioner(*prec);
   pcg->Mult(B, X);

   // 13. Recover the parallel grid function corresponding to X. This is the
=======
   // 14. Recover the parallel grid function corresponding to X. This is the
>>>>>>> 35a79116
   //     local finite element solution on each processor.
   a->RecoverFEMSolution(X, *b, x);

   // 15. Compute and print the L^2 norm of the error.
   {
      double err = x.ComputeL2Error(E);
      if (myid == 0)
      {
         cout << "\n|| E_h - E ||_{L^2} = " << err << '\n' << endl;
      }
   }

   // 16. Save the refined mesh and the solution in parallel. This output can
   //     be viewed later using GLVis: "glvis -np <np> -m mesh -g sol".
   {
      ostringstream mesh_name, sol_name;
      mesh_name << "mesh." << setfill('0') << setw(6) << myid;
      sol_name << "sol." << setfill('0') << setw(6) << myid;

      ofstream mesh_ofs(mesh_name.str().c_str());
      mesh_ofs.precision(8);
      pmesh->Print(mesh_ofs);

      ofstream sol_ofs(sol_name.str().c_str());
      sol_ofs.precision(8);
      x.Save(sol_ofs);
   }

   // 17. Send the solution by socket to a GLVis server.
   if (visualization)
   {
      char vishost[] = "localhost";
      int  visport   = 19916;
      socketstream sol_sock(vishost, visport);
      sol_sock << "parallel " << num_procs << " " << myid << "\n";
      sol_sock.precision(8);
      sol_sock << "solution\n" << *pmesh << x << flush;
   }

<<<<<<< HEAD
   // 17. Free the used memory.
   delete pcg;
   delete prec;
=======
   // 18. Free the used memory.
>>>>>>> 35a79116
   delete a;
   delete sigma;
   delete muinv;
   delete b;
   delete fespace;
   delete fec;
   delete pmesh;

   MPI_Finalize();

   return 0;
}


void E_exact(const Vector &x, Vector &E)
{
   if (dim==4)
   {
      E(0) =  sin(M_PI*x(0))*cos(M_PI*x(1))*cos(M_PI*x(2))*cos(M_PI*x(3));
      E(1) = -cos(M_PI*x(0))*sin(M_PI*x(1))*cos(M_PI*x(2))*cos(M_PI*x(3));
      E(2) =  cos(M_PI*x(0))*cos(M_PI*x(1))*sin(M_PI*x(2))*cos(M_PI*x(3));
      E(3) = -cos(M_PI*x(0))*cos(M_PI*x(1))*cos(M_PI*x(2))*sin(M_PI*x(3));
   }
   else if (dim == 3)
   {
      E(0) = sin(kappa * x(1));
      E(1) = sin(kappa * x(2));
      E(2) = sin(kappa * x(0));
   }
   else
   {
      E(0) = sin(kappa * x(1));
      E(1) = sin(kappa * x(0));
      if (x.Size() == 3) { E(2) = 0.0; }
   }
}

void f_exact(const Vector &x, Vector &f)
{
   //f_exact = E +  DivSkew P( curl E ), where P is the 4d permutation operator
   if (dim==4)
   {
      f(0) =  (1.0+4.0*M_PI*M_PI)*sin(M_PI*x(0))*cos(M_PI*x(1))*cos(M_PI*x(2))*cos(
                 M_PI*x(3));
      f(1) = -(1.0+4.0*M_PI*M_PI)*cos(M_PI*x(0))*sin(M_PI*x(1))*cos(M_PI*x(2))*cos(
                M_PI*x(3));
      f(2) =  (1.0+4.0*M_PI*M_PI)*cos(M_PI*x(0))*cos(M_PI*x(1))*sin(M_PI*x(2))*cos(
                 M_PI*x(3));
      f(3) = -(1.0+4.0*M_PI*M_PI)*cos(M_PI*x(0))*cos(M_PI*x(1))*cos(M_PI*x(2))*sin(
                M_PI*x(3));
   }
   else if (dim == 3)
   {
      f(0) = (1. + kappa * kappa) * sin(kappa * x(1));
      f(1) = (1. + kappa * kappa) * sin(kappa * x(2));
      f(2) = (1. + kappa * kappa) * sin(kappa * x(0));
   }
   else
   {
      f(0) = (1. + kappa * kappa) * sin(kappa * x(1));
      f(1) = (1. + kappa * kappa) * sin(kappa * x(0));
      if (x.Size() == 3) { f(2) = 0.0; }
   }
}<|MERGE_RESOLUTION|>--- conflicted
+++ resolved
@@ -326,13 +326,7 @@
    }
    pmesh->ReorientTetMesh();
 
-<<<<<<< HEAD
-   pmesh->PrintInfo(std::cout);
-
-   // 6. Define a parallel finite element space on the parallel mesh. Here we
-=======
    // 7. Define a parallel finite element space on the parallel mesh. Here we
->>>>>>> 35a79116
    //    use the Nedelec finite elements of the specified order.
    FiniteElementCollection *fec;
    if (dim==4)
@@ -353,18 +347,11 @@
    //    by marking all the boundary attributes from the mesh as essential
    //    (Dirichlet) and converting them to a list of true dofs.
    Array<int> ess_tdof_list;
-<<<<<<< HEAD
-   Array<int> ess_bdr(pmesh->bdr_attributes.Max());
-   ess_bdr = 1;
-   if (pmesh->bdr_attributes.Size())
-   {
-=======
    Array<int> ess_bdr;
    if (pmesh->bdr_attributes.Size())
    {
       ess_bdr.SetSize(pmesh->bdr_attributes.Max());
       ess_bdr = 1;
->>>>>>> 35a79116
       fespace->GetEssentialTrueDofs(ess_bdr, ess_tdof_list);
    }
 
@@ -433,35 +420,30 @@
 
       ParFiniteElementSpace *prec_fespace =
          (a->StaticCondensationIsEnabled() ? a->SCParFESpace() : fespace);
+      Solver *prec;
       HypreAMS ams(*A.As<HypreParMatrix>(), prec_fespace);
-      HyprePCG pcg(*A.As<HypreParMatrix>());
-      pcg.SetTol(1e-12);
-      pcg.SetMaxIter(500);
-      pcg.SetPrintLevel(2);
-      pcg.SetPreconditioner(ams);
-      pcg.Mult(B, X);
-   }
-
-<<<<<<< HEAD
-   // 12. Define and apply a parallel PCG solver for AX=B with the AMS
-   //     preconditioner from hypre.
-   ParFiniteElementSpace *prec_fespace =
-      (a->StaticCondensationIsEnabled() ? a->SCParFESpace() : fespace);
-   Solver *prec;
-   if (dim<=3) { prec = new HypreAMS(A, prec_fespace); }
-   else if (dim==4) { prec = new Curl4dPrec(&A, fespace, ess_bdr, order, false); }
-   IterativeSolver *pcg = new CGSolver(MPI_COMM_WORLD);
-   pcg->SetOperator(A);
-   pcg->SetRelTol(1e-12);
-   pcg->SetMaxIter(500);
-   pcg->SetPrintLevel(1);
-   pcg->SetPreconditioner(*prec);
-   pcg->Mult(B, X);
+      if (dim <= 3)
+      {
+         prec = new HypreAMS(*A.As<HypreParMatrix>(), prec_fespace);
+      }
+      else if (dim == 4)
+      {
+         prec = new Curl4dPrec(A.As<HypreParMatrix>(), fespace, ess_bdr, order, false);
+      }
+      IterativeSolver *pcg = new CGSolver(MPI_COMM_WORLD);
+      pcg->SetOperator(*A.As<HypreParMatrix>());
+      pcg->SetTol(1e-12);
+      pcg->SetMaxIter(500);
+      pcg->SetPrintLevel(2);
+      pcg->SetPreconditioner(*prec);
+      pcg->Mult(B, X);
+
+      delete pcg;
+      delete prec;
+   }
 
    // 13. Recover the parallel grid function corresponding to X. This is the
-=======
    // 14. Recover the parallel grid function corresponding to X. This is the
->>>>>>> 35a79116
    //     local finite element solution on each processor.
    a->RecoverFEMSolution(X, *b, x);
 
@@ -501,13 +483,7 @@
       sol_sock << "solution\n" << *pmesh << x << flush;
    }
 
-<<<<<<< HEAD
-   // 17. Free the used memory.
-   delete pcg;
-   delete prec;
-=======
    // 18. Free the used memory.
->>>>>>> 35a79116
    delete a;
    delete sigma;
    delete muinv;
