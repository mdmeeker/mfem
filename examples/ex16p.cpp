--- conflicted
+++ resolved
@@ -357,11 +357,8 @@
    }
 
    // 12. Free the used memory.
-<<<<<<< HEAD
-=======
    delete ode_solver;
    delete fe_coll;
->>>>>>> 1eb05fe7
    delete pmesh;
 
    return 0;
