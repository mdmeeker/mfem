//                       MFEM Example 11 - Parallel Version
//
// Compile with: make ex11p
//
// Sample runs:  mpirun -np 4 ex11p -m ../data/square-disc.mesh
//               mpirun -np 4 ex11p -m ../data/star.mesh
//               mpirun -np 4 ex11p -m ../data/star-mixed.mesh
//               mpirun -np 4 ex11p -m ../data/escher.mesh
//               mpirun -np 4 ex11p -m ../data/fichera.mesh
//               mpirun -np 4 ex11p -m ../data/fichera-mixed.mesh
<<<<<<< HEAD
//               mpirun -np 4 ex11p -m ../data/annulus-pi-3.msh
//               mpirun -np 4 ex11p -m ../data/torus-pi-3.msh -rs 1
=======
//               mpirun -np 4 ex11p -m ../data/periodic-annulus-sector.msh
//               mpirun -np 4 ex11p -m ../data/periodic-torus-sector.msh -rs 1
>>>>>>> dc4715e0
//               mpirun -np 4 ex11p -m ../data/toroid-wedge.mesh -o 2
//               mpirun -np 4 ex11p -m ../data/square-disc-p2.vtk -o 2
//               mpirun -np 4 ex11p -m ../data/square-disc-p3.mesh -o 3
//               mpirun -np 4 ex11p -m ../data/square-disc-nurbs.mesh -o -1
//               mpirun -np 4 ex11p -m ../data/disc-nurbs.mesh -o -1 -n 20
//               mpirun -np 4 ex11p -m ../data/pipe-nurbs.mesh -o -1
//               mpirun -np 4 ex11p -m ../data/ball-nurbs.mesh -o 2
//               mpirun -np 4 ex11p -m ../data/star-surf.mesh
//               mpirun -np 4 ex11p -m ../data/square-disc-surf.mesh
//               mpirun -np 4 ex11p -m ../data/inline-segment.mesh
//               mpirun -np 4 ex11p -m ../data/inline-quad.mesh
//               mpirun -np 4 ex11p -m ../data/inline-tri.mesh
//               mpirun -np 4 ex11p -m ../data/inline-hex.mesh
//               mpirun -np 4 ex11p -m ../data/inline-tet.mesh
//               mpirun -np 4 ex11p -m ../data/inline-wedge.mesh -s 83
//               mpirun -np 4 ex11p -m ../data/amr-quad.mesh
//               mpirun -np 4 ex11p -m ../data/amr-hex.mesh
//               mpirun -np 4 ex11p -m ../data/mobius-strip.mesh -n 8
//               mpirun -np 4 ex11p -m ../data/klein-bottle.mesh -n 10
//
// Description:  This example code demonstrates the use of MFEM to solve the
//               eigenvalue problem -Delta u = lambda u with homogeneous
//               Dirichlet boundary conditions.
//
//               We compute a number of the lowest eigenmodes by discretizing
//               the Laplacian and Mass operators using a FE space of the
//               specified order, or an isoparametric/isogeometric space if
//               order < 1 (quadratic for quadratic curvilinear mesh, NURBS for
//               NURBS mesh, etc.)
//
//               The example highlights the use of the LOBPCG eigenvalue solver
//               together with the BoomerAMG preconditioner in HYPRE, as well as
//               optionally the SuperLU or STRUMPACK parallel direct solvers.
//               Reusing a single GLVis visualization window for multiple
//               eigenfunctions is also illustrated.
//
//               We recommend viewing Example 1 before viewing this example.

#include "mfem.hpp"
#include <fstream>
#include <iostream>

using namespace std;
using namespace mfem;

int main(int argc, char *argv[])
{
   // 1. Initialize MPI.
   int num_procs, myid;
   MPI_Init(&argc, &argv);
   MPI_Comm_size(MPI_COMM_WORLD, &num_procs);
   MPI_Comm_rank(MPI_COMM_WORLD, &myid);

   // 2. Parse command-line options.
   const char *mesh_file = "../data/star.mesh";
   int ser_ref_levels = 2;
   int par_ref_levels = 1;
   int order = 1;
   int nev = 5;
   int seed = 75;
   bool slu_solver  = false;
   bool sp_solver = false;
   bool visualization = 1;

   OptionsParser args(argc, argv);
   args.AddOption(&mesh_file, "-m", "--mesh",
                  "Mesh file to use.");
   args.AddOption(&ser_ref_levels, "-rs", "--refine-serial",
                  "Number of times to refine the mesh uniformly in serial.");
   args.AddOption(&par_ref_levels, "-rp", "--refine-parallel",
                  "Number of times to refine the mesh uniformly in parallel.");
   args.AddOption(&order, "-o", "--order",
                  "Finite element order (polynomial degree) or -1 for"
                  " isoparametric space.");
   args.AddOption(&nev, "-n", "--num-eigs",
                  "Number of desired eigenmodes.");
   args.AddOption(&seed, "-s", "--seed",
                  "Random seed used to initialize LOBPCG.");
#ifdef MFEM_USE_SUPERLU
   args.AddOption(&slu_solver, "-slu", "--superlu", "-no-slu",
                  "--no-superlu", "Use the SuperLU Solver.");
#endif
#ifdef MFEM_USE_STRUMPACK
   args.AddOption(&sp_solver, "-sp", "--strumpack", "-no-sp",
                  "--no-strumpack", "Use the STRUMPACK Solver.");
#endif
   args.AddOption(&visualization, "-vis", "--visualization", "-no-vis",
                  "--no-visualization",
                  "Enable or disable GLVis visualization.");
   args.Parse();
   if (slu_solver && sp_solver)
   {
      if (myid == 0)
         cout << "WARNING: Both SuperLU and STRUMPACK have been selected,"
              << " please choose either one." << endl
              << "         Defaulting to SuperLU." << endl;
      sp_solver = false;
   }
   // The command line options are also passed to the STRUMPACK
   // solver. So do not exit if some options are not recognized.
   if (!sp_solver)
   {
      if (!args.Good())
      {
         if (myid == 0)
         {
            args.PrintUsage(cout);
         }
         MPI_Finalize();
         return 1;
      }
   }
   if (myid == 0)
   {
      args.PrintOptions(cout);
   }

   // 3. Read the (serial) mesh from the given mesh file on all processors. We
   //    can handle triangular, quadrilateral, tetrahedral, hexahedral, surface
   //    and volume meshes with the same code.
   Mesh *mesh = new Mesh(mesh_file, 1, 1);
   int dim = mesh->Dimension();

   // 4. Refine the serial mesh on all processors to increase the resolution. In
   //    this example we do 'ref_levels' of uniform refinement (2 by default, or
   //    specified on the command line with -rs).
   for (int lev = 0; lev < ser_ref_levels; lev++)
   {
      mesh->UniformRefinement();
   }

   // 5. Define a parallel mesh by a partitioning of the serial mesh. Refine
   //    this mesh further in parallel to increase the resolution (1 time by
   //    default, or specified on the command line with -rp). Once the parallel
   //    mesh is defined, the serial mesh can be deleted.
   ParMesh *pmesh = new ParMesh(MPI_COMM_WORLD, *mesh);
   delete mesh;
   for (int lev = 0; lev < par_ref_levels; lev++)
   {
      pmesh->UniformRefinement();
   }

   // 6. Define a parallel finite element space on the parallel mesh. Here we
   //    use continuous Lagrange finite elements of the specified order. If
   //    order < 1, we instead use an isoparametric/isogeometric space.
   FiniteElementCollection *fec;
   if (order > 0)
   {
      fec = new H1_FECollection(order, dim);
   }
   else if (pmesh->GetNodes())
   {
      fec = pmesh->GetNodes()->OwnFEC();
   }
   else
   {
      fec = new H1_FECollection(order = 1, dim);
   }
   ParFiniteElementSpace *fespace = new ParFiniteElementSpace(pmesh, fec);
   HYPRE_Int size = fespace->GlobalTrueVSize();
   if (myid == 0)
   {
      cout << "Number of unknowns: " << size << endl;
   }

   // 7. Set up the parallel bilinear forms a(.,.) and m(.,.) on the finite
   //    element space. The first corresponds to the Laplacian operator -Delta,
   //    while the second is a simple mass matrix needed on the right hand side
   //    of the generalized eigenvalue problem below. The boundary conditions
   //    are implemented by elimination with special values on the diagonal to
   //    shift the Dirichlet eigenvalues out of the computational range. After
   //    serial and parallel assembly we extract the corresponding parallel
   //    matrices A and M.
   ConstantCoefficient one(1.0);
   Array<int> ess_bdr;
   if (pmesh->bdr_attributes.Size())
   {
      ess_bdr.SetSize(pmesh->bdr_attributes.Max());
      ess_bdr = 1;
   }

   ParBilinearForm *a = new ParBilinearForm(fespace);
   a->AddDomainIntegrator(new DiffusionIntegrator(one));
   if (pmesh->bdr_attributes.Size() == 0)
   {
      // Add a mass term if the mesh has no boundary, e.g. periodic mesh or
      // closed surface.
      a->AddDomainIntegrator(new MassIntegrator(one));
   }
   a->Assemble();
   a->EliminateEssentialBCDiag(ess_bdr, 1.0);
   a->Finalize();

   ParBilinearForm *m = new ParBilinearForm(fespace);
   m->AddDomainIntegrator(new MassIntegrator(one));
   m->Assemble();
   // shift the eigenvalue corresponding to eliminated dofs to a large value
   m->EliminateEssentialBCDiag(ess_bdr, numeric_limits<double>::min());
   m->Finalize();

   HypreParMatrix *A = a->ParallelAssemble();
   HypreParMatrix *M = m->ParallelAssemble();

#if defined(MFEM_USE_SUPERLU) || defined(MFEM_USE_STRUMPACK)
   Operator * Arow = NULL;
#ifdef MFEM_USE_SUPERLU
   if (slu_solver)
   {
      Arow = new SuperLURowLocMatrix(*A);
   }
#endif
#ifdef MFEM_USE_STRUMPACK
   if (sp_solver)
   {
      Arow = new STRUMPACKRowLocMatrix(*A);
   }
#endif
#endif

   delete a;
   delete m;

   // 8. Define and configure the LOBPCG eigensolver and the BoomerAMG
   //    preconditioner for A to be used within the solver. Set the matrices
   //    which define the generalized eigenproblem A x = lambda M x.
   Solver * precond = NULL;
   if (!slu_solver && !sp_solver)
   {
      HypreBoomerAMG * amg = new HypreBoomerAMG(*A);
      amg->SetPrintLevel(0);
      precond = amg;
   }
   else
   {
#ifdef MFEM_USE_SUPERLU
      if (slu_solver)
      {
         SuperLUSolver * superlu = new SuperLUSolver(MPI_COMM_WORLD);
         superlu->SetPrintStatistics(false);
         superlu->SetSymmetricPattern(true);
         superlu->SetColumnPermutation(superlu::PARMETIS);
         superlu->SetOperator(*Arow);
         precond = superlu;
      }
#endif
#ifdef MFEM_USE_STRUMPACK
      if (sp_solver)
      {
         STRUMPACKSolver * strumpack = new STRUMPACKSolver(argc, argv, MPI_COMM_WORLD);
         strumpack->SetPrintFactorStatistics(true);
         strumpack->SetPrintSolveStatistics(false);
         strumpack->SetKrylovSolver(strumpack::KrylovSolver::DIRECT);
         strumpack->SetReorderingStrategy(strumpack::ReorderingStrategy::METIS);
         strumpack->DisableMatching();
         strumpack->SetOperator(*Arow);
         strumpack->SetFromCommandLine();
         precond = strumpack;
      }
#endif
   }


   HypreLOBPCG * lobpcg = new HypreLOBPCG(MPI_COMM_WORLD);
   lobpcg->SetNumModes(nev);
   lobpcg->SetRandomSeed(seed);
   lobpcg->SetPreconditioner(*precond);
   lobpcg->SetMaxIter(200);
   lobpcg->SetTol(1e-8);
   lobpcg->SetPrecondUsageMode(1);
   lobpcg->SetPrintLevel(1);
   lobpcg->SetMassMatrix(*M);
   lobpcg->SetOperator(*A);

   // 9. Compute the eigenmodes and extract the array of eigenvalues. Define a
   //    parallel grid function to represent each of the eigenmodes returned by
   //    the solver.
   Array<double> eigenvalues;
   lobpcg->Solve();
   lobpcg->GetEigenvalues(eigenvalues);
   ParGridFunction x(fespace);

   // 10. Save the refined mesh and the modes in parallel. This output can be
   //     viewed later using GLVis: "glvis -np <np> -m mesh -g mode".
   {
      ostringstream mesh_name, mode_name;
      mesh_name << "mesh." << setfill('0') << setw(6) << myid;

      ofstream mesh_ofs(mesh_name.str().c_str());
      mesh_ofs.precision(8);
      pmesh->Print(mesh_ofs);

      for (int i=0; i<nev; i++)
      {
         // convert eigenvector from HypreParVector to ParGridFunction
         x = lobpcg->GetEigenvector(i);

         mode_name << "mode_" << setfill('0') << setw(2) << i << "."
                   << setfill('0') << setw(6) << myid;

         ofstream mode_ofs(mode_name.str().c_str());
         mode_ofs.precision(8);
         x.Save(mode_ofs);
         mode_name.str("");
      }
   }

   // 11. Send the solution by socket to a GLVis server.
   if (visualization)
   {
      char vishost[] = "localhost";
      int  visport   = 19916;
      socketstream mode_sock(vishost, visport);
      mode_sock.precision(8);

      for (int i=0; i<nev; i++)
      {
         if ( myid == 0 )
         {
            cout << "Eigenmode " << i+1 << '/' << nev
                 << ", Lambda = " << eigenvalues[i] << endl;
         }

         // convert eigenvector from HypreParVector to ParGridFunction
         x = lobpcg->GetEigenvector(i);

         mode_sock << "parallel " << num_procs << " " << myid << "\n"
                   << "solution\n" << *pmesh << x << flush
                   << "window_title 'Eigenmode " << i+1 << '/' << nev
                   << ", Lambda = " << eigenvalues[i] << "'" << endl;

         char c;
         if (myid == 0)
         {
            cout << "press (q)uit or (c)ontinue --> " << flush;
            cin >> c;
         }
         MPI_Bcast(&c, 1, MPI_CHAR, 0, MPI_COMM_WORLD);

         if (c != 'c')
         {
            break;
         }
      }
      mode_sock.close();
   }

   // 12. Free the used memory.
   delete lobpcg;
   delete precond;
   delete M;
   delete A;
#if defined(MFEM_USE_SUPERLU) || defined(MFEM_USE_STRUMPACK)
   delete Arow;
#endif

   delete fespace;
   if (order > 0)
   {
      delete fec;
   }
   delete pmesh;

   MPI_Finalize();

   return 0;
}<|MERGE_RESOLUTION|>--- conflicted
+++ resolved
@@ -8,13 +8,8 @@
 //               mpirun -np 4 ex11p -m ../data/escher.mesh
 //               mpirun -np 4 ex11p -m ../data/fichera.mesh
 //               mpirun -np 4 ex11p -m ../data/fichera-mixed.mesh
-<<<<<<< HEAD
-//               mpirun -np 4 ex11p -m ../data/annulus-pi-3.msh
-//               mpirun -np 4 ex11p -m ../data/torus-pi-3.msh -rs 1
-=======
 //               mpirun -np 4 ex11p -m ../data/periodic-annulus-sector.msh
 //               mpirun -np 4 ex11p -m ../data/periodic-torus-sector.msh -rs 1
->>>>>>> dc4715e0
 //               mpirun -np 4 ex11p -m ../data/toroid-wedge.mesh -o 2
 //               mpirun -np 4 ex11p -m ../data/square-disc-p2.vtk -o 2
 //               mpirun -np 4 ex11p -m ../data/square-disc-p3.mesh -o 3
