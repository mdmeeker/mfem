//                  MFEM Example 37 - Serial/Parallel Shared Code

#include "mfem.hpp"
#include <fstream>
#include <iostream>
#include <functional>

namespace mfem
{
void disp(Array<int> &x)
{
   for (auto v:x) { out << v << ", ";}
   out << std::endl;
}
void disp(Vector &x)
{
   for (auto v:x) { out << v << ", ";}
   out << std::endl;
}

/** Mass integrator (u⋅d, v⋅d) restricted to the boundary of a domain */
class VectorBoundaryDirectionalMassIntegrator: public BilinearFormIntegrator
{
private:
   VectorCoefficient &direction;
   int vdim;
   int oa, ob;
   const double k;

public:
   /// Construct an integrator with coefficient 1.0
   VectorBoundaryDirectionalMassIntegrator(const double k,
                                           VectorCoefficient &direction,
                                           const int oa=1, const int ob=1)
      : k(k), vdim(direction.GetVDim()), direction(direction),
        oa(oa), ob(ob) { }

   using BilinearFormIntegrator::AssembleElementMatrix;
   virtual void AssembleElementMatrix(const FiniteElement &el,
                                   ElementTransformation &Tr,
                                   DenseMatrix &elmat)
   {
      int dof = el.GetDof();
      Vector shape(dof), vec(vdim);

      out << Tr.Attribute - 1 << " " << dof << " LHSElement" << std::endl;
      elmat.SetSize(dof*vdim);
      elmat = 0.0;

      const IntegrationRule *ir = IntRule;
      if (ir == NULL)
      {
         int intorder = oa * el.GetOrder() + ob;    // <------ user control
         ir = &IntRules.Get(Tr.GetGeometryType(), intorder); // of integration order
      }

      DenseMatrix elmat_scalar(dof);
      for (int i = 0; i < ir->GetNPoints(); i++)
      {
         const IntegrationPoint &ip = ir->IntPoint(i);

         // Set the integration point in the face and the neighboring element
         Tr.SetIntPoint(&ip);

         // Access the neighboring element's integration point
         direction.Eval(vec, Tr, ip);
         double val = k*Tr.Weight() * ip.weight;

         el.CalcShape(ip, shape);
         MultVVt(shape, elmat_scalar);
         for (int row = 0; row < vdim; row++)
         {
            for (int col = 0; col < vdim; col++)
            {
               elmat.AddMatrix(val*vec(row)*vec(col), elmat_scalar, dof*row, dof*col);
            }
         }
      }
   }
   using BilinearFormIntegrator::AssembleFaceMatrix;
   virtual void AssembleFaceMatrix(const FiniteElement &el,
                                   const FiniteElement &dummy,
                                   FaceElementTransformations &Tr,
                                   DenseMatrix &elmat)
   {
      int dof = el.GetDof();
      Vector shape(dof), vec(vdim);

      out << Tr.Attribute - 1 << " " << dof << " LHSFace" << std::endl;

      elmat.SetSize(dof*vdim);
      elmat = 0.0;

      const IntegrationRule *ir = IntRule;
      if (ir == NULL)
      {
         int intorder = oa * el.GetOrder() + ob;    // <------ user control
         ir = &IntRules.Get(Tr.FaceGeom, intorder); // of integration order
      }

      DenseMatrix elmat_scalar(dof);
      for (int i = 0; i < ir->GetNPoints(); i++)
      {
         const IntegrationPoint &ip = ir->IntPoint(i);

         // Set the integration point in the face and the neighboring element
         Tr.SetAllIntPoints(&ip);

         // Access the neighboring element's integration point
         const IntegrationPoint &eip = Tr.GetElement1IntPoint();

         direction.Eval(vec, *Tr.Face, ip);
         double val = k*Tr.Face->Weight() * ip.weight;

         el.CalcShape(eip, shape);
         
         for (int row = 0; row < vdim; row++)
         {
            for (int col = 0; col < vdim; col++)
            {
               elmat.AddMatrix(val*vec(row)*vec(col), elmat_scalar, dof*row, dof*col);
            }
         }
      }
   }
};
/** Mass integrator (u⋅n, v⋅n) restricted to the boundary of a domain */
class VectorBoundaryDirectionalLFIntegrator : public LinearFormIntegrator
{
   VectorCoefficient &direction, &force;
   int oa, ob, vdim;
public:
   /** @brief Constructs a boundary integrator with a given Coefficient @a QG.
       Integration order will be @a a * basis_order + @a b. */
   VectorBoundaryDirectionalLFIntegrator(VectorCoefficient &direction,
                                         VectorCoefficient &force,
                                         int a = 1, int b = 1)
      : direction(direction), force(force), oa(a), ob(b), vdim(direction.GetVDim()) { }

   /** Given a particular boundary Finite Element and a transformation (Tr)
       computes the element boundary vector, elvect. */
   using LinearFormIntegrator::AssembleRHSElementVect;
   virtual void AssembleRHSElementVect(
      const FiniteElement &el, ElementTransformation &Tr, Vector &elvect)
   {
      int dof = el.GetDof();

      out << Tr.Attribute - 1 << " " << dof << " RHSElement" << std::endl;

      Vector shape(dof), vec(vdim), vecF(vdim);
      elvect.SetSize(dof*vdim);
      elvect = 0.0;

      const IntegrationRule *ir = IntRule;
      if (ir == NULL)
      {
         int intorder = oa * el.GetOrder() + ob;    // <------ user control
         ir = &IntRules.Get(Tr.GetGeometryType(), intorder); // of integration order
      }

      for (int i = 0; i < ir->GetNPoints(); i++)
      {
         const IntegrationPoint &ip = ir->IntPoint(i);

         direction.Eval(vec, Tr, ip);
         force.Eval(vecF, Tr, ip);
         double val = Tr.Weight() * ip.weight * (vec * vecF);

         el.CalcShape(ip, shape);
         for (int row = 0; row < vdim; row++)
         {
            elvect.Add(val*vec(row), shape, dof*row);
         }
      }
   }
   virtual void AssembleRHSElementVect(
      const FiniteElement &el, FaceElementTransformations &Tr, Vector &elvect)
   {
      int dof = el.GetDof();

      out << Tr.Attribute - 1 << " " << dof << " RHSFace" << std::endl;

      Vector shape(dof), vec(vdim), vecF(vdim);
      elvect.SetSize(dof*vdim);
      elvect = 0.0;

      const IntegrationRule *ir = IntRule;
      if (ir == NULL)
      {
         int intorder = oa * el.GetOrder() + ob;    // <------ user control
         ir = &IntRules.Get(Tr.FaceGeom, intorder); // of integration order
      }

      for (int i = 0; i < ir->GetNPoints(); i++)
      {
         const IntegrationPoint &ip = ir->IntPoint(i);

         // Set the integration point in the face and the neighboring element
         Tr.SetAllIntPoints(&ip);

         // Access the neighboring element's integration point
         const IntegrationPoint &eip = Tr.GetElement1IntPoint();

         direction.Eval(vec, Tr, ip);
         force.Eval(vecF, Tr, ip);
         double val = Tr.Face->Weight() * ip.weight * (vec * vecF);

         el.CalcShape(eip, shape);
         for (int row = 0; row < vdim; row++)
         {
            elvect.Add(val*vec(row), shape, dof*row);
         }
      }
   }
};

<<<<<<< HEAD
/**
 * @brief Inverse sigmoid function
 *
 */
double inv_sigmoid(const double x)
=======
/// @brief Inverse sigmoid function
double inv_sigmoid(double x)
>>>>>>> 69fbae73
{
   const double tol = 1e-12;
   const double tmp = std::min(std::max(tol,x),1.0-tol);
   return std::log(tmp/(1.0-tmp));
}

<<<<<<< HEAD
/**
 * @brief Sigmoid function
 *
 */
double sigmoid(const double x)
=======
/// @brief Sigmoid function
double sigmoid(double x)
>>>>>>> 69fbae73
{
   return (std::tanh(x*0.5) + 1.0) * 0.5;
}

<<<<<<< HEAD
/**
 * @brief Derivative of sigmoid function
 *
 */
double der_sigmoid(const double x)
=======
/// @brief Derivative of sigmoid function
double der_sigmoid(double x)
>>>>>>> 69fbae73
{
   const double tmp = sigmoid(x);
   return tmp*(1.0 - tmp);
}

<<<<<<< HEAD
double simp(const double x, const double rho_min=1e-06, const double exp=3.0,
            const double rho_max=1.0)
=======
/// @brief Returns f(u(x)) where u is a scalar GridFunction and f:R → R
class MappedGridFunctionCoefficient : public GridFunctionCoefficient
>>>>>>> 69fbae73
{
   return rho_min + std::pow(x, exp) * (rho_max - rho_min);
}

double der_simp(const double x, const double rho_min=1e-06,
                const double exp=3.0, const double rho_max=1.0)
{
   return (exp - 1.0) * std::pow(x, exp - 1) * (rho_max - rho_min);
}



/// @brief Returns f(u(x)) - f(v(x)) where u, v are scalar GridFunctions and f:R → R
class DiffMappedGridFunctionCoefficient : public GridFunctionCoefficient
{
protected:
   const GridFunction *OtherGridF;
   GridFunctionCoefficient OtherGridF_cf;
   std::function<double(const double)> fun; // f:R → R
public:
   DiffMappedGridFunctionCoefficient()
      :GridFunctionCoefficient(),
       OtherGridF(nullptr),
       OtherGridF_cf(),
       fun([](const double x) {return x;}) {}
   DiffMappedGridFunctionCoefficient(const GridFunction *gf,
                                     const GridFunction *other_gf,
                                     std::function<double(const double)> fun_,
                                     int comp=1)
      :GridFunctionCoefficient(gf, comp),
       OtherGridF(other_gf),
       OtherGridF_cf(OtherGridF),
       fun(fun_) {}

   virtual double Eval(ElementTransformation &T,
                       const IntegrationPoint &ip)
   {
      const double value1 = fun(GridFunctionCoefficient::Eval(T, ip));
      const double value2 = fun(OtherGridF_cf.Eval(T, ip));
      return value1 - value2;
   }
   void SetFunction(std::function<double(const double)> fun_) { fun = fun_; }
};

<<<<<<< HEAD
=======
/// @brief Solid isotropic material penalization (SIMP) coefficient
class SIMPInterpolationCoefficient : public Coefficient
{
protected:
   GridFunction *rho_filter;
   double min_val;
   double max_val;
   double exponent;

public:
   SIMPInterpolationCoefficient(GridFunction *rho_filter_, double min_val_= 1e-6,
                                double max_val_ = 1.0, double exponent_ = 3)
      : rho_filter(rho_filter_), min_val(min_val_), max_val(max_val_),
        exponent(exponent_) { }

   virtual double Eval(ElementTransformation &T, const IntegrationPoint &ip)
   {
      double val = rho_filter->GetValue(T, ip);
      double coeff = min_val + pow(val,exponent)*(max_val-min_val);
      return coeff;
   }
};

>>>>>>> 69fbae73

/// @brief Strain energy density coefficient
class StrainEnergyDensityCoefficient : public Coefficient
{
protected:
   Coefficient * lambda=nullptr;
   Coefficient * mu=nullptr;
   GridFunction *u1 = nullptr; // displacement
   GridFunction *u2 = nullptr; // displacement
   GridFunction *rho_filter = nullptr; // filter density
   DenseMatrix grad1, grad2; // auxiliary matrix, used in Eval
   double exponent;
   double rho_min;

public:
   StrainEnergyDensityCoefficient(Coefficient *lambda_, Coefficient *mu_,
                                  GridFunction * u_, GridFunction * rho_filter_, double rho_min_=1e-6,
                                  double exponent_ = 3.0)
      : lambda(lambda_), mu(mu_),  u1(u_),  u2(nullptr), rho_filter(rho_filter_),
        exponent(exponent_), rho_min(rho_min_)
   {
      MFEM_ASSERT(rho_min_ >= 0.0, "rho_min must be >= 0");
      MFEM_ASSERT(rho_min_ < 1.0,  "rho_min must be > 1");
      MFEM_ASSERT(u1, "displacement field is not set");
      MFEM_ASSERT(rho_filter, "density field is not set");
   }
   StrainEnergyDensityCoefficient(Coefficient *lambda_, Coefficient *mu_,
                                  GridFunction * u1_, GridFunction * u2_, GridFunction * rho_filter_,
                                  double rho_min_=1e-6,
                                  double exponent_ = 3.0)
      : lambda(lambda_), mu(mu_),  u1(u1_), u2(u2_), rho_filter(rho_filter_),
        exponent(exponent_), rho_min(rho_min_)
   {
      MFEM_ASSERT(rho_min_ >= 0.0, "rho_min must be >= 0");
      MFEM_ASSERT(rho_min_ < 1.0,  "rho_min must be > 1");
      MFEM_ASSERT(u1, "displacement field is not set");
      MFEM_ASSERT(rho_filter, "density field is not set");
   }

   virtual double Eval(ElementTransformation &T, const IntegrationPoint &ip)
   {
      double L = lambda->Eval(T, ip);
      double M = mu->Eval(T, ip);
      double density;
      if (u2)
      {
         u1->GetVectorGradient(T, grad1);
         u2->GetVectorGradient(T, grad2);
         double div_u1 = grad1.Trace();
         double div_u2 = grad2.Trace();
         grad1.Symmetrize();

         Vector gradv1(grad1.GetData(), grad1.Width()*grad1.Height()),
                gradv2(grad2.GetData(), grad1.Width()*grad1.Height());

         density = L*div_u1*div_u2 + 2*M*InnerProduct(gradv1, gradv2);
      }
      else
      {
         u1->GetVectorGradient(T, grad1);
         double div_u = grad1.Trace();
         grad1.Symmetrize();
         density = L*div_u*div_u + 2*M*grad1.FNorm2();
      }
      double val = rho_filter->GetValue(T,ip);

      return -exponent * pow(val, exponent-1.0) * (1-rho_min) * density;
   }
   void SetDisplacement(GridFunction *u1_) { u1 = u1_; u2 = u1_;}
   void SetDisplacement(GridFunction *u1_, GridFunction *u2_) { u1 = u1_; u2 = u2_; }
   void SetFilteredDensity(GridFunction *frho) { rho_filter = frho; }
};

/// @brief Volumetric force for linear elasticity
class VolumeForceCoefficient : public VectorCoefficient
{
private:
   double r2;
   Vector &center;
   Vector &force;
public:
   VolumeForceCoefficient(double r_,Vector &  center_, Vector & force_) :
      VectorCoefficient(center_.Size()), r2(r_*r_), center(center_), force(force_) { }

   using VectorCoefficient::Eval;

   virtual void Eval(Vector &V, ElementTransformation &T,
                     const IntegrationPoint &ip)
   {
      Vector xx; xx.SetSize(T.GetDimension());
      T.Transform(ip,xx);
      double cr = xx.DistanceSquaredTo(center);
      V.SetSize(T.GetDimension());
      if (cr <= r2)
      {
         V = force;
      }
      else
      {
         V = 0.0;
      }
   }

   void Set(double r_,Vector & center_, Vector & force_)
   {
      r2=r_*r_;
      center = center_;
      force = force_;
   }
   void UpdateSize()
   {
      VectorCoefficient::vdim = center.Size();
   }
};

/**
 * @brief Class for solving Poisson's equation:
 *
 *       - ∇ ⋅(κ ∇ u) = f  in Ω
 *
 */
class DiffusionSolver
{
private:
   Mesh * mesh = nullptr;
   int order = 1;
   // diffusion coefficient
   Coefficient * diffcf = nullptr;
   // mass coefficient
   Coefficient * masscf = nullptr;
   Coefficient * rhscf = nullptr;
   Coefficient * essbdr_cf = nullptr;
   Coefficient * neumann_cf = nullptr;
   VectorCoefficient * gradient_cf = nullptr;

   // FEM solver
   int dim;
   FiniteElementCollection * fec = nullptr;
   FiniteElementSpace * fes = nullptr;
   Array<int> ess_bdr;
   Array<int> neumann_bdr;
   GridFunction * u = nullptr;
   LinearForm * b = nullptr;
   bool parallel;
#ifdef MFEM_USE_MPI
   ParMesh * pmesh = nullptr;
   ParFiniteElementSpace * pfes = nullptr;
#endif

public:
   DiffusionSolver() { }
   DiffusionSolver(Mesh * mesh_, int order_, Coefficient * diffcf_,
                   Coefficient * cf_);

   void SetMesh(Mesh * mesh_)
   {
      mesh = mesh_;
      parallel = false;
#ifdef MFEM_USE_MPI
      pmesh = dynamic_cast<ParMesh *>(mesh);
      if (pmesh) { parallel = true; }
#endif
   }
   void SetOrder(int order_) { order = order_ ; }
   void SetDiffusionCoefficient(Coefficient * diffcf_) { diffcf = diffcf_; }
   void SetMassCoefficient(Coefficient * masscf_) { masscf = masscf_; }
   void SetRHSCoefficient(Coefficient * rhscf_) { rhscf = rhscf_; }
   void SetEssentialBoundary(const Array<int> & ess_bdr_) { ess_bdr = ess_bdr_;};
   void SetNeumannBoundary(const Array<int> & neumann_bdr_) { neumann_bdr = neumann_bdr_;};
   void SetNeumannData(Coefficient * neumann_cf_) {neumann_cf = neumann_cf_;}
   void SetEssBdrData(Coefficient * essbdr_cf_) {essbdr_cf = essbdr_cf_;}
   void SetGradientData(VectorCoefficient * gradient_cf_) {gradient_cf = gradient_cf_;}

   void ResetFEM();
   void SetupFEM();

   void Solve();
   GridFunction * GetFEMSolution();
   LinearForm * GetLinearForm() {return b;}
#ifdef MFEM_USE_MPI
   ParGridFunction * GetParFEMSolution();
   ParLinearForm * GetParLinearForm()
   {
      if (parallel)
      {
         return dynamic_cast<ParLinearForm *>(b);
      }
      else
      {
         MFEM_ABORT("Wrong code path. Call GetLinearForm");
         return nullptr;
      }
   }
#endif

   ~DiffusionSolver();

};

/**
 * @brief Class for solving linear elasticity:
 *
 *        -∇ ⋅ σ(u) = f  in Ω  + BCs
 *
 *  where
 *
 *        σ(u) = λ ∇⋅u I + μ (∇ u + ∇uᵀ)
 *
 */
class LinearElasticitySolver
{
private:
   Mesh * mesh = nullptr;
   int order = 1;
   Coefficient * lambda_cf = nullptr;
   Coefficient * mu_cf = nullptr;
   VectorCoefficient * essbdr_cf = nullptr;
   VectorCoefficient * rhs_cf = nullptr;

   // FEM solver
   int dim;
   FiniteElementCollection * fec = nullptr;
   FiniteElementSpace * fes = nullptr;
   Array<int> ess_bdr;
   Array<int> neumann_bdr;
   GridFunction * u = nullptr;
   LinearForm * b = nullptr;
   bool parallel;
#ifdef MFEM_USE_MPI
   ParMesh * pmesh = nullptr;
   ParFiniteElementSpace * pfes = nullptr;
#endif

public:
   LinearElasticitySolver() { }
   LinearElasticitySolver(Mesh * mesh_, int order_,
                          Coefficient * lambda_cf_, Coefficient * mu_cf_);

   void SetMesh(Mesh * mesh_)
   {
      mesh = mesh_;
      parallel = false;
#ifdef MFEM_USE_MPI
      pmesh = dynamic_cast<ParMesh *>(mesh);
      if (pmesh) { parallel = true; }
#endif
   }
   void SetOrder(int order_) { order = order_ ; }
   void SetLameCoefficients(Coefficient * lambda_cf_, Coefficient * mu_cf_) { lambda_cf = lambda_cf_; mu_cf = mu_cf_;  }
   void SetRHSCoefficient(VectorCoefficient * rhs_cf_) { rhs_cf = rhs_cf_; }
   void SetEssentialBoundary(const Array<int> & ess_bdr_) { ess_bdr = ess_bdr_;};
   void SetNeumannBoundary(const Array<int> & neumann_bdr_) { neumann_bdr = neumann_bdr_;};
   void SetEssBdrData(VectorCoefficient * essbdr_cf_) {essbdr_cf = essbdr_cf_;}

   void ResetFEM();
   void SetupFEM();

   void Solve();
   GridFunction * GetFEMSolution();
   LinearForm * GetLinearForm() {return b;}
#ifdef MFEM_USE_MPI
   ParGridFunction * GetParFEMSolution();
   ParLinearForm * GetParLinearForm()
   {
      if (parallel)
      {
         return dynamic_cast<ParLinearForm *>(b);
      }
      else
      {
         MFEM_ABORT("Wrong code path. Call GetLinearForm");
         return nullptr;
      }
   }
#endif

   ~LinearElasticitySolver();

};


// Poisson solver

DiffusionSolver::DiffusionSolver(Mesh * mesh_, int order_,
                                 Coefficient * diffcf_, Coefficient * rhscf_)
   : mesh(mesh_), order(order_), diffcf(diffcf_), rhscf(rhscf_)
{

#ifdef MFEM_USE_MPI
   pmesh = dynamic_cast<ParMesh *>(mesh);
   if (pmesh) { parallel = true; }
#endif

   SetupFEM();
}

void DiffusionSolver::SetupFEM()
{
   dim = mesh->Dimension();
   fec = new H1_FECollection(order, dim);

#ifdef MFEM_USE_MPI
   if (parallel)
   {
      pfes = new ParFiniteElementSpace(pmesh, fec);
      u = new ParGridFunction(pfes);
      b = new ParLinearForm(pfes);
   }
   else
   {
      fes = new FiniteElementSpace(mesh, fec);
      u = new GridFunction(fes);
      b = new LinearForm(fes);
   }
#else
   fes = new FiniteElementSpace(mesh, fec);
   u = new GridFunction(fes);
   b = new LinearForm(fes);
#endif
   *u=0.0;

   if (!ess_bdr.Size())
   {
      if (mesh->bdr_attributes.Size())
      {
         ess_bdr.SetSize(mesh->bdr_attributes.Max());
         ess_bdr = 1;
      }
   }
}

void DiffusionSolver::Solve()
{
   OperatorPtr A;
   Vector B, X;
   Array<int> ess_tdof_list;
#ifdef MFEM_USE_MPI
   if (parallel)
   {
      pfes->GetEssentialTrueDofs(ess_bdr,ess_tdof_list);
   }
   else
   {
      fes->GetEssentialTrueDofs(ess_bdr,ess_tdof_list);
   }
#else
   fes->GetEssentialTrueDofs(ess_bdr,ess_tdof_list);
#endif
   *u=0.0;
   if (b)
   {
      delete b;
#ifdef MFEM_USE_MPI
      if (parallel)
      {
         b = new ParLinearForm(pfes);
      }
      else
      {
         b = new LinearForm(fes);
      }
#else
      b = new LinearForm(fes);
#endif
   }
   if (rhscf)
   {
      b->AddDomainIntegrator(new DomainLFIntegrator(*rhscf));
   }
   if (neumann_cf)
   {
      MFEM_VERIFY(neumann_bdr.Size(), "neumann_bdr attributes not provided");
      b->AddBoundaryIntegrator(new BoundaryLFIntegrator(*neumann_cf),neumann_bdr);
   }
   else if (gradient_cf)
   {
      MFEM_VERIFY(neumann_bdr.Size(), "neumann_bdr attributes not provided");
      b->AddBoundaryIntegrator(new BoundaryNormalLFIntegrator(*gradient_cf),
                               neumann_bdr);
   }

   b->Assemble();

   BilinearForm * a = nullptr;

#ifdef MFEM_USE_MPI
   if (parallel)
   {
      a = new ParBilinearForm(pfes);
   }
   else
   {
      a = new BilinearForm(fes);
   }
#else
   a = new BilinearForm(fes);
#endif
   a->AddDomainIntegrator(new DiffusionIntegrator(*diffcf));
   if (masscf)
   {
      a->AddDomainIntegrator(new MassIntegrator(*masscf));
   }
   a->Assemble();
   if (essbdr_cf)
   {
      u->ProjectBdrCoefficient(*essbdr_cf,ess_bdr);
   }
   a->FormLinearSystem(ess_tdof_list, *u, *b, A, X, B, true);

   CGSolver * cg = nullptr;
   Solver * M = nullptr;
#ifdef MFEM_USE_MPI
   if (parallel)
   {
      M = new HypreBoomerAMG;
      dynamic_cast<HypreBoomerAMG*>(M)->SetPrintLevel(0);
      cg = new CGSolver(pmesh->GetComm());
   }
   else
   {
      M = new GSSmoother((SparseMatrix&)(*A));
      cg = new CGSolver;
   }
#else
   M = new GSSmoother((SparseMatrix&)(*A));
   cg = new CGSolver;
#endif
   cg->SetRelTol(1e-12);
   cg->SetMaxIter(10000);
   cg->SetPrintLevel(0);
   cg->SetPreconditioner(*M);
   cg->SetOperator(*A);
   cg->Mult(B, X);
   delete M;
   delete cg;
   a->RecoverFEMSolution(X, *b, *u);
   delete a;
}

GridFunction * DiffusionSolver::GetFEMSolution()
{
   return u;
}

#ifdef MFEM_USE_MPI
ParGridFunction * DiffusionSolver::GetParFEMSolution()
{
   if (parallel)
   {
      return dynamic_cast<ParGridFunction*>(u);
   }
   else
   {
      MFEM_ABORT("Wrong code path. Call GetFEMSolution");
      return nullptr;
   }
}
#endif

DiffusionSolver::~DiffusionSolver()
{
   delete u; u = nullptr;
   delete fes; fes = nullptr;
#ifdef MFEM_USE_MPI
   delete pfes; pfes=nullptr;
#endif
   delete fec; fec = nullptr;
   delete b;
}


// Elasticity solver

LinearElasticitySolver::LinearElasticitySolver(Mesh * mesh_, int order_,
                                               Coefficient * lambda_cf_, Coefficient * mu_cf_)
   : mesh(mesh_), order(order_), lambda_cf(lambda_cf_), mu_cf(mu_cf_)
{
#ifdef MFEM_USE_MPI
   pmesh = dynamic_cast<ParMesh *>(mesh);
   if (pmesh) { parallel = true; }
#endif
   SetupFEM();
}

void LinearElasticitySolver::SetupFEM()
{
   dim = mesh->Dimension();
   fec = new H1_FECollection(order, dim,BasisType::Positive);

#ifdef MFEM_USE_MPI
   if (parallel)
   {
      pfes = new ParFiniteElementSpace(pmesh, fec, dim);
      u = new ParGridFunction(pfes);
      b = new ParLinearForm(pfes);
   }
   else
   {
      fes = new FiniteElementSpace(mesh, fec,dim);
      u = new GridFunction(fes);
      b = new LinearForm(fes);
   }
#else
   fes = new FiniteElementSpace(mesh, fec, dim);
   u = new GridFunction(fes);
   b = new LinearForm(fes);
#endif
   *u=0.0;

   if (!ess_bdr.Size())
   {
      if (mesh->bdr_attributes.Size())
      {
         ess_bdr.SetSize(mesh->bdr_attributes.Max());
         ess_bdr = 1;
      }
   }
}

void LinearElasticitySolver::Solve()
{
   GridFunction * x = nullptr;
   OperatorPtr A;
   Vector B, X;
   Array<int> ess_tdof_list;

#ifdef MFEM_USE_MPI
   if (parallel)
   {
      x = new ParGridFunction(pfes);
      pfes->GetEssentialTrueDofs(ess_bdr,ess_tdof_list);
   }
   else
   {
      x = new GridFunction(fes);
      fes->GetEssentialTrueDofs(ess_bdr,ess_tdof_list);
   }
#else
   x = new GridFunction(fes);
   fes->GetEssentialTrueDofs(ess_bdr,ess_tdof_list);
#endif
   *u=0.0;
   if (b)
   {
      delete b;
#ifdef MFEM_USE_MPI
      if (parallel)
      {
         b = new ParLinearForm(pfes);
      }
      else
      {
         b = new LinearForm(fes);
      }
#else
      b = new LinearForm(fes);
#endif
   }
   if (rhs_cf)
   {
      b->AddDomainIntegrator(new VectorDomainLFIntegrator(*rhs_cf));
   }

   b->Assemble();

   *x = 0.0;

   BilinearForm * a = nullptr;

#ifdef MFEM_USE_MPI
   if (parallel)
   {
      a = new ParBilinearForm(pfes);
   }
   else
   {
      a = new BilinearForm(fes);
   }
#else
   a = new BilinearForm(fes);
#endif
   a->AddDomainIntegrator(new ElasticityIntegrator(*lambda_cf, *mu_cf));
   a->Assemble();
   if (essbdr_cf)
   {
      u->ProjectBdrCoefficient(*essbdr_cf,ess_bdr);
   }
   a->FormLinearSystem(ess_tdof_list, *x, *b, A, X, B, true);

   CGSolver * cg = nullptr;
   Solver * M = nullptr;
#ifdef MFEM_USE_MPI
   if (parallel)
   {
      M = new HypreBoomerAMG;
      dynamic_cast<HypreBoomerAMG*>(M)->SetPrintLevel(0);
      cg = new CGSolver(pmesh->GetComm());
   }
   else
   {
      M = new GSSmoother((SparseMatrix&)(*A));
      cg = new CGSolver;
   }
#else
   M = new GSSmoother((SparseMatrix&)(*A));
   cg = new CGSolver;
#endif
   cg->SetRelTol(1e-10);
   cg->SetMaxIter(10000);
   cg->SetPrintLevel(0);
   cg->SetPreconditioner(*M);
   cg->SetOperator(*A);
   cg->Mult(B, X);
   delete M;
   delete cg;
   a->RecoverFEMSolution(X, *b, *x);
   *u+=*x;
   delete a;
   delete x;
}

GridFunction * LinearElasticitySolver::GetFEMSolution()
{
   return u;
}

#ifdef MFEM_USE_MPI
ParGridFunction * LinearElasticitySolver::GetParFEMSolution()
{
   if (parallel)
   {
      return dynamic_cast<ParGridFunction*>(u);
   }
   else
   {
      MFEM_ABORT("Wrong code path. Call GetFEMSolution");
      return nullptr;
   }
}
#endif

LinearElasticitySolver::~LinearElasticitySolver()
{
   delete u; u = nullptr;
   delete fes; fes = nullptr;
#ifdef MFEM_USE_MPI
   delete pfes; pfes=nullptr;
#endif
   delete fec; fec = nullptr;
   delete b;
}

<<<<<<< HEAD
class EllipticSolver
{
public:
   EllipticSolver(BilinearForm *a, LinearForm *b, Array<int> &ess_bdr_list): a(a),
      b(b),
      ess_bdr(1, ess_bdr_list.Size()), parallel(false)
   {
      for (int i=0; i<ess_bdr_list.Size(); i++)
      {
         ess_bdr(0, i) = ess_bdr_list[i];
      }
#ifdef MFEM_USE_MPI
      auto pfes = dynamic_cast<ParFiniteElementSpace*>(a->FESpace());
      if (pfes) {parallel = true;}
#endif
   };
   EllipticSolver(BilinearForm *a, LinearForm *b, Array2D<int> &ess_bdr): a(a),
      b(b), ess_bdr(ess_bdr), parallel(false)
   {
#ifdef MFEM_USE_MPI
      auto pfes = dynamic_cast<ParFiniteElementSpace*>(a->FESpace());
      if (pfes) {parallel = true;}
#endif
   }
   void ChangeLHS(BilinearForm *a_) { a = a_; }
   void ChangeRHS(LinearForm *b_) { b = b_; }
   bool Solve(GridFunction *x)
   {
      OperatorPtr A;
      Vector B, X;
      Array<int> ess_tdof_list(0);

#ifdef MFEM_USE_MPI
      if (parallel)
      {
         if (ess_bdr.NumRows() == 1)
         {
            Array<int> ess_bdr_list(ess_bdr.GetRow(0), ess_bdr.NumCols());
            dynamic_cast<ParFiniteElementSpace*>(a->FESpace())->GetEssentialTrueDofs(
               ess_bdr_list, ess_tdof_list);
         }
         else
         {
            Array<int> ess_tdof_list_comp;
            for (int i=0; i<ess_bdr.NumRows() - 1; i++)
            {
               Array<int> ess_bdr_list(ess_bdr.GetRow(i), ess_bdr.NumCols());
               dynamic_cast<ParFiniteElementSpace*>(a->FESpace())->GetEssentialTrueDofs(
                  ess_bdr_list, ess_tdof_list_comp, i);
               ess_tdof_list.Append(ess_tdof_list_comp);
            }
            Array<int> ess_bdr_list(ess_bdr.GetRow(ess_bdr.NumRows() - 1),
                                    ess_bdr.NumCols());
            dynamic_cast<ParFiniteElementSpace*>(a->FESpace())->GetEssentialTrueDofs(
               ess_bdr_list, ess_tdof_list_comp, -1);
            ess_tdof_list.Append(ess_tdof_list_comp);
         }
      }
      else
      {
         if (ess_bdr.NumRows() == 1)
         {
            Array<int> ess_bdr_list(ess_bdr.GetRow(0), ess_bdr.NumCols());
            a->FESpace()->GetEssentialTrueDofs(
               ess_bdr_list, ess_tdof_list);
         }
         else
         {
            Array<int> ess_tdof_list_comp;
            for (int i=0; i<ess_bdr.NumRows() - 1; i++)
            {
               Array<int> ess_bdr_list(ess_bdr.GetRow(i), ess_bdr.NumCols());
               a->FESpace()->GetEssentialTrueDofs(
                  ess_bdr_list, ess_tdof_list_comp, i);
               ess_tdof_list.Append(ess_tdof_list_comp);
            }
            Array<int> ess_bdr_list(ess_bdr.GetRow(ess_bdr.NumRows() - 1),
                                    ess_bdr.NumCols());
            a->FESpace()->GetEssentialTrueDofs(
               ess_bdr_list, ess_tdof_list_comp, -1);
            ess_tdof_list.Append(ess_tdof_list_comp);
         }
      }
#else
      if (ess_bdr.NumRows() == 1)
      {
         Array<int> ess_bdr_list(ess_bdr.GetRow(0), ess_bdr.NumCols());
         a->FESpace()->GetEssentialTrueDofs(
            ess_bdr_list, ess_tdof_list);
      }
      else
      {
         Array<int> ess_tdof_list_comp;
         for (int i=0; i<ess_bdr.NumRows() - 1; i++)
         {
            Array<int> ess_bdr_list(ess_bdr.GetRow(i), ess_bdr.NumCols());
            a->FESpace()->GetEssentialTrueDofs(
               ess_bdr_list, ess_tdof_list_comp, i);
            ess_tdof_list.Append(ess_tdof_list_comp);
         }
         Array<int> ess_bdr_list(ess_bdr.GetRow(ess_bdr.NumRows() - 1),
                                 ess_bdr.NumCols());
         a->FESpace()->GetEssentialTrueDofs(
            ess_bdr_list, ess_tdof_list_comp, -1);
         ess_tdof_list.Append(ess_tdof_list_comp);
      }
#endif
      b->Assemble();
      a->Assemble();

      a->FormLinearSystem(ess_tdof_list, *x, *b, A, X, B, true);

      CGSolver * cg = nullptr;
      Solver * M = nullptr;
#ifdef MFEM_USE_MPI
      if (parallel)
      {
         M = new HypreBoomerAMG;
         dynamic_cast<HypreBoomerAMG*>(M)->SetPrintLevel(0);
         cg = new CGSolver(dynamic_cast<ParFiniteElementSpace*>
                           (a->FESpace())->GetComm());
      }
      else
      {
         M = new GSSmoother((SparseMatrix&)(*A));
         cg = new CGSolver;
      }
#else
      M = new GSSmoother((SparseMatrix&)(*A));
      cg = new CGSolver;
#endif
      cg->SetRelTol(1e-12);
      cg->SetMaxIter(10000);
      cg->SetPrintLevel(0);
      cg->SetPreconditioner(*M);
      cg->SetOperator(*A);
      cg->Mult(B, X);
      a->RecoverFEMSolution(X, *b, *x);
      bool converged = cg->GetConverged();

      delete M;
      delete cg;
      return converged;
   };
protected:
   BilinearForm *a;
   LinearForm *b;
   bool parallel;
   Array2D<int> ess_bdr;
private:
};

class ObjectiveFunction
{
public:
   ObjectiveFunction(
   ) {}

   void SetGridFunction(GridFunction *x) {x_gf = x;}
   void SetCoefficient(Coefficient *x) {x_cf = x;}
   GridFunction *GetGridFunction() {return x_gf;}
   Coefficient *GetCoefficient() {return x_cf;}

   virtual double Eval() {mfem_error("Eval is not implemented"); return infinity();}
   virtual double Eval(GridFunction *x) { x_gf = x; return Eval(); }
   virtual double Eval(Coefficient *x) { x_cf = x; return Eval(); }
   virtual GridFunction *Gradient() {mfem_error("Gradient is not implemented"); return nullptr;};
   virtual GridFunction *Gradient(GridFunction *x) { x_gf = x; return Gradient(); };
   virtual GridFunction *Gradient(Coefficient *x) { x_cf = x; return Gradient(); };
   double GetValue() {return current_val;}
   GridFunction * GetGradient() { return gradF_gf; }
   virtual Coefficient * dcf_dgf() { return nullptr; }
protected:
   GridFunction *x_gf = nullptr;
   GridFunction *gradF_gf = nullptr;
   Coefficient *x_cf = nullptr;
   double current_val = infinity();
};

class SIMPElasticCompliance : public ObjectiveFunction
{
public:
   SIMPElasticCompliance(Coefficient *lambda, Coefficient *mu, double epsilon,
                         Coefficient *rho, VectorCoefficient *force, const double target_volume,
                         Array<int> &ess_bdr_list,
                         FiniteElementSpace *displacement_space,
                         FiniteElementSpace *filter_space, double exponent, double rho_min):
      SIMPlambda(*lambda, design_density), SIMPmu(*mu, design_density),
      eps2(epsilon*epsilon), ess_bdr(1, ess_bdr_list.Size()),
      target_volume(target_volume),
      u(nullptr), frho(nullptr),
      rho(rho), force(force), strainEnergy(lambda, mu, u, frho, rho_min, exponent),
      drho_dpsi(x_gf, sigmoid)
   {
      for (int i=0; i<ess_bdr_list.Size(); i++) {ess_bdr(0, i) = ess_bdr_list[i]; };
#ifdef MFEM_USE_MPI
      ParFiniteElementSpace *pfes;

      pfes = dynamic_cast<ParFiniteElementSpace*>(displacement_space);
      if (pfes)
      {
         u = new ParGridFunction(pfes);
      }
      else
      {
         u = new GridFunction(displacement_space);
      }

      pfes = dynamic_cast<ParFiniteElementSpace*>(filter_space);
      if (pfes)
      {
         frho = new ParGridFunction(pfes);
      }
      else
      {
         frho = new GridFunction(filter_space);
      }
#else
      u = new GridFunction(displacement_space);
      frho = new GridFunction(filter_space);
#endif
      frho->ProjectCoefficient(*rho);
      *u = 0.0;

      design_density.SetFunction([exponent, rho_min](const double rho)
      {
         return simp(rho, rho_min, exponent);
      });
      design_density.SetGridFunction(frho);
      SIMPlambda.SetBCoef(design_density);
      SIMPmu.SetBCoef(design_density);
      strainEnergy.SetDisplacement(u);
      strainEnergy.SetFilteredDensity(frho);
      drho_dpsi.SetFunction([](const double x)
      {
         double density = sigmoid(x);
         return density * (1.0 - density);
      });
   }
   SIMPElasticCompliance(Coefficient *lambda, Coefficient *mu, double epsilon,
                         Coefficient *rho, VectorCoefficient *force, const double target_volume,
                         Array2D<int> &ess_bdr,
                         FiniteElementSpace *displacement_space,
                         FiniteElementSpace *filter_space, double exponent, double rho_min):
      SIMPlambda(*lambda, design_density), SIMPmu(*mu, design_density),
      eps2(epsilon*epsilon), ess_bdr(ess_bdr),
      target_volume(target_volume),
      u(nullptr), frho(nullptr),
      rho(rho), force(force), strainEnergy(lambda, mu, u, frho, rho_min, exponent),
      drho_dpsi(x_gf, sigmoid)
   {
#ifdef MFEM_USE_MPI
      ParFiniteElementSpace *pfes;

      pfes = dynamic_cast<ParFiniteElementSpace*>(displacement_space);
      if (pfes)
      {
         u = new ParGridFunction(pfes);
      }
      else
      {
         u = new GridFunction(displacement_space);
      }

      pfes = dynamic_cast<ParFiniteElementSpace*>(filter_space);
      if (pfes)
      {
         frho = new ParGridFunction(pfes);
      }
      else
      {
         frho = new GridFunction(filter_space);
      }
#else
      u = new GridFunction(displacement_space);
      frho = new GridFunction(filter_space);
#endif
      frho->ProjectCoefficient(*rho);
      *u = 0.0;

      design_density.SetFunction([exponent, rho_min](const double rho)
      {
         return simp(rho, rho_min, exponent);
      });
      design_density.SetGridFunction(frho);
      SIMPlambda.SetBCoef(design_density);
      SIMPmu.SetBCoef(design_density);
      strainEnergy.SetDisplacement(u);
      strainEnergy.SetFilteredDensity(frho);
      drho_dpsi.SetFunction([](const double x)
      {
         double density = sigmoid(x);
         return density * (1.0 - density);
      });
   }

   virtual double Eval()
   {
      BilinearForm *elasticity, *filter;
      LinearForm *load, *filterRHS;
      FiniteElementSpace * fes;

#ifdef MFEM_USE_MPI
      ParFiniteElementSpace *pfes;


      fes = frho->FESpace();
      pfes = dynamic_cast<ParFiniteElementSpace*>(fes);
      if (pfes)
      {
         filter = new ParBilinearForm(pfes);
         filterRHS = new ParLinearForm(pfes);
      }
      else
      {
         filter = new BilinearForm(fes);
         filterRHS = new LinearForm(fes);
      }

      fes = u->FESpace();
      pfes = dynamic_cast<ParFiniteElementSpace*>(fes);
      if (pfes)
      {
         elasticity = new ParBilinearForm(pfes);
         load = new ParLinearForm(pfes);
      }
      else
      {
         elasticity = new BilinearForm(fes);
         load = new LinearForm(fes);
      }
#else
      fes = frho->FESpace();
      filter = new BilinearForm(fes);
      filterRHS = new LinearForm(fes);

      fes = u->FESpace();
      elasticity = new BilinearForm(fes);
      load = new LinearForm(fes);
#endif
      // Step 1. Projection
      proj(1e-12, 500);
      // for (auto val : *x_gf)
      // {
      //    if (!IsFinite(val))
      //    {
      //       mfem_warning("latent variable is not finite.");
      //    }
      // }

      // Step 2. Filter equation
      filter->AddDomainIntegrator(new DiffusionIntegrator(eps2));
      filter->AddDomainIntegrator(new MassIntegrator());
      filterRHS->AddDomainIntegrator(new DomainLFIntegrator(*rho));
      Array<int> ess_bdr_filter;
      if (filter->FESpace()->GetMesh()->bdr_attributes.Size())
      {
         ess_bdr_filter.SetSize(filter->FESpace()->GetMesh()->bdr_attributes.Max());
         ess_bdr_filter = 0;
      }
      EllipticSolver filterSolver(filter, filterRHS, ess_bdr_filter);
      filterSolver.Solve(frho);
      // for (auto val : *frho)
      // {
      //    if (!IsFinite(val))
      //    {
      //       mfem_warning("filter is not finite.");
      //    }
      // }

      // Step 3. Linear Elasticity
      elasticity->AddDomainIntegrator(new ElasticityIntegrator(SIMPlambda, SIMPmu));
      load->AddDomainIntegrator(new VectorDomainLFIntegrator(*force));
      EllipticSolver elasticitySolver(elasticity, load, ess_bdr);
      elasticitySolver.Solve(u);
      current_val = (*load)(*u);
      // for (auto val : *u)
      // {
      //    if (!IsFinite(val))
      //    {
      //       mfem_warning("displacement is not finite.");
      //    }
      // }

      // if (!IsFinite(current_val))
      // {
      //    mfem_warning("current value is not finite.");
      // }

      delete elasticity;
      delete load;
      delete filter;
      delete filterRHS;

      return current_val;
   }

   virtual GridFunction *Gradient()
   {
      BilinearForm *filter, *invmass;
      LinearForm *filterRHS, *gradH1form;
      FiniteElementSpace * fes;
      GridFunction *gradH1;
      if (!x_gf)
      {
         mfem_error("Gradient should be called after SetGridFunction(psi).");
      }

#ifdef MFEM_USE_MPI
      ParFiniteElementSpace *pfes;

      fes = frho->FESpace();
      pfes = dynamic_cast<ParFiniteElementSpace*>(fes);
      if (pfes)
      {
         filter = new ParBilinearForm(pfes);
         filterRHS = new ParLinearForm(pfes);
         gradH1 = new ParGridFunction(pfes);
      }
      else
      {
         filter = new BilinearForm(fes);
         filterRHS = new LinearForm(fes);
         gradH1 = new GridFunction(fes);
      }

      fes = x_gf->FESpace();
      pfes = dynamic_cast<ParFiniteElementSpace*>(fes);
      if (pfes)
      {
         invmass = new ParBilinearForm(pfes);
         gradH1form = new ParLinearForm(pfes);
      }
      else
      {
         invmass = new BilinearForm(fes);
         gradH1form = new LinearForm(fes);
      }
#else
      fes = frho->FESpace();
      filter = new BilinearForm(fes);
      filterRHS = new LinearForm(fes);
      gradH1 = new GridFunction(fes);
      fes = x_gf->FESpace();
      invmass = new BilinearForm(fes);
      gradH1form = new LinearForm(fes);

#endif

      // Step 1. Dual Filter Equation with Strain Density Energy
      filter->AddDomainIntegrator(new DiffusionIntegrator(eps2));
      filter->AddDomainIntegrator(new MassIntegrator());
      filterRHS->AddDomainIntegrator(new DomainLFIntegrator(strainEnergy));
      Array<int> ess_bdr_filter(0);
      if (filter->FESpace()->GetMesh()->bdr_attributes.Size())
      {
         ess_bdr_filter.SetSize(filter->FESpace()->GetMesh()->bdr_attributes.Max());
         ess_bdr_filter = 0;
      }
      *gradH1 = 0.0;
      EllipticSolver filterSolver(filter, filterRHS, ess_bdr_filter);
      filterSolver.Solve(gradH1);


      // Step 2. Project gradient to Control space
      invmass->AddDomainIntegrator(new InverseIntegrator(new MassIntegrator()));
      invmass->Assemble();
      GridFunctionCoefficient gradH1cf(gradH1);
      gradH1form->AddDomainIntegrator(new DomainLFIntegrator(gradH1cf));
      gradH1form->Assemble();
      invmass->Mult(*gradH1form, *gradF_gf);

      delete filter;
      delete invmass;
      delete filterRHS;
      delete gradH1form;
      delete gradH1;
      return gradF_gf;
   }
   double GetVolume() {return current_volume;}

   GridFunction *GetDisplacement() { return u; }
   GridFunction *GetFilteredDensity() { return frho; }
   MappedGridFunctionCoefficient &GetDesignDensity() { return design_density; }

   ~SIMPElasticCompliance()
   {
      delete u;
      delete frho;
   }

   void SetGridFunction(GridFunction* x)
   {
      ObjectiveFunction::SetGridFunction(x);
      drho_dpsi.SetGridFunction(x_gf);
      FiniteElementSpace *fes = x->FESpace();
#ifdef MFEM_USE_MPI
      auto pfes = dynamic_cast<ParFiniteElementSpace*>(fes);
      if (pfes)
      {
         gradF_gf = new ParGridFunction(pfes);
      }
      else
      {
         gradF_gf = new GridFunction(fes);
      }
#else
      gradF_gf = new GridFunction(fes);
#endif
   }
   Coefficient * dcf_dgf()
   {
      return &drho_dpsi;
   }
   MappedGridFunctionCoefficient drho_dpsi;

protected:


   /**
    * @brief Bregman projection of ρ = sigmoid(ψ) onto the subspace
    *        ∫_Ω ρ dx = θ vol(Ω) as follows:
    *
    *        1. Compute the root of the R → R function
    *            f(c) = ∫_Ω sigmoid(ψ + c) dx - θ vol(Ω)
    *        2. Set ψ ← ψ + c.
    *
    * @param psi a GridFunction to be updated
    * @param target_volume θ vol(Ω)
    * @param tol Newton iteration tolerance
    * @param max_its Newton maximum iteration number
    * @return double Final volume, ∫_Ω sigmoid(ψ)
    */
   double proj(double tol=1e-12, int max_its=10)
   {
      double c = 0;
      MappedGridFunctionCoefficient rho(x_gf, [&c](const double x) {return sigmoid(x + c);});
      // MappedGridFunctionCoefficient proj_drho(x_gf, [&c](const double x) {return der_sigmoid(x + c);});
      GridFunction *zero_gf;
      FiniteElementSpace * fes = x_gf->FESpace();
      LinearForm *V, *dV;
#ifdef MFEM_USE_MPI
      auto pfes = dynamic_cast<ParFiniteElementSpace*>(fes);
      if (pfes)
      {
         zero_gf = new ParGridFunction(pfes);
      }
      else
      {
         zero_gf = new GridFunction(fes);
      }
#else
      zero_gf = new GridFunction(fes);
#endif
      *zero_gf = 0.0;

      double Vc = zero_gf->ComputeL1Error(rho);
      double dVc = Vc - std::pow(zero_gf->ComputeL2Error(rho), 2);
      if (fabs(Vc - target_volume) > tol)
      {
         double dc;
         if (dVc > tol) // if derivative is sufficiently large,
         {
            dc = -(Vc - target_volume) / dVc;
         }
         else
         {
            dc = -(Vc > target_volume ? x_gf->Max() : x_gf->Min());
         }
         c = dc;
         int k;
         // Find an interval (c, c+dc) that contains c⋆.
         for (k=0; k < max_its; k++)
         {
            double Vc_old = Vc;
            Vc = zero_gf->ComputeL1Error(rho);
            if ((Vc_old - target_volume)*(Vc - target_volume) < 0)
            {
               break;
            }
            c += dc;
         }
         if (k == max_its) // if failed to find the search interval
         {
            return infinity();
         }
         // Bisection
         dc = fabs(dc);
         while (fabs(dc) > 1e-08)
         {
            dc /= 2.0;
            c = Vc > target_volume ? c - dc : c + dc;
            Vc = zero_gf->ComputeL1Error(rho);
         }
         *x_gf += c;
         c = 0;
      }
      current_volume = zero_gf->ComputeL1Error(rho);

      delete zero_gf;
      return current_volume;
   }
   double current_volume;

protected:
   Array2D<int> ess_bdr;
   Coefficient *rho;
   VectorCoefficient *force;
   ProductCoefficient SIMPlambda, SIMPmu;
   ConstantCoefficient eps2;
   GridFunction *frho, *u;
   MappedGridFunctionCoefficient design_density;
   StrainEnergyDensityCoefficient strainEnergy;
   double target_volume;
};


class CompliantMechanism : public ObjectiveFunction
{
public:
   CompliantMechanism(Coefficient *lambda, Coefficient *mu, double epsilon,
                      Coefficient *rho, const double target_volume,
                      Array2D<int> &ess_bdr,
                      Array<int> &input_bdr, Array<int> &output_bdr,
                      const double input_spring, const double output_spring,
                      Vector &input_direction, Vector &output_direction,
                      FiniteElementSpace *displacement_space,
                      FiniteElementSpace *filter_space, double exponent, double rho_min):
      SIMPlambda(*lambda, design_density), SIMPmu(*mu, design_density),
      eps2(epsilon*epsilon), ess_bdr(ess_bdr),
      target_volume(target_volume),
      u(nullptr), frho(nullptr), adju(nullptr),
      rho(rho), strainEnergy(lambda, mu, u, adju, frho, rho_min, exponent),
      drho_dpsi(x_gf, sigmoid),
      input_bdr(input_bdr), output_bdr(output_bdr), input_spring(input_spring),
      output_spring(output_spring),
      input_direction(input_direction),output_direction(output_direction)
   {
#ifdef MFEM_USE_MPI
      ParFiniteElementSpace *pfes;

      pfes = dynamic_cast<ParFiniteElementSpace*>(displacement_space);
      if (pfes)
      {
         u = new ParGridFunction(pfes);
         adju = new ParGridFunction(pfes);
      }
      else
      {
         u = new GridFunction(displacement_space);
         adju = new GridFunction(displacement_space);
      }

      pfes = dynamic_cast<ParFiniteElementSpace*>(filter_space);
      if (pfes)
      {
         frho = new ParGridFunction(pfes);
      }
      else
      {
         frho = new GridFunction(filter_space);
      }
#else
      u = new GridFunction(displacement_space);
      adju = new GridFunction(displacement_space);
      frho = new GridFunction(filter_space);
#endif
      frho->ProjectCoefficient(*rho);
      *u = 0.0;
      *adju = 0.0;

      design_density.SetFunction([exponent, rho_min](const double rho)
      {
         return simp(rho, rho_min, exponent);
      });
      design_density.SetGridFunction(frho);
      SIMPlambda.SetBCoef(design_density);
      SIMPmu.SetBCoef(design_density);
      strainEnergy.SetDisplacement(u, adju);
      strainEnergy.SetFilteredDensity(frho);
      drho_dpsi.SetFunction([](const double x)
      {
         double density = sigmoid(x);
         return density * (1.0 - density);
      });
   }
   virtual double Eval()
   {
      BilinearForm *elasticity, *filter;
      LinearForm *load, *adjload, *filterRHS;
      FiniteElementSpace * fes;

#ifdef MFEM_USE_MPI
      ParFiniteElementSpace *pfes;


      fes = frho->FESpace();
      pfes = dynamic_cast<ParFiniteElementSpace*>(fes);
      if (pfes)
      {
         filter = new ParBilinearForm(pfes);
         filterRHS = new ParLinearForm(pfes);
      }
      else
      {
         filter = new BilinearForm(fes);
         filterRHS = new LinearForm(fes);
      }

      fes = u->FESpace();
      pfes = dynamic_cast<ParFiniteElementSpace*>(fes);
      if (pfes)
      {
         elasticity = new ParBilinearForm(pfes);
         load = new ParLinearForm(pfes);
         adjload = new ParLinearForm(pfes);
      }
      else
      {
         elasticity = new BilinearForm(fes);
         load = new LinearForm(fes);
         adjload = new LinearForm(fes);
      }
#else
      fes = frho->FESpace();
      filter = new BilinearForm(fes);
      filterRHS = new LinearForm(fes);

      fes = u->FESpace();
      elasticity = new BilinearForm(fes);
      load = new LinearForm(fes);
      adjload = new LinearForm(fes);
#endif
      // Step 1. Projection
      proj(1e-12, 500);
      // for (auto val : *x_gf)
      // {
      //    if (!IsFinite(val))
      //    {
      //       mfem_warning("latent variable is not finite.");
      //    }
      // }

      // Step 2. Filter equation
      filter->AddDomainIntegrator(new DiffusionIntegrator(eps2));
      filter->AddDomainIntegrator(new MassIntegrator());
      filterRHS->AddDomainIntegrator(new DomainLFIntegrator(*rho));
      Array<int> ess_bdr_filter;
      if (filter->FESpace()->GetMesh()->bdr_attributes.Size())
      {
         ess_bdr_filter.SetSize(filter->FESpace()->GetMesh()->bdr_attributes.Max());
         ess_bdr_filter = 0;
      }
      EllipticSolver filterSolver(filter, filterRHS, ess_bdr_filter);
      filterSolver.Solve(frho);
      // for (auto val : *frho)
      // {
      //    if (!IsFinite(val))
      //    {
      //       mfem_warning("filter is not finite.");
      //    }
      // }

      // Step 3. Linear Elasticity
      ConstantCoefficient one_cf(1.0);
      elasticity->AddDomainIntegrator(new ElasticityIntegrator(SIMPlambda, SIMPmu));
      elasticity->AddBdrFaceIntegrator(
         new VectorBoundaryDirectionalMassIntegrator(input_spring, input_direction),
         input_bdr);
      elasticity->AddBdrFaceIntegrator(
         new VectorBoundaryDirectionalMassIntegrator(input_spring, output_direction),
         output_bdr);
      load->AddBdrFaceIntegrator(new VectorBoundaryDirectionalLFIntegrator(
                                    input_direction, input_direction),
                                 input_bdr);
      EllipticSolver elasticitySolver(elasticity, load, ess_bdr);
      elasticitySolver.Solve(u);

      adjload->AddBdrFaceIntegrator(new VectorBoundaryDirectionalLFIntegrator(
                                       output_direction, output_direction),
                                    output_bdr);
      EllipticSolver adjointElasticitySolver(elasticity, adjload, ess_bdr);
      adjointElasticitySolver.Solve(adju);
      adju->Neg();

      current_val = -(*adjload)(*u);

      delete elasticity;
      delete load;
      delete adjload;
      delete filter;
      delete filterRHS;

      return current_val;
   }

   virtual GridFunction *Gradient()
   {
      BilinearForm *filter, *invmass;
      LinearForm *filterRHS, *gradH1form;
      FiniteElementSpace * fes;
      GridFunction *gradH1;
      if (!x_gf)
      {
         mfem_error("Gradient should be called after SetGridFunction(psi).");
      }

#ifdef MFEM_USE_MPI
      ParFiniteElementSpace *pfes;

      fes = frho->FESpace();
      pfes = dynamic_cast<ParFiniteElementSpace*>(fes);
      if (pfes)
      {
         filter = new ParBilinearForm(pfes);
         filterRHS = new ParLinearForm(pfes);
         gradH1 = new ParGridFunction(pfes);
      }
      else
      {
         filter = new BilinearForm(fes);
         filterRHS = new LinearForm(fes);
         gradH1 = new GridFunction(fes);
      }

      fes = x_gf->FESpace();
      pfes = dynamic_cast<ParFiniteElementSpace*>(fes);
      if (pfes)
      {
         invmass = new ParBilinearForm(pfes);
         gradH1form = new ParLinearForm(pfes);
      }
      else
      {
         invmass = new BilinearForm(fes);
         gradH1form = new LinearForm(fes);
      }
#else
      fes = frho->FESpace();
      filter = new BilinearForm(fes);
      filterRHS = new LinearForm(fes);
      gradH1 = new GridFunction(fes);
      fes = x_gf->FESpace();
      invmass = new BilinearForm(fes);
      gradH1form = new LinearForm(fes);

#endif

      // Step 1. Dual Filter Equation with Strain Density Energy
      filter->AddDomainIntegrator(new DiffusionIntegrator(eps2));
      filter->AddDomainIntegrator(new MassIntegrator());
      filterRHS->AddDomainIntegrator(new DomainLFIntegrator(strainEnergy));
      Array<int> ess_bdr_filter(0);
      if (filter->FESpace()->GetMesh()->bdr_attributes.Size())
      {
         ess_bdr_filter.SetSize(filter->FESpace()->GetMesh()->bdr_attributes.Max());
         ess_bdr_filter = 0;
      }
      *gradH1 = 0.0;
      EllipticSolver filterSolver(filter, filterRHS, ess_bdr_filter);
      filterSolver.Solve(gradH1);


      // Step 2. Project gradient to Control space
      invmass->AddDomainIntegrator(new InverseIntegrator(new MassIntegrator()));
      invmass->Assemble();
      GridFunctionCoefficient gradH1cf(gradH1);
      gradH1form->AddDomainIntegrator(new DomainLFIntegrator(gradH1cf));
      gradH1form->Assemble();
      invmass->Mult(*gradH1form, *gradF_gf);

      delete filter;
      delete invmass;
      delete filterRHS;
      delete gradH1form;
      delete gradH1;
      return gradF_gf;
   }

   double GetVolume() {return current_volume;}

   GridFunction *GetDisplacement() { return u; }
   GridFunction *GetFilteredDensity() { return frho; }
   MappedGridFunctionCoefficient &GetDesignDensity() { return design_density; }

   ~CompliantMechanism()
   {
      delete u;
      delete adju;
      delete frho;
   }

   void SetGridFunction(GridFunction* x)
   {
      ObjectiveFunction::SetGridFunction(x);
      drho_dpsi.SetGridFunction(x_gf);
      FiniteElementSpace *fes = x->FESpace();
#ifdef MFEM_USE_MPI
      auto pfes = dynamic_cast<ParFiniteElementSpace*>(fes);
      if (pfes)
      {
         gradF_gf = new ParGridFunction(pfes);
      }
      else
      {
         gradF_gf = new GridFunction(fes);
      }
#else
      gradF_gf = new GridFunction(fes);
#endif
   }
   Coefficient * dcf_dgf()
   {
      return &drho_dpsi;
   }
   MappedGridFunctionCoefficient drho_dpsi;

protected:


   /**
    * @brief Bregman projection of ρ = sigmoid(ψ) onto the subspace
    *        ∫_Ω ρ dx = θ vol(Ω) as follows:
    *
    *        1. Compute the root of the R → R function
    *            f(c) = ∫_Ω sigmoid(ψ + c) dx - θ vol(Ω)
    *        2. Set ψ ← ψ + c.
    *
    * @param psi a GridFunction to be updated
    * @param target_volume θ vol(Ω)
    * @param tol Newton iteration tolerance
    * @param max_its Newton maximum iteration number
    * @return double Final volume, ∫_Ω sigmoid(ψ)
    */
   double proj(double tol=1e-12, int max_its=10)
   {
      double c = 0;
      MappedGridFunctionCoefficient rho(x_gf, [&c](const double x) {return sigmoid(x + c);});
      // MappedGridFunctionCoefficient proj_drho(x_gf, [&c](const double x) {return der_sigmoid(x + c);});
      GridFunction *zero_gf;
      FiniteElementSpace * fes = x_gf->FESpace();
      LinearForm *V, *dV;
#ifdef MFEM_USE_MPI
      auto pfes = dynamic_cast<ParFiniteElementSpace*>(fes);
      if (pfes)
      {
         zero_gf = new ParGridFunction(pfes);
      }
      else
      {
         zero_gf = new GridFunction(fes);
      }
#else
      zero_gf = new GridFunction(fes);
#endif
      *zero_gf = 0.0;

      double Vc = zero_gf->ComputeL1Error(rho);
      double dVc = Vc - std::pow(zero_gf->ComputeL2Error(rho), 2);
      if (fabs(Vc - target_volume) > tol)
      {
         double dc;
         if (dVc > tol) // if derivative is sufficiently large,
         {
            dc = -(Vc - target_volume) / dVc;
         }
         else
         {
            dc = -(Vc > target_volume ? x_gf->Max() : x_gf->Min());
         }
         c = dc;
         int k;
         // Find an interval (c, c+dc) that contains c⋆.
         for (k=0; k < max_its; k++)
         {
            double Vc_old = Vc;
            Vc = zero_gf->ComputeL1Error(rho);
            if ((Vc_old - target_volume)*(Vc - target_volume) < 0)
            {
               break;
            }
            c += dc;
         }
         if (k == max_its) // if failed to find the search interval
         {
            return infinity();
         }
         // Bisection
         dc = fabs(dc);
         while (fabs(dc) > 1e-08)
         {
            dc /= 2.0;
            c = Vc > target_volume ? c - dc : c + dc;
            Vc = zero_gf->ComputeL1Error(rho);
         }
         *x_gf += c;
         c = 0;
      }
      current_volume = zero_gf->ComputeL1Error(rho);

      delete zero_gf;
      return current_volume;
   }
   double current_volume;
protected:
   Array2D<int> ess_bdr;
   Coefficient *rho;
   ProductCoefficient SIMPlambda, SIMPmu;
   ConstantCoefficient eps2;
   GridFunction *frho, *u, *adju;
   MappedGridFunctionCoefficient design_density;
   StrainEnergyDensityCoefficient strainEnergy;
   double target_volume;

   Array<int> &input_bdr, &output_bdr;
   double input_spring, output_spring;
   VectorConstantCoefficient input_direction, output_direction;

   static DenseMatrix aVVt(const double a, const Vector &V)
   {
      DenseMatrix W(V.Size());
      MultVVt(V, W);
      W *= a;
      return W;
   }
};

class LineSearchAlgorithm
{
public:
   LineSearchAlgorithm(ObjectiveFunction &F, double max_step_size=1e06):F(F),
      max_step_size(max_step_size) {}
   virtual double Step(GridFunction &x, const GridFunction &d) = 0;
   virtual ~LineSearchAlgorithm() = default;

   double GetStepSize() { return step_size; }
   void SetStepSize(double s) { step_size = s; }

protected:
   ObjectiveFunction &F;
   double step_size, max_step_size;
private:
};

class LinearGrowth : public LineSearchAlgorithm
{
public:
   LinearGrowth(ObjectiveFunction &F,
                const double alpha=1.0): LineSearchAlgorithm(F), alpha(alpha) {}
   double Step(GridFunction &x, const GridFunction &d)
   {
      k++;
      step_size = alpha * k;
      x.Add(step_size, d);
      return F.Eval();
   }
protected:
private:
   int k = 0;
   double alpha;
};

class ExponentialGrowth : public LineSearchAlgorithm
{
public:
   ExponentialGrowth(ObjectiveFunction &F, const double growthRate=2.0,
                     const double alpha=1.0): LineSearchAlgorithm(F), alpha(alpha),
      growthRate(growthRate) {}
   double Step(GridFunction &x, const GridFunction &d)
   {
      step_size = alpha * pow(growthRate, k++);
      x.Add(step_size, d);
      return F.Eval();
   }
protected:
private:
   int k = 0;
   double alpha, growthRate;
};

class BackTracking : public LineSearchAlgorithm
{
public:
   BackTracking(ObjectiveFunction &F,
                const double alpha=1.0, const double growthRate=2.0, const double c1 = 1e-04,
                const int maxit = 10, const double max_step_size=infinity()):
      LineSearchAlgorithm(F, max_step_size), growthRate(growthRate), c1(c1),
      maxit(maxit) {step_size = alpha;}

   double Step(GridFunction &x, const GridFunction &d)
   {
      FiniteElementSpace *fes = x.FESpace();
      LinearForm *directionalDer;
      GridFunction *x0, *d0;
#ifdef MFEM_USE_MPI
      auto pfes = dynamic_cast<ParFiniteElementSpace*>(fes);
      if (pfes)
      {
         directionalDer = new ParLinearForm(pfes);
         x0 = new ParGridFunction(pfes);
         d0 = new ParGridFunction(pfes);
      }
      else
      {
         directionalDer = new LinearForm(fes);
         x0 = new GridFunction(fes);
         d0 = new GridFunction(fes);
      }
#else
      directionalDer = new LinearForm(fes);
      x0 = new GridFunction(fes);
      d0 = new GridFunction(fes);
#endif
      *x0 = x;

      DiffMappedGridFunctionCoefficient d_cf(&x, x0, sigmoid);
      directionalDer->AddDomainIntegrator(new DomainLFIntegrator(d_cf));

      double val = F.GetValue();
      GridFunction *grad = F.GetGradient();
      double d2 = 0;

      double new_val = val + c1*d2 + 1;
      step_size *= 2;
      int i=-1;
      while (new_val > val + c1*d2)
      {
         i++;
         step_size *= 0.5;

         x = *x0;
         x.Add(step_size, d);
         new_val = F.Eval();
         directionalDer->Assemble();
         d2 = (*directionalDer)(*grad);
      }
      out << i << ", " << step_size;
      out.flush();

      step_size *= growthRate;
      step_size = std::min(step_size, max_step_size);
      delete directionalDer;
      delete x0;
      delete d0;
      return new_val;
   }
protected:
   double growthRate, c1;
   int maxit;
private:
};

class LipschitzBregmanMirror : public LineSearchAlgorithm
{
public:
   LipschitzBregmanMirror(ObjectiveFunction &F, LinearForm &diff_primal,
                          GridFunction &grad, GridFunction &latent, double weight=1.0, double eps=1e-10,
                          double max_step_size=1e06):
      LineSearchAlgorithm(F, max_step_size), diff_primal(diff_primal),
      grad(grad), old_grad(grad), latent(latent), old_latent(latent), L(0), k(0),
      weight(weight), eps(eps) {}
   virtual double Step(GridFunction &x, const GridFunction &d)
   {
      EstimateStepSize();
      x.Add(step_size, d);
      diff_primal.Assemble();
      return F.Eval();
   }
   void EstimateStepSize()
   {
      if (k++ == 0)
      {
         step_size = 1.0;
         old_grad = grad;
         old_latent = latent;
      }
      else
      {
         double diff_grad = diff_primal(grad) - diff_primal(old_grad);
         double diff_latent = diff_primal(latent) - diff_primal(old_latent);
         L = std::abs(diff_grad / (diff_latent + eps));
         step_size = std::min(weight / L, max_step_size);
         old_grad = grad;
         old_latent = latent;
      }
   }
protected:
   double L, eps, weight;
   int k;
   LinearForm &diff_primal;
   GridFunction &grad, &latent;
   GridFunction old_grad, old_latent;
};


class BackTrackingLipschitzBregmanMirror : public LipschitzBregmanMirror
{
public:
   BackTrackingLipschitzBregmanMirror(ObjectiveFunction &F,
                                      LinearForm &diff_primal,
                                      GridFunction &grad, GridFunction &latent, double c1, double weight=1.0,
                                      double eps=1e-10, double max_step_size=1e06):
      LipschitzBregmanMirror(F, diff_primal, grad, latent, weight, eps,
                             max_step_size), backTrackingLineSearch(F, 1.0, 1.0, c1) {}
   virtual double Step(GridFunction &x, const GridFunction &d)
   {
      GridFunction xold(x);
      LipschitzBregmanMirror::EstimateStepSize();
      backTrackingLineSearch.SetStepSize(step_size);
      double value = backTrackingLineSearch.Step(x, d);
      diff_primal.Assemble();
      return value;
   }
protected:
   BackTracking backTrackingLineSearch;
};


class ExBiSecLVPGTopOpt
{
public:
   ExBiSecLVPGTopOpt(GridFunction *u, GridFunction *psi, GridFunction *rho_filter,
                     VectorCoefficient &v_force, const double lambda, const double mu,
                     const double target_volume, const double eps,
                     const double rho_min, const double exponent,
                     Array<int> &ess_bdr, Array<int> &ess_bdr_filter, const double c1,
                     const double c2): u(u), psi(psi),
      rho_filter(rho_filter),
      lambda_cf(lambda), mu_cf(mu),
      state_fes(u->FESpace()), control_fes(psi->FESpace()),
      filter_fes(rho_filter->FESpace()), eps_squared(eps*eps), one(1.0), zero(0.0),
      v_force(v_force), target_volume(target_volume),
      lambda_SIMP_cf(lambda_cf, simp_cf), mu_SIMP_cf(mu_cf, simp_cf),
      negDerSimpElasticityEnergy(&lambda_cf, &mu_cf, u, rho_filter, rho_min),
      c1(c1), c2(c2), alpha0(1.0), grad_evaluated(false)
   {
      simp_fun = [rho_min, exponent](const double x) {return simp(x, rho_min, exponent, 1.0); };
      simp_cf.SetFunction(simp_fun);
      simp_cf.SetGridFunction(rho_filter);

      current_compliance = infinity();
      current_volume = infinity();
      isParallel = false;
      rho = new MappedGridFunctionCoefficient(psi, sigmoid);
#ifdef MFEM_USE_MPI
      if (dynamic_cast<ParGridFunction*>(u))
      {
         par_state_fes = dynamic_cast<ParGridFunction*>(u)->ParFESpace();
         par_control_fes = dynamic_cast<ParGridFunction*>(psi)->ParFESpace();
         par_filter_fes = dynamic_cast<ParGridFunction*>(rho_filter)->ParFESpace();
         MFEM_VERIFY(par_state_fes && par_control_fes &&
                     par_filter_fes, "The state variable is in parallel, but not others.");
         isParallel = true;
      }
#endif
      w_filter = newGridFunction(filter_fes);
      grad = newGridFunction(control_fes);

      elasticitySolver = new LinearElasticitySolver();
      elasticitySolver->SetMesh(state_fes->GetMesh());
      elasticitySolver->SetOrder(state_fes->FEColl()->GetOrder());
      elasticitySolver->SetLameCoefficients(&lambda_SIMP_cf,&mu_SIMP_cf);
      elasticitySolver->SetupFEM();
      elasticitySolver->SetRHSCoefficient(&v_force);
      elasticitySolver->SetEssentialBoundary(ess_bdr);

      // 7. Set-up the filter solver.
      filterSolver = new DiffusionSolver();
      filterSolver->SetMesh(state_fes->GetMesh());
      filterSolver->SetOrder(state_fes->FEColl()->GetOrder());
      filterSolver->SetDiffusionCoefficient(&eps_squared);
      filterSolver->SetMassCoefficient(&one);
      filterSolver->SetupFEM();
      filterSolver->SetEssentialBoundary(ess_bdr_filter);

      invmass = newBilinearForm(control_fes);
      invmass->AddDomainIntegrator(new InverseIntegrator(new MassIntegrator(one)));
      invmass->Assemble();

      // 8. Define the Lagrange multiplier and gradient functions
      w_rhs = newLinearForm(control_fes);
      w_cf = new GridFunctionCoefficient(w_filter);
      w_rhs->AddDomainIntegrator(new DomainLFIntegrator(*w_cf));

   }

   double Eval()
   {
      bool proj_succeeded = proj_bisec();
      if (!proj_succeeded)
      {
         current_compliance = infinity();
         return current_compliance;
      }
      // Step 1 - Filter solve
      // Solve (ϵ^2 ∇ ρ̃, ∇ v ) + (ρ̃,v) = (ρ,v)
      filterSolver->SetRHSCoefficient(rho);
      filterSolver->Solve();
      *rho_filter = *filterSolver->GetFEMSolution();

      // Step 2 - State solve
      // Solve (λ r(ρ̃) ∇⋅u, ∇⋅v) + (2 μ r(ρ̃) ε(u), ε(v)) = (f,v)
      elasticitySolver->Solve();
      *u = *elasticitySolver->GetFEMSolution();
#ifdef MFEM_USE_MPI
      if (isParallel)
      {
         ParGridFunction *par_u = dynamic_cast<ParGridFunction*>(u);
         current_compliance = (*elasticitySolver->GetParLinearForm())(*par_u);
      }
      else
      {
         current_compliance = (*elasticitySolver->GetLinearForm())(*u);
      }
#else
      current_compliance = (*elasticitySolver->GetLinearForm())(*u);
#endif
      grad_evaluated = false;
      return current_compliance;
   }

   void Gradient()
   {
      if (grad_evaluated) { return; }
      if (current_compliance == infinity()) { Eval(); }
      grad_evaluated = true;
      // Step 3 - Adjoint filter solve
      // Solve (ϵ² ∇ w̃, ∇ v) + (w̃ ,v) = (-r'(ρ̃) ( λ |∇⋅u|² + 2 μ |ε(u)|²),v)
      filterSolver->SetRHSCoefficient(&negDerSimpElasticityEnergy);
      filterSolver->Solve();
      *w_filter = *filterSolver->GetFEMSolution();

      // Step 4 - Compute gradient
      // Solve G = M⁻¹w̃
      w_rhs->Assemble();
      invmass->Mult(*w_rhs, *grad);

   }
   GridFunction *GetGradient()
   {
      if (!grad_evaluated)
      {
         Gradient();
      }
      return grad;
   }


   void SetAlpha0(const double alpha)
   {
      alpha0 = alpha;
   }

   double Step()
   {
      double alpha(alpha0*2), L(0.0), U(alpha0*2);
      GridFunction *psi_k = newGridFunction(control_fes);
      GridFunction *direction = newGridFunction(control_fes);
      LinearForm *directionalDer = newLinearForm(control_fes);
      *psi_k = *psi;
      if (current_compliance == infinity())
      {
         Eval();
      }
      *direction = *GetGradient();
      direction->Neg();

      // Measure the downhill slope using Naïve L2 inner product
      //
      // GridFunctionCoefficient direction_cf(direction);
      // directionalDer->AddDomainIntegrator(new DomainLFIntegrator(direction_cf));

      // Measure the downhill slope using weighted inner product,
      // <d, grad>_w = (d, sigmoid'(ψ_k) grad)
      MappedGridFunctionCoefficient der_sigmoid_psi(psi, der_sigmoid);
      GridFunctionCoefficient direction_cf(direction);
      ProductCoefficient gradG(direction_cf, der_sigmoid_psi);
      directionalDer->AddDomainIntegrator(new DomainLFIntegrator(gradG));
      //
      // MappedGridFunctionCoefficient der_sigmoid_psi(psi, der_sigmoid);
      // LinearForm* int_der_sigmoid = newLinearForm(control_fes);
      // MappedGridFunctionCoefficient der_sigmoid_psi(psi, der_sigmoid);
      // int_der_sigmoid->AddDomainIntegrator(new DomainLFIntegrator(der_sigmoid_psi));
      // int_der_sigmoid->Assemble();
      // double z = int_der_sigmoid->Sum();
      // MappedGridFunctionCoefficient cf(psi, [&z](double x){
      //    double r = sigmoid(x);
      //    return r*(1.0-r)*(1.0 - r*(1.0-r) / z);
      // });
      // GridFunctionCoefficient direction_cf(direction);
      // ProductCoefficient gradRho_and_direction(direction_cf, cf);
      // directionalDer->AddDomainIntegrator(new DomainLFIntegrator(
      //                                        gradRho_and_direction));

      // Measure the downhill slope using change of rho for given direction
      // ρ = sigmoid(sigmoid⁻¹(ρ_k) + α d) = sigmoid(ψ)
      // -> α d̃ = dρ/dd = α sigmoid'(ψ) d
      // <d̃, \tilde(grad)> = <sigmoid'(ψ_k) d, sigmoid'(ψ) grad>
      //
      // MappedGridFunctionCoefficient der_sigmoid_psi(psi, der_sigmoid);
      // MappedGridFunctionCoefficient der_sigmoid_psi_k(psi_k, der_sigmoid);
      // GridFunctionCoefficient direction_cf(direction);
      // auto double_der_sigmoid = ProductCoefficient(der_sigmoid_psi, der_sigmoid_psi_k);
      // auto directional = ProductCoefficient(double_der_sigmoid, direction_cf);
      // directionalDer->AddDomainIntegrator(new DomainLFIntegrator(directional));

      directionalDer->Assemble();
      const double d = (*directionalDer)(*grad);

      const double compliance = current_compliance;
      int k = 0;
      int maxit = 30;
      for (; k<maxit; k++)
      {
         // update and evaluate F
         *psi = *psi_k;
         psi->Add(alpha, *direction);
         Eval();
         if (current_compliance == infinity())
         {
            out << "Projection failed. alpha:" << alpha << " -> ";
            U = alpha;
            alpha = (L + U) / 2.0;
            out << alpha << std::endl;
         }
         else
         {
            out << "Sufficient decrease condition: ";
            out << "(" << current_compliance << ", " << compliance + c1*d*alpha << "), ";
            if (current_compliance > compliance + c1*d*alpha)
               // sufficient decreament condition failed
            {
               // We moved too far so that the descent direction is no more valid
               // -> Backtracking (left half of the search interval)
               out << "Failed. alpha:" << alpha << " -> ";
               // Decrease upper bound
               U = alpha;
               alpha = (L + U) / 2.0;
               out << alpha << std::endl;
            }
            else
            {
               out << "Success." << std::endl;
               out << "Final alpha: " << alpha << std::endl;
               break;
               directionalDer->Assemble();
               const double current_d = (*directionalDer)(*GetGradient());

               out << "Direction update condition: ";
               out << "(" << current_d << ", " << c2*d << "), ";
               if (current_d < c2*d) // Current direction is still decent
               {
                  // Increase lower bound and try go further
                  out << "Failed. alpha:" << alpha << " -> ";
                  L = alpha;
                  alpha = U == infinity() ? 2.0*L : (L + U) / 2.0;
                  out << alpha << std::endl;
               }
               else // objective decreased enough, and direction is sufficiently changed
               {
                  out << "Success." << std::endl;
                  out << "Final alpha: " << alpha << std::endl;
                  break;
               }
            }
         }
      }
      out << "The number of eval: " << k << std::endl;
      delete psi_k;
      delete direction;
      delete directionalDer;
      return alpha;
   }

   double GetCompliance()
   {
      return current_compliance == infinity() ? Eval() : current_compliance;
   }

   double GetVolume()
   {
      return current_volume;
   }

   GridFunction GetSIMPrho()
   {
      GridFunction r_gf(filter_fes);
      r_gf.ProjectCoefficient(simp_cf);
      return r_gf;
   }
#ifdef MFEM_USE_MPI
   ParGridFunction GetParSIMPrho()
   {
      ParGridFunction r_gf(par_filter_fes);
      r_gf.ProjectCoefficient(simp_cf);
      return r_gf;
   }
#endif

   ~ExBiSecLVPGTopOpt()
   {
      delete rho;
      delete w_cf;
      delete elasticitySolver;
      delete filterSolver;
      delete invmass;
      delete w_rhs;
   }


   /**
    * @brief Bregman projection of ρ = sigmoid(ψ) onto the subspace
    *        ∫_Ω ρ dx = θ vol(Ω) as follows:
    *
    *        1. Compute the root of the R → R function
    *            f(c) = ∫_Ω sigmoid(ψ + c) dx - θ vol(Ω)
    *        2. Set ψ ← ψ + c.
    *
    * @param psi a GridFunction to be updated
    * @param target_volume θ vol(Ω)
    * @param tol Newton iteration tolerance
    * @param max_its Newton maximum iteration number
    * @return double Final volume, ∫_Ω sigmoid(ψ)
    */
   bool proj(double tol=1e-12, int max_its=10)
   {
      MappedGridFunctionCoefficient sigmoid_psi(psi, sigmoid);
      MappedGridFunctionCoefficient der_sigmoid_psi(psi, der_sigmoid);


      LinearForm *int_sigmoid_psi = newLinearForm(control_fes);
      int_sigmoid_psi->AddDomainIntegrator(new DomainLFIntegrator(sigmoid_psi));
      LinearForm *int_der_sigmoid_psi = newLinearForm(control_fes);
      int_der_sigmoid_psi->AddDomainIntegrator(new DomainLFIntegrator(
                                                  der_sigmoid_psi));
      bool done = false;
      for (int k=0; k<max_its; k++) // Newton iteration
      {
         int_sigmoid_psi->Assemble(); // Recompute f(c) with updated ψ
         double f = int_sigmoid_psi->Sum();

         int_der_sigmoid_psi->Assemble(); // Recompute df(c) with updated ψ
         double df = int_der_sigmoid_psi->Sum();

#ifdef MFEM_USE_MPI
         if (isParallel)
         {
            MPI_Allreduce(MPI_IN_PLACE, &f, 1, MPI_DOUBLE, MPI_SUM, MPI_COMM_WORLD);
            MPI_Allreduce(MPI_IN_PLACE, &df, 1, MPI_DOUBLE, MPI_SUM, MPI_COMM_WORLD);
         }
#endif
         f -= target_volume;

         const double dc = -f/df;
         *psi += dc;
         if (abs(dc) < tol) { done = true; break; }
      }
      if (!done)
      {
         mfem_warning("Projection reached maximum iteration without converging. Result may not be accurate.");
      }
      int_sigmoid_psi->Assemble();
      current_volume = int_sigmoid_psi->Sum();
#ifdef MFEM_USE_MPI
      if (isParallel)
      {
         MPI_Allreduce(MPI_IN_PLACE, &current_volume, 1, MPI_DOUBLE, MPI_SUM,
                       MPI_COMM_WORLD);
      }
#endif

      return done;
   }


   /**
    * @brief Bregman projection of ρ = sigmoid(ψ) onto the subspace
    *        ∫_Ω ρ dx = θ vol(Ω) as follows:
    *
    *        1. Compute the root of the R → R function
    *            f(c) = ∫_Ω sigmoid(ψ + c) dx - θ vol(Ω)
    *        2. Set ψ ← ψ + c.
    *
    * @param psi a GridFunction to be updated
    * @param target_volume θ vol(Ω)
    * @param tol Newton iteration tolerance
    * @param max_its Newton maximum iteration number
    * @return double Final volume, ∫_Ω sigmoid(ψ)
    */
   bool proj_bisec(double tol=1e-12, int max_its=10)
   {
      double c = 0;
      MappedGridFunctionCoefficient rho(psi, [&c](const double x) {return sigmoid(x + c);});
      MappedGridFunctionCoefficient drho(psi, [&c](const double x) {return der_sigmoid(x + c);});
      LinearForm *V = newLinearForm(control_fes);
      LinearForm *dV = newLinearForm(control_fes);
      V->AddDomainIntegrator(new DomainLFIntegrator(rho));
      dV->AddDomainIntegrator(new DomainLFIntegrator(drho));
      V->Assemble();
      dV->Assemble();
      double Vc = V->Sum();
      double dVc = dV->Sum();
      if (fabs(Vc - target_volume) < tol)
      {
         current_volume = Vc;
         return true;
      }
      double dc = -(Vc - target_volume) / dVc;
      c += dc;
      int k;
      // Find an interval (c, c+dc) that contains c⋆.
      for (k=0; k < max_its; k++)
      {
         double Vc_old = Vc;
         V->Assemble();
         Vc = V->Sum();
         if ((Vc_old - target_volume)*(Vc - target_volume) < 0)
         {
            break;
         }
         c += dc;
      }
      if (k == max_its)
      {
         return false;
      }
      dc = fabs(dc);
      while (fabs(dc) > 1e-08)
      {
         dc /= 2.0;
         c = Vc > target_volume ? c - dc : c + dc;
         V->Assemble();
         Vc = V->Sum();
      }
      *psi += c;
      c = 0;
      V->Assemble();
      current_volume = V->Sum();
      delete V;
      delete dV;
      return true;
   }



protected:
   GridFunction *u, *psi, *rho_filter, *w_filter, *grad;
   MappedGridFunctionCoefficient *rho;
   GridFunctionCoefficient *w_cf;
   ConstantCoefficient lambda_cf, mu_cf;
   FiniteElementSpace *state_fes, *control_fes, *filter_fes;
#ifdef MFEM_USE_MPI
   ParFiniteElementSpace *par_state_fes, *par_control_fes, *par_filter_fes;
#endif
   ConstantCoefficient eps_squared, one, zero;
   VectorCoefficient &v_force;
   LinearElasticitySolver *elasticitySolver;
   DiffusionSolver *filterSolver;
   BilinearForm *invmass;
   LinearForm *w_rhs;
   std::function<double(const double)> simp_fun;
   MappedGridFunctionCoefficient simp_cf;
   ProductCoefficient lambda_SIMP_cf, mu_SIMP_cf;
   StrainEnergyDensityCoefficient negDerSimpElasticityEnergy;
   const double c1;
   const double c2;
   double alpha0;
   const double target_volume;
private:
   bool isParallel;
   bool grad_evaluated;
   double current_compliance, current_volume;
   GridFunction *newGridFunction(FiniteElementSpace *fes)
   {
      GridFunction *x;
      if (isParallel)
      {
#ifdef MFEM_USE_MPI
         ParFiniteElementSpace *pfes = dynamic_cast<ParFiniteElementSpace*>(fes);
         x = new ParGridFunction(pfes);
#endif
      }
      {
         x = new GridFunction(fes);
      }
      return x;
   }
   LinearForm *newLinearForm(FiniteElementSpace *fes)
   {
      LinearForm *b;
      if (isParallel)
      {
#ifdef MFEM_USE_MPI
         ParFiniteElementSpace *pfes = dynamic_cast<ParFiniteElementSpace*>(fes);
         b = new ParLinearForm(pfes);
#endif
      }
      {
         b = new LinearForm(fes);
      }
      return b;
   }
   BilinearForm *newBilinearForm(FiniteElementSpace *fes)
   {
      BilinearForm *a;
      if (isParallel)
      {
#ifdef MFEM_USE_MPI
         ParFiniteElementSpace *pfes = dynamic_cast<ParFiniteElementSpace*>(fes);
         a = new ParBilinearForm(pfes);
#endif
      }
      {
         a = new BilinearForm(fes);
      }
      return a;
   }
};
} // end of namespace mfem
=======
} // namespace mfem
>>>>>>> 69fbae73
<|MERGE_RESOLUTION|>--- conflicted
+++ resolved
@@ -214,58 +214,32 @@
    }
 };
 
-<<<<<<< HEAD
-/**
- * @brief Inverse sigmoid function
- *
- */
+/// @brief Inverse sigmoid function
 double inv_sigmoid(const double x)
-=======
-/// @brief Inverse sigmoid function
-double inv_sigmoid(double x)
->>>>>>> 69fbae73
 {
    const double tol = 1e-12;
    const double tmp = std::min(std::max(tol,x),1.0-tol);
    return std::log(tmp/(1.0-tmp));
 }
 
-<<<<<<< HEAD
-/**
- * @brief Sigmoid function
- *
- */
+/// @brief Sigmoid function
 double sigmoid(const double x)
-=======
-/// @brief Sigmoid function
-double sigmoid(double x)
->>>>>>> 69fbae73
 {
    return (std::tanh(x*0.5) + 1.0) * 0.5;
 }
 
-<<<<<<< HEAD
 /**
  * @brief Derivative of sigmoid function
  *
  */
 double der_sigmoid(const double x)
-=======
-/// @brief Derivative of sigmoid function
-double der_sigmoid(double x)
->>>>>>> 69fbae73
 {
    const double tmp = sigmoid(x);
    return tmp*(1.0 - tmp);
 }
 
-<<<<<<< HEAD
 double simp(const double x, const double rho_min=1e-06, const double exp=3.0,
             const double rho_max=1.0)
-=======
-/// @brief Returns f(u(x)) where u is a scalar GridFunction and f:R → R
-class MappedGridFunctionCoefficient : public GridFunctionCoefficient
->>>>>>> 69fbae73
 {
    return rho_min + std::pow(x, exp) * (rho_max - rho_min);
 }
@@ -310,32 +284,6 @@
    void SetFunction(std::function<double(const double)> fun_) { fun = fun_; }
 };
 
-<<<<<<< HEAD
-=======
-/// @brief Solid isotropic material penalization (SIMP) coefficient
-class SIMPInterpolationCoefficient : public Coefficient
-{
-protected:
-   GridFunction *rho_filter;
-   double min_val;
-   double max_val;
-   double exponent;
-
-public:
-   SIMPInterpolationCoefficient(GridFunction *rho_filter_, double min_val_= 1e-6,
-                                double max_val_ = 1.0, double exponent_ = 3)
-      : rho_filter(rho_filter_), min_val(min_val_), max_val(max_val_),
-        exponent(exponent_) { }
-
-   virtual double Eval(ElementTransformation &T, const IntegrationPoint &ip)
-   {
-      double val = rho_filter->GetValue(T, ip);
-      double coeff = min_val + pow(val,exponent)*(max_val-min_val);
-      return coeff;
-   }
-};
-
->>>>>>> 69fbae73
 
 /// @brief Strain energy density coefficient
 class StrainEnergyDensityCoefficient : public Coefficient
@@ -419,8 +367,6 @@
 public:
    VolumeForceCoefficient(double r_,Vector &  center_, Vector & force_) :
       VectorCoefficient(center_.Size()), r2(r_*r_), center(center_), force(force_) { }
-
-   using VectorCoefficient::Eval;
 
    virtual void Eval(Vector &V, ElementTransformation &T,
                      const IntegrationPoint &ip)
@@ -988,7 +934,6 @@
    delete b;
 }
 
-<<<<<<< HEAD
 class EllipticSolver
 {
 public:
@@ -2707,7 +2652,4 @@
       return a;
    }
 };
-} // end of namespace mfem
-=======
-} // namespace mfem
->>>>>>> 69fbae73
+} // end of namespace mfem