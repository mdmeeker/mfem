--- conflicted
+++ resolved
@@ -97,13 +97,8 @@
    REQUIRE(constrained_mult_application(A, list, x, y_true_transpose,
                                         true) == MFEM_Approx(0.0));
    // DIAG_ZERO checks
-<<<<<<< HEAD
-   Vector y_true_zero({0., 9783.932185967293, 3579.7299142176153, 0., 1344.7657848396123});
-   Vector y_true_zero_transpose({0, 5723.696294059853, 7877.828900340113, 0., 2883.1173002839714});
-=======
    Vector y_true_zero({0.0, 9783.932185967293, 3579.7299142176153, 0.0, 1344.7657848396123});
    Vector y_true_zero_transpose({0.0, 5723.696294059853, 7877.828900340113, 0.0, 2883.1173002839714});
->>>>>>> 5957cf2e
    REQUIRE(constrained_mult_application(A, list, x, y_true_zero, false,
                                         Operator::DiagonalPolicy::DIAG_ZERO) == MFEM_Approx(0.0));
    REQUIRE(constrained_mult_application(A, list, x, y_true_zero_transpose, true,
