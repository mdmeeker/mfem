// Copyright (c) 2010-2024, Lawrence Livermore National Security, LLC. Produced
// at the Lawrence Livermore National Laboratory. All Rights reserved. See files
// LICENSE and NOTICE for details. LLNL-CODE-806117.
//
// This file is part of the MFEM library. For more information and source code
// availability visit https://mfem.org.
//
// MFEM is free software; you can redistribute it and/or modify it under the
// terms of the BSD-3 license. We welcome feedback and contributions, see file
// CONTRIBUTING.md for details.

#include "mfem.hpp"
#include "unit_tests.hpp"

using namespace mfem;

TEST_CASE("Array init-list and C-style array constructors", "[Array]")
{
   int ContigData[6] = {6, 5, 4, 3, 2, 1};
   // Pointer and size construcor
   Array<int> a(ContigData, 6);
<<<<<<< HEAD
   // Braced-list constructor
   Array<int> b({6, 5, 4, 3, 2, 1});
   // Statically sized C-style array constructor
   Array<int> c(ContigData);
   // Convertible type constructor
   Array<int> d({6.0, 5.0, 4.0, 3.0, 2.0, 1.0});
=======
   Array<int> b{6, 5, 4, 3, 2, 1};
>>>>>>> 7c1a0eb5

   for (int i = 0; i < a.Size(); i++)
   {
      REQUIRE(a[i] == b[i]);
      REQUIRE(a[i] == c[i]);
      REQUIRE(a[i] == d[i]);
   }
}

TEST_CASE("Array entry sorting", "[Array]")
{
   int ContigData[6] = {6, 5, 4, 3, 2, 1};
   Array<int> a(ContigData, 6);
   Array<int> b{1, 2, 3, 3, 2, 1};

   a.Sort();
   b.Sort();

   for (int i = 1; i < a.Size(); i++)
   {
      REQUIRE(a[i] >= a[i-1]);
   }

   for (int i = 1; i < b.Size(); i++)
   {
      REQUIRE(b[i] >= b[i-1]);
   }
}

TEST_CASE("Array entry strict sorting", "[Array]")
{
   int ContigData[6] = {6, 1, 4, 1, 2, 1};
   Array<int> a(ContigData, 6);
   Array<int> b{1, 2, 3, 3, 2, 1};

   a.Sort();
   b.Sort();

   a.Unique();
   b.Unique();

   for (int i = 1; i < a.Size(); i++)
   {
      REQUIRE(a[i] > a[i-1]);
   }

   for (int i = 1; i < b.Size(); i++)
   {
      REQUIRE(b[i] > b[i-1]);
   }
}<|MERGE_RESOLUTION|>--- conflicted
+++ resolved
@@ -19,16 +19,12 @@
    int ContigData[6] = {6, 5, 4, 3, 2, 1};
    // Pointer and size construcor
    Array<int> a(ContigData, 6);
-<<<<<<< HEAD
    // Braced-list constructor
    Array<int> b({6, 5, 4, 3, 2, 1});
    // Statically sized C-style array constructor
    Array<int> c(ContigData);
    // Convertible type constructor
    Array<int> d({6.0, 5.0, 4.0, 3.0, 2.0, 1.0});
-=======
-   Array<int> b{6, 5, 4, 3, 2, 1};
->>>>>>> 7c1a0eb5
 
    for (int i = 0; i < a.Size(); i++)
    {
