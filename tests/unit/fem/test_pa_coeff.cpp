// Copyright (c) 2010-2025, Lawrence Livermore National Security, LLC. Produced
// at the Lawrence Livermore National Laboratory. All Rights reserved. See files
// LICENSE and NOTICE for details. LLNL-CODE-806117.
//
// This file is part of the MFEM library. For more information and source code
// availability visit https://mfem.org.
//
// MFEM is free software; you can redistribute it and/or modify it under the
// terms of the BSD-3 license. We welcome feedback and contributions, see file
// CONTRIBUTING.md for details.

#include "mfem.hpp"
#include "unit_tests.hpp"

using namespace mfem;

namespace pa_coeff
{

int dimension;

Mesh MakeCartesianNonaligned(const int dim, const int ne)
{
   Mesh mesh;
   if (dim == 2)
   {
      mesh = Mesh::MakeCartesian2D(ne, ne, Element::QUADRILATERAL, 1, 1.0, 1.0);
   }
   else
   {
      mesh = Mesh::MakeCartesian3D(ne, ne, ne, Element::HEXAHEDRON, 1.0, 1.0, 1.0);
   }

   // Remap vertices so that the mesh is not aligned with axes.
   for (int i=0; i<mesh.GetNV(); ++i)
   {
      real_t *vcrd = mesh.GetVertex(i);
      vcrd[1] += 0.2 * vcrd[0];
      if (dim == 3) { vcrd[2] += 0.3 * vcrd[0]; }
   }

   return mesh;
}

real_t coeffFunction(const Vector& x)
{
   if (dimension == 2)
   {
      return sin(8.0 * M_PI * x[0]) * cos(6.0 * M_PI * x[1]) + 2.0;
   }
   else
   {
      return sin(8.0 * M_PI * x[0]) * cos(6.0 * M_PI * x[1]) *
             sin(4.0 * M_PI * x[2]) +
             2.0;
   }
}

void vectorCoeffFunction(const Vector & x, Vector & f)
{
   f = 0.0;
   if (dimension > 1)
   {
      f[0] = sin(M_PI * x[1]);
      f[1] = sin(2.5 * M_PI * x[0]);
   }
   if (dimension == 3)
   {
      f[2] = sin(6.1 * M_PI * x[2]);
   }
}

real_t linearFunction(const Vector & x)
{
   if (dimension == 3)
   {
      return (10.0 * x(0)) + (5.0 * x(1)) + x(2);
   }
   else
   {
      return (10.0 * x(0)) + (5.0 * x(1));
   }
}

void asymmetricMatrixCoeffFunction(const Vector & x, DenseMatrix & f)
{
   f = 0.0;
   if (dimension == 2)
   {
      f(0,0) = 1.1 + sin(M_PI * x[1]);  // 1,1
      f(1,0) = cos(1.3 * M_PI * x[1]);  // 2,1
      f(0,1) = cos(2.5 * M_PI * x[0]);  // 1,2
      f(1,1) = 1.1 + sin(4.9 * M_PI * x[0]);  // 2,2
   }
   else if (dimension == 3)
   {
      f(0,0) = 1.1 + sin(M_PI * x[1]);  // 1,1
      f(0,1) = cos(2.5 * M_PI * x[0]);  // 1,2
      f(0,2) = sin(4.9 * M_PI * x[2]);  // 1,3
      f(1,0) = cos(M_PI * x[0]);  // 2,1
      f(1,1) = 1.1 + sin(6.1 * M_PI * x[1]);  // 2,2
      f(1,2) = cos(6.1 * M_PI * x[2]);  // 2,3
      f(2,0) = sin(1.5 * M_PI * x[1]);  // 3,1
      f(2,1) = cos(2.9 * M_PI * x[0]);  // 3,2
      f(2,2) = 1.1 + sin(6.1 * M_PI * x[2]);  // 3,3
   }
}

void symmetricMatrixCoeffFunction(const Vector & x, DenseSymmetricMatrix & f)
{
   f = 0.0;
   if (dimension == 2)
   {
      f(0,0) = 1.1 + sin(M_PI * x[1]);  // 1,1
      f(0,1) = cos(2.5 * M_PI * x[0]);  // 1,2
      f(1,1) = 1.1 + sin(4.9 * M_PI * x[0]);  // 2,2
   }
   else if (dimension == 3)
   {
      f(0,0) = sin(M_PI * x[1]);  // 1,1
      f(0,1) = cos(2.5 * M_PI * x[0]);  // 1,2
      f(0,2) = sin(4.9 * M_PI * x[2]);  // 1,3
      f(1,1) = sin(6.1 * M_PI * x[1]);  // 2,2
      f(1,2) = cos(6.1 * M_PI * x[2]);  // 2,3
      f(2,2) = sin(6.1 * M_PI * x[2]);  // 3,3
   }
}

TEST_CASE("H1 PA Coefficient", "[PartialAssembly][Coefficient]")
{
   for (dimension = 2; dimension < 4; ++dimension)
   {
      for (int coeffType = 0; coeffType < 6; ++coeffType)
      {
         for (int integrator = 0; integrator < 2; ++integrator)
         {
            const int ne = 2;
            for (int order = 1; order < 4; ++order)
            {
               CAPTURE(dimension, coeffType, integrator, order);
               Mesh mesh = MakeCartesianNonaligned(dimension, ne);

               FiniteElementCollection* h1_fec =
                  new H1_FECollection(order, dimension);
               FiniteElementSpace h1_fespace(&mesh, h1_fec);
               Array<int> ess_tdof_list;

               BilinearForm paform(&h1_fespace);
               GridFunction* coeffGridFunction = nullptr;
               Coefficient* coeff = nullptr;
               VectorCoefficient* vcoeff = nullptr;
               MatrixCoefficient* mcoeff = nullptr;
               if (coeffType == 0)
               {
                  coeff = new ConstantCoefficient(1.0);
               }
               else if (coeffType == 1)
               {
                  coeff = new FunctionCoefficient(&coeffFunction);
               }
               else if (coeffType >= 2)
               {
                  FunctionCoefficient tmpCoeff(&coeffFunction);
                  coeffGridFunction = new GridFunction(&h1_fespace);
                  coeffGridFunction->ProjectCoefficient(tmpCoeff);
                  coeff = new GridFunctionCoefficient(coeffGridFunction);
               }

               if (coeffType == 3)
               {
                  vcoeff = new VectorFunctionCoefficient(dimension, &vectorCoeffFunction);
               }
               else if (coeffType == 4)
               {
                  mcoeff = new SymmetricMatrixFunctionCoefficient(dimension,
                                                                  &symmetricMatrixCoeffFunction);
               }
               else if (coeffType == 5)
               {
                  mcoeff = new MatrixFunctionCoefficient(dimension,
                                                         &asymmetricMatrixCoeffFunction);
               }

               paform.SetAssemblyLevel(AssemblyLevel::PARTIAL);
               if (integrator < 2)
               {
                  if (coeffType == 3)
                  {
                     paform.AddDomainIntegrator(new DiffusionIntegrator(*vcoeff));
                  }
                  else if (coeffType >= 4)
                  {
                     paform.AddDomainIntegrator(new DiffusionIntegrator(*mcoeff));
                  }
                  else
                  {
                     paform.AddDomainIntegrator(new DiffusionIntegrator(*coeff));
                  }
               }
               if (integrator > 0)
               {
                  paform.AddDomainIntegrator(new MassIntegrator(*coeff));
               }
               paform.Assemble();
               OperatorHandle paopr;
               paform.FormSystemMatrix(ess_tdof_list, paopr);

               BilinearForm assemblyform(&h1_fespace);
               if (integrator < 2)
               {
                  if (coeffType == 3)
                  {
                     assemblyform.AddDomainIntegrator(new DiffusionIntegrator(*vcoeff));
                  }
                  else if (coeffType >= 4)
                  {
                     assemblyform.AddDomainIntegrator(new DiffusionIntegrator(*mcoeff));
                  }
                  else
                  {
                     assemblyform.AddDomainIntegrator(new DiffusionIntegrator(*coeff));
                  }
               }
               if (integrator > 0)
               {
                  assemblyform.AddDomainIntegrator(new MassIntegrator(*coeff));
               }
               assemblyform.SetDiagonalPolicy(Operator::DIAG_ONE);
               assemblyform.Assemble();
               assemblyform.Finalize();
               const SparseMatrix& A_explicit = assemblyform.SpMat();

               Vector xin(h1_fespace.GetTrueVSize());
               xin.Randomize(1);
               Vector y_mat(xin);
               y_mat = 0.0;
               Vector y_assembly(xin);
               y_assembly = 0.0;
               Vector y_pa(xin);
               y_pa = 0.0;

               paopr->Mult(xin, y_pa);
               assemblyform.Mult(xin, y_assembly);
               A_explicit.Mult(xin, y_mat);

               y_pa -= y_mat;
               real_t pa_error = y_pa.Norml2();
               REQUIRE(pa_error < 1.e-12);

               y_assembly -= y_mat;
               real_t assembly_error = y_assembly.Norml2();
               REQUIRE(assembly_error < 1.e-12);

               delete coeff;
               delete vcoeff;
               delete mcoeff;
               delete coeffGridFunction;
               delete h1_fec;
            }
         }
      }
   }
}

TEST_CASE("Hcurl/Hdiv PA Coefficient",
          "[CUDA][PartialAssembly][Coefficient]")
{
   const bool all_tests = launch_all_non_regression_tests;
   enum MixedSpaces {Hcurl, Hdiv, HcurlHdiv, HdivHcurl, NumSpaceTypes};
   // coeff_type: 0 - ConstantCoefficient
   //             1 - FunctionCoefficient
   //             2 - VectorFunctionCoefficient
   //             3 - SymmetricMatrixFunctionCoefficient
   //             4 - MatrixFunctionCoefficient

   dimension = GENERATE(2, 3);
   const int order = all_tests ? GENERATE(1, 2, 3) : GENERATE(1, 2);
   const int coeff_type = GENERATE(0, 1, 2, 3, 4); // see comment above
   const MixedSpaces space_type = GENERATE(Hcurl, Hdiv, HcurlHdiv, HdivHcurl);
   CAPTURE(space_type, dimension, coeff_type, order);

   const int ne = 2;
   Mesh mesh = MakeCartesianNonaligned(dimension, ne);

   std::unique_ptr<Coefficient> coeff;
   std::unique_ptr<Coefficient> coeff2;
   std::unique_ptr<VectorCoefficient> vcoeff;
   std::unique_ptr<MatrixCoefficient> mcoeff;

   if (coeff_type == 0)
   {
      coeff.reset(new ConstantCoefficient(12.34));
      coeff2.reset(new ConstantCoefficient(12.34));
   }
   else if (coeff_type == 1)
   {
      coeff.reset(new FunctionCoefficient(&coeffFunction));
      coeff2.reset(new FunctionCoefficient(&linearFunction));
   }
   else if (coeff_type == 2)
   {
      vcoeff.reset(new VectorFunctionCoefficient(dimension, &vectorCoeffFunction));
      coeff2.reset(new FunctionCoefficient(&linearFunction));
   }
   else if (coeff_type == 3)
   {
      mcoeff.reset(new SymmetricMatrixFunctionCoefficient(dimension,
                                                          &symmetricMatrixCoeffFunction));
      coeff2.reset(new FunctionCoefficient(&linearFunction));
   }
   else if (coeff_type == 4)
   {
      mcoeff.reset(new MatrixFunctionCoefficient(dimension,
                                                 &asymmetricMatrixCoeffFunction));
      coeff2.reset(new FunctionCoefficient(&linearFunction));
   }

   std::unique_ptr<FiniteElementCollection> fec;
   if (space_type == Hcurl || space_type == HcurlHdiv)
   {
      fec.reset(new ND_FECollection(order, dimension));
   }
   else if (space_type == HdivHcurl)
   {
      fec.reset(new RT_FECollection(order - 1, dimension));
   }
   else
   {
      fec.reset(new RT_FECollection(order, dimension));
   }

   FiniteElementSpace fes(&mesh, fec.get());

<<<<<<< HEAD
                  Vector xin(fespace.GetTrueVSize());
                  xin.Randomize(1);
=======
   // Set essential boundary conditions on the entire boundary.
   Array<int> ess_tdof_list;
   fes.GetBoundaryTrueDofs(ess_tdof_list);
>>>>>>> 8447e627

   Vector xin(fes.GetTrueVSize());
   xin.Randomize(1);

   Vector y_fa, y_pa;

   if (space_type == HcurlHdiv || space_type == HdivHcurl)
   {
      std::unique_ptr<FiniteElementCollection> fec_test;
      if (space_type == HcurlHdiv)
      {
         fec_test.reset(new RT_FECollection(order - 1, dimension));
      }
      else
      {
         fec_test.reset(new ND_FECollection(order, dimension));
      }

      FiniteElementSpace fes_test(&mesh, fec_test.get());

      MixedBilinearForm pa_form(&fes, &fes_test);
      pa_form.SetAssemblyLevel(AssemblyLevel::PARTIAL);
      MixedBilinearForm fa_form(&fes, &fes_test);

      const int ndof_test = fes_test.GetTrueVSize();
      y_fa.SetSize(ndof_test);
      y_pa.SetSize(ndof_test);

      if (mcoeff)
      {
         pa_form.AddDomainIntegrator(new VectorFEMassIntegrator(*mcoeff));
         fa_form.AddDomainIntegrator(new VectorFEMassIntegrator(*mcoeff));
      }
      else if (vcoeff)
      {
         pa_form.AddDomainIntegrator(new VectorFEMassIntegrator(*vcoeff));
         fa_form.AddDomainIntegrator(new VectorFEMassIntegrator(*vcoeff));
      }
      else
      {
         pa_form.AddDomainIntegrator(new VectorFEMassIntegrator(*coeff));
         fa_form.AddDomainIntegrator(new VectorFEMassIntegrator(*coeff));
      }

      if (dimension == 3)
      {
         if (vcoeff)
         {
            if (space_type == HcurlHdiv)
            {
               pa_form.AddDomainIntegrator(new MixedVectorCurlIntegrator(*vcoeff));
               fa_form.AddDomainIntegrator(new MixedVectorCurlIntegrator(*vcoeff));
            }
            else
            {
               pa_form.AddDomainIntegrator(new MixedVectorWeakCurlIntegrator(*vcoeff));
               fa_form.AddDomainIntegrator(new MixedVectorWeakCurlIntegrator(*vcoeff));
            }
         }
         else
         {
            if (space_type == HcurlHdiv)
            {
               pa_form.AddDomainIntegrator(new MixedVectorCurlIntegrator(*coeff));
               fa_form.AddDomainIntegrator(new MixedVectorCurlIntegrator(*coeff));
            }
            else
            {
               pa_form.AddDomainIntegrator(new MixedVectorWeakCurlIntegrator(*coeff));
               fa_form.AddDomainIntegrator(new MixedVectorWeakCurlIntegrator(*coeff));
            }
         }
      }

      Array<int> empty_ess; // empty

      OperatorHandle pa_op;
      pa_form.Assemble();
      pa_form.FormRectangularSystemMatrix(ess_tdof_list, empty_ess, pa_op);

      OperatorPtr fa_op;
      fa_form.Assemble();
      fa_form.Finalize();
      fa_form.FormRectangularSystemMatrix(ess_tdof_list, empty_ess, fa_op);

      // Test the transpose
      if (dimension == 3)
      {
         Vector u(ndof_test);
         u.Randomize();

         Vector v_pa(fes.GetTrueVSize());
         Vector v_fa(fes.GetTrueVSize());

         pa_op->MultTranspose(u, v_pa);
         fa_op->MultTranspose(u, v_fa);

         v_pa -= v_fa;
         REQUIRE(v_pa.Norml2() == MFEM_Approx(0.0));
      }

      pa_op->Mult(xin, y_pa);
      fa_op->Mult(xin, y_fa);
   }
   else
   {
      BilinearForm pa_form(&fes);
      pa_form.SetAssemblyLevel(AssemblyLevel::PARTIAL);
      BilinearForm fa_form(&fes);

      y_fa.SetSize(xin.Size());
      y_pa.SetSize(xin.Size());

      if (mcoeff)
      {
         pa_form.AddDomainIntegrator(new VectorFEMassIntegrator(*mcoeff));
         fa_form.AddDomainIntegrator(new VectorFEMassIntegrator(*mcoeff));
      }
      else if (vcoeff)
      {
         pa_form.AddDomainIntegrator(new VectorFEMassIntegrator(*vcoeff));
         fa_form.AddDomainIntegrator(new VectorFEMassIntegrator(*vcoeff));

      }
      else
      {
         pa_form.AddDomainIntegrator(new VectorFEMassIntegrator(*coeff));
         fa_form.AddDomainIntegrator(new VectorFEMassIntegrator(*coeff));
      }

      if (space_type == Hcurl)
      {
         const FiniteElement *fel = fes.GetTypicalFE();
         const IntegrationRule &ir =
            MassIntegrator::GetRule(*fel, *fel, *mesh.GetTypicalElementTransformation());

         if (coeff_type >= 3 && dimension == 3)
         {
            pa_form.AddDomainIntegrator(new CurlCurlIntegrator(*mcoeff, &ir));
            fa_form.AddDomainIntegrator(new CurlCurlIntegrator(*mcoeff, &ir));
         }
         else if (coeff_type == 2 && dimension == 3)
         {
            pa_form.AddDomainIntegrator(new CurlCurlIntegrator(*vcoeff, &ir));
            fa_form.AddDomainIntegrator(new CurlCurlIntegrator(*vcoeff, &ir));
         }
         else
         {
            pa_form.AddDomainIntegrator(new CurlCurlIntegrator(*coeff2));
            fa_form.AddDomainIntegrator(new CurlCurlIntegrator(*coeff2));
         }
      }
      else // space_type == Hdiv
      {
         pa_form.AddDomainIntegrator(new DivDivIntegrator(*coeff2));
         fa_form.AddDomainIntegrator(new DivDivIntegrator(*coeff2));
      }

      OperatorHandle pa_op;
      pa_form.Assemble();
      pa_form.FormSystemMatrix(ess_tdof_list, pa_op);

      OperatorPtr fa_op;
      fa_form.SetDiagonalPolicy(Matrix::DIAG_ONE);
      fa_form.Assemble();
      fa_form.FormSystemMatrix(ess_tdof_list, fa_op);

      pa_op->Mult(xin, y_pa);
      fa_op->Mult(xin, y_fa);
   }

   y_pa -= y_fa;
   REQUIRE(y_pa.Norml2() == MFEM_Approx(0.0, 1e-10));
}

TEST_CASE("Hcurl/Hdiv Mixed PA Coefficient",
          "[CUDA][PartialAssembly][Coefficient]")
{
   const real_t tol = 4e-12;

   for (dimension = 2; dimension < 4; ++dimension)
   {
      const int ne = 3;
      Mesh mesh = MakeCartesianNonaligned(dimension, ne);

      for (int coeffType = 0; coeffType < 3; ++coeffType)
      {
         Coefficient* coeff = nullptr;
         DiagonalMatrixCoefficient* dcoeff = nullptr;
         if (coeffType == 0)
         {
            coeff = new ConstantCoefficient(12.34);
         }
         else if (coeffType == 1)
         {
            coeff = new FunctionCoefficient(&coeffFunction);
         }
         else if (coeffType == 2)
         {
            dcoeff = new VectorFunctionCoefficient(dimension, &vectorCoeffFunction);
         }

         enum MixedSpaces
         {
            HcurlH1,
            HcurlL2,
            HdivL2,
            HdivL2_Integral,
            HcurlH1_2D,
            NumSpaceTypes
         };
         for (int spaceType = 0; spaceType < NumSpaceTypes; ++spaceType)
         {
            if ((spaceType == HdivL2 || spaceType == HdivL2_Integral) && coeffType == 1)
            {
               continue;  // This case fails, maybe because of insufficient quadrature.
            }
            if ((spaceType != HcurlL2 && coeffType == 2))
            {
               continue;  // Case not implemented yet
            }
            if (spaceType == HcurlL2 && dimension == 2 && coeffType == 2)
            {
               continue;  // Case not implemented yet
            }
            if (spaceType == HcurlH1_2D && dimension != 2)
            {
               continue;  // Case not implemented yet
            }

            const int numIntegrators = (spaceType == HcurlL2 && dimension == 3) ? 2 : 1;
            for (int integrator = 0; integrator < numIntegrators; ++integrator)
            {
               for (int order = 1; order < 4; ++order)
               {
                  CAPTURE(spaceType, dimension, coeffType, integrator, order);
                  FiniteElementCollection* vec_fec = nullptr;
                  if (spaceType == HcurlH1 || spaceType == HcurlL2 || spaceType == HcurlH1_2D)
                  {
                     vec_fec = new ND_FECollection(order, dimension);
                  }
                  else
                  {
                     vec_fec = new RT_FECollection(order-1, dimension);
                  }

                  FiniteElementCollection* scalar_fec = nullptr;
                  if (spaceType == HcurlH1 || spaceType == HcurlH1_2D)
                  {
                     scalar_fec = new H1_FECollection(order, dimension);
                  }
                  else if (spaceType == HdivL2_Integral)
                  {
                     const int map_type = FiniteElement::INTEGRAL;
                     scalar_fec = new L2_FECollection(
                        order-1, dimension, BasisType::GaussLegendre, map_type);
                  }
                  else
                  {
                     scalar_fec = new L2_FECollection(order-1, dimension);
                  }

                  FiniteElementSpace v_fespace(&mesh, vec_fec);
                  FiniteElementSpace s_fespace(&mesh, scalar_fec);

                  Array<int> ess_tdof_list;

                  MixedBilinearForm *paform = NULL;
                  MixedBilinearForm *assemblyform = NULL;

                  if (spaceType == HcurlH1)
                  {
                     assemblyform = new MixedBilinearForm(&s_fespace, &v_fespace);
                     assemblyform->AddDomainIntegrator(new MixedVectorGradientIntegrator(*coeff));

                     paform = new MixedBilinearForm(&s_fespace, &v_fespace);
                     paform->SetAssemblyLevel(AssemblyLevel::PARTIAL);
                     paform->AddDomainIntegrator(new MixedVectorGradientIntegrator(*coeff));
                  }
                  else if (spaceType == HcurlL2 && dimension == 3)
                  {
                     assemblyform = new MixedBilinearForm(&v_fespace, &v_fespace);
                     paform = new MixedBilinearForm(&v_fespace, &v_fespace);
                     paform->SetAssemblyLevel(AssemblyLevel::PARTIAL);

                     if (coeffType == 2)
                     {
                        if (integrator == 0)
                        {
                           paform->AddDomainIntegrator(new MixedVectorCurlIntegrator(*dcoeff));
                           assemblyform->AddDomainIntegrator(new MixedVectorCurlIntegrator(*dcoeff));
                        }
                        else
                        {
                           paform->AddDomainIntegrator(new MixedVectorWeakCurlIntegrator(*dcoeff));
                           assemblyform->AddDomainIntegrator(new MixedVectorWeakCurlIntegrator(*dcoeff));
                        }
                     }
                     else
                     {
                        if (integrator == 0)
                        {
                           paform->AddDomainIntegrator(new MixedVectorCurlIntegrator(*coeff));
                           assemblyform->AddDomainIntegrator(new MixedVectorCurlIntegrator(*coeff));
                        }
                        else
                        {
                           paform->AddDomainIntegrator(new MixedVectorWeakCurlIntegrator(*coeff));
                           assemblyform->AddDomainIntegrator(new MixedVectorWeakCurlIntegrator(*coeff));
                        }
                     }
                  }
                  else if (spaceType == HcurlH1_2D || (spaceType == HcurlL2 && dimension == 2))
                  {
                     assemblyform = new MixedBilinearForm(&v_fespace, &s_fespace);
                     paform = new MixedBilinearForm(&v_fespace, &s_fespace);
                     paform->SetAssemblyLevel(AssemblyLevel::PARTIAL);

                     paform->AddDomainIntegrator(new MixedScalarCurlIntegrator(*coeff));
                     assemblyform->AddDomainIntegrator(new MixedScalarCurlIntegrator(*coeff));
                  }
                  else
                  {
                     assemblyform = new MixedBilinearForm(&v_fespace, &s_fespace);
                     assemblyform->AddDomainIntegrator(new VectorFEDivergenceIntegrator(*coeff));

                     paform = new MixedBilinearForm(&v_fespace, &s_fespace);
                     paform->SetAssemblyLevel(AssemblyLevel::PARTIAL);
                     paform->AddDomainIntegrator(new VectorFEDivergenceIntegrator(*coeff));
                  }

                  assemblyform->Assemble();
                  assemblyform->Finalize();

                  paform->Assemble();

                  const SparseMatrix& A_explicit = assemblyform->SpMat();

                  Vector xin((spaceType == HcurlH1) ?
                             s_fespace.GetTrueVSize() :
                             v_fespace.GetTrueVSize());
                  xin.Randomize();
                  Vector y_mat((spaceType == HdivL2 || spaceType == HdivL2_Integral ||
                                spaceType == HcurlH1_2D ||
                                (spaceType == HcurlL2 &&
                                 dimension == 2)) ? s_fespace.GetTrueVSize() :
                               v_fespace.GetTrueVSize());
                  y_mat = 0.0;
                  Vector y_assembly(y_mat.Size());
                  y_assembly = 0.0;
                  Vector y_pa(y_mat.Size());
                  y_pa = 0.0;

                  paform->Mult(xin, y_pa);
                  assemblyform->Mult(xin, y_assembly);
                  A_explicit.Mult(xin, y_mat);

                  y_pa -= y_mat;
                  real_t pa_error = y_pa.Norml2();
                  REQUIRE(pa_error == MFEM_Approx(0, tol, tol));

                  y_assembly -= y_mat;
                  real_t assembly_error = y_assembly.Norml2();
                  REQUIRE(assembly_error == MFEM_Approx(0, tol, tol));

                  if (spaceType == HdivL2 || spaceType == HdivL2_Integral ||
                      spaceType == HcurlH1_2D ||
                      spaceType == HcurlH1 || (spaceType == HcurlL2 && dimension == 2))
                  {
                     // Test the transpose.
                     xin.SetSize(spaceType == HcurlH1 ? v_fespace.GetTrueVSize() :
                                 s_fespace.GetTrueVSize());
                     xin.Randomize();

                     y_mat.SetSize(spaceType == HcurlH1 ? s_fespace.GetTrueVSize() :
                                   v_fespace.GetTrueVSize());
                     y_assembly.SetSize(y_mat.Size());
                     y_pa.SetSize(y_mat.Size());

                     paform->MultTranspose(xin, y_pa);
                     assemblyform->MultTranspose(xin, y_assembly);
                     A_explicit.MultTranspose(xin, y_mat);

                     y_pa -= y_mat;
                     pa_error = y_pa.Norml2();
                     REQUIRE(pa_error == MFEM_Approx(0, tol, tol));

                     y_assembly -= y_mat;
                     assembly_error = y_assembly.Norml2();
                     REQUIRE(assembly_error == MFEM_Approx(0, tol, tol));
                  }

                  delete paform;
                  delete assemblyform;
                  delete vec_fec;
                  delete scalar_fec;
               }
            }
         }

         delete coeff;
         delete dcoeff;
      }
   }
}

} // namespace pa_coeff<|MERGE_RESOLUTION|>--- conflicted
+++ resolved
@@ -331,14 +331,9 @@
 
    FiniteElementSpace fes(&mesh, fec.get());
 
-<<<<<<< HEAD
-                  Vector xin(fespace.GetTrueVSize());
-                  xin.Randomize(1);
-=======
    // Set essential boundary conditions on the entire boundary.
    Array<int> ess_tdof_list;
    fes.GetBoundaryTrueDofs(ess_tdof_list);
->>>>>>> 8447e627
 
    Vector xin(fes.GetTrueVSize());
    xin.Randomize(1);
