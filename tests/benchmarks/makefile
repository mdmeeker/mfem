# Copyright (c) 2010-2025, Lawrence Livermore National Security, LLC. Produced
# at the Lawrence Livermore National Laboratory. All Rights reserved. See files
# LICENSE and NOTICE for details. LLNL-CODE-806117.
#
# This file is part of the MFEM library. For more information and source code
# availability visit https://mfem.org.
#
# MFEM is free software; you can redistribute it and/or modify it under the
# terms of the BSD-3 license. We welcome feedback and contributions, see file
# CONTRIBUTING.md for details.

# Use the MFEM build directory
MFEM_DIR ?= ../..
MFEM_BUILD_DIR ?= ../..
MFEM_INSTALL_DIR ?= ../../mfem
SRC = $(if $(MFEM_DIR:../../..=),$(MFEM_DIR)/tests/benchmarks/,)
CONFIG_MK = $(or $(wildcard $(MFEM_BUILD_DIR)/config/config.mk),\
   $(wildcard $(MFEM_INSTALL_DIR)/share/mfem/config.mk))

MFEM_LIB_FILE = mfem_is_not_built
-include $(CONFIG_MK)

SEQ_TESTS = bench_assembly_levels bench_ceed bench_dg_amr bench_elasticity \
<<<<<<< HEAD
            bench_tmop bench_vector bench_virtuals bench_lor
PAR_TESTS = 

=======
            bench_tmop bench_vector bench_virtuals bench_lor bench_plor
PAR_TESTS =
>>>>>>> 6b043ae8
ifeq ($(MFEM_USE_MPI),NO)
   TESTS = $(SEQ_TESTS)
else
   TESTS = $(PAR_TESTS) $(SEQ_TESTS)
endif

.SUFFIXES:
.SUFFIXES: .o .cpp .mk
.PHONY: all clean
.PRECIOUS: %.o

# Remove built-in rules
%: %.cpp
%.o: %.cpp

all: $(TESTS)

# Rules for building the TESTS

%: $(SRC)%.cpp $(MFEM_LIB_FILE) $(CONFIG_MK)
	$(MFEM_CXX) $(MFEM_FLAGS) $< -o $@ $(MFEM_LIBS)

# Rules for compiling miniapp dependencies
$($(TESTS)): \
%.o: $(SRC)%.cpp $(SRC)%.hpp $(CONFIG_MK)
	$(MFEM_CXX) $(MFEM_FLAGS) -c $(<) -o $(@)

# Generate an error message if the MFEM library is not built and exit
$(MFEM_LIB_FILE):
	$(error The MFEM library is not built)

clean: clean-build clean-exec

clean-build:
	rm -f *.o *~ $(SEQ_TESTS) $(PAR_TESTS)
	rm -rf *.dSYM *.TVD.*breakpoints

clean-exec:
	@rm -f refined.mesh sol.gf<|MERGE_RESOLUTION|>--- conflicted
+++ resolved
@@ -21,14 +21,8 @@
 -include $(CONFIG_MK)
 
 SEQ_TESTS = bench_assembly_levels bench_ceed bench_dg_amr bench_elasticity \
-<<<<<<< HEAD
-            bench_tmop bench_vector bench_virtuals bench_lor
-PAR_TESTS = 
-
-=======
             bench_tmop bench_vector bench_virtuals bench_lor bench_plor
 PAR_TESTS =
->>>>>>> 6b043ae8
 ifeq ($(MFEM_USE_MPI),NO)
    TESTS = $(SEQ_TESTS)
 else
