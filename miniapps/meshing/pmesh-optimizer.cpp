// Copyright (c) 2010-2024, Lawrence Livermore National Security, LLC. Produced
// at the Lawrence Livermore National Laboratory. All Rights reserved. See files
// LICENSE and NOTICE for details. LLNL-CODE-806117.
//
// This file is part of the MFEM library. For more information and source code
// availability visit https://mfem.org.
//
// MFEM is free software; you can redistribute it and/or modify it under the
// terms of the BSD-3 license. We welcome feedback and contributions, see file
// CONTRIBUTING.md for details.
//
//    ---------------------------------------------------------------------
//    Mesh Optimizer Miniapp: Optimize high-order meshes - Parallel Version
//    ---------------------------------------------------------------------
//
// This miniapp performs mesh optimization using the Target-Matrix Optimization
// Paradigm (TMOP) by P.Knupp et al., and a global variational minimization
// approach. It minimizes the quantity sum_T int_T mu(J(x)), where T are the
// target (ideal) elements, J is the Jacobian of the transformation from the
// target to the physical element, and mu is the mesh quality metric. This
// metric can measure shape, size or alignment of the region around each
// quadrature point. The combination of targets & quality metrics is used to
// optimize the physical node positions, i.e., they must be as close as possible
// to the shape / size / alignment of their targets. This code also demonstrates
// a possible use of nonlinear operators (the class TMOP_QualityMetric, defining
// mu(J), and the class TMOP_Integrator, defining int mu(J)), as well as their
// coupling to Newton methods for solving minimization problems. Note that the
// utilized Newton methods are oriented towards avoiding invalid meshes with
// negative Jacobian determinants. Each Newton step requires the inversion of a
// Jacobian matrix, which is done through an inner linear solver.
//
// Compile with: make pmesh-optimizer
//
// Sample runs:
//   Adapted analytic shape:
//     mpirun -np 4 pmesh-optimizer -m square01.mesh -o 2 -rs 2 -mid 2 -tid 4 -ni 200 -bnd -qt 1 -qo 8
//   Adapted analytic size+orientation:
//     mpirun -np 4 pmesh-optimizer -m square01.mesh -o 2 -rs 2 -mid 14 -tid 4 -ni 200 -bnd -qt 1 -qo 8
//   Adapted analytic shape+orientation (AD):
//     mpirun -np 4 pmesh-optimizer -m square01.mesh -o 2 -rs 2 -mid 85 -tid 4 -ni 100 -bnd -qt 1 -qo 8
//
//   Adapted analytic shape and/or size with hr-adaptivity:
//     mpirun -np 4 pmesh-optimizer -m square01.mesh -o 2 -tid 9  -ni 50 -li 20 -hmid 55 -mid 7 -hr
//     mpirun -np 4 pmesh-optimizer -m square01.mesh -o 2 -tid 10 -ni 50 -li 20 -hmid 55 -mid 7 -hr
//     mpirun -np 4 pmesh-optimizer -m square01.mesh -o 2 -tid 11 -ni 50 -li 20 -hmid 58 -mid 7 -hr
//
//   Adapted discrete size:
//     mpirun -np 4 pmesh-optimizer -m square01.mesh -o 2 -rs 2 -mid 94 -tid 5 -ni 50 -qo 4 -nor
//     (requires GSLIB):
//   * mpirun -np 4 pmesh-optimizer -m square01.mesh -o 2 -rs 2 -mid 80 -tid 5 -ni 50 -qo 4 -nor -mno 1 -ae 1
//   Adapted discrete size NC mesh;
//     mpirun -np 4 pmesh-optimizer -m amr-quad-q2.mesh -o 2 -rs 2 -mid 94 -tid 5 -ni 50 -qo 4 -nor
//   Adapted discrete size 3D with PA:
//     mpirun -np 4 pmesh-optimizer -m cube.mesh -o 2 -rs 2 -mid 321 -tid 5 -ls 3 -nor -pa -rtol 1e-8
//   Adapted discrete size 3D with PA on device (requires CUDA):
//   * mpirun -n 4 pmesh-optimizer -m cube.mesh -o 3 -rs 3 -mid 321 -tid 5 -ls 3 -nor -lc 0.1 -pa -d cuda
//   Adapted discrete size; explicit combo of metrics; mixed tri/quad mesh:
//     mpirun -np 4 pmesh-optimizer -m ../../data/square-mixed.mesh -o 2 -rs 2 -mid 2 -tid 5 -ni 200 -bnd -qo 6 -cmb 2 -nor
//   Adapted discrete size+aspect_ratio:
//     mpirun -np 4 pmesh-optimizer -m square01.mesh -o 2 -rs 2 -mid 7 -tid 6 -ni 100
<<<<<<< HEAD
//     mpirun -np 4 pmesh-optimizer -m square01.mesh -o 2 -rs 2 -mid 7 -tid 6 -ni 100 -qo 6 -ex -st 1 -nor
//   Adapted discrete size+orientation (AD):
//     mpirun -np 4 pmesh-optimizer -m square01.mesh -o 2 -rs 2 -mid 36 -tid 8 -qo 4 -nor -ex
=======
//   Adapted discrete size+orientation:
//     mpirun -np 4 pmesh-optimizer -m square01.mesh -o 2 -rs 2 -mid 36 -tid 8 -qo 4 -fd -nor
>>>>>>> 899a96b7
//   Adapted discrete aspect ratio (3D):
//     mpirun -np 4 pmesh-optimizer -m cube.mesh -o 2 -rs 2 -mid 302 -tid 7 -ni 20 -bnd -qt 1 -qo 8
//
//   Adaptive limiting:
//     mpirun -np 4 pmesh-optimizer -m stretched2D.mesh -o 2 -mid 2 -tid 1 -ni 50 -qo 5 -nor -vl 1 -alc 0.5
//   Adaptive limiting through the L-BFGS solver:
//     mpirun -np 4 pmesh-optimizer -m stretched2D.mesh -o 2 -mid 2 -tid 1 -ni 400 -qo 5 -nor -vl 1 -alc 0.5 -st 1 -rtol 1e-8
//   Adaptive limiting through FD (requires GSLIB):
//   * mpirun -np 4 pmesh-optimizer -m stretched2D.mesh -o 2 -mid 2 -tid 1 -ni 50 -qo 5 -nor -vl 1 -alc 0.5 -fd -ae 1
//
//   Blade shape:
//     mpirun -np 4 pmesh-optimizer -m blade.mesh -o 4 -mid 2 -tid 1 -ni 30 -ls 3 -art 1 -bnd -qt 1 -qo 8
//   Blade shape (AD):
//     mpirun -np 4 pmesh-optimizer -m blade.mesh -o 4 -mid 11 -ex -tid 1 -ni 30 -ls 3 -art 1 -bnd -qt 1 -qo 8
//     (requires CUDA):
//   * mpirun -np 4 pmesh-optimizer -m blade.mesh -o 4 -mid 2 -tid 1 -ni 30 -ls 3 -art 1 -bnd -qt 1 -qo 8 -d cuda
//   Blade shape with FD-based solver:
//     mpirun -np 4 pmesh-optimizer -m blade.mesh -o 4 -mid 2 -tid 1 -ni 30 -ls 4 -bnd -qt 1 -qo 8 -fd
//   Blade limited shape:
//     mpirun -np 4 pmesh-optimizer -m blade.mesh -o 4 -mid 2 -tid 1 -bnd -qt 1 -qo 8 -lc 5000
//   ICF shape and equal size:
//     mpirun -np 4 pmesh-optimizer -o 3 -mid 80 -bec -tid 2 -ni 25 -ls 3 -art 2 -qo 5
//   ICF shape and initial size:
//     mpirun -np 4 pmesh-optimizer -o 3 -mid 9 -tid 3 -ni 30 -ls 3 -bnd -qt 1 -qo 8
//   ICF shape:
//     mpirun -np 4 pmesh-optimizer -o 3 -mid 1 -tid 1 -ni 100 -bnd -qt 1 -qo 8
//   ICF limited shape:
//     mpirun -np 4 pmesh-optimizer -o 3 -mid 1 -tid 1 -ni 100 -bnd -qt 1 -qo 8 -lc 10
//   ICF combo shape + size (rings, slow convergence):
//     mpirun -np 4 pmesh-optimizer -o 3 -mid 1 -tid 1 -ni 1000 -bnd -qt 1 -qo 8 -cmb 1
//   Mixed tet / cube / hex mesh with limiting:
//     mpirun -np 4 pmesh-optimizer -m ../../data/fichera-mixed-p2.mesh -o 4 -rs 1 -mid 301 -tid 1 -fix-bnd -qo 6 -nor -lc 0.25
//   3D pinched sphere shape (the mesh is in the mfem/data GitHub repository):
//   * mpirun -np 4 pmesh-optimizer -m ../../../mfem_data/ball-pert.mesh -o 4 -mid 303 -tid 1 -ni 20 -li 500 -fix-bnd
//   2D non-conforming shape and equal size:
//     mpirun -np 4 pmesh-optimizer -m ./amr-quad-q2.mesh -o 2 -rs 1 -mid 9 -tid 2 -ni 200 -bnd -qt 1 -qo 8
//
//   2D untangling:
//     mpirun -np 4 pmesh-optimizer -m jagged.mesh -o 2 -mid 22 -tid 1 -ni 50 -li 50 -qo 4 -fd -vl 1
//   2D untangling with shifted barrier metric:
//     mpirun -np 4 pmesh-optimizer -m jagged.mesh -o 2 -mid 4 -tid 1 -ni 50 -qo 4 -fd -vl 1 -btype 1
//   3D untangling (the mesh is in the mfem/data GitHub repository):
//   * mpirun -np 4 pmesh-optimizer -m ../../../mfem_data/cube-holes-inv.mesh -o 3 -mid 313 -tid 1 -rtol 1e-5 -li 50 -qo 4 -fd -vl 1
//   Shape optimization for a Kershaw transformed mesh using partial assembly:
//   Mesh for Kershaw transformation must be a Cartesian mesh with nx % 6 = ny % 2 = nz % 2 = 0.
//   Kershaw transformation can be imposed using the transformation ('t') feature in the mesh-explorer miniapp.
//   * mpirun - np 6 pmesh-optimizer -m kershaw-24x24x24.mesh -mid 303 -tid 1 -bnd -ni 100 -art 1 -ls 3 -qo 8 -li 40 -o 2 -qo 8 -ker -pa

#include "mfem.hpp"
#include "../common/mfem-common.hpp"
#include <iostream>
#include <fstream>
#include "mesh-optimizer.hpp"

using namespace mfem;
using namespace std;

int main (int argc, char *argv[])
{
   // 0. Initialize MPI and HYPRE.
   Mpi::Init(argc, argv);
   int myid = Mpi::WorldRank();
   Hypre::Init();

   // 1. Set the method's default parameters.
   const char *mesh_file = "icf.mesh";
   int mesh_poly_deg     = 1;
   int rs_levels         = 0;
   int rp_levels         = 0;
   real_t jitter         = 0.0;
   int metric_id         = 1;
   int target_id         = 1;
   real_t lim_const      = 0.0;
   real_t adapt_lim_const   = 0.0;
   int quad_type         = 1;
   int quad_order        = 8;
   int solver_type       = 0;
   int solver_iter       = 20;
#ifdef MFEM_USE_SINGLE
   real_t solver_rtol    = 1e-4;
#else
   real_t solver_rtol    = 1e-10;
#endif
   int solver_art_type   = 0;
   int lin_solver        = 2;
   int max_lin_iter      = 100;
   bool move_bnd         = true;
   int combomet          = 0;
   bool bal_expl_combo   = false;
   bool hradaptivity     = false;
   int h_metric_id       = -1;
   bool normalization    = false;
   bool visualization    = true;
   int verbosity_level   = 0;
   bool fdscheme         = false;
   int adapt_eval        = 0;
   bool exactaction      = false;
   bool integ_over_targ  = true;
   const char *devopt    = "cpu";
   bool pa               = false;
   int n_hr_iter         = 5;
   int n_h_iter          = 1;
   int mesh_node_ordering = 0;
   int barrier_type       = 0;
   int worst_case_type    = 0;

   // 2. Parse command-line options.
   OptionsParser args(argc, argv);
   args.AddOption(&mesh_file, "-m", "--mesh",
                  "Mesh file to use.");
   args.AddOption(&mesh_poly_deg, "-o", "--order",
                  "Polynomial degree of mesh finite element space.");
   args.AddOption(&rs_levels, "-rs", "--refine-serial",
                  "Number of times to refine the mesh uniformly in serial.");
   args.AddOption(&rp_levels, "-rp", "--refine-parallel",
                  "Number of times to refine the mesh uniformly in parallel.");
   args.AddOption(&jitter, "-ji", "--jitter",
                  "Random perturbation scaling factor.");
   args.AddOption(&metric_id, "-mid", "--metric-id",
                  "Mesh optimization metric:\n\t"
                  "T-metrics\n\t"
                  "1  : |T|^2                          -- 2D no type\n\t"
                  "2  : 0.5|T|^2/tau-1                 -- 2D shape (condition number)\n\t"
                  "7  : |T-T^-t|^2                     -- 2D shape+size\n\t"
                  "9  : tau*|T-T^-t|^2                 -- 2D shape+size\n\t"
                  "14 : |T-I|^2                        -- 2D shape+size+orientation\n\t"
                  "22 : 0.5(|T|^2-2*tau)/(tau-tau_0)   -- 2D untangling\n\t"
                  "50 : 0.5|T^tT|^2/tau^2-1            -- 2D shape\n\t"
                  "55 : (tau-1)^2                      -- 2D size\n\t"
                  "56 : 0.5(sqrt(tau)-1/sqrt(tau))^2   -- 2D size\n\t"
                  "58 : |T^tT|^2/(tau^2)-2*|T|^2/tau+2 -- 2D shape\n\t"
                  "77 : 0.5(tau-1/tau)^2               -- 2D size\n\t"
                  "80 : (1-gamma)mu_2 + gamma mu_77    -- 2D shape+size\n\t"
                  "85 : |T-|T|/sqrt(2)I|^2             -- 2D shape+orientation\n\t"
                  "90 : balanced combo mu_50 & mu_77   -- 2D shape+size\n\t"
                  "94 : balanced combo mu_2 & mu_56    -- 2D shape+size\n\t"
                  "98 : (1/tau)|T-I|^2                 -- 2D shape+size+orientation\n\t"
                  // "211: (tau-1)^2-tau+sqrt(tau^2+eps)  -- 2D untangling\n\t"
                  // "252: 0.5(tau-1)^2/(tau-tau_0)       -- 2D untangling\n\t"
                  "301: (|T||T^-1|)/3-1              -- 3D shape\n\t"
                  "302: (|T|^2|T^-1|^2)/9-1          -- 3D shape\n\t"
                  "303: (|T|^2)/3/tau^(2/3)-1        -- 3D shape\n\t"
                  "304: (|T|^3)/3^{3/2}/tau-1        -- 3D shape\n\t"
                  // "311: (tau-1)^2-tau+sqrt(tau^2+eps)-- 3D untangling\n\t"
                  "313: (|T|^2)(tau-tau0)^(-2/3)/3   -- 3D untangling\n\t"
                  "315: (tau-1)^2                    -- 3D no type\n\t"
                  "316: 0.5(sqrt(tau)-1/sqrt(tau))^2 -- 3D no type\n\t"
                  "321: |T-T^-t|^2                   -- 3D shape+size\n\t"
                  "322: |T-adjT^-t|^2                -- 3D shape+size\n\t"
                  "323: |J|^3-3sqrt(3)ln(det(J))-3sqrt(3)  -- 3D shape+size\n\t"
                  "328: balanced combo mu_301 & mu_316   -- 3D shape+size\n\t"
                  "332: (1-gamma) mu_302 + gamma mu_315  -- 3D shape+size\n\t"
                  "333: (1-gamma) mu_302 + gamma mu_316  -- 3D shape+size\n\t"
                  "334: (1-gamma) mu_303 + gamma mu_316  -- 3D shape+size\n\t"
                  "328: balanced combo mu_302 & mu_318   -- 3D shape+size\n\t"
                  "347: (1-gamma) mu_304 + gamma mu_316  -- 3D shape+size\n\t"
                  // "352: 0.5(tau-1)^2/(tau-tau_0)     -- 3D untangling\n\t"
                  "360: (|T|^3)/3^{3/2}-tau              -- 3D shape\n\t"
                  "A-metrics\n\t"
                  "11 : (1/4*alpha)|A-(adjA)^T(W^TW)/omega|^2 -- 2D shape\n\t"
                  "36 : (1/alpha)|A-W|^2                      -- 2D shape+size+orientation\n\t"
                  "107: (1/2*alpha)|A-|A|/|W|W|^2             -- 2D shape+orientation\n\t"
                  "126: (1-gamma)nu_11 + gamma*nu_14a         -- 2D shape+size\n\t"
                 );
   args.AddOption(&target_id, "-tid", "--target-id",
                  "Target (ideal element) type:\n\t"
                  "1: Ideal shape, unit size\n\t"
                  "2: Ideal shape, equal size\n\t"
                  "3: Ideal shape, initial size\n\t"
                  "4: Given full analytic Jacobian (in physical space)\n\t"
                  "5: Ideal shape, given size (in physical space)");
   args.AddOption(&lim_const, "-lc", "--limit-const", "Limiting constant.");
   args.AddOption(&adapt_lim_const, "-alc", "--adapt-limit-const",
                  "Adaptive limiting coefficient constant.");
   args.AddOption(&quad_type, "-qt", "--quad-type",
                  "Quadrature rule type:\n\t"
                  "1: Gauss-Lobatto\n\t"
                  "2: Gauss-Legendre\n\t"
                  "3: Closed uniform points");
   args.AddOption(&quad_order, "-qo", "--quad_order",
                  "Order of the quadrature rule.");
   args.AddOption(&solver_type, "-st", "--solver-type",
                  " Type of solver: (default) 0: Newton, 1: LBFGS");
   args.AddOption(&solver_iter, "-ni", "--newton-iters",
                  "Maximum number of Newton iterations.");
   args.AddOption(&solver_rtol, "-rtol", "--newton-rel-tolerance",
                  "Relative tolerance for the Newton solver.");
   args.AddOption(&solver_art_type, "-art", "--adaptive-rel-tol",
                  "Type of adaptive relative linear solver tolerance:\n\t"
                  "0: None (default)\n\t"
                  "1: Eisenstat-Walker type 1\n\t"
                  "2: Eisenstat-Walker type 2");
   args.AddOption(&lin_solver, "-ls", "--lin-solver",
                  "Linear solver:\n\t"
                  "0: l1-Jacobi\n\t"
                  "1: CG\n\t"
                  "2: MINRES\n\t"
                  "3: MINRES + Jacobi preconditioner\n\t"
                  "4: MINRES + l1-Jacobi preconditioner");
   args.AddOption(&max_lin_iter, "-li", "--lin-iter",
                  "Maximum number of iterations in the linear solve.");
   args.AddOption(&move_bnd, "-bnd", "--move-boundary", "-fix-bnd",
                  "--fix-boundary",
                  "Enable motion along horizontal and vertical boundaries.");
   args.AddOption(&combomet, "-cmb", "--combo-type",
                  "Combination of metrics options:\n\t"
                  "0: Use single metric\n\t"
                  "1: Shape + space-dependent size given analytically\n\t"
                  "2: Shape + adapted size given discretely; shared target");
   args.AddOption(&bal_expl_combo, "-bec", "--balance-explicit-combo",
                  "-no-bec", "--balance-explicit-combo",
                  "Automatic balancing of explicit combo metrics.");
   args.AddOption(&hradaptivity, "-hr", "--hr-adaptivity", "-no-hr",
                  "--no-hr-adaptivity",
                  "Enable hr-adaptivity.");
   args.AddOption(&h_metric_id, "-hmid", "--h-metric",
                  "Same options as metric_id. Used to determine refinement"
                  " type for each element if h-adaptivity is enabled.");
   args.AddOption(&normalization, "-nor", "--normalization", "-no-nor",
                  "--no-normalization",
                  "Make all terms in the optimization functional unitless.");
   args.AddOption(&fdscheme, "-fd", "--fd_approximation",
                  "-no-fd", "--no-fd-approx",
                  "Enable finite difference based derivative computations.");
   args.AddOption(&exactaction, "-ex", "--exact_action",
                  "-no-ex", "--no-exact-action",
                  "Enable exact action of TMOP_Integrator.");
   args.AddOption(&integ_over_targ, "-it", "--integrate-target",
                  "-ir", "--integrate-reference",
                  "Integrate over target (-it) or reference (-ir) element.");
   args.AddOption(&visualization, "-vis", "--visualization", "-no-vis",
                  "--no-visualization",
                  "Enable or disable GLVis visualization.");
   args.AddOption(&verbosity_level, "-vl", "--verbosity-level",
                  "Verbosity level for the involved iterative solvers:\n\t"
                  "0: no output\n\t"
                  "1: Newton iterations\n\t"
                  "2: Newton iterations + linear solver summaries\n\t"
                  "3: newton iterations + linear solver iterations");
   args.AddOption(&adapt_eval, "-ae", "--adaptivity-evaluator",
                  "0 - Advection based (DEFAULT), 1 - GSLIB.");
   args.AddOption(&devopt, "-d", "--device",
                  "Device configuration string, see Device::Configure().");
   args.AddOption(&pa, "-pa", "--partial-assembly", "-no-pa",
                  "--no-partial-assembly", "Enable Partial Assembly.");
   args.AddOption(&n_hr_iter, "-nhr", "--n_hr_iter",
                  "Number of hr-adaptivity iterations.");
   args.AddOption(&n_h_iter, "-nh", "--n_h_iter",
                  "Number of h-adaptivity iterations per r-adaptivity"
                  "iteration.");
   args.AddOption(&mesh_node_ordering, "-mno", "--mesh_node_ordering",
                  "Ordering of mesh nodes."
                  "0 (default): byNodes, 1: byVDIM");
   args.AddOption(&barrier_type, "-btype", "--barrier-type",
                  "0 - None,"
                  "1 - Shifted Barrier,"
                  "2 - Pseudo Barrier.");
   args.AddOption(&worst_case_type, "-wctype", "--worst-case-type",
                  "0 - None,"
                  "1 - Beta,"
                  "2 - PMean.");

   args.Parse();
   if (!args.Good())
   {
      if (myid == 0) { args.PrintUsage(cout); }
      return 1;
   }
   if (myid == 0) { args.PrintOptions(cout); }
   if (h_metric_id < 0) { h_metric_id = metric_id; }

   if (hradaptivity)
   {
      MFEM_VERIFY(strcmp(devopt,"cpu")==0, "HR-adaptivity is currently only"
                  " supported on cpus.");
   }
   Device device(devopt);
   if (myid == 0) { device.Print();}

   // 3. Initialize and refine the starting mesh.
   Mesh *mesh = new Mesh(mesh_file, 1, 1, false);
   for (int lev = 0; lev < rs_levels; lev++)
   {
      mesh->UniformRefinement();
   }
   const int dim = mesh->Dimension();

   if (hradaptivity) { mesh->EnsureNCMesh(); }
   ParMesh *pmesh = new ParMesh(MPI_COMM_WORLD, *mesh);
   delete mesh;
   for (int lev = 0; lev < rp_levels; lev++)
   {
      pmesh->UniformRefinement();
   }

   // 4. Define a finite element space on the mesh. Here we use vector finite
   //    elements which are tensor products of quadratic finite elements. The
   //    number of components in the vector finite element space is specified by
   //    the last parameter of the FiniteElementSpace constructor.
   FiniteElementCollection *fec;
   if (mesh_poly_deg <= 0)
   {
      fec = new QuadraticPosFECollection;
      mesh_poly_deg = 2;
   }
   else { fec = new H1_FECollection(mesh_poly_deg, dim); }
   ParFiniteElementSpace *pfespace = new ParFiniteElementSpace(pmesh, fec, dim,
                                                               mesh_node_ordering);

   // 5. Make the mesh curved based on the above finite element space. This
   //    means that we define the mesh elements through a fespace-based
   //    transformation of the reference element.
   pmesh->SetNodalFESpace(pfespace);

   // 7. Get the mesh nodes (vertices and other degrees of freedom in the finite
   //    element space) as a finite element grid function in fespace. Note that
   //    changing x automatically changes the shapes of the mesh elements.
   ParGridFunction x(pfespace);
   pmesh->SetNodalGridFunction(&x);

   // 8. Define a vector representing the minimal local mesh size in the mesh
   //    nodes. We index the nodes using the scalar version of the degrees of
   //    freedom in pfespace. Note: this is partition-dependent.
   //
   //    In addition, compute average mesh size and total volume.
   Vector h0(pfespace->GetNDofs());
   h0 = infinity();
   real_t vol_loc = 0.0;
   Array<int> dofs;
   for (int i = 0; i < pmesh->GetNE(); i++)
   {
      // Get the local scalar element degrees of freedom in dofs.
      pfespace->GetElementDofs(i, dofs);
      // Adjust the value of h0 in dofs based on the local mesh size.
      const real_t hi = pmesh->GetElementSize(i);
      for (int j = 0; j < dofs.Size(); j++)
      {
         h0(dofs[j]) = min(h0(dofs[j]), hi);
      }
      vol_loc += pmesh->GetElementVolume(i);
   }
   real_t vol_glb;
   MPI_Allreduce(&vol_loc, &vol_glb, 1, MPITypeMap<real_t>::mpi_type,
                 MPI_SUM, MPI_COMM_WORLD);
   const real_t small_phys_size = pow(vol_glb, 1.0 / dim) / 100.0;

   // 9. Add a random perturbation to the nodes in the interior of the domain.
   //    We define a random grid function of fespace and make sure that it is
   //    zero on the boundary and its values are locally of the order of h0.
   //    The latter is based on the DofToVDof() method which maps the scalar to
   //    the vector degrees of freedom in pfespace.
   ParGridFunction rdm(pfespace);
   rdm.Randomize();
   rdm -= 0.25; // Shift to random values in [-0.5,0.5].
   rdm *= jitter;
   rdm.HostReadWrite();
   // Scale the random values to be of order of the local mesh size.
   for (int i = 0; i < pfespace->GetNDofs(); i++)
   {
      for (int d = 0; d < dim; d++)
      {
         rdm(pfespace->DofToVDof(i,d)) *= h0(i);
      }
   }
   Array<int> vdofs;
   for (int i = 0; i < pfespace->GetNBE(); i++)
   {
      // Get the vector degrees of freedom in the boundary element.
      pfespace->GetBdrElementVDofs(i, vdofs);
      // Set the boundary values to zero.
      for (int j = 0; j < vdofs.Size(); j++) { rdm(vdofs[j]) = 0.0; }
   }
   x -= rdm;
   // Set the perturbation of all nodes from the true nodes.
   x.SetTrueVector();
   x.SetFromTrueVector();

   // 10. Save the starting (prior to the optimization) mesh to a file. This
   //     output can be viewed later using GLVis: "glvis -m perturbed -np
   //     num_mpi_tasks".
   {
      ostringstream mesh_name;
      mesh_name << "perturbed.mesh";
      ofstream mesh_ofs(mesh_name.str().c_str());
      mesh_ofs.precision(8);
      pmesh->PrintAsOne(mesh_ofs);
   }

   // 11. Store the starting (prior to the optimization) positions.
   ParGridFunction x0(pfespace);
   x0 = x;

   // 12. Form the integrator that uses the chosen metric and target.
   real_t min_detJ = -0.1;
   TMOP_QualityMetric *metric = NULL;
   switch (metric_id)
   {
      // T-metrics
      case 1: metric = new TMOP_Metric_001; break;
      case 2: metric = new TMOP_Metric_002; break;
      case 4: metric = new TMOP_Metric_004; break;
      case 7: metric = new TMOP_Metric_007; break;
      case 9: metric = new TMOP_Metric_009; break;
      case 14: metric = new TMOP_Metric_014; break;
      case 22: metric = new TMOP_Metric_022(min_detJ); break;
      case 50: metric = new TMOP_Metric_050; break;
      case 55: metric = new TMOP_Metric_055; break;
      case 56: metric = new TMOP_Metric_056; break;
      case 58: metric = new TMOP_Metric_058; break;
      case 66: metric = new TMOP_Metric_066(0.5); break;
      case 77: metric = new TMOP_Metric_077; break;
      case 80: metric = new TMOP_Metric_080(0.5); break;
      case 85: metric = new TMOP_Metric_085; break;
      case 90: metric = new TMOP_Metric_090; break;
      case 94: metric = new TMOP_Metric_094; break;
      case 98: metric = new TMOP_Metric_098; break;
      // case 211: metric = new TMOP_Metric_211; break;
      // case 252: metric = new TMOP_Metric_252(min_detJ); break;
      case 301: metric = new TMOP_Metric_301; break;
      case 302: metric = new TMOP_Metric_302; break;
      case 303: metric = new TMOP_Metric_303; break;
      case 304: metric = new TMOP_Metric_304; break;
      // case 311: metric = new TMOP_Metric_311; break;
      case 313: metric = new TMOP_Metric_313(min_detJ); break;
      case 315: metric = new TMOP_Metric_315; break;
      case 316: metric = new TMOP_Metric_316; break;
      case 321: metric = new TMOP_Metric_321; break;
      case 322: metric = new TMOP_Metric_322; break;
      case 323: metric = new TMOP_Metric_323; break;
      case 328: metric = new TMOP_Metric_328; break;
      case 332: metric = new TMOP_Metric_332(0.5); break;
      case 333: metric = new TMOP_Metric_333(0.5); break;
      case 334: metric = new TMOP_Metric_334(0.5); break;
      case 338: metric = new TMOP_Metric_338; break;
      case 347: metric = new TMOP_Metric_347(0.5); break;
      // case 352: metric = new TMOP_Metric_352(min_detJ); break;
      case 360: metric = new TMOP_Metric_360; break;
      // A-metrics
      case 11: metric = new TMOP_AMetric_011; break;
      case 36: metric = new TMOP_AMetric_036; break;
      case 49: metric = new TMOP_AMetric_049(0.9); break;
      case 51: metric = new TMOP_AMetric_051; break;
      case 107: metric = new TMOP_AMetric_107a; break;
      case 126: metric = new TMOP_AMetric_126(0.9); break;
      default:
         if (myid == 0) { cout << "Unknown metric_id: " << metric_id << endl; }
         return 3;
   }
   TMOP_QualityMetric *h_metric = NULL;
   if (hradaptivity)
   {
      switch (h_metric_id)
      {
         case 1: h_metric = new TMOP_Metric_001; break;
         case 2: h_metric = new TMOP_Metric_002; break;
         case 7: h_metric = new TMOP_Metric_007; break;
         case 9: h_metric = new TMOP_Metric_009; break;
         case 55: h_metric = new TMOP_Metric_055; break;
         case 56: h_metric = new TMOP_Metric_056; break;
         case 58: h_metric = new TMOP_Metric_058; break;
         case 77: h_metric = new TMOP_Metric_077; break;
         case 315: h_metric = new TMOP_Metric_315; break;
         case 316: h_metric = new TMOP_Metric_316; break;
         case 321: h_metric = new TMOP_Metric_321; break;
         default: cout << "Metric_id not supported for h-adaptivity: " << h_metric_id <<
                          endl;
            return 3;
      }
   }

   TMOP_WorstCaseUntangleOptimizer_Metric::BarrierType btype;
   switch (barrier_type)
   {
      case 0: btype = TMOP_WorstCaseUntangleOptimizer_Metric::BarrierType::None;
         break;
      case 1: btype = TMOP_WorstCaseUntangleOptimizer_Metric::BarrierType::Shifted;
         break;
      case 2: btype = TMOP_WorstCaseUntangleOptimizer_Metric::BarrierType::Pseudo;
         break;
      default: cout << "barrier_type not supported: " << barrier_type << endl;
         return 3;
   }

   TMOP_WorstCaseUntangleOptimizer_Metric::WorstCaseType wctype;
   switch (worst_case_type)
   {
      case 0: wctype = TMOP_WorstCaseUntangleOptimizer_Metric::WorstCaseType::None;
         break;
      case 1: wctype = TMOP_WorstCaseUntangleOptimizer_Metric::WorstCaseType::Beta;
         break;
      case 2: wctype = TMOP_WorstCaseUntangleOptimizer_Metric::WorstCaseType::PMean;
         break;
      default: cout << "worst_case_type not supported: " << worst_case_type << endl;
         return 3;
   }

   TMOP_QualityMetric *untangler_metric = NULL;
   if (barrier_type > 0 || worst_case_type > 0)
   {
      if (barrier_type > 0)
      {
         MFEM_VERIFY(metric_id == 4 || metric_id == 14 || metric_id == 66,
                     "Metric not supported for shifted/pseudo barriers.");
      }
      untangler_metric = new TMOP_WorstCaseUntangleOptimizer_Metric(*metric,
                                                                    2,
                                                                    1.5,
                                                                    0.001,//0.01 for pseudo barrier
                                                                    0.001,
                                                                    btype,
                                                                    wctype);
   }

   if (metric_id < 300 || h_metric_id < 300)
   {
      MFEM_VERIFY(dim == 2, "Incompatible metric for 3D meshes");
   }
   if (metric_id >= 300 || h_metric_id >= 300)
   {
      MFEM_VERIFY(dim == 3, "Incompatible metric for 2D meshes");
   }

   TargetConstructor::TargetType target_t;
   TargetConstructor *target_c = NULL;
   HessianCoefficient *adapt_coeff = NULL;
   HRHessianCoefficient *hr_adapt_coeff = NULL;
   H1_FECollection ind_fec(mesh_poly_deg, dim);
   ParFiniteElementSpace ind_fes(pmesh, &ind_fec);
   ParFiniteElementSpace ind_fesv(pmesh, &ind_fec, dim);
   ParGridFunction size(&ind_fes), aspr(&ind_fes), ori(&ind_fes);
   ParGridFunction aspr3d(&ind_fesv);

   const AssemblyLevel al =
      pa ? AssemblyLevel::PARTIAL : AssemblyLevel::LEGACY;

   switch (target_id)
   {
      case 1: target_t = TargetConstructor::IDEAL_SHAPE_UNIT_SIZE; break;
      case 2: target_t = TargetConstructor::IDEAL_SHAPE_EQUAL_SIZE; break;
      case 3: target_t = TargetConstructor::IDEAL_SHAPE_GIVEN_SIZE; break;
      case 4:
      {
         target_t = TargetConstructor::GIVEN_FULL;
         AnalyticAdaptTC *tc = new AnalyticAdaptTC(target_t);
         adapt_coeff = new HessianCoefficient(dim, metric_id);
         tc->SetAnalyticTargetSpec(NULL, NULL, adapt_coeff);
         target_c = tc;
         break;
      }
      case 5: // Discrete size 2D or 3D
      {
         target_t = TargetConstructor::IDEAL_SHAPE_GIVEN_SIZE;
         DiscreteAdaptTC *tc = new DiscreteAdaptTC(target_t);
         if (adapt_eval == 0)
         {
            tc->SetAdaptivityEvaluator(new AdvectorCG(al));
         }
         else
         {
#ifdef MFEM_USE_GSLIB
            tc->SetAdaptivityEvaluator(new InterpolatorFP);
#else
            MFEM_ABORT("MFEM is not built with GSLIB.");
#endif
         }
         ConstructSizeGF(size);
         tc->SetParDiscreteTargetSize(size);
         target_c = tc;
         break;
      }
      case 6: // material indicator 2D
      {
         ParGridFunction d_x(&ind_fes), d_y(&ind_fes), disc(&ind_fes);

         target_t = TargetConstructor::GIVEN_SHAPE_AND_SIZE;
         DiscreteAdaptTC *tc = new DiscreteAdaptTC(target_t);
         FunctionCoefficient mat_coeff(material_indicator_2d);
         disc.ProjectCoefficient(mat_coeff);
         if (adapt_eval == 0)
         {
            tc->SetAdaptivityEvaluator(new AdvectorCG(al));
         }
         else
         {
#ifdef MFEM_USE_GSLIB
            tc->SetAdaptivityEvaluator(new InterpolatorFP);
#else
            MFEM_ABORT("MFEM is not built with GSLIB.");
#endif
         }
         // Diffuse the interface
         DiffuseField(disc,2);

         // Get  partials with respect to x and y of the grid function
         disc.GetDerivative(1,0,d_x);
         disc.GetDerivative(1,1,d_y);

         // Compute the squared magnitude of the gradient
         for (int i = 0; i < size.Size(); i++)
         {
            size(i) = std::pow(d_x(i),2)+std::pow(d_y(i),2);
         }
         const real_t max = size.Max();
         real_t max_all;
         MPI_Allreduce(&max, &max_all, 1, MPITypeMap<real_t>::mpi_type,
                       MPI_MAX, MPI_COMM_WORLD);

         for (int i = 0; i < d_x.Size(); i++)
         {
            d_x(i) = std::abs(d_x(i));
            d_y(i) = std::abs(d_y(i));
         }
         const real_t eps = 0.01;
         const real_t aspr_ratio = 20.0;
         const real_t size_ratio = 40.0;

         for (int i = 0; i < size.Size(); i++)
         {
            size(i) = (size(i)/max_all);
            aspr(i) = (d_x(i)+eps)/(d_y(i)+eps);
            aspr(i) = 0.1 + 0.9*(1-size(i))*(1-size(i));
            if (aspr(i) > aspr_ratio) {aspr(i) = aspr_ratio;}
            if (aspr(i) < 1.0/aspr_ratio) {aspr(i) = 1.0/aspr_ratio;}
         }
         Vector vals;
         const int NE = pmesh->GetNE();
         real_t volume = 0.0, volume_ind = 0.0;

         for (int i = 0; i < NE; i++)
         {
            ElementTransformation *Tr = pmesh->GetElementTransformation(i);
            const IntegrationRule &ir =
               IntRules.Get(pmesh->GetElementBaseGeometry(i), Tr->OrderJ());
            size.GetValues(i, ir, vals);
            for (int j = 0; j < ir.GetNPoints(); j++)
            {
               const IntegrationPoint &ip = ir.IntPoint(j);
               Tr->SetIntPoint(&ip);
               volume     += ip.weight * Tr->Weight();
               volume_ind += vals(j) * ip.weight * Tr->Weight();
            }
         }
         real_t volume_all, volume_ind_all;
         MPI_Allreduce(&volume, &volume_all, 1, MPITypeMap<real_t>::mpi_type,
                       MPI_SUM, MPI_COMM_WORLD);
         MPI_Allreduce(&volume_ind, &volume_ind_all, 1,
                       MPITypeMap<real_t>::mpi_type, MPI_SUM, MPI_COMM_WORLD);
         const int NE_ALL = pmesh->GetGlobalNE();

         const real_t avg_zone_size = volume_all / NE_ALL;

         const real_t small_avg_ratio =
            (volume_ind_all + (volume_all - volume_ind_all) / size_ratio)
            / volume_all;

         const real_t small_zone_size = small_avg_ratio * avg_zone_size;
         const real_t big_zone_size   = size_ratio * small_zone_size;

         for (int i = 0; i < size.Size(); i++)
         {
            const real_t val = size(i);
            const real_t a = (big_zone_size - small_zone_size) / small_zone_size;
            size(i) = big_zone_size / (1.0+a*val);
         }

         DiffuseField(size, 2);
         DiffuseField(aspr, 2);

         tc->SetParDiscreteTargetSize(size);
         tc->SetParDiscreteTargetAspectRatio(aspr);
         target_c = tc;
         break;
      }
      case 7: // Discrete aspect ratio 3D
      {
         target_t = TargetConstructor::GIVEN_SHAPE_AND_SIZE;
         DiscreteAdaptTC *tc = new DiscreteAdaptTC(target_t);
         if (adapt_eval == 0)
         {
            tc->SetAdaptivityEvaluator(new AdvectorCG(al));
         }
         else
         {
#ifdef MFEM_USE_GSLIB
            tc->SetAdaptivityEvaluator(new InterpolatorFP);
#else
            MFEM_ABORT("MFEM is not built with GSLIB.");
#endif
         }
         VectorFunctionCoefficient fd_aspr3d(dim, discrete_aspr_3d);
         aspr3d.ProjectCoefficient(fd_aspr3d);
         tc->SetParDiscreteTargetAspectRatio(aspr3d);
         target_c = tc;
         break;
      }
      case 8: // shape/size + orientation 2D
      {
         target_t = TargetConstructor::GIVEN_SHAPE_AND_SIZE;
         DiscreteAdaptTC *tc = new DiscreteAdaptTC(target_t);
         if (adapt_eval == 0)
         {
            tc->SetAdaptivityEvaluator(new AdvectorCG(al));
         }
         else
         {
#ifdef MFEM_USE_GSLIB
            tc->SetAdaptivityEvaluator(new InterpolatorFP);
#else
            MFEM_ABORT("MFEM is not built with GSLIB.");
#endif
         }

         ConstantCoefficient size_coeff(0.1*0.1);
         size.ProjectCoefficient(size_coeff);
         tc->SetParDiscreteTargetSize(size);

         FunctionCoefficient ori_coeff(discrete_ori_2d);
         ori.ProjectCoefficient(ori_coeff);
         tc->SetParDiscreteTargetOrientation(ori);
         target_c = tc;
         break;
      }
      // Targets used for hr-adaptivity tests.
      case 9:  // size target in an annular region.
      case 10: // size+aspect-ratio in an annular region.
      case 11: // size+aspect-ratio target for a rotate sine wave
      {
         target_t = TargetConstructor::GIVEN_FULL;
         AnalyticAdaptTC *tc = new AnalyticAdaptTC(target_t);
         hr_adapt_coeff = new HRHessianCoefficient(dim, target_id - 9);
         tc->SetAnalyticTargetSpec(NULL, NULL, hr_adapt_coeff);
         target_c = tc;
         break;
      }
      default:
         if (myid == 0) { cout << "Unknown target_id: " << target_id << endl; }
         return 3;
   }
   if (target_c == NULL)
   {
      target_c = new TargetConstructor(target_t, MPI_COMM_WORLD);
   }
   target_c->SetNodes(x0);

   // Automatically balanced gamma in composite metrics.
   auto metric_combo = dynamic_cast<TMOP_Combo_QualityMetric *>(metric);
   if (metric_combo && bal_expl_combo)
   {
      Vector bal_weights;
      metric_combo->ComputeBalancedWeights(x, *target_c, bal_weights);
      metric_combo->SetWeights(bal_weights);
   }

   TMOP_QualityMetric *metric_to_use = barrier_type > 0 || worst_case_type > 0
                                       ? untangler_metric
                                       : metric;
   auto tmop_integ = new TMOP_Integrator(metric_to_use, target_c, h_metric);
   tmop_integ->IntegrateOverTarget(integ_over_targ);
   if (barrier_type > 0 || worst_case_type > 0)
   {
      tmop_integ->ComputeUntangleMetricQuantiles(x, *pfespace);
   }

   // Finite differences for computations of derivatives.
   if (fdscheme)
   {
      MFEM_VERIFY(pa == false, "PA for finite differences is not implemented.");
      tmop_integ->EnableFiniteDifferences(x);
   }
   tmop_integ->SetExactActionFlag(exactaction);

   // Setup the quadrature rules for the TMOP integrator.
   IntegrationRules *irules = NULL;
   switch (quad_type)
   {
      case 1: irules = &IntRulesLo; break;
      case 2: irules = &IntRules; break;
      case 3: irules = &IntRulesCU; break;
      default:
         if (myid == 0) { cout << "Unknown quad_type: " << quad_type << endl; }
         return 3;
   }
   tmop_integ->SetIntegrationRules(*irules, quad_order);
   if (myid == 0 && dim == 2)
   {
      cout << "Triangle quadrature points: "
           << irules->Get(Geometry::TRIANGLE, quad_order).GetNPoints()
           << "\nQuadrilateral quadrature points: "
           << irules->Get(Geometry::SQUARE, quad_order).GetNPoints() << endl;
   }
   if (myid == 0 && dim == 3)
   {
      cout << "Tetrahedron quadrature points: "
           << irules->Get(Geometry::TETRAHEDRON, quad_order).GetNPoints()
           << "\nHexahedron quadrature points: "
           << irules->Get(Geometry::CUBE, quad_order).GetNPoints()
           << "\nPrism quadrature points: "
           << irules->Get(Geometry::PRISM, quad_order).GetNPoints() << endl;
   }

   // Limit the node movement.
   // The limiting distances can be given by a general function of space.
   ParFiniteElementSpace dist_pfespace(pmesh, fec); // scalar space
   ParGridFunction dist(&dist_pfespace);
   dist = 1.0;
   // The small_phys_size is relevant only with proper normalization.
   if (normalization) { dist = small_phys_size; }
   ConstantCoefficient lim_coeff(lim_const);
   if (lim_const != 0.0) { tmop_integ->EnableLimiting(x0, dist, lim_coeff); }

   // Adaptive limiting.
   ParGridFunction adapt_lim_gf0(&ind_fes);
   ConstantCoefficient adapt_lim_coeff(adapt_lim_const);
   AdaptivityEvaluator *adapt_lim_eval = NULL;
   if (adapt_lim_const > 0.0)
   {
      MFEM_VERIFY(pa == false, "PA is not implemented for adaptive limiting");

      FunctionCoefficient adapt_lim_gf0_coeff(adapt_lim_fun);
      adapt_lim_gf0.ProjectCoefficient(adapt_lim_gf0_coeff);

      if (adapt_eval == 0) { adapt_lim_eval = new AdvectorCG(al); }
      else if (adapt_eval == 1)
      {
#ifdef MFEM_USE_GSLIB
         adapt_lim_eval = new InterpolatorFP;
#else
         MFEM_ABORT("MFEM is not built with GSLIB support!");
#endif
      }
      else { MFEM_ABORT("Bad interpolation option."); }

      tmop_integ->EnableAdaptiveLimiting(adapt_lim_gf0, adapt_lim_coeff,
                                         *adapt_lim_eval);
      if (visualization)
      {
         socketstream vis1;
         common::VisualizeField(vis1, "localhost", 19916, adapt_lim_gf0, "Zeta 0",
                                300, 600, 300, 300);
      }
   }

   // Has to be after the enabling of the limiting / alignment, as it computes
   // normalization factors for these terms as well.
   if (normalization) { tmop_integ->ParEnableNormalization(x0); }

   // 13. Setup the final NonlinearForm (which defines the integral of interest,
   //     its first and second derivatives). Here we can use a combination of
   //     metrics, i.e., optimize the sum of two integrals, where both are
   //     scaled by used-defined space-dependent weights.  Note that there are
   //     no command-line options for the weights and the type of the second
   //     metric; one should update those in the code.
   ParNonlinearForm a(pfespace);
   if (pa) { a.SetAssemblyLevel(AssemblyLevel::PARTIAL); }
   ConstantCoefficient *metric_coeff1 = NULL;
   TMOP_QualityMetric *metric2 = NULL;
   TargetConstructor *target_c2 = NULL;
   FunctionCoefficient metric_coeff2(weight_fun);

   // Explicit combination of metrics.
   if (combomet > 0)
   {
      // First metric.
      metric_coeff1 = new ConstantCoefficient(1.0);
      tmop_integ->SetCoefficient(*metric_coeff1);

      // Second metric.
      if (dim == 2) { metric2 = new TMOP_Metric_077; }
      else          { metric2 = new TMOP_Metric_315; }
      TMOP_Integrator *tmop_integ2 = NULL;
      if (combomet == 1)
      {
         target_c2 = new TargetConstructor(
            TargetConstructor::IDEAL_SHAPE_EQUAL_SIZE, MPI_COMM_WORLD);
         target_c2->SetVolumeScale(0.01);
         target_c2->SetNodes(x0);
         tmop_integ2 = new TMOP_Integrator(metric2, target_c2, h_metric);
         tmop_integ2->SetCoefficient(metric_coeff2);
      }
      else { tmop_integ2 = new TMOP_Integrator(metric2, target_c, h_metric); }
      tmop_integ2->IntegrateOverTarget(integ_over_targ);
      tmop_integ2->SetIntegrationRules(*irules, quad_order);
      if (fdscheme) { tmop_integ2->EnableFiniteDifferences(x); }
      tmop_integ2->SetExactActionFlag(exactaction);

      TMOPComboIntegrator *combo = new TMOPComboIntegrator;
      combo->AddTMOPIntegrator(tmop_integ);
      combo->AddTMOPIntegrator(tmop_integ2);
      if (normalization) { combo->ParEnableNormalization(x0); }
      if (lim_const != 0.0) { combo->EnableLimiting(x0, dist, lim_coeff); }

      a.AddDomainIntegrator(combo);
   }
   else
   {
      a.AddDomainIntegrator(tmop_integ);
   }

   if (pa) { a.Setup(); }

   // Compute the minimum det(J) of the starting mesh.
   min_detJ = infinity();
   const int NE = pmesh->GetNE();
   for (int i = 0; i < NE; i++)
   {
      const IntegrationRule &ir =
         irules->Get(pfespace->GetFE(i)->GetGeomType(), quad_order);
      ElementTransformation *transf = pmesh->GetElementTransformation(i);
      for (int j = 0; j < ir.GetNPoints(); j++)
      {
         transf->SetIntPoint(&ir.IntPoint(j));
         min_detJ = min(min_detJ, transf->Jacobian().Det());
      }
   }
   real_t minJ0;
   MPI_Allreduce(&min_detJ, &minJ0, 1, MPITypeMap<real_t>::mpi_type,
                 MPI_MIN, MPI_COMM_WORLD);
   min_detJ = minJ0;
   if (myid == 0)
   { cout << "Minimum det(J) of the original mesh is " << min_detJ << endl; }

   if (min_detJ < 0.0 && barrier_type == 0
       && metric_id != 22 && metric_id != 211 && metric_id != 252
       && metric_id != 311 && metric_id != 313 && metric_id != 352)
   {
      MFEM_ABORT("The input mesh is inverted! Try an untangling metric.");
   }
   if (min_detJ < 0.0)
   {
      MFEM_VERIFY(target_t == TargetConstructor::IDEAL_SHAPE_UNIT_SIZE,
                  "Untangling is supported only for ideal targets.");

      const DenseMatrix &Wideal =
         Geometries.GetGeomToPerfGeomJac(pfespace->GetFE(0)->GetGeomType());
      min_detJ /= Wideal.Det();

      real_t h0min = h0.Min(), h0min_all;
      MPI_Allreduce(&h0min, &h0min_all, 1, MPITypeMap<real_t>::mpi_type,
                    MPI_MIN, MPI_COMM_WORLD);
      // Slightly below minJ0 to avoid div by 0.
      min_detJ -= 0.01 * h0min_all;
   }

   // For HR tests, the energy is normalized by the number of elements.
   const real_t init_energy = a.GetParGridFunctionEnergy(x) /
                              (hradaptivity ? pmesh->GetGlobalNE() : 1);
   real_t init_metric_energy = init_energy;
   if (lim_const > 0.0 || adapt_lim_const > 0.0)
   {
      lim_coeff.constant = 0.0;
      adapt_lim_coeff.constant = 0.0;
      init_metric_energy = a.GetParGridFunctionEnergy(x) /
                           (hradaptivity ? pmesh->GetGlobalNE() : 1);
      lim_coeff.constant = lim_const;
      adapt_lim_coeff.constant = adapt_lim_const;
   }

   // Visualize the starting mesh and metric values.
   // Note that for combinations of metrics, this only shows the first metric.
   if (visualization)
   {
      char title[] = "Initial metric values";
      vis_tmop_metric_p(mesh_poly_deg, *metric, *target_c, *pmesh, title, 0);
   }

   // 14. Fix all boundary nodes, or fix only a given component depending on the
   //     boundary attributes of the given mesh.  Attributes 1/2/3 correspond to
   //     fixed x/y/z components of the node.  Attribute dim+1 corresponds to
   //     an entirely fixed node.
   if (move_bnd == false)
   {
      Array<int> ess_bdr(pmesh->bdr_attributes.Max());
      ess_bdr = 1;
      a.SetEssentialBC(ess_bdr);
   }
   else
   {
      int n = 0;
      for (int i = 0; i < pmesh->GetNBE(); i++)
      {
         const int nd = pfespace->GetBE(i)->GetDof();
         const int attr = pmesh->GetBdrElement(i)->GetAttribute();
         MFEM_VERIFY(!(dim == 2 && attr == 3),
                     "Boundary attribute 3 must be used only for 3D meshes. "
                     "Adjust the attributes (1/2/3/4 for fixed x/y/z/all "
                     "components, rest for free nodes), or use -fix-bnd.");
         if (attr == 1 || attr == 2 || attr == 3) { n += nd; }
         if (attr == 4) { n += nd * dim; }
      }
      Array<int> ess_vdofs(n);
      n = 0;
      for (int i = 0; i < pmesh->GetNBE(); i++)
      {
         const int nd = pfespace->GetBE(i)->GetDof();
         const int attr = pmesh->GetBdrElement(i)->GetAttribute();
         pfespace->GetBdrElementVDofs(i, vdofs);
         if (attr == 1) // Fix x components.
         {
            for (int j = 0; j < nd; j++)
            { ess_vdofs[n++] = vdofs[j]; }
         }
         else if (attr == 2) // Fix y components.
         {
            for (int j = 0; j < nd; j++)
            { ess_vdofs[n++] = vdofs[j+nd]; }
         }
         else if (attr == 3) // Fix z components.
         {
            for (int j = 0; j < nd; j++)
            { ess_vdofs[n++] = vdofs[j+2*nd]; }
         }
         else if (attr == 4) // Fix all components.
         {
            for (int j = 0; j < vdofs.Size(); j++)
            { ess_vdofs[n++] = vdofs[j]; }
         }
      }
      a.SetEssentialVDofs(ess_vdofs);
   }

   // As we use the inexact Newton method to solve the resulting nonlinear
   // system, here we setup the linear solver for the system's Jacobian.
   Solver *S = NULL, *S_prec = NULL;
#ifdef MFEM_USE_SINGLE
   const real_t linsol_rtol = 1e-5;
#else
   const real_t linsol_rtol = 1e-12;
#endif
   // Level of output.
   IterativeSolver::PrintLevel linsolver_print;
   if (verbosity_level == 2)
   { linsolver_print.Errors().Warnings().FirstAndLast(); }
   if (verbosity_level > 2)
   { linsolver_print.Errors().Warnings().Iterations(); }
   if (lin_solver == 0)
   {
      S = new DSmoother(1, 1.0, max_lin_iter);
   }
   else if (lin_solver == 1)
   {
      CGSolver *cg = new CGSolver(MPI_COMM_WORLD);
      cg->SetMaxIter(max_lin_iter);
      cg->SetRelTol(linsol_rtol);
      cg->SetAbsTol(0.0);
      cg->SetPrintLevel(linsolver_print);
      S = cg;
   }
   else
   {
      MINRESSolver *minres = new MINRESSolver(MPI_COMM_WORLD);
      minres->SetMaxIter(max_lin_iter);
      minres->SetRelTol(linsol_rtol);
      minres->SetAbsTol(0.0);
      minres->SetPrintLevel(linsolver_print);
      if (lin_solver == 3 || lin_solver == 4)
      {
         if (pa)
         {
            MFEM_VERIFY(lin_solver != 4, "PA l1-Jacobi is not implemented");
            auto js = new OperatorJacobiSmoother;
            js->SetPositiveDiagonal(true);
            S_prec = js;
         }
         else
         {
            auto hs = new HypreSmoother;
            hs->SetType((lin_solver == 3) ? HypreSmoother::Jacobi
                        /* */             : HypreSmoother::l1Jacobi, 1);
            hs->SetPositiveDiagonal(true);
            S_prec = hs;
         }
         minres->SetPreconditioner(*S_prec);
      }
      S = minres;
   }

   //
   // Perform the nonlinear optimization.
   //
   const IntegrationRule &ir =
      irules->Get(pfespace->GetFE(0)->GetGeomType(), quad_order);
   TMOPNewtonSolver solver(pfespace->GetComm(), ir, solver_type);
   // Provide all integration rules in case of a mixed mesh.
   solver.SetIntegrationRules(*irules, quad_order);
   // Specify linear solver when we use a Newton-based solver.
   if (solver_type == 0) { solver.SetPreconditioner(*S); }
   // For untangling, the solver will update the min det(T) values.
   solver.SetMinDetPtr(&min_detJ);
   solver.SetMaxIter(solver_iter);
   solver.SetRelTol(solver_rtol);
   solver.SetAbsTol(0.0);
   if (solver_art_type > 0)
   {
      solver.SetAdaptiveLinRtol(solver_art_type, 0.5, 0.9);
   }
   // Level of output.
   IterativeSolver::PrintLevel newton_print;
   if (verbosity_level > 0) { newton_print.Errors().Warnings().Iterations(); }
   else { newton_print.Errors().Warnings(); }
   solver.SetPrintLevel(newton_print);
   // hr-adaptivity solver.
   // If hr-adaptivity is disabled, r-adaptivity is done once using the
   // TMOPNewtonSolver.
   // Otherwise, "hr_iter" iterations of r-adaptivity are done followed by
   // "h_per_r_iter" iterations of h-adaptivity after each r-adaptivity.
   // The solver terminates if an h-adaptivity iteration does not modify
   // any element in the mesh.
   TMOPHRSolver hr_solver(*pmesh, a, solver,
                          x, move_bnd, hradaptivity,
                          mesh_poly_deg, h_metric_id,
                          n_hr_iter, n_h_iter);
   hr_solver.AddGridFunctionForUpdate(&x0);
   if (adapt_lim_const > 0.)
   {
      hr_solver.AddGridFunctionForUpdate(&adapt_lim_gf0);
      hr_solver.AddFESpaceForUpdate(&ind_fes);
   }
   hr_solver.Mult();

   // 16. Save the optimized mesh to a file. This output can be viewed later
   //     using GLVis: "glvis -m optimized -np num_mpi_tasks".
   {
      ostringstream mesh_name;
      mesh_name << "optimized.mesh";
      ofstream mesh_ofs(mesh_name.str().c_str());
      mesh_ofs.precision(8);
      pmesh->PrintAsOne(mesh_ofs);
   }

   // Report the final energy of the functional.
   const real_t fin_energy = a.GetParGridFunctionEnergy(x) /
                             (hradaptivity ? pmesh->GetGlobalNE() : 1);
   real_t fin_metric_energy = fin_energy;
   if (lim_const > 0.0 || adapt_lim_const > 0.0)
   {
      lim_coeff.constant = 0.0;
      adapt_lim_coeff.constant = 0.0;
      fin_metric_energy  = a.GetParGridFunctionEnergy(x) /
                           (hradaptivity ? pmesh->GetGlobalNE() : 1);
      lim_coeff.constant = lim_const;
      adapt_lim_coeff.constant = adapt_lim_const;
   }
   if (myid == 0)
   {
      std::cout << std::scientific << std::setprecision(4);
      cout << "Initial strain energy: " << init_energy
           << " = metrics: " << init_metric_energy
           << " + extra terms: " << init_energy - init_metric_energy << endl;
      cout << "  Final strain energy: " << fin_energy
           << " = metrics: " << fin_metric_energy
           << " + extra terms: " << fin_energy - fin_metric_energy << endl;
      cout << "The strain energy decreased by: "
           << (init_energy - fin_energy) * 100.0 / init_energy << " %." << endl;
   }

   // Visualize the final mesh and metric values.
   if (visualization)
   {
      char title[] = "Final metric values";
      vis_tmop_metric_p(mesh_poly_deg, *metric, *target_c, *pmesh, title, 600);
   }

   if (adapt_lim_const > 0.0 && visualization)
   {
      socketstream vis0;
      common::VisualizeField(vis0, "localhost", 19916, adapt_lim_gf0, "Xi 0",
                             600, 600, 300, 300);
   }

   // Visualize the mesh displacement.
   if (visualization)
   {
      x0 -= x;
      socketstream sock;
      if (myid == 0)
      {
         sock.open("localhost", 19916);
         sock << "solution\n";
      }
      pmesh->PrintAsOne(sock);
      x0.SaveAsOne(sock);
      if (myid == 0)
      {
         sock << "window_title 'Displacements'\n"
              << "window_geometry "
              << 1200 << " " << 0 << " " << 600 << " " << 600 << "\n"
              << "keys jRmclA" << endl;
      }
   }

   delete S;
   delete S_prec;
   delete target_c2;
   delete metric2;
   delete metric_coeff1;
   delete adapt_lim_eval;
   delete target_c;
   delete hr_adapt_coeff;
   delete adapt_coeff;
   delete h_metric;
   delete metric;
   delete untangler_metric;
   delete pfespace;
   delete fec;
   delete pmesh;

   return 0;
}<|MERGE_RESOLUTION|>--- conflicted
+++ resolved
@@ -58,14 +58,8 @@
 //     mpirun -np 4 pmesh-optimizer -m ../../data/square-mixed.mesh -o 2 -rs 2 -mid 2 -tid 5 -ni 200 -bnd -qo 6 -cmb 2 -nor
 //   Adapted discrete size+aspect_ratio:
 //     mpirun -np 4 pmesh-optimizer -m square01.mesh -o 2 -rs 2 -mid 7 -tid 6 -ni 100
-<<<<<<< HEAD
-//     mpirun -np 4 pmesh-optimizer -m square01.mesh -o 2 -rs 2 -mid 7 -tid 6 -ni 100 -qo 6 -ex -st 1 -nor
 //   Adapted discrete size+orientation (AD):
 //     mpirun -np 4 pmesh-optimizer -m square01.mesh -o 2 -rs 2 -mid 36 -tid 8 -qo 4 -nor -ex
-=======
-//   Adapted discrete size+orientation:
-//     mpirun -np 4 pmesh-optimizer -m square01.mesh -o 2 -rs 2 -mid 36 -tid 8 -qo 4 -fd -nor
->>>>>>> 899a96b7
 //   Adapted discrete aspect ratio (3D):
 //     mpirun -np 4 pmesh-optimizer -m cube.mesh -o 2 -rs 2 -mid 302 -tid 7 -ni 20 -bnd -qt 1 -qo 8
 //
