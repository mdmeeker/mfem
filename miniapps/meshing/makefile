# Copyright (c) 2010-2023, Lawrence Livermore National Security, LLC. Produced
# at the Lawrence Livermore National Laboratory. All Rights reserved. See files
# LICENSE and NOTICE for details. LLNL-CODE-806117.
#
# This file is part of the MFEM library. For more information and source code
# availability visit https://mfem.org.
#
# MFEM is free software; you can redistribute it and/or modify it under the
# terms of the BSD-3 license. We welcome feedback and contributions, see file
# CONTRIBUTING.md for details.

# Use the MFEM build directory
MFEM_DIR ?= ../..
MFEM_BUILD_DIR ?= ../..
SRC = $(if $(MFEM_DIR:../..=),$(MFEM_DIR)/miniapps/meshing/,)
CONFIG_MK = $(MFEM_BUILD_DIR)/config/config.mk
# Use the MFEM install directory
# MFEM_INSTALL_DIR = ../../mfem
# CONFIG_MK = $(MFEM_INSTALL_DIR)/share/mfem/config.mk

# Include defaults.mk to get XLINKER
DEFAULTS_MK = $(MFEM_DIR)/config/defaults.mk
include $(DEFAULTS_MK)

MFEM_LIB_FILE = mfem_is_not_built
-include $(CONFIG_MK)

SEQ_MINIAPPS = mobius-strip klein-bottle toroid trimmer twist mesh-explorer\
<<<<<<< HEAD
	shaper extruder mesh-optimizer minimal-surface polar-nc
PAR_MINIAPPS = pmesh-optimizer pminimal-surface ext-mesh-mapping
=======
	shaper extruder mesh-optimizer minimal-surface polar-nc reflector
PAR_MINIAPPS = pmesh-optimizer pminimal-surface pmesh-fitting
>>>>>>> 081a8600
ifeq ($(MFEM_USE_MPI),NO)
   MINIAPPS = $(SEQ_MINIAPPS)
else
   MINIAPPS = $(PAR_MINIAPPS) $(SEQ_MINIAPPS)
endif

COMMON_LIB = -L$(MFEM_BUILD_DIR)/miniapps/common -lmfem-common

# If MFEM_SHARED is set, add the ../common rpath
COMMON_LIB += $(if $(MFEM_SHARED:YES=),,\
   $(if $(MFEM_USE_CUDA:YES=),$(CXX_XLINKER),$(CUDA_XLINKER))-rpath,$(abspath\
   $(MFEM_BUILD_DIR)/miniapps/common))

.SUFFIXES:
.SUFFIXES: .o .cpp .mk
.PHONY: all lib-common clean clean-build clean-exec

# Remove built-in rule
%: %.cpp

# Replace the default implicit rule for *.cpp files
%: $(SRC)%.cpp $(MFEM_LIB_FILE) $(CONFIG_MK) | lib-common
	$(MFEM_CXX) $(MFEM_FLAGS) $< -o $@ $(COMMON_LIB) $(MFEM_LIBS)

all: $(MINIAPPS)

# Rule for building lib-common
lib-common:
	$(MAKE) -C $(MFEM_BUILD_DIR)/miniapps/common

# Rules to copy the *.mesh files - needed for running the sample runs when
# building out-of-source:
ifneq ($(SRC),)
MESH_FILES = amr-quad-q2.mesh blade.mesh cube.mesh icf.mesh jagged.mesh\
 square01.mesh stretched2D.mesh
$(MESH_FILES): %: $(SRC)%
	ln -sf $(<) .
<<<<<<< HEAD
mesh-optimizer pmesh-optimizer ext-mesh-mapping: | $(MESH_FILES)
=======
mesh-optimizer pmesh-optimizer pmesh-fitting: | $(MESH_FILES)
>>>>>>> 081a8600
.PHONY: copy-data
copy-data: | $(MESH_FILES)
endif

MFEM_TESTS = MINIAPPS
include $(MFEM_TEST_MK)

# Testing: Parallel vs. serial runs
RUN_MPI = $(MFEM_MPIEXEC) $(MFEM_MPIEXEC_NP) $(MFEM_MPI_NP)
%-test-par: %
	@$(call mfem-test-file,$<, $(RUN_MPI), Meshing miniapp,$(<).mesh)
%-test-seq: %
	@$(call mfem-test-file,$<,, Meshing miniapp,$(<).mesh)
toroid-test-seq: toroid
	@$(call mfem-test-file,$<,, Meshing miniapp,$(<)-wedge-o3-s0.mesh)
twist-test-seq: twist
	@$(call mfem-test-file,$<,, Meshing miniapp,$(<)-hex-o3-s2-p.mesh)
mesh-optimizer-test-seq: mesh-optimizer
	@$(call mfem-test,$<,, Meshing miniapp)
pmesh-optimizer-test-par: pmesh-optimizer
	@$(call mfem-test,$<, $(RUN_MPI), Parallel meshing miniapp)
pmesh-fitting-test-par: pmesh-fitting
	@$(call mfem-test,$<, $(RUN_MPI), Parallel mesh fitting miniapp)
minimal-surface-test-seq: minimal-surface
	@$(call mfem-test,$<,, Meshing miniapp)
pminimal-surface-test-par: pminimal-surface
	@$(call mfem-test,$<, $(RUN_MPI), Parallel meshing miniapp)
reflector-test-seq: reflector
	@$(call mfem-test-file,$<,, Meshing miniapp,reflected.mesh)


# Testing: Specific execution options
mesh-explorer-test-seq:
	@true
shaper-test-seq:	
	@true
ext-mesh-mapping-test-par: 
	@true

# Testing: "test" target and mfem-test* variables are defined in config/test.mk

# Generate an error message if the MFEM library is not built and exit
$(MFEM_LIB_FILE):
	$(error The MFEM library is not built)

clean: clean-build clean-exec

clean-build:
	rm -f *.o *~ mobius-strip klein-bottle toroid twist
	rm -f mesh-explorer shaper extruder trimmer reflector
	rm -f mesh-optimizer pmesh-optimizer pmesh-fitting polar-nc
	rm -f minimal-surface pminimal-surface
	rm -f ext-mesh-mapping
	rm -rf *.dSYM *.TVD.*breakpoints

clean-exec:
	@rm -f mobius-strip.mesh klein-bottle.mesh mesh-explorer.mesh
	@rm -f toroid-*.mesh twist-*.mesh trimmer.mesh reflected.mesh
	@rm -f partitioning.txt shaper.mesh extruder.mesh
	@rm -f optimized* perturbed* polar-nc.mesh
	@rm -rf mesh-explorer-{visit,paraview}*<|MERGE_RESOLUTION|>--- conflicted
+++ resolved
@@ -26,13 +26,9 @@
 -include $(CONFIG_MK)
 
 SEQ_MINIAPPS = mobius-strip klein-bottle toroid trimmer twist mesh-explorer\
-<<<<<<< HEAD
-	shaper extruder mesh-optimizer minimal-surface polar-nc
-PAR_MINIAPPS = pmesh-optimizer pminimal-surface ext-mesh-mapping
-=======
 	shaper extruder mesh-optimizer minimal-surface polar-nc reflector
-PAR_MINIAPPS = pmesh-optimizer pminimal-surface pmesh-fitting
->>>>>>> 081a8600
+PAR_MINIAPPS = pmesh-optimizer pminimal-surface pmesh-fitting ext-mesh-mapping
+
 ifeq ($(MFEM_USE_MPI),NO)
    MINIAPPS = $(SEQ_MINIAPPS)
 else
@@ -70,11 +66,7 @@
  square01.mesh stretched2D.mesh
 $(MESH_FILES): %: $(SRC)%
 	ln -sf $(<) .
-<<<<<<< HEAD
-mesh-optimizer pmesh-optimizer ext-mesh-mapping: | $(MESH_FILES)
-=======
-mesh-optimizer pmesh-optimizer pmesh-fitting: | $(MESH_FILES)
->>>>>>> 081a8600
+mesh-optimizer pmesh-optimizer pmesh-fitting ext-mesh-mapping: | $(MESH_FILES)
 .PHONY: copy-data
 copy-data: | $(MESH_FILES)
 endif
