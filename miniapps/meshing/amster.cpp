--- conflicted
+++ resolved
@@ -584,18 +584,11 @@
    ParNonlinearForm a(&pfes);
    a.AddDomainIntegrator(tmop_integ);
 
-<<<<<<< HEAD
     Array<int> ess_bdr(pmesh->bdr_attributes.Max());
     ess_bdr = 1;
     if (bdr_attr_to_fit > 0) {ess_bdr[bdr_attr_to_fit-1] = 0; }
     if (bdr_attr_to_fit < 0) { ess_bdr = 0; }
     a.SetEssentialBC(ess_bdr);
-=======
-   Array<int> ess_bdr(pmesh->bdr_attributes.Max());
-   ess_bdr = 1;
-   if (bdr_attr_to_fit > 0) { ess_bdr[bdr_attr_to_fit-1] = 0; }
-   a.SetEssentialBC(ess_bdr);
->>>>>>> d5b5cb81
 
    // Compute the minimum det(J) of the starting mesh.
    double min_detJ = infinity();
