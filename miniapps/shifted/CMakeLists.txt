--- conflicted
+++ resolved
@@ -15,23 +15,15 @@
         sbm_solver.cpp
         marking.cpp
         extrapolator.cpp
-<<<<<<< HEAD
-	kdtree.cpp)
+	integ_algoim.cpp)
 
-=======
-	integ_algoim.cpp)
->>>>>>> 8ee9011b
   list(APPEND DIST_COMMON_HEADERS
         dist_solver.hpp
         sbm_solver.hpp
         sbm_aux.hpp
         marking.hpp
         extrapolator.hpp
-<<<<<<< HEAD
-	kdtree.hpp)
-=======
 	integ_algoim.hpp)
->>>>>>> 8ee9011b
 
   convert_filenames_to_full_paths(DIST_COMMON_SOURCES)
   convert_filenames_to_full_paths(DIST_COMMON_HEADERS)
@@ -55,13 +47,8 @@
     ${DIST_COMMON_FILES}
     LIBRARIES mfem mfem-common)
 
-<<<<<<< HEAD
-  add_mfem_miniapp(kdtree_test
-    MAIN kdtree_test.cpp
-=======
   add_mfem_miniapp(lsf_integral
     MAIN lsf_integral.cpp
->>>>>>> 8ee9011b
     ${DIST_COMMON_FILES}
     LIBRARIES mfem mfem-common)
 
