# Copyright (c) 2010-2025, Lawrence Livermore National Security, LLC. Produced
# at the Lawrence Livermore National Laboratory. All Rights reserved. See files
# LICENSE and NOTICE for details. LLNL-CODE-806117.
#
# This file is part of the MFEM library. For more information and source code
# availability visit https://mfem.org.
#
# MFEM is free software; you can redistribute it and/or modify it under the
# terms of the BSD-3 license. We welcome feedback and contributions, see file
# CONTRIBUTING.md for details.

if (MFEM_USE_MPI)
  list(APPEND NAVIER_COMMON_SOURCES
      navier_solver.cpp)
  list(APPEND NAVIER_COMMON_HEADERS
      navier_solver.hpp)

  convert_filenames_to_full_paths(NAVIER_COMMON_SOURCES)
  convert_filenames_to_full_paths(NAVIER_COMMON_HEADERS)

  set(NAVIER_COMMON_FILES
      EXTRA_SOURCES ${NAVIER_COMMON_SOURCES}
      EXTRA_HEADERS ${NAVIER_COMMON_HEADERS})

  add_mfem_miniapp(navier_mms
    MAIN navier_mms.cpp
    ${NAVIER_COMMON_FILES}
    LIBRARIES mfem)

  add_mfem_miniapp(navier_kovasznay
    MAIN navier_kovasznay.cpp
    ${NAVIER_COMMON_FILES}
    LIBRARIES mfem)

  add_mfem_miniapp(navier_kovasznay_vs
    MAIN navier_kovasznay_vs.cpp
    ${NAVIER_COMMON_FILES}
    LIBRARIES mfem)

  add_mfem_miniapp(navier_tgv
    MAIN navier_tgv.cpp
    ${NAVIER_COMMON_FILES}
    LIBRARIES mfem)

  add_mfem_miniapp(navier_shear
    MAIN navier_shear.cpp
    ${NAVIER_COMMON_FILES}
    LIBRARIES mfem)

  add_mfem_miniapp(navier_3dfoc
    MAIN navier_3dfoc.cpp
    ${NAVIER_COMMON_FILES}
    LIBRARIES mfem)

<<<<<<< HEAD
=======
  add_mfem_miniapp(incompressible_navier_dfem
    MAIN incompressible_navier_dfem.cpp
    EXTRA_HEADERS incompressible_navier_nvtx.hpp
    LIBRARIES mfem)

>>>>>>> 0b5bb529
  add_mfem_miniapp(incompNS_2Dtest
    MAIN incompNS_2Dtest.cpp
    EXTRA_SOURCES incompressible_navier_solver.cpp
                  incompressible_navier_tests.cpp
    EXTRA_HEADERS incompressible_navier_solver.hpp
                  incompressible_navier_nvtx.hpp
    EXTRA_DEFINES MFEM_USE_CMAKE_TESTS
    LIBRARIES mfem)

  add_mfem_miniapp(navier_turbchan
    MAIN navier_turbchan.cpp
    ${NAVIER_COMMON_FILES}
    LIBRARIES mfem)

  if (MFEM_USE_GSLIB)
    add_mfem_miniapp(navier_cht
      MAIN navier_cht.cpp
      ${NAVIER_COMMON_FILES}
      LIBRARIES mfem)

    LIST(APPEND NAVIER_MESH_FILES
        fluid-cht.mesh
        solid-cht.mesh)
    foreach(MESH_FILE ${NAVIER_MESH_FILES})
        add_custom_command(
          TARGET navier_cht POST_BUILD #OUTPUT ${MESH_FILE}
          COMMAND ${CMAKE_COMMAND} -E copy_if_different
          ${CMAKE_CURRENT_SOURCE_DIR}/${MESH_FILE} ${MESH_FILE}
          COMMENT "copy: ${MESH_FILE}")
    endforeach()
  endif ()

  if (MFEM_ENABLE_TESTING)
    foreach (test "mms" "kovasznay" "tgv")
      add_test(NAME navier_${test}_np${MFEM_MPI_NP}
        COMMAND ${MPIEXEC} ${MPIEXEC_NUMPROC_FLAG} ${MFEM_MPI_NP}
        ${MPIEXEC_PREFLAGS}
        $<TARGET_FILE:navier_${test}> -cr -no-vis
        ${MPIEXEC_POSTFLAGS})
    endforeach()
endif()
endif()<|MERGE_RESOLUTION|>--- conflicted
+++ resolved
@@ -52,14 +52,11 @@
     ${NAVIER_COMMON_FILES}
     LIBRARIES mfem)
 
-<<<<<<< HEAD
-=======
   add_mfem_miniapp(incompressible_navier_dfem
     MAIN incompressible_navier_dfem.cpp
     EXTRA_HEADERS incompressible_navier_nvtx.hpp
     LIBRARIES mfem)
 
->>>>>>> 0b5bb529
   add_mfem_miniapp(incompNS_2Dtest
     MAIN incompNS_2Dtest.cpp
     EXTRA_SOURCES incompressible_navier_solver.cpp
