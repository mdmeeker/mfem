// Copyright (c) 2010-2022, Lawrence Livermore National Security, LLC. Produced
// at the Lawrence Livermore National Laboratory. All Rights reserved. See files
// LICENSE and NOTICE for details. LLNL-CODE-806117.
//
// This file is part of the MFEM library. For more information and source code
// availability visit https://mfem.org.
//
// MFEM is free software; you can redistribute it and/or modify it under the
// terms of the BSD-3 license. We welcome feedback and contributions, see file
// CONTRIBUTING.md for details.
//
//          ----------------------------------------------------------
//          Block Solvers Miniapp: Compare Saddle Point System Solvers
//          ----------------------------------------------------------
//
// This miniapp compares various linear solvers for the saddle point system
// obtained from mixed finite element discretization of the simple mixed Darcy
// problem in ex5p
//
//                            k*u + grad p = f
//                           - div u      = g
//
// with natural boundary condition -p = <given pressure>. We use a given exact
// solution (u,p) and compute the corresponding r.h.s. (f,g). We discretize
// with Raviart-Thomas finite elements (velocity u) and piecewise discontinuous
// polynomials (pressure p).
//
// The solvers being compared include:
//    1. The divergence free solver (couple and decoupled modes)
//    2. MINRES preconditioned by a block diagonal preconditioner
//
// We recommend viewing example 5 before viewing this miniapp.
//
// Sample runs:
//
//    mpirun -np 8 block-solvers -r 2 -o 0
<<<<<<< HEAD
//    mpirun -np 8 block-solvers -m anisotropic.mesh -c anisotropic.coeff -eb anisotropic.bdr
=======
//    mpirun -np 8 block-solvers -m anisotropic.mesh -c anisotropic.coeff -be anisotropic.bdr
>>>>>>> c644f3d1
//
//
// NOTE:  The coefficient file (provided through -c) defines a piecewise constant
//        scalar coefficient k. The number of entries in this file should equal
//        to the number of "element attributes" in the mesh file. The value of
//        the coefficient in elements with the i-th attribute is given by the
//        i-th entry of the coefficient file.
//
//
// NOTE:  The essential boundary attribute file (provided through -eb) defines
//        which attributes to impose essential boundary condition (on u). The
//        number of entries in this file should equal to the number of "boundary
//        attributes" in the mesh file. If the i-th entry of the file is nonzero
//        (respectively 0), essential (respectively natural) boundary condition
//        will be imposed on boundary with the i-th attribute.

#include "mfem.hpp"
#include "div_free_solver.hpp"
#include <fstream>
#include <iostream>
#include <memory>

using namespace std;
using namespace mfem;
using namespace blocksolvers;

// Exact solution, u and p, and r.h.s., f and g.
void u_exact(const Vector & x, Vector & u);
double p_exact(const Vector & x);
void f_exact(const Vector & x, Vector & f);
double g_exact(const Vector & x);
double natural_bc(const Vector & x);

/** Wrapper for assembling the discrete Darcy problem (ex5p)
                     [ M  B^T ] [u] = [f]
                     [ B   0  ] [p] = [g]
    where:
       M = \int_\Omega (k u_h) \cdot v_h dx,
       B = -\int_\Omega (div_h u_h) q_h dx,
       f = \int_\Omega f_exact v_h dx + \int_D natural_bc v_h dS,
       g = \int_\Omega g_exact q_h dx,
       u_h, v_h \in R_h (Raviart-Thomas finite element space),
       q_h \in W_h (piecewise discontinuous polynomials),
       D: subset of the boundary where natural boundary condition is imposed. */
class DarcyProblem
{
   OperatorPtr M_;
   OperatorPtr B_;
   Vector rhs_;
   Vector ess_data_;
   ParGridFunction u_;
   ParGridFunction p_;
   ParMesh mesh_;
   VectorFunctionCoefficient ucoeff_;
   FunctionCoefficient pcoeff_;
   DFSSpaces dfs_spaces_;
   const IntegrationRule *irs_[Geometry::NumGeom];
public:
   DarcyProblem(Mesh &mesh, int num_refines, int order, const char *coef_file,
                Array<int> &ess_bdr, DFSParameters param);

   HypreParMatrix& GetM() { return *M_.As<HypreParMatrix>(); }
   HypreParMatrix& GetB() { return *B_.As<HypreParMatrix>(); }
   const Vector& GetRHS() { return rhs_; }
   const Vector& GetEssentialBC() { return ess_data_; }
   const DFSData& GetDFSData() const { return dfs_spaces_.GetDFSData(); }
   void ShowError(const Vector &sol, bool verbose);
   void VisualizeSolution(const Vector &sol, string tag);
};

DarcyProblem::DarcyProblem(Mesh &mesh, int num_refs, int order,
                           const char *coef_file, Array<int> &ess_bdr,
                           DFSParameters dfs_param)
   : mesh_(MPI_COMM_WORLD, mesh), ucoeff_(mesh.Dimension(), u_exact),
     pcoeff_(p_exact), dfs_spaces_(order, num_refs, &mesh_, ess_bdr, dfs_param)
{
   for (int l = 0; l < num_refs; l++)
   {
      mesh_.UniformRefinement();
      dfs_spaces_.CollectDFSData();
   }

   Vector coef_vector(mesh.GetNE());
   coef_vector = 1.0;
   if (std::strcmp(coef_file, ""))
   {
      ifstream coef_str(coef_file);
      coef_vector.Load(coef_str, mesh.GetNE());
   }
   PWConstCoefficient mass_coeff(coef_vector);
   VectorFunctionCoefficient fcoeff(mesh_.Dimension(), f_exact);
   FunctionCoefficient natcoeff(natural_bc);
   FunctionCoefficient gcoeff(g_exact);

   u_.SetSpace(dfs_spaces_.GetHdivFES());
   p_.SetSpace(dfs_spaces_.GetL2FES());
   p_ = 0.0;
   u_ = 0.0;
   u_.ProjectBdrCoefficientNormal(ucoeff_, ess_bdr);

   ParLinearForm fform(dfs_spaces_.GetHdivFES());
   fform.AddDomainIntegrator(new VectorFEDomainLFIntegrator(fcoeff));
   fform.AddBoundaryIntegrator(new VectorFEBoundaryFluxLFIntegrator(natcoeff));
   fform.Assemble();

   ParLinearForm gform(dfs_spaces_.GetL2FES());
   gform.AddDomainIntegrator(new DomainLFIntegrator(gcoeff));
   gform.Assemble();

   ParBilinearForm mVarf(dfs_spaces_.GetHdivFES());
   ParMixedBilinearForm bVarf(dfs_spaces_.GetHdivFES(), dfs_spaces_.GetL2FES());

   mVarf.AddDomainIntegrator(new VectorFEMassIntegrator(mass_coeff));
   mVarf.Assemble();
   mVarf.EliminateEssentialBC(ess_bdr, u_, fform);
   mVarf.Finalize();
   M_.Reset(mVarf.ParallelAssemble());

   bVarf.AddDomainIntegrator(new VectorFEDivergenceIntegrator);
   bVarf.Assemble();
   bVarf.SpMat() *= -1.0;
   bVarf.EliminateTrialDofs(ess_bdr, u_, gform);
   bVarf.Finalize();
   B_.Reset(bVarf.ParallelAssemble());

   rhs_.SetSize(M_->NumRows() + B_->NumRows());
   Vector rhs_block0(rhs_.GetData(), M_->NumRows());
   Vector rhs_block1(rhs_.GetData()+M_->NumRows(), B_->NumRows());
   fform.ParallelAssemble(rhs_block0);
   gform.ParallelAssemble(rhs_block1);

   ess_data_.SetSize(M_->NumRows() + B_->NumRows());
   ess_data_ = 0.0;
   Vector ess_data_block0(ess_data_.GetData(), M_->NumRows());
   u_.ParallelProject(ess_data_block0);

   int order_quad = max(2, 2*order+1);
   for (int i=0; i < Geometry::NumGeom; ++i)
   {
      irs_[i] = &(IntRules.Get(i, order_quad));
   }
}

void DarcyProblem::ShowError(const Vector& sol, bool verbose)
{
   u_.Distribute(Vector(sol.GetData(), M_->NumRows()));
   p_.Distribute(Vector(sol.GetData()+M_->NumRows(), B_->NumRows()));

   double err_u  = u_.ComputeL2Error(ucoeff_, irs_);
   double norm_u = ComputeGlobalLpNorm(2, ucoeff_, mesh_, irs_);
   double err_p  = p_.ComputeL2Error(pcoeff_, irs_);
   double norm_p = ComputeGlobalLpNorm(2, pcoeff_, mesh_, irs_);

   if (!verbose) { return; }
   cout << "|| u_h - u_ex || / || u_ex || = " << err_u / norm_u << "\n";
   cout << "|| p_h - p_ex || / || p_ex || = " << err_p / norm_p << "\n";
}

void DarcyProblem::VisualizeSolution(const Vector& sol, string tag)
{
   int num_procs, myid;
   MPI_Comm_size(mesh_.GetComm(), &num_procs);
   MPI_Comm_rank(mesh_.GetComm(), &myid);

   u_.Distribute(Vector(sol.GetData(), M_->NumRows()));
   p_.Distribute(Vector(sol.GetData()+M_->NumRows(), B_->NumRows()));

   const char vishost[] = "localhost";
   const int  visport   = 19916;
   socketstream u_sock(vishost, visport);
   u_sock << "parallel " << num_procs << " " << myid << "\n";
   u_sock.precision(8);
   u_sock << "solution\n" << mesh_ << u_ << "window_title 'Velocity ("
          << tag << " solver)'" << endl;
   MPI_Barrier(mesh_.GetComm());
   socketstream p_sock(vishost, visport);
   p_sock << "parallel " << num_procs << " " << myid << "\n";
   p_sock.precision(8);
   p_sock << "solution\n" << mesh_ << p_ << "window_title 'Pressure ("
          << tag << " solver)'" << endl;
}

bool IsAllNeumannBoundary(const Array<int>& ess_bdr_attr)
{
   for (int attr : ess_bdr_attr) { if (attr == 0) { return false; } }
   return true;
}

int main(int argc, char *argv[])
{
#ifdef HYPRE_USING_GPU
   cout << "\nAs of mfem-4.3 and hypre-2.22.0 (July 2021) this miniapp\n"
        << "is NOT supported with the GPU version of hypre.\n\n";
   return 242;
#endif

   // Initialize MPI and HYPRE.
   Mpi::Init(argc, argv);
   Hypre::Init();

   StopWatch chrono;
   auto ResetTimer = [&chrono]() { chrono.Clear(); chrono.Start(); };

   // Parse command-line options.
   const char *mesh_file = "../../data/beam-hex.mesh";
   const char *coef_file = "";
   const char *ess_bdr_attr_file = "";
   int order = 0;
   int par_ref_levels = 2;
   bool show_error = false;
   bool visualization = false;
   DFSParameters param;
   OptionsParser args(argc, argv);
   args.AddOption(&mesh_file, "-m", "--mesh",
                  "Mesh file to use.");
   args.AddOption(&order, "-o", "--order",
                  "Finite element order (polynomial degree).");
   args.AddOption(&par_ref_levels, "-r", "--ref",
                  "Number of parallel refinement steps.");
   args.AddOption(&coef_file, "-c", "--coef",
                  "Coefficient file to use.");
   args.AddOption(&ess_bdr_attr_file, "-eb", "--ess-bdr",
                  "Essential boundary attribute file to use.");
   args.AddOption(&show_error, "-se", "--show-error", "-no-se",
                  "--no-show-error",
                  "Show or not show approximation error.");
   args.AddOption(&visualization, "-vis", "--visualization", "-no-vis",
                  "--no-visualization",
                  "Enable or disable GLVis visualization.");
   args.Parse();
   if (!args.Good())
   {
      if (Mpi::Root()) { args.PrintUsage(cout); }
      return 1;
   }
   if (Mpi::Root()) { args.PrintOptions(cout); }

   if (Mpi::Root() && par_ref_levels == 0)
   {
      std::cout << "WARNING: DivFree solver is equivalent to BDPMinresSolver "
                << "when par_ref_levels == 0.\n";
   }

   // Initialize the mesh, boundary attributes, and solver parameters
   Mesh *mesh = new Mesh(mesh_file, 1, 1);
   int dim = mesh->Dimension();
   int ser_ref_lvls =
      (int)ceil(log(Mpi::WorldSize()/mesh->GetNE())/log(2.)/dim);
   for (int i = 0; i < ser_ref_lvls; ++i)
   {
      mesh->UniformRefinement();
   }

   Array<int> ess_bdr(mesh->bdr_attributes.Max());
   ess_bdr = 0;
   if (std::strcmp(ess_bdr_attr_file, ""))
   {
      ifstream ess_bdr_attr_str(ess_bdr_attr_file);
      ess_bdr.Load(mesh->bdr_attributes.Max(), ess_bdr_attr_str);
   }
   if (IsAllNeumannBoundary(ess_bdr))
   {
      if (Mpi::Root())
      {
         cout << "\nSolution is not unique when Neumann boundary condition is "
              << "imposed on the entire boundary. \nPlease provide a different "
              << "boundary condition.\n";
      }
      delete mesh;
      return 0;
   }

   string line = "**********************************************************\n";

   ResetTimer();

   // Generate components of the saddle point problem
   DarcyProblem darcy(*mesh, par_ref_levels, order, coef_file, ess_bdr, param);
   HypreParMatrix& M = darcy.GetM();
   HypreParMatrix& B = darcy.GetB();
   const DFSData& DFS_data = darcy.GetDFSData();
   delete mesh;

   if (Mpi::Root())
   {
      cout << line << "System assembled in " << chrono.RealTime() << "s.\n";
      cout << "Dimension of the physical space: " << dim << "\n";
      cout << "Size of the discrete Darcy system: " << M.M() + B.M() << "\n";
      if (par_ref_levels > 0)
      {
         cout << "Dimension of the divergence free subspace: "
              << DFS_data.C.back().Ptr()->NumCols() << "\n\n";
      }
   }

   // Setup various solvers for the discrete problem
   std::map<const DarcySolver*, double> setup_time;
   ResetTimer();
   BDPMinresSolver bdp(M, B, param);
   setup_time[&bdp] = chrono.RealTime();

   ResetTimer();
   DivFreeSolver dfs_dm(M, B, DFS_data);
   setup_time[&dfs_dm] = chrono.RealTime();

   ResetTimer();
   const_cast<bool&>(DFS_data.param.coupled_solve) = true;
   DivFreeSolver dfs_cm(M, B, DFS_data);
   setup_time[&dfs_cm] = chrono.RealTime();

   std::map<const DarcySolver*, std::string> solver_to_name;
   solver_to_name[&bdp] = "Block-diagonal-preconditioned MINRES";
   solver_to_name[&dfs_dm] = "Divergence free (decoupled mode)";
   solver_to_name[&dfs_cm] = "Divergence free (coupled mode)";

   // Solve the problem using all solvers
   for (const auto& solver_pair : solver_to_name)
   {
      auto& solver = solver_pair.first;
      auto& name = solver_pair.second;

      Vector sol = darcy.GetEssentialBC();

      ResetTimer();
      solver->Mult(darcy.GetRHS(), sol);
      chrono.Stop();

      if (Mpi::Root())
      {
         cout << line << name << " solver:\n   Setup time: "
              << setup_time[solver] << "s.\n   Solve time: "
              << chrono.RealTime() << "s.\n   Total time: "
              << setup_time[solver] + chrono.RealTime() << "s.\n"
              << "   Iteration count: " << solver->GetNumIterations() <<"\n\n";
      }
      if (show_error && std::strcmp(coef_file, "") == 0)
      {
         darcy.ShowError(sol, Mpi::Root());
      }
      else if (show_error && Mpi::Root())
      {
         cout << "Exact solution is unknown for coefficient '" << coef_file
              << "'.\nApproximation error is computed in this case!\n\n";
      }

      if (visualization) { darcy.VisualizeSolution(sol, name); }

   }

   return 0;
}

void u_exact(const Vector & x, Vector & u)
{
   double xi(x(0));
   double yi(x(1));
   double zi(x.Size() == 3 ? x(2) : 0.0);

   u(0) = - exp(xi)*sin(yi)*cos(zi);
   u(1) = - exp(xi)*cos(yi)*cos(zi);
   if (x.Size() == 3)
   {
      u(2) = exp(xi)*sin(yi)*sin(zi);
   }
}

double p_exact(const Vector & x)
{
   double xi(x(0));
   double yi(x(1));
   double zi(x.Size() == 3 ? x(2) : 0.0);
   return exp(xi)*sin(yi)*cos(zi);
}

void f_exact(const Vector & x, Vector & f)
{
   f = 0.0;
}

double g_exact(const Vector & x)
{
   if (x.Size() == 3) { return -p_exact(x); }
   return 0;
}

double natural_bc(const Vector & x)
{
   return (-p_exact(x));
}<|MERGE_RESOLUTION|>--- conflicted
+++ resolved
@@ -34,11 +34,7 @@
 // Sample runs:
 //
 //    mpirun -np 8 block-solvers -r 2 -o 0
-<<<<<<< HEAD
 //    mpirun -np 8 block-solvers -m anisotropic.mesh -c anisotropic.coeff -eb anisotropic.bdr
-=======
-//    mpirun -np 8 block-solvers -m anisotropic.mesh -c anisotropic.coeff -be anisotropic.bdr
->>>>>>> c644f3d1
 //
 //
 // NOTE:  The coefficient file (provided through -c) defines a piecewise constant
