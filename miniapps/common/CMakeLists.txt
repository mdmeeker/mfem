--- conflicted
+++ resolved
@@ -20,17 +20,9 @@
   )
 
 if (MFEM_USE_MPI)
-<<<<<<< HEAD
-  list(APPEND MFEM_MINIAPPS_COMMON_SOURCES
-    pmesh_extras.cpp
-    pfem_extras.cpp)
-  list(APPEND MFEM_MINIAPPS_COMMON_HEADERS
-    pmesh_extras.hpp
-=======
   list(APPEND SRCS
     pfem_extras.cpp)
   list(APPEND HDRS
->>>>>>> fcf50aae
     pfem_extras.hpp)
 endif()
 
