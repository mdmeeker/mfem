--- conflicted
+++ resolved
@@ -20,11 +20,7 @@
 namespace common
 {
 
-<<<<<<< HEAD
-double AvgElementSize(Mesh &mesh);
-=======
-real_t AvgElementSize(ParMesh &pmesh);
->>>>>>> 7a0137c4
+real_t AvgElementSize(Mesh &mesh);
 
 class DistanceSolver
 {
@@ -91,6 +87,7 @@
    bool transform, vis_glvis;
 };
 
+
 // Formulation for the ScreenedPoisson equation. The positive part of the input
 // coefficient supply unit volumetric loading, the negative part - negative unit
 // volumetric loading. The parameter rh is the radius of a linear cone filter
@@ -99,28 +96,21 @@
 class ScreenedPoisson: public NonlinearFormIntegrator
 {
 protected:
-   double diffcoef;
+   real_t diffcoef;
    Coefficient *func;
 
 public:
-   ScreenedPoisson(Coefficient &nfunc, double rh):func(&nfunc)
-   {
-      double rd=rh/(2*std::sqrt(3.0));
+   ScreenedPoisson(Coefficient &nfunc, real_t rh):func(&nfunc)
+   {
+      real_t rd=rh/(2*std::sqrt(3.0));
       diffcoef= rd*rd;
    }
 
-<<<<<<< HEAD
    ~ScreenedPoisson() { }
-=======
-   public:
-      NormalizationCoeff(ParGridFunction &u_gf) : u(u_gf) { }
-      virtual real_t Eval(ElementTransformation &T, const IntegrationPoint &ip);
-   };
->>>>>>> 7a0137c4
 
    void SetInput(Coefficient &nfunc) { func = &nfunc; }
 
-   virtual double GetElementEnergy(const FiniteElement &el,
+   virtual real_t GetElementEnergy(const FiniteElement &el,
                                    ElementTransformation &trans,
                                    const Vector &elfun) override;
 
@@ -138,11 +128,10 @@
 class PDEFilter
 {
 public:
-<<<<<<< HEAD
-#ifdef MFEM_USE_MPI
-   PDEFilter(ParMesh &mesh, double rh, int order = 2,
-             int maxiter = 100, double rtol = 1e-12,
-             double atol = 1e-15, int print_lv = 0)
+#ifdef MFEM_USE_MPI
+   PDEFilter(ParMesh &mesh, real_t rh, int order = 2,
+             int maxiter = 100, real_t rtol = 1e-12,
+             real_t atol = 1e-15, int print_lv = 0)
       : rr(rh),
         fecp(order, mesh.Dimension()),
         fesp(NULL),
@@ -153,12 +142,6 @@
         pgf(new ParGridFunction(pfesp))
    {
       psv = pfesp->NewTrueDofVector();
-=======
-   PLapDistanceSolver(int maxp_ = 30, int newton_iter_ = 10,
-                      real_t rtol = 1e-7, real_t atol = 1e-12)
-      : maxp(maxp_), newton_iter(newton_iter_),
-        newton_rel_tol(rtol), newton_abs_tol(atol) { }
->>>>>>> 7a0137c4
 
       pnf = new ParNonlinearForm(pfesp);
       prec = new HypreBoomerAMG();
@@ -176,9 +159,9 @@
    }
 #endif
 
-   PDEFilter(Mesh &mesh, double rh, int order = 2,
-             int maxiter = 100, double rtol = 1e-12,
-             double atol = 1e-15, int print_lv = 0)
+   PDEFilter(Mesh &mesh, real_t rh, int order = 2,
+             int maxiter = 100, real_t rtol = 1e-12,
+             real_t atol = 1e-15, int print_lv = 0)
       : rr(rh),
         fecp(order, mesh.Dimension()),
         fesp(new FiniteElementSpace(&mesh, &fecp, 1)),
@@ -235,8 +218,7 @@
    void Filter(Coefficient &func, GridFunction &ffield);
 
 private:
-<<<<<<< HEAD
-   const double rr;
+   const real_t rr;
    H1_FECollection fecp;
    FiniteElementSpace *fesp;
    GridFunction *gf;
@@ -252,11 +234,6 @@
    Vector *sv;
 
    ScreenedPoisson* sint;
-=======
-   int maxp; // maximum value of the power p
-   const int newton_iter;
-   const real_t newton_rel_tol, newton_abs_tol;
->>>>>>> 7a0137c4
 };
 
 class NormalizedGradCoefficient : public VectorCoefficient
@@ -300,48 +277,6 @@
    }
 };
 
-<<<<<<< HEAD
-=======
-
-// Formulation for the ScreenedPoisson equation. The positive part of the input
-// coefficient supply unit volumetric loading, the negative part - negative unit
-// volumetric loading. The parameter rh is the radius of a linear cone filter
-// which will deliver similar smoothing effect as the Screened Poisson
-// equation. It determines the length scale of the smoothing.
-class ScreenedPoisson: public NonlinearFormIntegrator
-{
-protected:
-   real_t diffcoef;
-   Coefficient *func;
-
-public:
-   ScreenedPoisson(Coefficient &nfunc, real_t rh):func(&nfunc)
-   {
-      real_t rd=rh/(2*std::sqrt(3.0));
-      diffcoef= rd*rd;
-   }
-
-   ~ScreenedPoisson() { }
-
-   void SetInput(Coefficient &nfunc) { func = &nfunc; }
-
-   virtual real_t GetElementEnergy(const FiniteElement &el,
-                                   ElementTransformation &trans,
-                                   const Vector &elfun) override;
-
-   virtual void AssembleElementVector(const FiniteElement &el,
-                                      ElementTransformation &trans,
-                                      const Vector &elfun,
-                                      Vector &elvect) override;
-
-   virtual void AssembleElementGrad(const FiniteElement &el,
-                                    ElementTransformation &trans,
-                                    const Vector &elfun,
-                                    DenseMatrix &elmat) override;
-};
-
-
->>>>>>> 7a0137c4
 class PUMPLaplacian: public NonlinearFormIntegrator
 {
 
@@ -392,26 +327,10 @@
 class PLapDistanceSolver : public DistanceSolver
 {
 public:
-<<<<<<< HEAD
    PLapDistanceSolver(int maxp_ = 30, int newton_iter_ = 10,
-                      double rtol = 1e-7, double atol = 1e-12)
+                      real_t rtol = 1e-7, real_t atol = 1e-12)
       : maxp(maxp_), newton_iter(newton_iter_),
         newton_rel_tol(rtol), newton_abs_tol(atol) { }
-=======
-   PDEFilter(ParMesh &mesh, real_t rh, int order = 2,
-             int maxiter = 100, real_t rtol = 1e-12,
-             real_t atol = 1e-15, int print_lv = 0)
-      : rr(rh),
-        fecp(order, mesh.Dimension()),
-        fesp(&mesh, &fecp, 1),
-        gf(&fesp)
-   {
-      sv = fesp.NewTrueDofVector();
-
-      nf = new ParNonlinearForm(&fesp);
-      prec = new HypreBoomerAMG();
-      prec->SetPrintLevel(print_lv);
->>>>>>> 7a0137c4
 
    void SetMaxPower(int new_pp) { maxp = new_pp; }
 
@@ -425,7 +344,7 @@
 private:
    int maxp; // maximum value of the power p
    const int newton_iter;
-   const double newton_rel_tol, newton_abs_tol;
+   const real_t newton_rel_tol, newton_abs_tol;
 };
 
 // A. Belyaev et al: "On Variational and PDE-based Distance Function
@@ -443,19 +362,11 @@
 
    public:
       NormalizationCoeff(GridFunction &u_gf) : u(u_gf) { }
-      virtual double Eval(ElementTransformation &T, const IntegrationPoint &ip);
+      virtual real_t Eval(ElementTransformation &T, const IntegrationPoint &ip);
    };
 
-<<<<<<< HEAD
 public:
    NormalizationDistanceSolver() { }
-=======
-private:
-   const real_t rr;
-   H1_FECollection fecp;
-   ParFiniteElementSpace fesp;
-   ParGridFunction gf;
->>>>>>> 7a0137c4
 
    void ComputeScalarDistance(Coefficient& u_coeff, GridFunction* dist);
 
