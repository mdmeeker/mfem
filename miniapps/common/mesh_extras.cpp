--- conflicted
+++ resolved
@@ -136,23 +136,24 @@
 
 }
 
-<<<<<<< HEAD
-double ComputeVolume(Mesh &mesh, int ir_order)
+double ComputeVolume(const Mesh &mesh, int ir_order)
 {
    double vol = 0.0;
 
-   for (int i=0; i<mesh.GetNE(); i++)
-   {
-      ElementTransformation *T = mesh.GetElementTransformation(i);
-      Geometry::Type geom = mesh.GetElementBaseGeometry(i);
-      const IntegrationRule *ir = &IntRules.Get(geom, ir_order);
-
-      for (int j = 0; j < ir->GetNPoints(); j++)
-      {
-         const IntegrationPoint &ip = ir->IntPoint(j);
-         T->SetIntPoint(&ip);
-
-         double w = T->Weight() * ip.weight;
+   IsoparametricTransformation T;
+   
+   for (int i=0; i<mesh.GetNE(); i++)
+   {
+      const_cast<Mesh&>(mesh).GetElementTransformation(i, &T);
+      Geometry::Type geom = mesh.GetElementBaseGeometry(i);
+      const IntegrationRule *ir = &IntRules.Get(geom, ir_order);
+
+      for (int j = 0; j < ir->GetNPoints(); j++)
+      {
+         const IntegrationPoint &ip = ir->IntPoint(j);
+         T.SetIntPoint(&ip);
+
+         double w = T.Weight() * ip.weight;
 
          vol += w;
       }
@@ -160,22 +161,25 @@
    return vol;
 }
 
-double ComputeSurfaceArea(Mesh &mesh, int ir_order)
+double ComputeSurfaceArea(const Mesh &mesh, int ir_order)
 {
    double area = 0.0;
 
+   IsoparametricTransformation T;
+
    for (int i=0; i<mesh.GetNBE(); i++)
    {
-      ElementTransformation *T = mesh.GetBdrElementTransformation(i);
+     // ElementTransformation *T = mesh.GetBdrElementTransformation(i);
+      const_cast<Mesh&>(mesh).GetBdrElementTransformation(i, &T);
       Geometry::Type geom = mesh.GetBdrElementBaseGeometry(i);
       const IntegrationRule *ir = &IntRules.Get(geom, ir_order);
 
       for (int j = 0; j < ir->GetNPoints(); j++)
       {
          const IntegrationPoint &ip = ir->IntPoint(j);
-         T->SetIntPoint(&ip);
-
-         double w = T->Weight() * ip.weight;
+         T.SetIntPoint(&ip);
+
+         double w = T.Weight() * ip.weight;
 
          area += w;
       }
@@ -183,23 +187,25 @@
    return area;
 }
 
-double ComputeZerothMoment(Mesh &mesh, Coefficient &rho,
+double ComputeZerothMoment(const Mesh &mesh, Coefficient &rho,
                            int ir_order)
 {
    double mom = 0.0;
 
-   for (int i=0; i<mesh.GetNE(); i++)
-   {
-      ElementTransformation *T = mesh.GetElementTransformation(i);
-      Geometry::Type geom = mesh.GetElementBaseGeometry(i);
-      const IntegrationRule *ir = &IntRules.Get(geom, ir_order);
-
-      for (int j = 0; j < ir->GetNPoints(); j++)
-      {
-         const IntegrationPoint &ip = ir->IntPoint(j);
-         T->SetIntPoint(&ip);
-
-         double w = T->Weight() * ip.weight * rho.Eval(*T, ip);
+   IsoparametricTransformation T;
+      
+   for (int i=0; i<mesh.GetNE(); i++)
+   {
+      const_cast<Mesh&>(mesh).GetElementTransformation(i, &T);
+      Geometry::Type geom = mesh.GetElementBaseGeometry(i);
+      const IntegrationRule *ir = &IntRules.Get(geom, ir_order);
+
+      for (int j = 0; j < ir->GetNPoints(); j++)
+      {
+         const IntegrationPoint &ip = ir->IntPoint(j);
+         T.SetIntPoint(&ip);
+
+         double w = T.Weight() * ip.weight * rho.Eval(T, ip);
 
          mom += w;
       }
@@ -208,7 +214,7 @@
    return mom;
 }
 
-void ComputeElementZerothMoments(Mesh &mesh, Coefficient &rho,
+void ComputeElementZerothMoments(const Mesh &mesh, Coefficient &rho,
                                  int ir_order, GridFunction &m)
 {
    MFEM_ASSERT(m.Size() == mesh.GetNE(), "Invalid GridFunction.  "
@@ -218,9 +224,11 @@
 
    Array<int> vdofs;
 
-   for (int i=0; i<mesh.GetNE(); i++)
-   {
-      ElementTransformation *T = mesh.GetElementTransformation(i);
+   IsoparametricTransformation T;
+   
+   for (int i=0; i<mesh.GetNE(); i++)
+   {
+      const_cast<Mesh&>(mesh).GetElementTransformation(i, &T);
       Geometry::Type geom = mesh.GetElementBaseGeometry(i);
       const IntegrationRule *ir = &IntRules.Get(geom, ir_order);
 
@@ -231,9 +239,9 @@
       for (int j = 0; j < ir->GetNPoints(); j++)
       {
          const IntegrationPoint &ip = ir->IntPoint(j);
-         T->SetIntPoint(&ip);
-
-         double w = T->Weight() * ip.weight * rho.Eval(*T, ip);
+         T.SetIntPoint(&ip);
+
+         double w = T.Weight() * ip.weight * rho.Eval(T, ip);
 
          mom += w;
       }
@@ -242,7 +250,7 @@
    }
 }
 
-double ComputeFirstMoment(Mesh &mesh, Coefficient &rho,
+double ComputeFirstMoment(const Mesh &mesh, Coefficient &rho,
                           int ir_order, Vector &mom)
 {
    double mom0 = 0.0;
@@ -255,19 +263,21 @@
    double x_data[3];
    Vector x(x_data, sdim);
 
-   for (int i=0; i<mesh.GetNE(); i++)
-   {
-      ElementTransformation *T = mesh.GetElementTransformation(i);
-      Geometry::Type geom = mesh.GetElementBaseGeometry(i);
-      const IntegrationRule *ir = &IntRules.Get(geom, ir_order);
-
-      for (int j = 0; j < ir->GetNPoints(); j++)
-      {
-         const IntegrationPoint &ip = ir->IntPoint(j);
-         T->SetIntPoint(&ip);
-         T->Transform(ip, x);
-
-         double w = T->Weight() * ip.weight * rho.Eval(*T, ip);
+   IsoparametricTransformation T;
+   
+   for (int i=0; i<mesh.GetNE(); i++)
+   {
+      const_cast<Mesh&>(mesh).GetElementTransformation(i, &T);
+      Geometry::Type geom = mesh.GetElementBaseGeometry(i);
+      const IntegrationRule *ir = &IntRules.Get(geom, ir_order);
+
+      for (int j = 0; j < ir->GetNPoints(); j++)
+      {
+         const IntegrationPoint &ip = ir->IntPoint(j);
+         T.SetIntPoint(&ip);
+         T.Transform(ip, x);
+
+         double w = T.Weight() * ip.weight * rho.Eval(T, ip);
 
          mom0 += w;
          mom.Add(w, x);
@@ -277,7 +287,7 @@
    return mom0;
 }
 
-double ComputeSecondMoment(Mesh &mesh, Coefficient &rho,
+double ComputeSecondMoment(const Mesh &mesh, Coefficient &rho,
                            const Vector &center,
                            int ir_order, DenseMatrix &mom)
 {
@@ -291,22 +301,24 @@
    double x_data[3];
    Vector x(x_data, sdim);
 
-   for (int i=0; i<mesh.GetNE(); i++)
-   {
-      ElementTransformation *T = mesh.GetElementTransformation(i);
-      Geometry::Type geom = mesh.GetElementBaseGeometry(i);
-      const IntegrationRule *ir = &IntRules.Get(geom, ir_order);
-
-      for (int j = 0; j < ir->GetNPoints(); j++)
-      {
-         const IntegrationPoint &ip = ir->IntPoint(j);
-         T->SetIntPoint(&ip);
-         T->Transform(ip, x);
+   IsoparametricTransformation T;
+   
+   for (int i=0; i<mesh.GetNE(); i++)
+   {
+      const_cast<Mesh&>(mesh).GetElementTransformation(i, &T);
+      Geometry::Type geom = mesh.GetElementBaseGeometry(i);
+      const IntegrationRule *ir = &IntRules.Get(geom, ir_order);
+
+      for (int j = 0; j < ir->GetNPoints(); j++)
+      {
+         const IntegrationPoint &ip = ir->IntPoint(j);
+         T.SetIntPoint(&ip);
+         T.Transform(ip, x);
          x.Add(-1.0, center);
 
          double r2 = x * x;
 
-         double w = T->Weight() * ip.weight * rho.Eval(*T, ip);
+         double w = T.Weight() * ip.weight * rho.Eval(T, ip);
 
          mom0 += w;
 
@@ -332,7 +344,7 @@
    return mom0;
 }
 
-void ComputeElementCentersOfMass(Mesh &mesh, Coefficient &rho,
+void ComputeElementCentersOfMass(const Mesh &mesh, Coefficient &rho,
                                  int ir_order, GridFunction &c)
 {
    int sdim = mesh.SpaceDimension();
@@ -350,9 +362,11 @@
 
    c = 0.0;
 
-   for (int i=0; i<mesh.GetNE(); i++)
-   {
-      ElementTransformation *T = mesh.GetElementTransformation(i);
+   IsoparametricTransformation T;
+   
+   for (int i=0; i<mesh.GetNE(); i++)
+   {
+      const_cast<Mesh&>(mesh).GetElementTransformation(i, &T);
       Geometry::Type geom = mesh.GetElementBaseGeometry(i);
       const IntegrationRule *ir = &IntRules.Get(geom, ir_order);
 
@@ -363,10 +377,10 @@
       for (int j = 0; j < ir->GetNPoints(); j++)
       {
          const IntegrationPoint &ip = ir->IntPoint(j);
-         T->SetIntPoint(&ip);
-         T->Transform(ip, x);
-
-         double w = T->Weight() * ip.weight * rho.Eval(*T, ip);
+         T.SetIntPoint(&ip);
+         T.Transform(ip, x);
+
+         double w = T.Weight() * ip.weight * rho.Eval(T, ip);
 
          mom0 += w;
 
@@ -382,8 +396,6 @@
    }
 }
 
-} // namespace miniapps
-=======
 void
 MergeMeshNodes(Mesh * mesh, int logging)
 {
@@ -483,6 +495,5 @@
 }
 
 } // namespace common
->>>>>>> fcf50aae
 
 } // namespace mfem